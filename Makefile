--- conflicted
+++ resolved
@@ -1083,12 +1083,8 @@
 
 ifdef CONFIG_STACK_VALIDATION
   has_libelf := $(call try-run,\
-<<<<<<< HEAD
                   echo "int main() {}" | \
                   $(HOSTCC) $(KBUILD_HOSTCFLAGS) -xc -o /dev/null $(KBUILD_HOSTLDFLAGS) $(HOST_LIBELF_LIBS) -,1,0)
-=======
-		echo "int main() {}" | $(HOSTCC) $(KBUILD_HOSTLDFLAGS) -xc -o /dev/null $(HOST_LIBELF_LIBS) -,1,0)
->>>>>>> 4aa2e739
   ifeq ($(has_libelf),1)
     objtool_target := tools/objtool FORCE
   else
