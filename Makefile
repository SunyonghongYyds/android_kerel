# SPDX-License-Identifier: GPL-2.0
VERSION = 5
PATCHLEVEL = 10
SUBLEVEL = 93
EXTRAVERSION =
NAME = Dare mighty things

# *DOCUMENTATION*
# To see a list of typical targets execute "make help"
# More info can be located in ./README
# Comments in this file are targeted only to the developer, do not
# expect to learn how to build the kernel reading this file.

$(if $(filter __%, $(MAKECMDGOALS)), \
	$(error targets prefixed with '__' are only for internal use))

# That's our default target when none is given on the command line
PHONY := __all
__all:

# We are using a recursive build, so we need to do a little thinking
# to get the ordering right.
#
# Most importantly: sub-Makefiles should only ever modify files in
# their own directory. If in some directory we have a dependency on
# a file in another dir (which doesn't happen often, but it's often
# unavoidable when linking the built-in.a targets which finally
# turn into vmlinux), we will call a sub make in that other dir, and
# after that we are sure that everything which is in that other dir
# is now up to date.
#
# The only cases where we need to modify files which have global
# effects are thus separated out and done before the recursive
# descending is started. They are now explicitly listed as the
# prepare rule.

ifneq ($(sub_make_done),1)

# Do not use make's built-in rules and variables
# (this increases performance and avoids hard-to-debug behaviour)
MAKEFLAGS += -rR

# Avoid funny character set dependencies
unexport LC_ALL
LC_COLLATE=C
LC_NUMERIC=C
export LC_COLLATE LC_NUMERIC

# Avoid interference with shell env settings
unexport GREP_OPTIONS

# Beautify output
# ---------------------------------------------------------------------------
#
# Normally, we echo the whole command before executing it. By making
# that echo $($(quiet)$(cmd)), we now have the possibility to set
# $(quiet) to choose other forms of output instead, e.g.
#
#         quiet_cmd_cc_o_c = Compiling $(RELDIR)/$@
#         cmd_cc_o_c       = $(CC) $(c_flags) -c -o $@ $<
#
# If $(quiet) is empty, the whole command will be printed.
# If it is set to "quiet_", only the short version will be printed.
# If it is set to "silent_", nothing will be printed at all, since
# the variable $(silent_cmd_cc_o_c) doesn't exist.
#
# A simple variant is to prefix commands with $(Q) - that's useful
# for commands that shall be hidden in non-verbose mode.
#
#	$(Q)ln $@ :<
#
# If KBUILD_VERBOSE equals 0 then the above command will be hidden.
# If KBUILD_VERBOSE equals 1 then the above command is displayed.
# If KBUILD_VERBOSE equals 2 then give the reason why each target is rebuilt.
#
# To put more focus on warnings, be less verbose as default
# Use 'make V=1' to see the full commands

ifeq ("$(origin V)", "command line")
  KBUILD_VERBOSE = $(V)
endif
ifndef KBUILD_VERBOSE
  KBUILD_VERBOSE = 0
endif

ifeq ($(KBUILD_VERBOSE),1)
  quiet =
  Q =
else
  quiet=quiet_
  Q = @
endif

# If the user is running make -s (silent mode), suppress echoing of
# commands

ifneq ($(findstring s,$(filter-out --%,$(MAKEFLAGS))),)
  quiet=silent_
endif

export quiet Q KBUILD_VERBOSE

# Kbuild will save output files in the current working directory.
# This does not need to match to the root of the kernel source tree.
#
# For example, you can do this:
#
#  cd /dir/to/store/output/files; make -f /dir/to/kernel/source/Makefile
#
# If you want to save output files in a different location, there are
# two syntaxes to specify it.
#
# 1) O=
# Use "make O=dir/to/store/output/files/"
#
# 2) Set KBUILD_OUTPUT
# Set the environment variable KBUILD_OUTPUT to point to the output directory.
# export KBUILD_OUTPUT=dir/to/store/output/files/; make
#
# The O= assignment takes precedence over the KBUILD_OUTPUT environment
# variable.

# Do we want to change the working directory?
ifeq ("$(origin O)", "command line")
  KBUILD_OUTPUT := $(O)
endif

ifneq ($(KBUILD_OUTPUT),)
# Make's built-in functions such as $(abspath ...), $(realpath ...) cannot
# expand a shell special character '~'. We use a somewhat tedious way here.
abs_objtree := $(shell mkdir -p $(KBUILD_OUTPUT) && cd $(KBUILD_OUTPUT) && pwd)
$(if $(abs_objtree),, \
     $(error failed to create output directory "$(KBUILD_OUTPUT)"))

# $(realpath ...) resolves symlinks
abs_objtree := $(realpath $(abs_objtree))
else
abs_objtree := $(CURDIR)
endif # ifneq ($(KBUILD_OUTPUT),)

ifeq ($(abs_objtree),$(CURDIR))
# Suppress "Entering directory ..." unless we are changing the work directory.
MAKEFLAGS += --no-print-directory
else
need-sub-make := 1
endif

abs_srctree := $(realpath $(dir $(lastword $(MAKEFILE_LIST))))

ifneq ($(words $(subst :, ,$(abs_srctree))), 1)
$(error source directory cannot contain spaces or colons)
endif

ifneq ($(abs_srctree),$(abs_objtree))
# Look for make include files relative to root of kernel src
#
# This does not become effective immediately because MAKEFLAGS is re-parsed
# once after the Makefile is read. We need to invoke sub-make.
MAKEFLAGS += --include-dir=$(abs_srctree)
need-sub-make := 1
endif

this-makefile := $(lastword $(MAKEFILE_LIST))

ifneq ($(filter 3.%,$(MAKE_VERSION)),)
# 'MAKEFLAGS += -rR' does not immediately become effective for GNU Make 3.x
# We need to invoke sub-make to avoid implicit rules in the top Makefile.
need-sub-make := 1
# Cancel implicit rules for this Makefile.
$(this-makefile): ;
endif

export abs_srctree abs_objtree
export sub_make_done := 1

ifeq ($(need-sub-make),1)

PHONY += $(MAKECMDGOALS) __sub-make

$(filter-out $(this-makefile), $(MAKECMDGOALS)) __all: __sub-make
	@:

# Invoke a second make in the output directory, passing relevant variables
__sub-make:
	$(Q)$(MAKE) -C $(abs_objtree) -f $(abs_srctree)/Makefile $(MAKECMDGOALS)

endif # need-sub-make
endif # sub_make_done

# We process the rest of the Makefile if this is the final invocation of make
ifeq ($(need-sub-make),)

# Do not print "Entering directory ...",
# but we want to display it when entering to the output directory
# so that IDEs/editors are able to understand relative filenames.
MAKEFLAGS += --no-print-directory

# Call a source code checker (by default, "sparse") as part of the
# C compilation.
#
# Use 'make C=1' to enable checking of only re-compiled files.
# Use 'make C=2' to enable checking of *all* source files, regardless
# of whether they are re-compiled or not.
#
# See the file "Documentation/dev-tools/sparse.rst" for more details,
# including where to get the "sparse" utility.

ifeq ("$(origin C)", "command line")
  KBUILD_CHECKSRC = $(C)
endif
ifndef KBUILD_CHECKSRC
  KBUILD_CHECKSRC = 0
endif

# Use make M=dir or set the environment variable KBUILD_EXTMOD to specify the
# directory of external module to build. Setting M= takes precedence.
ifeq ("$(origin M)", "command line")
  KBUILD_EXTMOD := $(M)
endif

$(if $(word 2, $(KBUILD_EXTMOD)), \
	$(error building multiple external modules is not supported))

export KBUILD_CHECKSRC KBUILD_EXTMOD

extmod-prefix = $(if $(KBUILD_EXTMOD),$(KBUILD_EXTMOD)/)

# ANDROID: set up mixed-build support. mixed-build allows device kernel modules
# to be compiled against a GKI kernel. This approach still uses the headers and
# Kbuild from device kernel, so care must be taken to ensure that those headers match.
ifdef KBUILD_MIXED_TREE
# Need vmlinux.symvers for modpost and System.map for depmod, check whether they exist in KBUILD_MIXED_TREE
required_mixed_files=vmlinux.symvers System.map
$(if $(filter-out $(words $(required_mixed_files)), \
		$(words $(wildcard $(add-prefix $(KBUILD_MIXED_TREE)/,$(required_mixed_files))))),,\
	$(error KBUILD_MIXED_TREE=$(KBUILD_MIXED_TREE) doesn't contain $(required_mixed_files)))
endif

mixed-build-prefix = $(if $(KBUILD_MIXED_TREE),$(KBUILD_MIXED_TREE)/)
export KBUILD_MIXED_TREE

ifeq ($(abs_srctree),$(abs_objtree))
        # building in the source tree
        srctree := .
	building_out_of_srctree :=
else
        ifeq ($(abs_srctree)/,$(dir $(abs_objtree)))
                # building in a subdirectory of the source tree
                srctree := ..
        else
                srctree := $(abs_srctree)
        endif
	building_out_of_srctree := 1
endif

ifneq ($(KBUILD_ABS_SRCTREE),)
srctree := $(abs_srctree)
endif

objtree		:= .
VPATH		:= $(srctree)

export building_out_of_srctree srctree objtree VPATH

# To make sure we do not include .config for any of the *config targets
# catch them early, and hand them over to scripts/kconfig/Makefile
# It is allowed to specify more targets when calling make, including
# mixing *config targets and build targets.
# For example 'make oldconfig all'.
# Detect when mixed targets is specified, and make a second invocation
# of make so .config is not included in this case either (for *config).

version_h := include/generated/uapi/linux/version.h
old_version_h := include/linux/version.h

clean-targets := %clean mrproper cleandocs
no-dot-config-targets := $(clean-targets) \
			 cscope gtags TAGS tags help% %docs check% coccicheck \
			 $(version_h) headers headers_% archheaders archscripts \
			 %asm-generic kernelversion %src-pkg dt_binding_check \
			 outputmakefile
no-sync-config-targets := $(no-dot-config-targets) %install kernelrelease \
			  image_name
single-targets := %.a %.i %.ko %.lds %.ll %.lst %.mod %.o %.s %.symtypes %/

config-build	:=
mixed-build	:=
need-config	:= 1
may-sync-config	:= 1
single-build	:=

ifneq ($(filter $(no-dot-config-targets), $(MAKECMDGOALS)),)
	ifeq ($(filter-out $(no-dot-config-targets), $(MAKECMDGOALS)),)
		need-config :=
	endif
endif

ifneq ($(filter $(no-sync-config-targets), $(MAKECMDGOALS)),)
	ifeq ($(filter-out $(no-sync-config-targets), $(MAKECMDGOALS)),)
		may-sync-config :=
	endif
endif

ifneq ($(KBUILD_EXTMOD),)
	may-sync-config :=
endif

ifeq ($(KBUILD_EXTMOD),)
        ifneq ($(filter %config,$(MAKECMDGOALS)),)
		config-build := 1
                ifneq ($(words $(MAKECMDGOALS)),1)
			mixed-build := 1
                endif
        endif
endif

# We cannot build single targets and the others at the same time
ifneq ($(filter $(single-targets), $(MAKECMDGOALS)),)
	single-build := 1
	ifneq ($(filter-out $(single-targets), $(MAKECMDGOALS)),)
		mixed-build := 1
	endif
endif

# For "make -j clean all", "make -j mrproper defconfig all", etc.
ifneq ($(filter $(clean-targets),$(MAKECMDGOALS)),)
        ifneq ($(filter-out $(clean-targets),$(MAKECMDGOALS)),)
		mixed-build := 1
        endif
endif

# install and modules_install need also be processed one by one
ifneq ($(filter install,$(MAKECMDGOALS)),)
        ifneq ($(filter modules_install,$(MAKECMDGOALS)),)
		mixed-build := 1
        endif
endif

ifdef mixed-build
# ===========================================================================
# We're called with mixed targets (*config and build targets).
# Handle them one by one.

PHONY += $(MAKECMDGOALS) __build_one_by_one

$(MAKECMDGOALS): __build_one_by_one
	@:

__build_one_by_one:
	$(Q)set -e; \
	for i in $(MAKECMDGOALS); do \
		$(MAKE) -f $(srctree)/Makefile $$i; \
	done

else # !mixed-build

include scripts/Kbuild.include

# Read KERNELRELEASE from include/config/kernel.release (if it exists)
KERNELRELEASE = $(shell cat include/config/kernel.release 2> /dev/null)
KERNELVERSION = $(VERSION)$(if $(PATCHLEVEL),.$(PATCHLEVEL)$(if $(SUBLEVEL),.$(SUBLEVEL)))$(EXTRAVERSION)
export VERSION PATCHLEVEL SUBLEVEL KERNELRELEASE KERNELVERSION

include scripts/subarch.include

# Cross compiling and selecting different set of gcc/bin-utils
# ---------------------------------------------------------------------------
#
# When performing cross compilation for other architectures ARCH shall be set
# to the target architecture. (See arch/* for the possibilities).
# ARCH can be set during invocation of make:
# make ARCH=ia64
# Another way is to have ARCH set in the environment.
# The default ARCH is the host where make is executed.

# CROSS_COMPILE specify the prefix used for all executables used
# during compilation. Only gcc and related bin-utils executables
# are prefixed with $(CROSS_COMPILE).
# CROSS_COMPILE can be set on the command line
# make CROSS_COMPILE=ia64-linux-
# Alternatively CROSS_COMPILE can be set in the environment.
# Default value for CROSS_COMPILE is not to prefix executables
# Note: Some architectures assign CROSS_COMPILE in their arch/*/Makefile
ARCH		?= $(SUBARCH)

# Architecture as present in compile.h
UTS_MACHINE 	:= $(ARCH)
SRCARCH 	:= $(ARCH)

# Additional ARCH settings for x86
ifeq ($(ARCH),i386)
        SRCARCH := x86
endif
ifeq ($(ARCH),x86_64)
        SRCARCH := x86
endif

# Additional ARCH settings for sparc
ifeq ($(ARCH),sparc32)
       SRCARCH := sparc
endif
ifeq ($(ARCH),sparc64)
       SRCARCH := sparc
endif

# Additional ARCH settings for sh
ifeq ($(ARCH),sh64)
       SRCARCH := sh
endif

KCONFIG_CONFIG	?= .config
export KCONFIG_CONFIG

# Default file for 'make defconfig'. This may be overridden by arch-Makefile.
export KBUILD_DEFCONFIG := defconfig

# SHELL used by kbuild
CONFIG_SHELL := sh

HOST_LFS_CFLAGS := $(shell getconf LFS_CFLAGS 2>/dev/null)
HOST_LFS_LDFLAGS := $(shell getconf LFS_LDFLAGS 2>/dev/null)
HOST_LFS_LIBS := $(shell getconf LFS_LIBS 2>/dev/null)

ifneq ($(LLVM),)
HOSTCC	= clang
HOSTCXX	= clang++
else
HOSTCC	= gcc
HOSTCXX	= g++
endif

export KBUILD_USERCFLAGS := -Wall -Wmissing-prototypes -Wstrict-prototypes \
			      -O2 -fomit-frame-pointer -std=gnu89
export KBUILD_USERLDFLAGS :=

KBUILD_HOSTCFLAGS   := $(KBUILD_USERCFLAGS) $(HOST_LFS_CFLAGS) $(HOSTCFLAGS)
KBUILD_HOSTCXXFLAGS := -Wall -O2 $(HOST_LFS_CFLAGS) $(HOSTCXXFLAGS)
KBUILD_HOSTLDFLAGS  := $(HOST_LFS_LDFLAGS) $(HOSTLDFLAGS)
KBUILD_HOSTLDLIBS   := $(HOST_LFS_LIBS) $(HOSTLDLIBS)

# Make variables (CC, etc...)
CPP		= $(CC) -E
ifneq ($(LLVM),)
CC		= clang
LD		= ld.lld
AR		= llvm-ar
NM		= llvm-nm
OBJCOPY		= llvm-objcopy
OBJDUMP		= llvm-objdump
READELF		= llvm-readelf
STRIP		= llvm-strip
else
CC		= $(CROSS_COMPILE)gcc
LD		= $(CROSS_COMPILE)ld
AR		= $(CROSS_COMPILE)ar
NM		= $(CROSS_COMPILE)nm
OBJCOPY		= $(CROSS_COMPILE)objcopy
OBJDUMP		= $(CROSS_COMPILE)objdump
READELF		= $(CROSS_COMPILE)readelf
STRIP		= $(CROSS_COMPILE)strip
endif
PAHOLE		= pahole
RESOLVE_BTFIDS	= $(objtree)/tools/bpf/resolve_btfids/resolve_btfids
LEX		= flex
YACC		= bison
AWK		= awk
INSTALLKERNEL  := installkernel
DEPMOD		= depmod
PERL		= perl
PYTHON		= python
PYTHON3		= python3
CHECK		= sparse
BASH		= bash
KGZIP		= gzip
KBZIP2		= bzip2
KLZOP		= lzop
LZMA		= lzma
LZ4		= lz4
XZ		= xz
ZSTD		= zstd

CHECKFLAGS     := -D__linux__ -Dlinux -D__STDC__ -Dunix -D__unix__ \
		  -Wbitwise -Wno-return-void -Wno-unknown-attribute $(CF)
NOSTDINC_FLAGS :=
CFLAGS_MODULE   =
AFLAGS_MODULE   =
LDFLAGS_MODULE  =
CFLAGS_KERNEL	=
AFLAGS_KERNEL	=
LDFLAGS_vmlinux =

# Use USERINCLUDE when you must reference the UAPI directories only.
USERINCLUDE    := \
		-I$(srctree)/arch/$(SRCARCH)/include/uapi \
		-I$(objtree)/arch/$(SRCARCH)/include/generated/uapi \
		-I$(srctree)/include/uapi \
		-I$(objtree)/include/generated/uapi \
                -include $(srctree)/include/linux/kconfig.h

# Use LINUXINCLUDE when you must reference the include/ directory.
# Needed to be compatible with the O= option
LINUXINCLUDE    := \
		-I$(srctree)/arch/$(SRCARCH)/include \
		-I$(objtree)/arch/$(SRCARCH)/include/generated \
		$(if $(building_out_of_srctree),-I$(srctree)/include) \
		-I$(objtree)/include \
		$(USERINCLUDE)

KBUILD_AFLAGS   := -D__ASSEMBLY__ -fno-PIE
KBUILD_CFLAGS   := -Wall -Wundef -Werror=strict-prototypes -Wno-trigraphs \
		   -fno-strict-aliasing -fno-common -fshort-wchar -fno-PIE \
		   -Werror=implicit-function-declaration -Werror=implicit-int \
		   -Werror=return-type -Wno-format-security \
		   -std=gnu89
KBUILD_CPPFLAGS := -D__KERNEL__
KBUILD_AFLAGS_KERNEL :=
KBUILD_CFLAGS_KERNEL :=
KBUILD_AFLAGS_MODULE  := -DMODULE
KBUILD_CFLAGS_MODULE  := -DMODULE
KBUILD_LDFLAGS_MODULE :=
KBUILD_LDFLAGS :=
CLANG_FLAGS :=

export ARCH SRCARCH CONFIG_SHELL BASH HOSTCC KBUILD_HOSTCFLAGS CROSS_COMPILE LD CC
export CPP AR NM STRIP OBJCOPY OBJDUMP READELF PAHOLE RESOLVE_BTFIDS LEX YACC AWK INSTALLKERNEL
export PERL PYTHON PYTHON3 CHECK CHECKFLAGS MAKE UTS_MACHINE HOSTCXX
export KGZIP KBZIP2 KLZOP LZMA LZ4 XZ ZSTD
export KBUILD_HOSTCXXFLAGS KBUILD_HOSTLDFLAGS KBUILD_HOSTLDLIBS LDFLAGS_MODULE

export KBUILD_CPPFLAGS NOSTDINC_FLAGS LINUXINCLUDE OBJCOPYFLAGS KBUILD_LDFLAGS
export KBUILD_CFLAGS CFLAGS_KERNEL CFLAGS_MODULE
export KBUILD_AFLAGS AFLAGS_KERNEL AFLAGS_MODULE
export KBUILD_AFLAGS_MODULE KBUILD_CFLAGS_MODULE KBUILD_LDFLAGS_MODULE
export KBUILD_AFLAGS_KERNEL KBUILD_CFLAGS_KERNEL

# Files to ignore in find ... statements

export RCS_FIND_IGNORE := \( -name SCCS -o -name BitKeeper -o -name .svn -o    \
			  -name CVS -o -name .pc -o -name .hg -o -name .git \) \
			  -prune -o
export RCS_TAR_IGNORE := --exclude SCCS --exclude BitKeeper --exclude .svn \
			 --exclude CVS --exclude .pc --exclude .hg --exclude .git

# ===========================================================================
# Rules shared between *config targets and build targets

# Basic helpers built in scripts/basic/
PHONY += scripts_basic
scripts_basic:
	$(Q)$(MAKE) $(build)=scripts/basic
	$(Q)rm -f .tmp_quiet_recordmcount

PHONY += outputmakefile
# Before starting out-of-tree build, make sure the source tree is clean.
# outputmakefile generates a Makefile in the output directory, if using a
# separate output directory. This allows convenient use of make in the
# output directory.
# At the same time when output Makefile generated, generate .gitignore to
# ignore whole output directory
outputmakefile:
ifdef building_out_of_srctree
	$(Q)if [ -f $(srctree)/.config -o \
		 -d $(srctree)/include/config -o \
		 -d $(srctree)/arch/$(SRCARCH)/include/generated ]; then \
		echo >&2 "***"; \
		echo >&2 "*** The source tree is not clean, please run 'make$(if $(findstring command line, $(origin ARCH)), ARCH=$(ARCH)) mrproper'"; \
		echo >&2 "*** in $(abs_srctree)";\
		echo >&2 "***"; \
		false; \
	fi
	$(Q)ln -fsn $(srctree) source
	$(Q)$(CONFIG_SHELL) $(srctree)/scripts/mkmakefile $(srctree)
	$(Q)test -e .gitignore || \
	{ echo "# this is build directory, ignore it"; echo "*"; } > .gitignore
endif

ifneq ($(shell $(CC) --version 2>&1 | head -n 1 | grep clang),)
ifneq ($(CROSS_COMPILE),)
CLANG_FLAGS	+= --target=$(notdir $(CROSS_COMPILE:%-=%))
GCC_TOOLCHAIN_DIR := $(dir $(shell which $(CROSS_COMPILE)elfedit))
CLANG_FLAGS	+= --prefix=$(GCC_TOOLCHAIN_DIR)$(notdir $(CROSS_COMPILE))
GCC_TOOLCHAIN	:= $(realpath $(GCC_TOOLCHAIN_DIR)/..)
endif
ifneq ($(GCC_TOOLCHAIN),)
CLANG_FLAGS	+= --gcc-toolchain=$(GCC_TOOLCHAIN)
endif
ifneq ($(LLVM_IAS),1)
CLANG_FLAGS	+= -no-integrated-as
endif
CLANG_FLAGS	+= -Werror=unknown-warning-option
KBUILD_CFLAGS	+= $(CLANG_FLAGS)
KBUILD_AFLAGS	+= $(CLANG_FLAGS)
export CLANG_FLAGS
endif

# The expansion should be delayed until arch/$(SRCARCH)/Makefile is included.
# Some architectures define CROSS_COMPILE in arch/$(SRCARCH)/Makefile.
# CC_VERSION_TEXT is referenced from Kconfig (so it needs export),
# and from include/config/auto.conf.cmd to detect the compiler upgrade.
CC_VERSION_TEXT = $(shell $(CC) --version 2>/dev/null | head -n 1)

ifdef config-build
# ===========================================================================
# *config targets only - make sure prerequisites are updated, and descend
# in scripts/kconfig to make the *config target

# Read arch specific Makefile to set KBUILD_DEFCONFIG as needed.
# KBUILD_DEFCONFIG may point out an alternative default configuration
# used for 'make defconfig'
include arch/$(SRCARCH)/Makefile
export KBUILD_DEFCONFIG KBUILD_KCONFIG CC_VERSION_TEXT

config: outputmakefile scripts_basic FORCE
	$(Q)$(MAKE) $(build)=scripts/kconfig $@

%config: outputmakefile scripts_basic FORCE
	$(Q)$(MAKE) $(build)=scripts/kconfig $@

else #!config-build
# ===========================================================================
# Build targets only - this includes vmlinux, arch specific targets, clean
# targets and others. In general all targets except *config targets.

# If building an external module we do not care about the all: rule
# but instead __all depend on modules
PHONY += all
ifeq ($(KBUILD_EXTMOD),)
__all: all
else
__all: modules
endif

# Decide whether to build built-in, modular, or both.
# Normally, just do built-in.

KBUILD_MODULES :=
KBUILD_BUILTIN := 1

# If we have only "make modules", don't compile built-in objects.
ifeq ($(MAKECMDGOALS),modules)
  KBUILD_BUILTIN :=
endif

# If we have "make <whatever> modules", compile modules
# in addition to whatever we do anyway.
# Just "make" or "make all" shall build modules as well

ifneq ($(filter all modules nsdeps %compile_commands.json clang-%,$(MAKECMDGOALS)),)
  KBUILD_MODULES := 1
endif

ifeq ($(MAKECMDGOALS),)
  KBUILD_MODULES := 1
endif

export KBUILD_MODULES KBUILD_BUILTIN

ifdef need-config
include include/config/auto.conf
endif

ifeq ($(KBUILD_EXTMOD),)
# Objects we will link into vmlinux / subdirs we need to visit
core-y		:= init/ usr/
drivers-y	:= drivers/ sound/
drivers-$(CONFIG_SAMPLES) += samples/
drivers-y	+= net/ virt/
libs-y		:= lib/
endif # KBUILD_EXTMOD

ifndef KBUILD_MIXED_TREE
# The all: target is the default when no target is given on the
# command line.
# This allow a user to issue only 'make' to build a kernel including modules
# Defaults to vmlinux, but the arch makefile usually adds further targets
all: vmlinux
endif

CFLAGS_GCOV	:= -fprofile-arcs -ftest-coverage \
	$(call cc-option,-fno-tree-loop-im) \
	$(call cc-disable-warning,maybe-uninitialized,)
export CFLAGS_GCOV

# The arch Makefiles can override CC_FLAGS_FTRACE. We may also append it later.
ifdef CONFIG_FUNCTION_TRACER
  CC_FLAGS_FTRACE := -pg
endif

RETPOLINE_CFLAGS_GCC := -mindirect-branch=thunk-extern -mindirect-branch-register
RETPOLINE_VDSO_CFLAGS_GCC := -mindirect-branch=thunk-inline -mindirect-branch-register
RETPOLINE_CFLAGS_CLANG := -mretpoline-external-thunk
RETPOLINE_VDSO_CFLAGS_CLANG := -mretpoline
RETPOLINE_CFLAGS := $(call cc-option,$(RETPOLINE_CFLAGS_GCC),$(call cc-option,$(RETPOLINE_CFLAGS_CLANG)))
RETPOLINE_VDSO_CFLAGS := $(call cc-option,$(RETPOLINE_VDSO_CFLAGS_GCC),$(call cc-option,$(RETPOLINE_VDSO_CFLAGS_CLANG)))
export RETPOLINE_CFLAGS
export RETPOLINE_VDSO_CFLAGS

include arch/$(SRCARCH)/Makefile

ifdef need-config
ifdef may-sync-config
# Read in dependencies to all Kconfig* files, make sure to run syncconfig if
# changes are detected. This should be included after arch/$(SRCARCH)/Makefile
# because some architectures define CROSS_COMPILE there.
include include/config/auto.conf.cmd

$(KCONFIG_CONFIG):
	@echo >&2 '***'
	@echo >&2 '*** Configuration file "$@" not found!'
	@echo >&2 '***'
	@echo >&2 '*** Please run some configurator (e.g. "make oldconfig" or'
	@echo >&2 '*** "make menuconfig" or "make xconfig").'
	@echo >&2 '***'
	@/bin/false

# The actual configuration files used during the build are stored in
# include/generated/ and include/config/. Update them if .config is newer than
# include/config/auto.conf (which mirrors .config).
#
# This exploits the 'multi-target pattern rule' trick.
# The syncconfig should be executed only once to make all the targets.
# (Note: use the grouped target '&:' when we bump to GNU Make 4.3)
#
# Do not use $(call cmd,...) here. That would suppress prompts from syncconfig,
# so you cannot notice that Kconfig is waiting for the user input.
%/config/auto.conf %/config/auto.conf.cmd %/generated/autoconf.h: $(KCONFIG_CONFIG)
	$(Q)$(kecho) "  SYNC    $@"
	$(Q)$(MAKE) -f $(srctree)/Makefile syncconfig
else # !may-sync-config
# External modules and some install targets need include/generated/autoconf.h
# and include/config/auto.conf but do not care if they are up-to-date.
# Use auto.conf to trigger the test
PHONY += include/config/auto.conf

include/config/auto.conf:
	$(Q)test -e include/generated/autoconf.h -a -e $@ || (		\
	echo >&2;							\
	echo >&2 "  ERROR: Kernel configuration is invalid.";		\
	echo >&2 "         include/generated/autoconf.h or $@ are missing.";\
	echo >&2 "         Run 'make oldconfig && make prepare' on kernel src to fix it.";	\
	echo >&2 ;							\
	/bin/false)

endif # may-sync-config
endif # need-config

KBUILD_CFLAGS	+= $(call cc-option,-fno-delete-null-pointer-checks,)
KBUILD_CFLAGS	+= $(call cc-disable-warning,frame-address,)
KBUILD_CFLAGS	+= $(call cc-disable-warning, format-truncation)
KBUILD_CFLAGS	+= $(call cc-disable-warning, format-overflow)
KBUILD_CFLAGS	+= $(call cc-disable-warning, address-of-packed-member)

ifdef CONFIG_CC_OPTIMIZE_FOR_PERFORMANCE
KBUILD_CFLAGS += -O2
else ifdef CONFIG_CC_OPTIMIZE_FOR_PERFORMANCE_O3
KBUILD_CFLAGS += -O3
else ifdef CONFIG_CC_OPTIMIZE_FOR_SIZE
KBUILD_CFLAGS += -Os
endif

# Tell gcc to never replace conditional load with a non-conditional one
KBUILD_CFLAGS	+= $(call cc-option,--param=allow-store-data-races=0)
KBUILD_CFLAGS	+= $(call cc-option,-fno-allow-store-data-races)

ifdef CONFIG_READABLE_ASM
# Disable optimizations that make assembler listings hard to read.
# reorder blocks reorders the control in the function
# ipa clone creates specialized cloned functions
# partial inlining inlines only parts of functions
KBUILD_CFLAGS += $(call cc-option,-fno-reorder-blocks,) \
                 $(call cc-option,-fno-ipa-cp-clone,) \
                 $(call cc-option,-fno-partial-inlining)
endif

ifneq ($(CONFIG_FRAME_WARN),0)
KBUILD_CFLAGS += -Wframe-larger-than=$(CONFIG_FRAME_WARN)
endif

stackp-flags-y                                    := -fno-stack-protector
stackp-flags-$(CONFIG_STACKPROTECTOR)             := -fstack-protector
stackp-flags-$(CONFIG_STACKPROTECTOR_STRONG)      := -fstack-protector-strong

KBUILD_CFLAGS += $(stackp-flags-y)

ifdef CONFIG_CC_IS_CLANG
KBUILD_CPPFLAGS += -Qunused-arguments
KBUILD_CFLAGS += -Wno-format-invalid-specifier
KBUILD_CFLAGS += -Wno-gnu
# CLANG uses a _MergedGlobals as optimization, but this breaks modpost, as the
# source of a reference will be _MergedGlobals and not on of the whitelisted names.
# See modpost pattern 2
KBUILD_CFLAGS += -mno-global-merge
else

# Warn about unmarked fall-throughs in switch statement.
# Disabled for clang while comment to attribute conversion happens and
# https://github.com/ClangBuiltLinux/linux/issues/636 is discussed.
KBUILD_CFLAGS += $(call cc-option,-Wimplicit-fallthrough,)
endif

# These warnings generated too much noise in a regular build.
# Use make W=1 to enable them (see scripts/Makefile.extrawarn)
KBUILD_CFLAGS += $(call cc-disable-warning, unused-but-set-variable)

KBUILD_CFLAGS += $(call cc-disable-warning, unused-const-variable)
ifdef CONFIG_FRAME_POINTER
KBUILD_CFLAGS	+= -fno-omit-frame-pointer -fno-optimize-sibling-calls
else
# Some targets (ARM with Thumb2, for example), can't be built with frame
# pointers.  For those, we don't have FUNCTION_TRACER automatically
# select FRAME_POINTER.  However, FUNCTION_TRACER adds -pg, and this is
# incompatible with -fomit-frame-pointer with current GCC, so we don't use
# -fomit-frame-pointer with FUNCTION_TRACER.
ifndef CONFIG_FUNCTION_TRACER
KBUILD_CFLAGS	+= -fomit-frame-pointer
endif
endif

# Initialize all stack variables with a 0xAA pattern.
ifdef CONFIG_INIT_STACK_ALL_PATTERN
KBUILD_CFLAGS	+= -ftrivial-auto-var-init=pattern
endif

# Initialize all stack variables with a zero value.
ifdef CONFIG_INIT_STACK_ALL_ZERO
# Future support for zero initialization is still being debated, see
# https://bugs.llvm.org/show_bug.cgi?id=45497. These flags are subject to being
# renamed or dropped.
KBUILD_CFLAGS	+= -ftrivial-auto-var-init=zero
KBUILD_CFLAGS	+= -enable-trivial-auto-var-init-zero-knowing-it-will-be-removed-from-clang
endif

DEBUG_CFLAGS	:=

# Workaround for GCC versions < 5.0
# https://gcc.gnu.org/bugzilla/show_bug.cgi?id=61801
ifdef CONFIG_CC_IS_GCC
DEBUG_CFLAGS	+= $(call cc-ifversion, -lt, 0500, $(call cc-option, -fno-var-tracking-assignments))
endif

ifdef CONFIG_DEBUG_INFO

ifdef CONFIG_DEBUG_INFO_SPLIT
DEBUG_CFLAGS	+= -gsplit-dwarf
else
DEBUG_CFLAGS	+= -g
endif

ifneq ($(LLVM_IAS),1)
KBUILD_AFLAGS	+= -Wa,-gdwarf-2
endif

ifdef CONFIG_DEBUG_INFO_DWARF4
DEBUG_CFLAGS	+= -gdwarf-4
endif

ifdef CONFIG_DEBUG_INFO_REDUCED
DEBUG_CFLAGS	+= $(call cc-option, -femit-struct-debug-baseonly) \
		   $(call cc-option,-fno-var-tracking)
endif

ifdef CONFIG_DEBUG_INFO_COMPRESSED
DEBUG_CFLAGS	+= -gz=zlib
KBUILD_AFLAGS	+= -gz=zlib
KBUILD_LDFLAGS	+= --compress-debug-sections=zlib
endif

endif # CONFIG_DEBUG_INFO

KBUILD_CFLAGS += $(DEBUG_CFLAGS)
export DEBUG_CFLAGS

ifdef CONFIG_FUNCTION_TRACER
ifdef CONFIG_FTRACE_MCOUNT_USE_CC
  CC_FLAGS_FTRACE	+= -mrecord-mcount
  ifdef CONFIG_HAVE_NOP_MCOUNT
    ifeq ($(call cc-option-yn, -mnop-mcount),y)
      CC_FLAGS_FTRACE	+= -mnop-mcount
      CC_FLAGS_USING	+= -DCC_USING_NOP_MCOUNT
    endif
  endif
endif
ifdef CONFIG_FTRACE_MCOUNT_USE_OBJTOOL
  CC_FLAGS_USING	+= -DCC_USING_NOP_MCOUNT
endif
ifdef CONFIG_FTRACE_MCOUNT_USE_RECORDMCOUNT
  ifdef CONFIG_HAVE_C_RECORDMCOUNT
    BUILD_C_RECORDMCOUNT := y
    export BUILD_C_RECORDMCOUNT
  endif
endif
ifdef CONFIG_HAVE_FENTRY
  ifeq ($(call cc-option-yn, -mfentry),y)
    CC_FLAGS_FTRACE	+= -mfentry
    CC_FLAGS_USING	+= -DCC_USING_FENTRY
  endif
endif
export CC_FLAGS_FTRACE
KBUILD_CFLAGS	+= $(CC_FLAGS_FTRACE) $(CC_FLAGS_USING)
KBUILD_AFLAGS	+= $(CC_FLAGS_USING)
endif

# We trigger additional mismatches with less inlining
ifdef CONFIG_DEBUG_SECTION_MISMATCH
KBUILD_CFLAGS += $(call cc-option, -fno-inline-functions-called-once)
endif

ifdef CONFIG_LD_DEAD_CODE_DATA_ELIMINATION
KBUILD_CFLAGS_KERNEL += -ffunction-sections -fdata-sections
LDFLAGS_vmlinux += --gc-sections
endif

ifdef CONFIG_SHADOW_CALL_STACK
CC_FLAGS_SCS	:= -fsanitize=shadow-call-stack
KBUILD_CFLAGS	+= $(CC_FLAGS_SCS)
export CC_FLAGS_SCS
endif

ifdef CONFIG_LTO_CLANG
ifdef CONFIG_LTO_CLANG_THIN
CC_FLAGS_LTO	:= -flto=thin -fsplit-lto-unit
KBUILD_LDFLAGS	+= --thinlto-cache-dir=$(extmod-prefix).thinlto-cache
else
CC_FLAGS_LTO	:= -flto
endif

ifeq ($(SRCARCH),x86)
# TODO(b/182572011): Revert workaround for compiler / linker bug.
CC_FLAGS_LTO	+= -fvisibility=hidden
else
CC_FLAGS_LTO	+= -fvisibility=default
endif

# Limit inlining across translation units to reduce binary size
KBUILD_LDFLAGS += -mllvm -import-instr-limit=5
endif

ifdef CONFIG_LTO
KBUILD_CFLAGS	+= $(CC_FLAGS_LTO)
export CC_FLAGS_LTO
endif

ifdef CONFIG_CFI_CLANG
CC_FLAGS_CFI	:= -fsanitize=cfi \
		   -fsanitize-cfi-cross-dso \
		   -fno-sanitize-cfi-canonical-jump-tables \
		   -fno-sanitize-blacklist

ifdef CONFIG_CFI_PERMISSIVE
CC_FLAGS_CFI	+= -fsanitize-recover=cfi \
		   -fno-sanitize-trap=cfi
else
ifndef CONFIG_UBSAN_TRAP
CC_FLAGS_CFI	+= -ftrap-function=__ubsan_handle_cfi_check_fail_abort
endif
endif

# If LTO flags are filtered out, we must also filter out CFI.
CC_FLAGS_LTO	+= $(CC_FLAGS_CFI)
KBUILD_CFLAGS	+= $(CC_FLAGS_CFI)
export CC_FLAGS_CFI
endif

ifdef CONFIG_DEBUG_FORCE_FUNCTION_ALIGN_32B
KBUILD_CFLAGS += -falign-functions=32
endif

# arch Makefile may override CC so keep this after arch Makefile is included
NOSTDINC_FLAGS += -nostdinc -isystem $(shell $(CC) -print-file-name=include)

# warn about C99 declaration after statement
KBUILD_CFLAGS += -Wdeclaration-after-statement

# Variable Length Arrays (VLAs) should not be used anywhere in the kernel
KBUILD_CFLAGS += -Wvla

# disable pointer signed / unsigned warnings in gcc 4.0
KBUILD_CFLAGS += -Wno-pointer-sign

# disable stringop warnings in gcc 8+
KBUILD_CFLAGS += $(call cc-disable-warning, stringop-truncation)

# We'll want to enable this eventually, but it's not going away for 5.7 at least
KBUILD_CFLAGS += $(call cc-disable-warning, zero-length-bounds)
KBUILD_CFLAGS += $(call cc-disable-warning, array-bounds)
KBUILD_CFLAGS += $(call cc-disable-warning, stringop-overflow)

# Another good warning that we'll want to enable eventually
KBUILD_CFLAGS += $(call cc-disable-warning, restrict)

# Enabled with W=2, disabled by default as noisy
KBUILD_CFLAGS += $(call cc-disable-warning, maybe-uninitialized)

# disable invalid "can't wrap" optimizations for signed / pointers
KBUILD_CFLAGS	+= -fno-strict-overflow

# Make sure -fstack-check isn't enabled (like gentoo apparently did)
KBUILD_CFLAGS  += -fno-stack-check

# conserve stack if available
KBUILD_CFLAGS   += $(call cc-option,-fconserve-stack)

# Prohibit date/time macros, which would make the build non-deterministic
KBUILD_CFLAGS   += -Werror=date-time

# enforce correct pointer usage
KBUILD_CFLAGS   += $(call cc-option,-Werror=incompatible-pointer-types)

# Require designated initializers for all marked structures
KBUILD_CFLAGS   += $(call cc-option,-Werror=designated-init)

# change __FILE__ to the relative path from the srctree
KBUILD_CPPFLAGS += $(call cc-option,-fmacro-prefix-map=$(srctree)/=)

# include additional Makefiles when needed
include-y			:= scripts/Makefile.extrawarn
include-$(CONFIG_KASAN)		+= scripts/Makefile.kasan
include-$(CONFIG_KCSAN)		+= scripts/Makefile.kcsan
include-$(CONFIG_UBSAN)		+= scripts/Makefile.ubsan
include-$(CONFIG_KCOV)		+= scripts/Makefile.kcov
include-$(CONFIG_GCC_PLUGINS)	+= scripts/Makefile.gcc-plugins

include $(addprefix $(srctree)/, $(include-y))

# scripts/Makefile.gcc-plugins is intentionally included last.
# Do not add $(call cc-option,...) below this line. When you build the kernel
# from the clean source tree, the GCC plugins do not exist at this point.

# Add user supplied CPPFLAGS, AFLAGS and CFLAGS as the last assignments
KBUILD_CPPFLAGS += $(KCPPFLAGS)
KBUILD_AFLAGS   += $(KAFLAGS)
KBUILD_CFLAGS   += $(KCFLAGS)

KBUILD_LDFLAGS_MODULE += --build-id=sha1
LDFLAGS_vmlinux += --build-id=sha1

ifeq ($(CONFIG_STRIP_ASM_SYMS),y)
LDFLAGS_vmlinux	+= $(call ld-option, -X,)
endif

ifeq ($(CONFIG_RELR),y)
LDFLAGS_vmlinux	+= --pack-dyn-relocs=relr --use-android-relr-tags
endif

# We never want expected sections to be placed heuristically by the
# linker. All sections should be explicitly named in the linker script.
ifdef CONFIG_LD_ORPHAN_WARN
LDFLAGS_vmlinux += --orphan-handling=warn
endif

# Align the bit size of userspace programs with the kernel
KBUILD_USERCFLAGS  += $(filter -m32 -m64 --target=%, $(KBUILD_CFLAGS))
KBUILD_USERLDFLAGS += $(filter -m32 -m64 --target=%, $(KBUILD_CFLAGS))

# make the checker run with the right architecture
CHECKFLAGS += --arch=$(ARCH)

# insure the checker run with the right endianness
CHECKFLAGS += $(if $(CONFIG_CPU_BIG_ENDIAN),-mbig-endian,-mlittle-endian)

# the checker needs the correct machine size
CHECKFLAGS += $(if $(CONFIG_64BIT),-m64,-m32)

# Default kernel image to build when no specific target is given.
# KBUILD_IMAGE may be overruled on the command line or
# set in the environment
# Also any assignments in arch/$(ARCH)/Makefile take precedence over
# this default value
export KBUILD_IMAGE ?= vmlinux

#
# INSTALL_PATH specifies where to place the updated kernel and system map
# images. Default is /boot, but you can set it to other values
export	INSTALL_PATH ?= /boot

#
# INSTALL_DTBS_PATH specifies a prefix for relocations required by build roots.
# Like INSTALL_MOD_PATH, it isn't defined in the Makefile, but can be passed as
# an argument if needed. Otherwise it defaults to the kernel install path
#
export INSTALL_DTBS_PATH ?= $(INSTALL_PATH)/dtbs/$(KERNELRELEASE)

#
# INSTALL_MOD_PATH specifies a prefix to MODLIB for module directory
# relocations required by build roots.  This is not defined in the
# makefile but the argument can be passed to make if needed.
#

MODLIB	= $(INSTALL_MOD_PATH)/lib/modules/$(KERNELRELEASE)
export MODLIB

#
# INSTALL_MOD_STRIP, if defined, will cause modules to be
# stripped after they are installed.  If INSTALL_MOD_STRIP is '1', then
# the default option --strip-debug will be used.  Otherwise,
# INSTALL_MOD_STRIP value will be used as the options to the strip command.

ifdef INSTALL_MOD_STRIP
ifeq ($(INSTALL_MOD_STRIP),1)
mod_strip_cmd = $(STRIP) --strip-debug
else
mod_strip_cmd = $(STRIP) $(INSTALL_MOD_STRIP)
endif # INSTALL_MOD_STRIP=1
else
mod_strip_cmd = true
endif # INSTALL_MOD_STRIP
export mod_strip_cmd

# CONFIG_MODULE_COMPRESS, if defined, will cause module to be compressed
# after they are installed in agreement with CONFIG_MODULE_COMPRESS_GZIP
# or CONFIG_MODULE_COMPRESS_XZ.

mod_compress_cmd = true
ifdef CONFIG_MODULE_COMPRESS
  ifdef CONFIG_MODULE_COMPRESS_GZIP
    mod_compress_cmd = $(KGZIP) -n -f
  endif # CONFIG_MODULE_COMPRESS_GZIP
  ifdef CONFIG_MODULE_COMPRESS_XZ
    mod_compress_cmd = $(XZ) -f
  endif # CONFIG_MODULE_COMPRESS_XZ
endif # CONFIG_MODULE_COMPRESS
export mod_compress_cmd

ifdef CONFIG_MODULE_SIG_ALL
$(eval $(call config_filename,MODULE_SIG_KEY))

mod_sign_cmd = scripts/sign-file $(CONFIG_MODULE_SIG_HASH) $(MODULE_SIG_KEY_SRCPREFIX)$(CONFIG_MODULE_SIG_KEY) certs/signing_key.x509
else
mod_sign_cmd = true
endif
export mod_sign_cmd

HOST_LIBELF_LIBS = $(shell pkg-config libelf --libs 2>/dev/null || echo -lelf)

<<<<<<< HEAD
has_libelf := $(call try-run,\
                echo "int main() {}" | \
                $(HOSTCC) $(KBUILD_HOSTCFLAGS) -xc -o /dev/null $(KBUILD_HOSTLDFLAGS) $(HOST_LIBELF_LIBS) -,1,0)
=======
has_libelf = $(call try-run,\
               echo "int main() {}" | $(HOSTCC) $(KBUILD_HOSTLDFLAGS) -xc -o /dev/null $(HOST_LIBELF_LIBS) -,1,0)
>>>>>>> fd187a49

ifdef CONFIG_STACK_VALIDATION
  ifeq ($(has_libelf),1)
    objtool_target := tools/objtool FORCE
  else
    SKIP_STACK_VALIDATION := 1
    export SKIP_STACK_VALIDATION
  endif
endif

PHONY += resolve_btfids_clean

resolve_btfids_O = $(abspath $(objtree))/tools/bpf/resolve_btfids

# tools/bpf/resolve_btfids directory might not exist
# in output directory, skip its clean in that case
resolve_btfids_clean:
ifneq ($(wildcard $(resolve_btfids_O)),)
	$(Q)$(MAKE) -sC $(srctree)/tools/bpf/resolve_btfids O=$(resolve_btfids_O) clean
endif

ifdef CONFIG_BPF
ifdef CONFIG_DEBUG_INFO_BTF
  ifeq ($(has_libelf),1)
    resolve_btfids_target := tools/bpf/resolve_btfids FORCE
  else
    ERROR_RESOLVE_BTFIDS := 1
  endif
endif # CONFIG_DEBUG_INFO_BTF
endif # CONFIG_BPF

PHONY += prepare0

export MODORDER := $(extmod-prefix)modules.order
export MODULES_NSDEPS := $(extmod-prefix)modules.nsdeps

# ---------------------------------------------------------------------------
# Kernel headers

PHONY += headers

#Default location for installed headers
ifeq ($(KBUILD_EXTMOD),)
PHONY += archheaders archscripts
hdr-inst := -f $(srctree)/scripts/Makefile.headersinst obj
headers: $(version_h) scripts_unifdef uapi-asm-generic archheaders archscripts
else
hdr-prefix = $(KBUILD_EXTMOD)/
hdr-inst := -f $(srctree)/scripts/Makefile.headersinst dst=$(KBUILD_EXTMOD)/usr/include objtree=$(objtree)/$(KBUILD_EXTMOD) obj
endif

export INSTALL_HDR_PATH = $(objtree)/$(hdr-prefix)usr

quiet_cmd_headers_install = INSTALL $(INSTALL_HDR_PATH)/include
      cmd_headers_install = \
	mkdir -p $(INSTALL_HDR_PATH); \
	rsync -mrl --include='*/' --include='*\.h' --exclude='*' \
	$(hdr-prefix)usr/include $(INSTALL_HDR_PATH);

PHONY += headers_install
headers_install: headers
	$(call cmd,headers_install)

headers:
ifeq ($(KBUILD_EXTMOD),)
	$(if $(wildcard $(srctree)/arch/$(SRCARCH)/include/uapi/asm/Kbuild),, \
	  $(error Headers not exportable for the $(SRCARCH) architecture))
endif
	$(Q)$(MAKE) $(hdr-inst)=$(hdr-prefix)include/uapi
	$(Q)$(MAKE) $(hdr-inst)=$(hdr-prefix)arch/$(SRCARCH)/include/uapi

ifeq ($(KBUILD_EXTMOD),)
core-y		+= kernel/ certs/ mm/ fs/ ipc/ security/ crypto/ block/

vmlinux-dirs	:= $(patsubst %/,%,$(filter %/, \
		     $(core-y) $(core-m) $(drivers-y) $(drivers-m) \
		     $(libs-y) $(libs-m)))

vmlinux-alldirs	:= $(sort $(vmlinux-dirs) Documentation \
		     $(patsubst %/,%,$(filter %/, $(core-) \
			$(drivers-) $(libs-))))

subdir-modorder := $(addsuffix modules.order,$(filter %/, \
			$(core-y) $(core-m) $(libs-y) $(libs-m) \
			$(drivers-y) $(drivers-m)))

build-dirs	:= $(vmlinux-dirs)
clean-dirs	:= $(vmlinux-alldirs)

# Externally visible symbols (used by link-vmlinux.sh)
KBUILD_VMLINUX_OBJS := $(head-y) $(patsubst %/,%/built-in.a, $(core-y))
KBUILD_VMLINUX_OBJS += $(addsuffix built-in.a, $(filter %/, $(libs-y)))
ifdef CONFIG_MODULES
KBUILD_VMLINUX_OBJS += $(patsubst %/, %/lib.a, $(filter %/, $(libs-y)))
KBUILD_VMLINUX_LIBS := $(filter-out %/, $(libs-y))
else
KBUILD_VMLINUX_LIBS := $(patsubst %/,%/lib.a, $(libs-y))
endif
KBUILD_VMLINUX_OBJS += $(patsubst %/,%/built-in.a, $(drivers-y))

export KBUILD_VMLINUX_OBJS KBUILD_VMLINUX_LIBS
export KBUILD_LDS          := arch/$(SRCARCH)/kernel/vmlinux.lds
# used by scripts/Makefile.package
export KBUILD_ALLDIRS := $(sort $(filter-out arch/%,$(vmlinux-alldirs)) LICENSES arch include scripts tools)

vmlinux-deps := $(KBUILD_LDS) $(KBUILD_VMLINUX_OBJS) $(KBUILD_VMLINUX_LIBS)

# Recurse until adjust_autoksyms.sh is satisfied
PHONY += autoksyms_recursive
ifdef CONFIG_TRIM_UNUSED_KSYMS
# For the kernel to actually contain only the needed exported symbols,
# we have to build modules as well to determine what those symbols are.
# (this can be evaluated only once include/config/auto.conf has been included)
KBUILD_MODULES := 1

autoksyms_recursive: descend modules.order
	$(Q)$(CONFIG_SHELL) $(srctree)/scripts/adjust_autoksyms.sh \
	  "$(MAKE) -f $(srctree)/Makefile vmlinux"
endif

autoksyms_h := $(if $(CONFIG_TRIM_UNUSED_KSYMS), include/generated/autoksyms.h)

quiet_cmd_autoksyms_h = GEN     $@
      cmd_autoksyms_h = mkdir -p $(dir $@); \
			$(CONFIG_SHELL) $(srctree)/scripts/gen_autoksyms.sh $@

$(autoksyms_h):
	$(call cmd,autoksyms_h)

ARCH_POSTLINK := $(wildcard $(srctree)/arch/$(SRCARCH)/Makefile.postlink)

# Final link of vmlinux with optional arch pass after final link
cmd_link-vmlinux =                                                 \
	$(CONFIG_SHELL) $< "$(LD)" "$(KBUILD_LDFLAGS)" "$(LDFLAGS_vmlinux)";    \
	$(if $(ARCH_POSTLINK), $(MAKE) -f $(ARCH_POSTLINK) $@, true)

ifndef KBUILD_MIXED_TREE
vmlinux: scripts/link-vmlinux.sh autoksyms_recursive $(vmlinux-deps) FORCE
	+$(call if_changed,link-vmlinux)
endif

targets := vmlinux

# The actual objects are generated when descending,
# make sure no implicit rule kicks in
$(sort $(vmlinux-deps) $(subdir-modorder)): descend ;

filechk_kernel.release = \
	echo "$(KERNELVERSION)$$($(CONFIG_SHELL) $(srctree)/scripts/setlocalversion \
		$(srctree) $(BRANCH) $(KMI_GENERATION))"

# Store (new) KERNELRELEASE string in include/config/kernel.release
include/config/kernel.release: FORCE
	$(call filechk,kernel.release)

# Additional helpers built in scripts/
# Carefully list dependencies so we do not try to build scripts twice
# in parallel
PHONY += scripts
scripts: scripts_basic scripts_dtc
	$(Q)$(MAKE) $(build)=$(@)

# Things we need to do before we recursively start building the kernel
# or the modules are listed in "prepare".
# A multi level approach is used. prepareN is processed before prepareN-1.
# archprepare is used in arch Makefiles and when processed asm symlink,
# version.h and scripts_basic is processed / created.

PHONY += prepare archprepare

archprepare: outputmakefile archheaders archscripts scripts include/config/kernel.release \
	asm-generic $(version_h) $(autoksyms_h) include/generated/utsrelease.h \
	include/generated/autoconf.h

prepare0: archprepare
	$(Q)$(MAKE) $(build)=scripts/mod
	$(Q)$(MAKE) $(build)=.

# All the preparing..
prepare: prepare0 prepare-objtool prepare-resolve_btfids

# Support for using generic headers in asm-generic
asm-generic := -f $(srctree)/scripts/Makefile.asm-generic obj

PHONY += asm-generic uapi-asm-generic
asm-generic: uapi-asm-generic
	$(Q)$(MAKE) $(asm-generic)=arch/$(SRCARCH)/include/generated/asm \
	generic=include/asm-generic
uapi-asm-generic:
	$(Q)$(MAKE) $(asm-generic)=arch/$(SRCARCH)/include/generated/uapi/asm \
	generic=include/uapi/asm-generic

PHONY += prepare-objtool prepare-resolve_btfids
prepare-objtool: $(objtool_target)
ifeq ($(SKIP_STACK_VALIDATION),1)
ifdef CONFIG_FTRACE_MCOUNT_USE_OBJTOOL
	@echo "error: Cannot generate __mcount_loc for CONFIG_DYNAMIC_FTRACE=y, please install libelf-dev, libelf-devel or elfutils-libelf-devel" >&2
	@false
endif
ifdef CONFIG_UNWINDER_ORC
	@echo "error: Cannot generate ORC metadata for CONFIG_UNWINDER_ORC=y, please install libelf-dev, libelf-devel or elfutils-libelf-devel" >&2
	@false
else
	@echo "warning: Cannot use CONFIG_STACK_VALIDATION=y, please install libelf-dev, libelf-devel or elfutils-libelf-devel" >&2
endif
endif

prepare-resolve_btfids: $(resolve_btfids_target)
ifeq ($(ERROR_RESOLVE_BTFIDS),1)
	@echo "error: Cannot resolve BTF IDs for CONFIG_DEBUG_INFO_BTF, please install libelf-dev, libelf-devel or elfutils-libelf-devel" >&2
	@false
endif
# Generate some files
# ---------------------------------------------------------------------------

# KERNELRELEASE can change from a few different places, meaning version.h
# needs to be updated, so this check is forced on all builds

uts_len := 64
ifneq (,$(BUILD_NUMBER))
	UTS_RELEASE=$(KERNELRELEASE)-ab$(BUILD_NUMBER)
else
	UTS_RELEASE=$(KERNELRELEASE)
endif
define filechk_utsrelease.h
	if [ `echo -n "$(UTS_RELEASE)" | wc -c ` -gt $(uts_len) ]; then \
		echo '"$(UTS_RELEASE)" exceeds $(uts_len) characters' >&2;    \
		exit 1;                                                       \
	fi;                                                             \
	echo \#define UTS_RELEASE \"$(UTS_RELEASE)\"
endef

define filechk_version.h
	if [ $(SUBLEVEL) -gt 255 ]; then                                 \
		echo \#define LINUX_VERSION_CODE $(shell                 \
		expr $(VERSION) \* 65536 + $(PATCHLEVEL) \* 256 + 255); \
	else                                                             \
		echo \#define LINUX_VERSION_CODE $(shell                 \
		expr $(VERSION) \* 65536 + $(PATCHLEVEL) \* 256 + $(SUBLEVEL)); \
	fi;                                                              \
	echo '#define KERNEL_VERSION(a,b,c) (((a) << 16) + ((b) << 8) +  \
	((c) > 255 ? 255 : (c)))'
endef

$(version_h): PATCHLEVEL := $(if $(PATCHLEVEL), $(PATCHLEVEL), 0)
$(version_h): SUBLEVEL := $(if $(SUBLEVEL), $(SUBLEVEL), 0)
$(version_h): FORCE
	$(call filechk,version.h)
	$(Q)rm -f $(old_version_h)

include/generated/utsrelease.h: include/config/kernel.release FORCE
	$(call filechk,utsrelease.h)

PHONY += headerdep
headerdep:
	$(Q)find $(srctree)/include/ -name '*.h' | xargs --max-args 1 \
	$(srctree)/scripts/headerdep.pl -I$(srctree)/include

# Deprecated. It is no-op now.
PHONY += headers_check
headers_check:
	@:

ifdef CONFIG_HEADERS_INSTALL
prepare: headers
endif

PHONY += scripts_unifdef
scripts_unifdef: scripts_basic
	$(Q)$(MAKE) $(build)=scripts scripts/unifdef

# ---------------------------------------------------------------------------
# Kernel selftest

PHONY += kselftest
kselftest:
	$(Q)$(MAKE) -C $(srctree)/tools/testing/selftests run_tests

kselftest-%: FORCE
	$(Q)$(MAKE) -C $(srctree)/tools/testing/selftests $*

PHONY += kselftest-merge
kselftest-merge:
	$(if $(wildcard $(objtree)/.config),, $(error No .config exists, config your kernel first!))
	$(Q)find $(srctree)/tools/testing/selftests -name config | \
		xargs $(srctree)/scripts/kconfig/merge_config.sh -m $(objtree)/.config
	$(Q)$(MAKE) -f $(srctree)/Makefile olddefconfig

# ---------------------------------------------------------------------------
# Devicetree files

ifneq ($(wildcard $(srctree)/arch/$(SRCARCH)/boot/dts/),)
dtstree := arch/$(SRCARCH)/boot/dts
endif

ifneq ($(dtstree),)

%.dtb: include/config/kernel.release scripts_dtc
	$(Q)$(MAKE) $(build)=$(dtstree) $(dtstree)/$@

PHONY += dtbs dtbs_install dtbs_check
dtbs: include/config/kernel.release scripts_dtc
	$(Q)$(MAKE) $(build)=$(dtstree)

ifneq ($(filter dtbs_check, $(MAKECMDGOALS)),)
export CHECK_DTBS=y
dtbs: dt_binding_check
endif

dtbs_check: dtbs

dtbs_install:
	$(Q)$(MAKE) $(dtbinst)=$(dtstree) dst=$(INSTALL_DTBS_PATH)

ifdef CONFIG_OF_EARLY_FLATTREE
all: dtbs
endif

endif

PHONY += scripts_dtc
scripts_dtc: scripts_basic
	$(Q)$(MAKE) $(build)=scripts/dtc

ifneq ($(filter dt_binding_check, $(MAKECMDGOALS)),)
export CHECK_DT_BINDING=y
endif

PHONY += dt_binding_check
dt_binding_check: scripts_dtc
	$(Q)$(MAKE) $(build)=Documentation/devicetree/bindings

# ---------------------------------------------------------------------------
# Modules

ifdef CONFIG_MODULES

# By default, build modules as well

all: modules

# When we're building modules with modversions, we need to consider
# the built-in objects during the descend as well, in order to
# make sure the checksums are up to date before we record them.
ifdef CONFIG_MODVERSIONS
  KBUILD_BUILTIN := 1
endif

# Build modules
#
# A module can be listed more than once in obj-m resulting in
# duplicate lines in modules.order files.  Those are removed
# using awk while concatenating to the final file.

PHONY += modules
# if KBUILD_BUILTIN && !KBUILD_MIXED_TREE, depend on vmlinux
modules: $(if $(KBUILD_BUILTIN), $(if $(KBUILD_MIXED_TREE),,vmlinux))
modules: modules_check modules_prepare
	$(Q)$(MAKE) -f $(srctree)/scripts/Makefile.modpost

PHONY += modules_check
modules_check: modules.order
	$(Q)$(CONFIG_SHELL) $(srctree)/scripts/modules-check.sh $<

cmd_modules_order = $(AWK) '!x[$$0]++' $(real-prereqs) > $@

modules.order: $(subdir-modorder) FORCE
	$(call if_changed,modules_order)

targets += modules.order

# Target to prepare building external modules
PHONY += modules_prepare
modules_prepare: prepare
	$(Q)$(MAKE) $(build)=scripts scripts/module.lds

# Target to install modules
PHONY += modules_install
modules_install: _modinst_ _modinst_post

PHONY += _modinst_
_modinst_:
	@rm -rf $(MODLIB)/kernel
	@rm -f $(MODLIB)/source
	@mkdir -p $(MODLIB)/kernel
	@ln -s $(abspath $(srctree)) $(MODLIB)/source
	@if [ ! $(objtree) -ef  $(MODLIB)/build ]; then \
		rm -f $(MODLIB)/build ; \
		ln -s $(CURDIR) $(MODLIB)/build ; \
	fi
	@sed 's:^:kernel/:' modules.order > $(MODLIB)/modules.order
	@cp -f $(mixed-build-prefix)modules.builtin $(MODLIB)/
	@cp -f $(or $(mixed-build-prefix),$(objtree)/)modules.builtin.modinfo $(MODLIB)/
	$(Q)$(MAKE) -f $(srctree)/scripts/Makefile.modinst

# This depmod is only for convenience to give the initial
# boot a modules.dep even before / is mounted read-write.  However the
# boot script depmod is the master version.
PHONY += _modinst_post
_modinst_post: _modinst_
	$(call cmd,depmod)

ifeq ($(CONFIG_MODULE_SIG), y)
PHONY += modules_sign
modules_sign:
	$(Q)$(MAKE) -f $(srctree)/scripts/Makefile.modsign
endif

else # CONFIG_MODULES

# Modules not configured
# ---------------------------------------------------------------------------

PHONY += modules modules_install
modules modules_install:
	@echo >&2
	@echo >&2 "The present kernel configuration has modules disabled."
	@echo >&2 "Type 'make config' and enable loadable module support."
	@echo >&2 "Then build a kernel with module support enabled."
	@echo >&2
	@exit 1

endif # CONFIG_MODULES

###
# Cleaning is done on three levels.
# make clean     Delete most generated files
#                Leave enough to build external modules
# make mrproper  Delete the current configuration, and all generated files
# make distclean Remove editor backup files, patch leftover files and the like

# Directories & files removed with 'make clean'
CLEAN_FILES += include/ksym vmlinux.symvers modules-only.symvers \
	       modules.builtin modules.builtin.modinfo modules.nsdeps \
	       compile_commands.json .thinlto-cache

# Directories & files removed with 'make mrproper'
MRPROPER_FILES += include/config include/generated          \
		  arch/$(SRCARCH)/include/generated .tmp_objdiff \
		  debian snap tar-install \
		  .config .config.old .version \
		  Module.symvers \
		  signing_key.pem signing_key.priv signing_key.x509	\
		  x509.genkey extra_certificates signing_key.x509.keyid	\
		  signing_key.x509.signer vmlinux-gdb.py \
		  *.spec

# Directories & files removed with 'make distclean'
DISTCLEAN_FILES += tags TAGS cscope* GPATH GTAGS GRTAGS GSYMS

# clean - Delete most, but leave enough to build external modules
#
clean: rm-files := $(CLEAN_FILES)

PHONY += archclean vmlinuxclean

vmlinuxclean:
	$(Q)$(CONFIG_SHELL) $(srctree)/scripts/link-vmlinux.sh clean
	$(Q)$(if $(ARCH_POSTLINK), $(MAKE) -f $(ARCH_POSTLINK) clean)

clean: archclean vmlinuxclean resolve_btfids_clean

# mrproper - Delete all generated files, including .config
#
mrproper: rm-files := $(wildcard $(MRPROPER_FILES))
mrproper-dirs      := $(addprefix _mrproper_,scripts)

PHONY += $(mrproper-dirs) mrproper
$(mrproper-dirs):
	$(Q)$(MAKE) $(clean)=$(patsubst _mrproper_%,%,$@)

mrproper: clean $(mrproper-dirs)
	$(call cmd,rmfiles)

# distclean
#
distclean: rm-files := $(wildcard $(DISTCLEAN_FILES))

PHONY += distclean

distclean: mrproper
	$(call cmd,rmfiles)
	@find $(srctree) $(RCS_FIND_IGNORE) \
		\( -name '*.orig' -o -name '*.rej' -o -name '*~' \
		-o -name '*.bak' -o -name '#*#' -o -name '*%' \
		-o -name 'core' \) \
		-type f -print | xargs rm -f


# Packaging of the kernel to various formats
# ---------------------------------------------------------------------------

%src-pkg: FORCE
	$(Q)$(MAKE) -f $(srctree)/scripts/Makefile.package $@
%pkg: include/config/kernel.release FORCE
	$(Q)$(MAKE) -f $(srctree)/scripts/Makefile.package $@

# Brief documentation of the typical targets used
# ---------------------------------------------------------------------------

boards := $(wildcard $(srctree)/arch/$(SRCARCH)/configs/*_defconfig)
boards := $(sort $(notdir $(boards)))
board-dirs := $(dir $(wildcard $(srctree)/arch/$(SRCARCH)/configs/*/*_defconfig))
board-dirs := $(sort $(notdir $(board-dirs:/=)))

PHONY += help
help:
	@echo  'Cleaning targets:'
	@echo  '  clean		  - Remove most generated files but keep the config and'
	@echo  '                    enough build support to build external modules'
	@echo  '  mrproper	  - Remove all generated files + config + various backup files'
	@echo  '  distclean	  - mrproper + remove editor backup and patch files'
	@echo  ''
	@echo  'Configuration targets:'
	@$(MAKE) -f $(srctree)/scripts/kconfig/Makefile help
	@echo  ''
	@echo  'Other generic targets:'
	@echo  '  all		  - Build all targets marked with [*]'
	@echo  '* vmlinux	  - Build the bare kernel'
	@echo  '* modules	  - Build all modules'
	@echo  '  modules_install - Install all modules to INSTALL_MOD_PATH (default: /)'
	@echo  '  dir/            - Build all files in dir and below'
	@echo  '  dir/file.[ois]  - Build specified target only'
	@echo  '  dir/file.ll     - Build the LLVM assembly file'
	@echo  '                    (requires compiler support for LLVM assembly generation)'
	@echo  '  dir/file.lst    - Build specified mixed source/assembly target only'
	@echo  '                    (requires a recent binutils and recent build (System.map))'
	@echo  '  dir/file.ko     - Build module including final link'
	@echo  '  modules_prepare - Set up for building external modules'
	@echo  '  tags/TAGS	  - Generate tags file for editors'
	@echo  '  cscope	  - Generate cscope index'
	@echo  '  gtags           - Generate GNU GLOBAL index'
	@echo  '  kernelrelease	  - Output the release version string (use with make -s)'
	@echo  '  kernelversion	  - Output the version stored in Makefile (use with make -s)'
	@echo  '  image_name	  - Output the image name (use with make -s)'
	@echo  '  headers_install - Install sanitised kernel headers to INSTALL_HDR_PATH'; \
	 echo  '                    (default: $(INSTALL_HDR_PATH))'; \
	 echo  ''
	@echo  'Static analysers:'
	@echo  '  checkstack      - Generate a list of stack hogs'
	@echo  '  versioncheck    - Sanity check on version.h usage'
	@echo  '  includecheck    - Check for duplicate included header files'
	@echo  '  export_report   - List the usages of all exported symbols'
	@echo  '  headerdep       - Detect inclusion cycles in headers'
	@echo  '  coccicheck      - Check with Coccinelle'
	@echo  '  clang-analyzer  - Check with clang static analyzer'
	@echo  '  clang-tidy      - Check with clang-tidy'
	@echo  ''
	@echo  'Tools:'
	@echo  '  nsdeps          - Generate missing symbol namespace dependencies'
	@echo  ''
	@echo  'Kernel selftest:'
	@echo  '  kselftest         - Build and run kernel selftest'
	@echo  '                      Build, install, and boot kernel before'
	@echo  '                      running kselftest on it'
	@echo  '                      Run as root for full coverage'
	@echo  '  kselftest-all     - Build kernel selftest'
	@echo  '  kselftest-install - Build and install kernel selftest'
	@echo  '  kselftest-clean   - Remove all generated kselftest files'
	@echo  '  kselftest-merge   - Merge all the config dependencies of'
	@echo  '		      kselftest to existing .config.'
	@echo  ''
	@$(if $(dtstree), \
		echo 'Devicetree:'; \
		echo '* dtbs             - Build device tree blobs for enabled boards'; \
		echo '  dtbs_install     - Install dtbs to $(INSTALL_DTBS_PATH)'; \
		echo '  dt_binding_check - Validate device tree binding documents'; \
		echo '  dtbs_check       - Validate device tree source files';\
		echo '')

	@echo 'Userspace tools targets:'
	@echo '  use "make tools/help"'
	@echo '  or  "cd tools; make help"'
	@echo  ''
	@echo  'Kernel packaging:'
	@$(MAKE) -f $(srctree)/scripts/Makefile.package help
	@echo  ''
	@echo  'Documentation targets:'
	@$(MAKE) -f $(srctree)/Documentation/Makefile dochelp
	@echo  ''
	@echo  'Architecture specific targets ($(SRCARCH)):'
	@$(if $(archhelp),$(archhelp),\
		echo '  No architecture specific help defined for $(SRCARCH)')
	@echo  ''
	@$(if $(boards), \
		$(foreach b, $(boards), \
		printf "  %-27s - Build for %s\\n" $(b) $(subst _defconfig,,$(b));) \
		echo '')
	@$(if $(board-dirs), \
		$(foreach b, $(board-dirs), \
		printf "  %-16s - Show %s-specific targets\\n" help-$(b) $(b);) \
		printf "  %-16s - Show all of the above\\n" help-boards; \
		echo '')

	@echo  '  make V=0|1 [targets] 0 => quiet build (default), 1 => verbose build'
	@echo  '  make V=2   [targets] 2 => give reason for rebuild of target'
	@echo  '  make O=dir [targets] Locate all output files in "dir", including .config'
	@echo  '  make C=1   [targets] Check re-compiled c source with $$CHECK'
	@echo  '                       (sparse by default)'
	@echo  '  make C=2   [targets] Force check of all c source with $$CHECK'
	@echo  '  make RECORDMCOUNT_WARN=1 [targets] Warn about ignored mcount sections'
	@echo  '  make W=n   [targets] Enable extra build checks, n=1,2,3 where'
	@echo  '		1: warnings which may be relevant and do not occur too often'
	@echo  '		2: warnings which occur quite often but may still be relevant'
	@echo  '		3: more obscure warnings, can most likely be ignored'
	@echo  '		Multiple levels can be combined with W=12 or W=123'
	@echo  ''
	@echo  'Execute "make" or "make all" to build all targets marked with [*] '
	@echo  'For further info see the ./README file'


help-board-dirs := $(addprefix help-,$(board-dirs))

help-boards: $(help-board-dirs)

boards-per-dir = $(sort $(notdir $(wildcard $(srctree)/arch/$(SRCARCH)/configs/$*/*_defconfig)))

$(help-board-dirs): help-%:
	@echo  'Architecture specific targets ($(SRCARCH) $*):'
	@$(if $(boards-per-dir), \
		$(foreach b, $(boards-per-dir), \
		printf "  %-24s - Build for %s\\n" $*/$(b) $(subst _defconfig,,$(b));) \
		echo '')


# Documentation targets
# ---------------------------------------------------------------------------
DOC_TARGETS := xmldocs latexdocs pdfdocs htmldocs epubdocs cleandocs \
	       linkcheckdocs dochelp refcheckdocs
PHONY += $(DOC_TARGETS)
$(DOC_TARGETS):
	$(Q)$(MAKE) $(build)=Documentation $@

# Misc
# ---------------------------------------------------------------------------

PHONY += scripts_gdb
scripts_gdb: prepare0
	$(Q)$(MAKE) $(build)=scripts/gdb
	$(Q)ln -fsn $(abspath $(srctree)/scripts/gdb/vmlinux-gdb.py)

ifdef CONFIG_GDB_SCRIPTS
all: scripts_gdb
endif

else # KBUILD_EXTMOD

###
# External module support.
# When building external modules the kernel used as basis is considered
# read-only, and no consistency checks are made and the make
# system is not used on the basis kernel. If updates are required
# in the basis kernel ordinary make commands (without M=...) must
# be used.
#
# The following are the only valid targets when building external
# modules.
# make M=dir clean     Delete all automatically generated files
# make M=dir modules   Make all modules in specified dir
# make M=dir	       Same as 'make M=dir modules'
# make M=dir modules_install
#                      Install the modules built in the module directory
#                      Assumes install directory is already created

# We are always building only modules.
KBUILD_BUILTIN :=
KBUILD_MODULES := 1

build-dirs := $(KBUILD_EXTMOD)
PHONY += modules
modules: $(MODORDER)
	$(Q)$(MAKE) -f $(srctree)/scripts/Makefile.modpost

$(MODORDER): descend
	@:

PHONY += modules_install
modules_install: _emodinst_ _emodinst_post

install-dir := $(if $(INSTALL_MOD_DIR),$(INSTALL_MOD_DIR),extra)
PHONY += _emodinst_
_emodinst_:
	$(Q)mkdir -p $(MODLIB)/$(install-dir)
	$(Q)$(MAKE) -f $(srctree)/scripts/Makefile.modinst

PHONY += _emodinst_post
_emodinst_post: _emodinst_
	$(call cmd,depmod)

compile_commands.json: $(extmod-prefix)compile_commands.json
PHONY += compile_commands.json

clean-dirs := $(KBUILD_EXTMOD)
clean: rm-files := $(KBUILD_EXTMOD)/Module.symvers $(KBUILD_EXTMOD)/modules.nsdeps \
	$(KBUILD_EXTMOD)/compile_commands.json $(KBUILD_EXTMOD)/.thinlto-cache

PHONY += help
help:
	@echo  '  Building external modules.'
	@echo  '  Syntax: make -C path/to/kernel/src M=$$PWD target'
	@echo  ''
	@echo  '  modules         - default target, build the module(s)'
	@echo  '  modules_install - install the module'
	@echo  '  headers_install - Install sanitised kernel headers to INSTALL_HDR_PATH'
	@echo  '                    (default: $(abspath $(INSTALL_HDR_PATH)))'
	@echo  '  clean           - remove generated files in module directory only'
	@echo  ''

# no-op for external module builds
PHONY += prepare modules_prepare

endif # KBUILD_EXTMOD

# Single targets
# ---------------------------------------------------------------------------
# To build individual files in subdirectories, you can do like this:
#
#   make foo/bar/baz.s
#
# The supported suffixes for single-target are listed in 'single-targets'
#
# To build only under specific subdirectories, you can do like this:
#
#   make foo/bar/baz/

ifdef single-build

# .ko is special because modpost is needed
single-ko := $(sort $(filter %.ko, $(MAKECMDGOALS)))
single-no-ko := $(sort $(patsubst %.ko,%.mod, $(MAKECMDGOALS)))

$(single-ko): single_modpost
	@:
$(single-no-ko): descend
	@:

ifeq ($(KBUILD_EXTMOD),)
# For the single build of in-tree modules, use a temporary file to avoid
# the situation of modules_install installing an invalid modules.order.
MODORDER := .modules.tmp
endif

PHONY += single_modpost
single_modpost: $(single-no-ko) modules_prepare
	$(Q){ $(foreach m, $(single-ko), echo $(extmod-prefix)$m;) } > $(MODORDER)
	$(Q)$(MAKE) -f $(srctree)/scripts/Makefile.modpost

KBUILD_MODULES := 1

export KBUILD_SINGLE_TARGETS := $(addprefix $(extmod-prefix), $(single-no-ko))

# trim unrelated directories
build-dirs := $(foreach d, $(build-dirs), \
			$(if $(filter $(d)/%, $(KBUILD_SINGLE_TARGETS)), $(d)))

endif

ifndef CONFIG_MODULES
KBUILD_MODULES :=
endif

# Handle descending into subdirectories listed in $(build-dirs)
# Preset locale variables to speed up the build process. Limit locale
# tweaks to this spot to avoid wrong language settings when running
# make menuconfig etc.
# Error messages still appears in the original language
PHONY += descend $(build-dirs)
descend: $(build-dirs)
$(build-dirs): prepare
	$(Q)$(MAKE) $(build)=$@ \
	single-build=$(if $(filter-out $@/, $(filter $@/%, $(KBUILD_SINGLE_TARGETS))),1) \
	$(if $(KBUILD_MIXED_TREE),,need-builtin=1) need-modorder=1

clean-dirs := $(addprefix _clean_, $(clean-dirs))
PHONY += $(clean-dirs) clean
$(clean-dirs):
	$(Q)$(MAKE) $(clean)=$(patsubst _clean_%,%,$@)

clean: $(clean-dirs)
	$(call cmd,rmfiles)
	@find $(if $(KBUILD_EXTMOD), $(KBUILD_EXTMOD), .) $(RCS_FIND_IGNORE) \
		\( -name '*.[aios]' -o -name '*.ko' -o -name '.*.cmd' \
		-o -name '*.ko.*' \
		-o -name '*.dtb' -o -name '*.dtb.S' -o -name '*.dt.yaml' \
		-o -name '*.dwo' -o -name '*.lst' \
		-o -name '*.su' -o -name '*.mod' \
		-o -name '.*.d' -o -name '.*.tmp' -o -name '*.mod.c' \
		-o -name '*.lex.c' -o -name '*.tab.[ch]' \
		-o -name '*.asn1.[ch]' \
		-o -name '*.symtypes' -o -name 'modules.order' \
		-o -name '.tmp_*.o.*' \
		-o -name '*.c.[012]*.*' \
		-o -name '*.ll' \
		-o -name '*.gcno' \
		-o -name '*.*.symversions' \) -type f -print | xargs rm -f

# Generate tags for editors
# ---------------------------------------------------------------------------
quiet_cmd_tags = GEN     $@
      cmd_tags = $(BASH) $(srctree)/scripts/tags.sh $@

tags TAGS cscope gtags: FORCE
	$(call cmd,tags)

# Script to generate missing namespace dependencies
# ---------------------------------------------------------------------------

PHONY += nsdeps
nsdeps: export KBUILD_NSDEPS=1
nsdeps: modules
	$(Q)$(CONFIG_SHELL) $(srctree)/scripts/nsdeps

# Clang Tooling
# ---------------------------------------------------------------------------

quiet_cmd_gen_compile_commands = GEN     $@
      cmd_gen_compile_commands = $(PYTHON3) $< -a $(AR) -o $@ $(filter-out $<, $(real-prereqs))

$(extmod-prefix)compile_commands.json: scripts/clang-tools/gen_compile_commands.py \
	$(if $(KBUILD_EXTMOD),,$(KBUILD_VMLINUX_OBJS) $(KBUILD_VMLINUX_LIBS)) \
	$(if $(CONFIG_MODULES), $(MODORDER)) FORCE
	$(call if_changed,gen_compile_commands)

targets += $(extmod-prefix)compile_commands.json

PHONY += clang-tidy clang-analyzer

ifdef CONFIG_CC_IS_CLANG
quiet_cmd_clang_tools = CHECK   $<
      cmd_clang_tools = $(PYTHON3) $(srctree)/scripts/clang-tools/run-clang-tools.py $@ $<

clang-tidy clang-analyzer: $(extmod-prefix)compile_commands.json
	$(call cmd,clang_tools)
else
clang-tidy clang-analyzer:
	@echo "$@ requires CC=clang" >&2
	@false
endif

# Scripts to check various things for consistency
# ---------------------------------------------------------------------------

PHONY += includecheck versioncheck coccicheck export_report

includecheck:
	find $(srctree)/* $(RCS_FIND_IGNORE) \
		-name '*.[hcS]' -type f -print | sort \
		| xargs $(PERL) -w $(srctree)/scripts/checkincludes.pl

versioncheck:
	find $(srctree)/* $(RCS_FIND_IGNORE) \
		-name '*.[hcS]' -type f -print | sort \
		| xargs $(PERL) -w $(srctree)/scripts/checkversion.pl

coccicheck:
	$(Q)$(BASH) $(srctree)/scripts/$@

export_report:
	$(PERL) $(srctree)/scripts/export_report.pl

PHONY += checkstack kernelrelease kernelversion image_name

# UML needs a little special treatment here.  It wants to use the host
# toolchain, so needs $(SUBARCH) passed to checkstack.pl.  Everyone
# else wants $(ARCH), including people doing cross-builds, which means
# that $(SUBARCH) doesn't work here.
ifeq ($(ARCH), um)
CHECKSTACK_ARCH := $(SUBARCH)
else
CHECKSTACK_ARCH := $(ARCH)
endif
checkstack:
	$(OBJDUMP) -d vmlinux $$(find . -name '*.ko') | \
	$(PERL) $(srctree)/scripts/checkstack.pl $(CHECKSTACK_ARCH)

kernelrelease:
	@echo "$(KERNELVERSION)$$($(CONFIG_SHELL) $(srctree)/scripts/setlocalversion \
		$(srctree) $(BRANCH) $(KMI_GENERATION))"

kernelversion:
	@echo $(KERNELVERSION)

image_name:
	@echo $(KBUILD_IMAGE)

# Clear a bunch of variables before executing the submake

ifeq ($(quiet),silent_)
tools_silent=s
endif

tools/: FORCE
	$(Q)mkdir -p $(objtree)/tools
	$(Q)$(MAKE) LDFLAGS= MAKEFLAGS="$(tools_silent) $(filter --j% -j,$(MAKEFLAGS))" O=$(abspath $(objtree)) subdir=tools -C $(srctree)/tools/

tools/%: FORCE
	$(Q)mkdir -p $(objtree)/tools
	$(Q)$(MAKE) LDFLAGS= MAKEFLAGS="$(tools_silent) $(filter --j% -j,$(MAKEFLAGS))" O=$(abspath $(objtree)) subdir=tools -C $(srctree)/tools/ $*

quiet_cmd_rmfiles = $(if $(wildcard $(rm-files)),CLEAN   $(wildcard $(rm-files)))
      cmd_rmfiles = rm -rf $(rm-files)

# Run depmod only if we have System.map and depmod is executable
quiet_cmd_depmod = DEPMOD  $(KERNELRELEASE)
      cmd_depmod = $(CONFIG_SHELL) $(srctree)/scripts/depmod.sh $(DEPMOD) \
                   $(KERNELRELEASE) $(mixed-build-prefix)

# read saved command lines for existing targets
existing-targets := $(wildcard $(sort $(targets)))

-include $(foreach f,$(existing-targets),$(dir $(f)).$(notdir $(f)).cmd)

endif # config-build
endif # mixed-build
endif # need-sub-make

PHONY += FORCE
FORCE:

# Declare the contents of the PHONY variable as phony.  We keep that
# information in a variable so we can use it in if_changed and friends.
.PHONY: $(PHONY)<|MERGE_RESOLUTION|>--- conflicted
+++ resolved
@@ -1132,14 +1132,9 @@
 
 HOST_LIBELF_LIBS = $(shell pkg-config libelf --libs 2>/dev/null || echo -lelf)
 
-<<<<<<< HEAD
 has_libelf := $(call try-run,\
                 echo "int main() {}" | \
                 $(HOSTCC) $(KBUILD_HOSTCFLAGS) -xc -o /dev/null $(KBUILD_HOSTLDFLAGS) $(HOST_LIBELF_LIBS) -,1,0)
-=======
-has_libelf = $(call try-run,\
-               echo "int main() {}" | $(HOSTCC) $(KBUILD_HOSTLDFLAGS) -xc -o /dev/null $(HOST_LIBELF_LIBS) -,1,0)
->>>>>>> fd187a49
 
 ifdef CONFIG_STACK_VALIDATION
   ifeq ($(has_libelf),1)
