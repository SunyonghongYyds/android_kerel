// SPDX-License-Identifier: GPL-2.0-only
/*
 * Generic stack depot for storing stack traces.
 *
 * Some debugging tools need to save stack traces of certain events which can
 * be later presented to the user. For example, KASAN needs to safe alloc and
 * free stacks for each object, but storing two stack traces per object
 * requires too much memory (e.g. SLUB_DEBUG needs 256 bytes per object for
 * that).
 *
 * Instead, stack depot maintains a hashtable of unique stacktraces. Since alloc
 * and free stacks repeat a lot, we save about 100x space.
 * Stacks are never removed from depot, so we store them contiguously one after
 * another in a contiguous memory allocation.
 *
 * Author: Alexander Potapenko <glider@google.com>
 * Copyright (C) 2016 Google, Inc.
 *
 * Based on code by Dmitry Chernenkov.
 */

#include <linux/gfp.h>
#include <linux/jhash.h>
#include <linux/kernel.h>
#include <linux/mm.h>
#include <linux/percpu.h>
#include <linux/printk.h>
#include <linux/slab.h>
#include <linux/stacktrace.h>
#include <linux/stackdepot.h>
#include <linux/string.h>
#include <linux/types.h>
#include <linux/memblock.h>

#define DEPOT_STACK_BITS (sizeof(depot_stack_handle_t) * 8)

#define STACK_ALLOC_NULL_PROTECTION_BITS 1
#define STACK_ALLOC_ORDER 2 /* 'Slab' size order for stack depot, 4 pages */
#define STACK_ALLOC_SIZE (1LL << (PAGE_SHIFT + STACK_ALLOC_ORDER))
#define STACK_ALLOC_ALIGN 4
#define STACK_ALLOC_OFFSET_BITS (STACK_ALLOC_ORDER + PAGE_SHIFT - \
					STACK_ALLOC_ALIGN)
#define STACK_ALLOC_INDEX_BITS (DEPOT_STACK_BITS - \
		STACK_ALLOC_NULL_PROTECTION_BITS - STACK_ALLOC_OFFSET_BITS)
#define STACK_ALLOC_SLABS_CAP 8192
#define STACK_ALLOC_MAX_SLABS \
	(((1LL << (STACK_ALLOC_INDEX_BITS)) < STACK_ALLOC_SLABS_CAP) ? \
	 (1LL << (STACK_ALLOC_INDEX_BITS)) : STACK_ALLOC_SLABS_CAP)

/* The compact structure to store the reference to stacks. */
union handle_parts {
	depot_stack_handle_t handle;
	struct {
		u32 slabindex : STACK_ALLOC_INDEX_BITS;
		u32 offset : STACK_ALLOC_OFFSET_BITS;
		u32 valid : STACK_ALLOC_NULL_PROTECTION_BITS;
	};
};

struct stack_record {
	struct stack_record *next;	/* Link in the hashtable */
	u32 hash;			/* Hash in the hastable */
	u32 size;			/* Number of frames in the stack */
	union handle_parts handle;
	unsigned long entries[];	/* Variable-sized array of entries. */
};

static void *stack_slabs[STACK_ALLOC_MAX_SLABS];

static int depot_index;
static int next_slab_inited;
static size_t depot_offset;
static DEFINE_RAW_SPINLOCK(depot_lock);

static bool init_stack_slab(void **prealloc)
{
	if (!*prealloc)
		return false;
	/*
	 * This smp_load_acquire() pairs with smp_store_release() to
	 * |next_slab_inited| below and in depot_alloc_stack().
	 */
	if (smp_load_acquire(&next_slab_inited))
		return true;
	if (stack_slabs[depot_index] == NULL) {
		stack_slabs[depot_index] = *prealloc;
		*prealloc = NULL;
	} else {
		/* If this is the last depot slab, do not touch the next one. */
		if (depot_index + 1 < STACK_ALLOC_MAX_SLABS) {
			stack_slabs[depot_index + 1] = *prealloc;
			*prealloc = NULL;
		}
		/*
		 * This smp_store_release pairs with smp_load_acquire() from
		 * |next_slab_inited| above and in stack_depot_save().
		 */
		smp_store_release(&next_slab_inited, 1);
	}
	return true;
}

/* Allocation of a new stack in raw storage */
static struct stack_record *
depot_alloc_stack(unsigned long *entries, int size, u32 hash, void **prealloc)
{
	struct stack_record *stack;
	size_t required_size = struct_size(stack, entries, size);

	required_size = ALIGN(required_size, 1 << STACK_ALLOC_ALIGN);

	if (unlikely(depot_offset + required_size > STACK_ALLOC_SIZE)) {
		if (unlikely(depot_index + 1 >= STACK_ALLOC_MAX_SLABS)) {
			WARN_ONCE(1, "Stack depot reached limit capacity");
			return NULL;
		}
		depot_index++;
		depot_offset = 0;
		/*
		 * smp_store_release() here pairs with smp_load_acquire() from
		 * |next_slab_inited| in stack_depot_save() and
		 * init_stack_slab().
		 */
		if (depot_index + 1 < STACK_ALLOC_MAX_SLABS)
			smp_store_release(&next_slab_inited, 0);
	}
	init_stack_slab(prealloc);
	if (stack_slabs[depot_index] == NULL)
		return NULL;

	stack = stack_slabs[depot_index] + depot_offset;

	stack->hash = hash;
	stack->size = size;
	stack->handle.slabindex = depot_index;
	stack->handle.offset = depot_offset >> STACK_ALLOC_ALIGN;
	stack->handle.valid = 1;
	memcpy(stack->entries, entries, flex_array_size(stack, entries, size));
	depot_offset += required_size;

	return stack;
}

#define STACK_HASH_SIZE (1L << CONFIG_STACK_HASH_ORDER)
#define STACK_HASH_MASK (STACK_HASH_SIZE - 1)
#define STACK_HASH_SEED 0x9747b28c

static bool stack_depot_disable;
static struct stack_record **stack_table;

static int __init is_stack_depot_disabled(char *str)
{
	int ret;

	ret = kstrtobool(str, &stack_depot_disable);
	if (!ret && stack_depot_disable) {
		pr_info("Stack Depot is disabled\n");
		stack_table = NULL;
	}
	return 0;
}
early_param("stack_depot_disable", is_stack_depot_disabled);

int __init stack_depot_init(void)
{
	if (!stack_depot_disable) {
		size_t size = (STACK_HASH_SIZE * sizeof(struct stack_record *));
		int i;

		stack_table = memblock_alloc(size, size);
		for (i = 0; i < STACK_HASH_SIZE;  i++)
			stack_table[i] = NULL;
	}
	return 0;
}

/* Calculate hash for a stack */
static inline u32 hash_stack(unsigned long *entries, unsigned int size)
{
	return jhash2((u32 *)entries,
		      array_size(size,  sizeof(*entries)) / sizeof(u32),
		      STACK_HASH_SEED);
}

/* Use our own, non-instrumented version of memcmp().
 *
 * We actually don't care about the order, just the equality.
 */
static inline
int stackdepot_memcmp(const unsigned long *u1, const unsigned long *u2,
			unsigned int n)
{
	for ( ; n-- ; u1++, u2++) {
		if (*u1 != *u2)
			return 1;
	}
	return 0;
}

/* Find a stack that is equal to the one stored in entries in the hash */
static inline struct stack_record *find_stack(struct stack_record *bucket,
					     unsigned long *entries, int size,
					     u32 hash)
{
	struct stack_record *found;

	for (found = bucket; found; found = found->next) {
		if (found->hash == hash &&
		    found->size == size &&
		    !stackdepot_memcmp(entries, found->entries, size))
			return found;
	}
	return NULL;
}

/**
 * stack_depot_fetch - Fetch stack entries from a depot
 *
 * @handle:		Stack depot handle which was returned from
 *			stack_depot_save().
 * @entries:		Pointer to store the entries address
 *
 * Return: The number of trace entries for this depot.
 */
unsigned int stack_depot_fetch(depot_stack_handle_t handle,
			       unsigned long **entries)
{
	union handle_parts parts = { .handle = handle };
	void *slab;
	size_t offset = parts.offset << STACK_ALLOC_ALIGN;
	struct stack_record *stack;

	*entries = NULL;
	if (parts.slabindex > depot_index) {
		WARN(1, "slab index %d out of bounds (%d) for stack id %08x\n",
			parts.slabindex, depot_index, handle);
		return 0;
	}
	slab = stack_slabs[parts.slabindex];
	if (!slab)
		return 0;
	stack = slab + offset;

	*entries = stack->entries;
	return stack->size;
}
EXPORT_SYMBOL_GPL(stack_depot_fetch);

/**
 * __stack_depot_save - Save a stack trace from an array
 *
 * @entries:		Pointer to storage array
 * @nr_entries:		Size of the storage array
 * @alloc_flags:	Allocation gfp flags
 * @can_alloc:		Allocate stack slabs (increased chance of failure if false)
 *
 * Saves a stack trace from @entries array of size @nr_entries. If @can_alloc is
 * %true, is allowed to replenish the stack slab pool in case no space is left
 * (allocates using GFP flags of @alloc_flags). If @can_alloc is %false, avoids
 * any allocations and will fail if no space is left to store the stack trace.
 *
 * If the stack trace in @entries is from an interrupt, only the portion up to
 * interrupt entry is saved.
 *
 * Context: Any context, but setting @can_alloc to %false is required if
 *          alloc_pages() cannot be used from the current context. Currently
 *          this is the case from contexts where neither %GFP_ATOMIC nor
 *          %GFP_NOWAIT can be used (NMI, raw_spin_lock).
 *
 * Return: The handle of the stack struct stored in depot, 0 on failure.
 */
depot_stack_handle_t __stack_depot_save(unsigned long *entries,
					unsigned int nr_entries,
					gfp_t alloc_flags, bool can_alloc)
{
	struct stack_record *found = NULL, **bucket;
	depot_stack_handle_t retval = 0;
	struct page *page = NULL;
	void *prealloc = NULL;
	unsigned long flags;
	u32 hash;

	/*
	 * If this stack trace is from an interrupt, including anything before
	 * interrupt entry usually leads to unbounded stackdepot growth.
	 *
	 * Because use of filter_irq_stacks() is a requirement to ensure
	 * stackdepot can efficiently deduplicate interrupt stacks, always
	 * filter_irq_stacks() to simplify all callers' use of stackdepot.
	 */
	nr_entries = filter_irq_stacks(entries, nr_entries);

	if (unlikely(nr_entries == 0) || stack_depot_disable)
		goto fast_exit;

	hash = hash_stack(entries, nr_entries);
	bucket = &stack_table[hash & STACK_HASH_MASK];

	/*
	 * Fast path: look the stack trace up without locking.
	 * The smp_load_acquire() here pairs with smp_store_release() to
	 * |bucket| below.
	 */
	found = find_stack(smp_load_acquire(bucket), entries,
			   nr_entries, hash);
	if (found)
		goto exit;

	/*
	 * Check if the current or the next stack slab need to be initialized.
	 * If so, allocate the memory - we won't be able to do that under the
	 * lock.
	 *
	 * The smp_load_acquire() here pairs with smp_store_release() to
	 * |next_slab_inited| in depot_alloc_stack() and init_stack_slab().
	 */
	if (unlikely(can_alloc && !smp_load_acquire(&next_slab_inited))) {
		/*
		 * Zero out zone modifiers, as we don't have specific zone
		 * requirements. Keep the flags related to allocation in atomic
		 * contexts and I/O.
		 */
		alloc_flags &= ~GFP_ZONEMASK;
		alloc_flags &= (GFP_ATOMIC | GFP_KERNEL);
		alloc_flags |= __GFP_NOWARN;
		page = alloc_pages(alloc_flags, STACK_ALLOC_ORDER);
		if (page)
			prealloc = page_address(page);
	}

	raw_spin_lock_irqsave(&depot_lock, flags);

	found = find_stack(*bucket, entries, nr_entries, hash);
	if (!found) {
		struct stack_record *new = depot_alloc_stack(entries, nr_entries, hash, &prealloc);

		if (new) {
			new->next = *bucket;
			/*
			 * This smp_store_release() pairs with
			 * smp_load_acquire() from |bucket| above.
			 */
			smp_store_release(bucket, new);
			found = new;
		}
	} else if (prealloc) {
		/*
		 * We didn't need to store this stack trace, but let's keep
		 * the preallocated memory for the future.
		 */
		WARN_ON(!init_stack_slab(&prealloc));
	}

	raw_spin_unlock_irqrestore(&depot_lock, flags);
exit:
	if (prealloc) {
		/* Nobody used this memory, ok to free it. */
		free_pages((unsigned long)prealloc, STACK_ALLOC_ORDER);
	}
	if (found)
		retval = found->handle.handle;
fast_exit:
	return retval;
}
<<<<<<< HEAD
EXPORT_SYMBOL_GPL(__stack_depot_save);

/**
 * stack_depot_save - Save a stack trace from an array
 *
 * @entries:		Pointer to storage array
 * @nr_entries:		Size of the storage array
 * @alloc_flags:	Allocation gfp flags
 *
 * Context: Contexts where allocations via alloc_pages() are allowed.
 *          See __stack_depot_save() for more details.
 *
 * Return: The handle of the stack struct stored in depot, 0 on failure.
 */
depot_stack_handle_t stack_depot_save(unsigned long *entries,
				      unsigned int nr_entries,
				      gfp_t alloc_flags)
{
	return __stack_depot_save(entries, nr_entries, alloc_flags, true);
}
EXPORT_SYMBOL_GPL(stack_depot_save);

static inline int in_irqentry_text(unsigned long ptr)
{
	return (ptr >= (unsigned long)&__irqentry_text_start &&
		ptr < (unsigned long)&__irqentry_text_end) ||
		(ptr >= (unsigned long)&__softirqentry_text_start &&
		 ptr < (unsigned long)&__softirqentry_text_end);
}

unsigned int filter_irq_stacks(unsigned long *entries,
					     unsigned int nr_entries)
{
	unsigned int i;

	for (i = 0; i < nr_entries; i++) {
		if (in_irqentry_text(entries[i])) {
			/* Include the irqentry function into the stack. */
			return i + 1;
		}
	}
	return nr_entries;
}
EXPORT_SYMBOL_GPL(filter_irq_stacks);
=======
EXPORT_SYMBOL_GPL(stack_depot_save);
>>>>>>> 1b86fc15
<|MERGE_RESOLUTION|>--- conflicted
+++ resolved
@@ -362,7 +362,6 @@
 fast_exit:
 	return retval;
 }
-<<<<<<< HEAD
 EXPORT_SYMBOL_GPL(__stack_depot_save);
 
 /**
@@ -383,30 +382,4 @@
 {
 	return __stack_depot_save(entries, nr_entries, alloc_flags, true);
 }
-EXPORT_SYMBOL_GPL(stack_depot_save);
-
-static inline int in_irqentry_text(unsigned long ptr)
-{
-	return (ptr >= (unsigned long)&__irqentry_text_start &&
-		ptr < (unsigned long)&__irqentry_text_end) ||
-		(ptr >= (unsigned long)&__softirqentry_text_start &&
-		 ptr < (unsigned long)&__softirqentry_text_end);
-}
-
-unsigned int filter_irq_stacks(unsigned long *entries,
-					     unsigned int nr_entries)
-{
-	unsigned int i;
-
-	for (i = 0; i < nr_entries; i++) {
-		if (in_irqentry_text(entries[i])) {
-			/* Include the irqentry function into the stack. */
-			return i + 1;
-		}
-	}
-	return nr_entries;
-}
-EXPORT_SYMBOL_GPL(filter_irq_stacks);
-=======
-EXPORT_SYMBOL_GPL(stack_depot_save);
->>>>>>> 1b86fc15
+EXPORT_SYMBOL_GPL(stack_depot_save);