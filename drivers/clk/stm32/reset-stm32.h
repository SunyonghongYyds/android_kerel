/* SPDX-License-Identifier: GPL-2.0  */
/*
 * Copyright (C) STMicroelectronics 2022 - All Rights Reserved
 * Author: Gabriel Fernandez <gabriel.fernandez@foss.st.com> for STMicroelectronics.
 */

<<<<<<< HEAD
struct clk_stm32_reset_data {
	const struct reset_control_ops *ops;
=======
struct stm32_reset_cfg {
	u16 offset;
	u8 bit_idx;
	bool set_clr;
};

struct clk_stm32_reset_data {
	const struct reset_control_ops *ops;
	const struct stm32_reset_cfg **reset_lines;
>>>>>>> 0c383648
	unsigned int nr_lines;
	u32 clear_offset;
};

int stm32_rcc_reset_init(struct device *dev, struct clk_stm32_reset_data *data,
			 void __iomem *base);<|MERGE_RESOLUTION|>--- conflicted
+++ resolved
@@ -4,10 +4,6 @@
  * Author: Gabriel Fernandez <gabriel.fernandez@foss.st.com> for STMicroelectronics.
  */
 
-<<<<<<< HEAD
-struct clk_stm32_reset_data {
-	const struct reset_control_ops *ops;
-=======
 struct stm32_reset_cfg {
 	u16 offset;
 	u8 bit_idx;
@@ -17,7 +13,6 @@
 struct clk_stm32_reset_data {
 	const struct reset_control_ops *ops;
 	const struct stm32_reset_cfg **reset_lines;
->>>>>>> 0c383648
 	unsigned int nr_lines;
 	u32 clear_offset;
 };
