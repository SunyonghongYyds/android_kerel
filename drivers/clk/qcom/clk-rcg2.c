--- conflicted
+++ resolved
@@ -1140,20 +1140,6 @@
 
 static int clk_rcg2_shared_init(struct clk_hw *hw)
 {
-<<<<<<< HEAD
-	struct clk_rcg2 *rcg = to_clk_rcg2(hw);
-
-	/* Initialize cached cfg so the parent is reported properly */
-	regmap_read(rcg->clkr.regmap, rcg->cmd_rcgr + CFG_REG, &rcg->parked_cfg);
-
-	/*
-	 * Clear any force enable of the RCG from boot. We rely on child clks
-	 * (branches) to turn the RCG on/off in the hardware and only set the
-	 * enable bit in the RCG when we want to make sure the clk stays on for
-	 * parent switches or parking.
-	 */
-	clk_rcg2_clear_force_enable(hw);
-=======
 	/*
 	 * This does a few things:
 	 *
@@ -1179,7 +1165,6 @@
 	 * wedged.
 	 */
 	clk_rcg2_shared_disable(hw);
->>>>>>> 071d0e62
 
 	return 0;
 }
