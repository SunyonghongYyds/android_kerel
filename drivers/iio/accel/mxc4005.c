// SPDX-License-Identifier: GPL-2.0-only
/*
 * 3-axis accelerometer driver for MXC4005XC Memsic sensor
 *
 * Copyright (c) 2014, Intel Corporation.
 */

#include <linux/delay.h>
#include <linux/module.h>
#include <linux/i2c.h>
#include <linux/iio/iio.h>
#include <linux/acpi.h>
#include <linux/regmap.h>
#include <linux/iio/sysfs.h>
#include <linux/iio/trigger.h>
#include <linux/iio/buffer.h>
#include <linux/iio/triggered_buffer.h>
#include <linux/iio/trigger_consumer.h>

#define MXC4005_DRV_NAME		"mxc4005"
#define MXC4005_IRQ_NAME		"mxc4005_event"
#define MXC4005_REGMAP_NAME		"mxc4005_regmap"

#define MXC4005_REG_XOUT_UPPER		0x03
#define MXC4005_REG_XOUT_LOWER		0x04
#define MXC4005_REG_YOUT_UPPER		0x05
#define MXC4005_REG_YOUT_LOWER		0x06
#define MXC4005_REG_ZOUT_UPPER		0x07
#define MXC4005_REG_ZOUT_LOWER		0x08

#define MXC4005_REG_INT_MASK1		0x0B
#define MXC4005_REG_INT_MASK1_BIT_DRDYE	0x01

#define MXC4005_REG_INT_CLR1		0x01
#define MXC4005_REG_INT_CLR1_BIT_DRDYC	0x01
#define MXC4005_REG_INT_CLR1_SW_RST	0x10

#define MXC4005_REG_CONTROL		0x0D
#define MXC4005_REG_CONTROL_MASK_FSR	GENMASK(6, 5)
#define MXC4005_CONTROL_FSR_SHIFT	5

#define MXC4005_REG_DEVICE_ID		0x0E

/* Datasheet does not specify a reset time, this is a conservative guess */
#define MXC4005_RESET_TIME_US		2000

enum mxc4005_axis {
	AXIS_X,
	AXIS_Y,
	AXIS_Z,
};

enum mxc4005_range {
	MXC4005_RANGE_2G,
	MXC4005_RANGE_4G,
	MXC4005_RANGE_8G,
};

struct mxc4005_data {
	struct device *dev;
	struct mutex mutex;
	struct regmap *regmap;
	struct iio_trigger *dready_trig;
	/* Ensure timestamp is naturally aligned */
	struct {
		__be16 chans[3];
		s64 timestamp __aligned(8);
	} scan;
	bool trigger_enabled;
	unsigned int control;
	unsigned int int_mask1;
};

/*
 * MXC4005 can operate in the following ranges:
 * +/- 2G, 4G, 8G (the default +/-2G)
 *
 * (2 + 2) * 9.81 / (2^12 - 1) = 0.009582
 * (4 + 4) * 9.81 / (2^12 - 1) = 0.019164
 * (8 + 8) * 9.81 / (2^12 - 1) = 0.038329
 */
static const struct {
	u8 range;
	int scale;
} mxc4005_scale_table[] = {
	{MXC4005_RANGE_2G, 9582},
	{MXC4005_RANGE_4G, 19164},
	{MXC4005_RANGE_8G, 38329},
};


static IIO_CONST_ATTR(in_accel_scale_available, "0.009582 0.019164 0.038329");

static struct attribute *mxc4005_attributes[] = {
	&iio_const_attr_in_accel_scale_available.dev_attr.attr,
	NULL,
};

static const struct attribute_group mxc4005_attrs_group = {
	.attrs = mxc4005_attributes,
};

static bool mxc4005_is_readable_reg(struct device *dev, unsigned int reg)
{
	switch (reg) {
	case MXC4005_REG_XOUT_UPPER:
	case MXC4005_REG_XOUT_LOWER:
	case MXC4005_REG_YOUT_UPPER:
	case MXC4005_REG_YOUT_LOWER:
	case MXC4005_REG_ZOUT_UPPER:
	case MXC4005_REG_ZOUT_LOWER:
	case MXC4005_REG_DEVICE_ID:
	case MXC4005_REG_CONTROL:
		return true;
	default:
		return false;
	}
}

static bool mxc4005_is_writeable_reg(struct device *dev, unsigned int reg)
{
	switch (reg) {
	case MXC4005_REG_INT_CLR1:
	case MXC4005_REG_INT_MASK1:
	case MXC4005_REG_CONTROL:
		return true;
	default:
		return false;
	}
}

static const struct regmap_config mxc4005_regmap_config = {
	.name = MXC4005_REGMAP_NAME,

	.reg_bits = 8,
	.val_bits = 8,

	.max_register = MXC4005_REG_DEVICE_ID,

	.readable_reg = mxc4005_is_readable_reg,
	.writeable_reg = mxc4005_is_writeable_reg,
};

static int mxc4005_read_xyz(struct mxc4005_data *data)
{
	int ret;

	ret = regmap_bulk_read(data->regmap, MXC4005_REG_XOUT_UPPER,
			       data->scan.chans, sizeof(data->scan.chans));
	if (ret < 0) {
		dev_err(data->dev, "failed to read axes\n");
		return ret;
	}

	return 0;
}

static int mxc4005_read_axis(struct mxc4005_data *data,
			     unsigned int addr)
{
	__be16 reg;
	int ret;

	ret = regmap_bulk_read(data->regmap, addr, &reg, sizeof(reg));
	if (ret < 0) {
		dev_err(data->dev, "failed to read reg %02x\n", addr);
		return ret;
	}

	return be16_to_cpu(reg);
}

static int mxc4005_read_scale(struct mxc4005_data *data)
{
	unsigned int reg;
	int ret;
	int i;

	ret = regmap_read(data->regmap, MXC4005_REG_CONTROL, &reg);
	if (ret < 0) {
		dev_err(data->dev, "failed to read reg_control\n");
		return ret;
	}

	i = reg >> MXC4005_CONTROL_FSR_SHIFT;

	if (i < 0 || i >= ARRAY_SIZE(mxc4005_scale_table))
		return -EINVAL;

	return mxc4005_scale_table[i].scale;
}

static int mxc4005_set_scale(struct mxc4005_data *data, int val)
{
	unsigned int reg;
	int i;
	int ret;

	for (i = 0; i < ARRAY_SIZE(mxc4005_scale_table); i++) {
		if (mxc4005_scale_table[i].scale == val) {
			reg = i << MXC4005_CONTROL_FSR_SHIFT;
			ret = regmap_update_bits(data->regmap,
						 MXC4005_REG_CONTROL,
						 MXC4005_REG_CONTROL_MASK_FSR,
						 reg);
			if (ret < 0)
				dev_err(data->dev,
					"failed to write reg_control\n");
			return ret;
		}
	}

	return -EINVAL;
}

static int mxc4005_read_raw(struct iio_dev *indio_dev,
			    struct iio_chan_spec const *chan,
			    int *val, int *val2, long mask)
{
	struct mxc4005_data *data = iio_priv(indio_dev);
	int ret;

	switch (mask) {
	case IIO_CHAN_INFO_RAW:
		switch (chan->type) {
		case IIO_ACCEL:
			if (iio_buffer_enabled(indio_dev))
				return -EBUSY;

			ret = mxc4005_read_axis(data, chan->address);
			if (ret < 0)
				return ret;
			*val = sign_extend32(ret >> chan->scan_type.shift,
					     chan->scan_type.realbits - 1);
			return IIO_VAL_INT;
		default:
			return -EINVAL;
		}
	case IIO_CHAN_INFO_SCALE:
		ret = mxc4005_read_scale(data);
		if (ret < 0)
			return ret;

		*val = 0;
		*val2 = ret;
		return IIO_VAL_INT_PLUS_MICRO;
	default:
		return -EINVAL;
	}
}

static int mxc4005_write_raw(struct iio_dev *indio_dev,
			     struct iio_chan_spec const *chan,
			     int val, int val2, long mask)
{
	struct mxc4005_data *data = iio_priv(indio_dev);

	switch (mask) {
	case IIO_CHAN_INFO_SCALE:
		if (val != 0)
			return -EINVAL;

		return mxc4005_set_scale(data, val2);
	default:
		return -EINVAL;
	}
}

static const struct iio_info mxc4005_info = {
	.read_raw	= mxc4005_read_raw,
	.write_raw	= mxc4005_write_raw,
	.attrs		= &mxc4005_attrs_group,
};

static const unsigned long mxc4005_scan_masks[] = {
	BIT(AXIS_X) | BIT(AXIS_Y) | BIT(AXIS_Z),
	0
};

#define MXC4005_CHANNEL(_axis, _addr) {				\
	.type = IIO_ACCEL,					\
	.modified = 1,						\
	.channel2 = IIO_MOD_##_axis,				\
	.address = _addr,					\
	.info_mask_separate = BIT(IIO_CHAN_INFO_RAW),		\
	.info_mask_shared_by_type = BIT(IIO_CHAN_INFO_SCALE),	\
	.scan_index = AXIS_##_axis,				\
	.scan_type = {						\
		.sign = 's',					\
		.realbits = 12,					\
		.storagebits = 16,				\
		.shift = 4,					\
		.endianness = IIO_BE,				\
	},							\
}

static const struct iio_chan_spec mxc4005_channels[] = {
	MXC4005_CHANNEL(X, MXC4005_REG_XOUT_UPPER),
	MXC4005_CHANNEL(Y, MXC4005_REG_YOUT_UPPER),
	MXC4005_CHANNEL(Z, MXC4005_REG_ZOUT_UPPER),
	IIO_CHAN_SOFT_TIMESTAMP(3),
};

static irqreturn_t mxc4005_trigger_handler(int irq, void *private)
{
	struct iio_poll_func *pf = private;
	struct iio_dev *indio_dev = pf->indio_dev;
	struct mxc4005_data *data = iio_priv(indio_dev);
	int ret;

	ret = mxc4005_read_xyz(data);
	if (ret < 0)
		goto err;

	iio_push_to_buffers_with_timestamp(indio_dev, &data->scan,
					   pf->timestamp);

err:
	iio_trigger_notify_done(indio_dev->trig);

	return IRQ_HANDLED;
}

static void mxc4005_clr_intr(struct mxc4005_data *data)
{
	int ret;

	/* clear interrupt */
	ret = regmap_write(data->regmap, MXC4005_REG_INT_CLR1,
			   MXC4005_REG_INT_CLR1_BIT_DRDYC);
	if (ret < 0)
		dev_err(data->dev, "failed to write to reg_int_clr1\n");
}

static int mxc4005_set_trigger_state(struct iio_trigger *trig,
				     bool state)
{
	struct iio_dev *indio_dev = iio_trigger_get_drvdata(trig);
	struct mxc4005_data *data = iio_priv(indio_dev);
	int ret;

	mutex_lock(&data->mutex);
	if (state) {
		ret = regmap_write(data->regmap, MXC4005_REG_INT_MASK1,
				   MXC4005_REG_INT_MASK1_BIT_DRDYE);
	} else {
		ret = regmap_write(data->regmap, MXC4005_REG_INT_MASK1,
				   ~MXC4005_REG_INT_MASK1_BIT_DRDYE);
	}

	if (ret < 0) {
		mutex_unlock(&data->mutex);
		dev_err(data->dev, "failed to update reg_int_mask1");
		return ret;
	}

	data->int_mask1 = val;
	data->trigger_enabled = state;
	mutex_unlock(&data->mutex);

	return 0;
}

static void mxc4005_trigger_reen(struct iio_trigger *trig)
{
	struct iio_dev *indio_dev = iio_trigger_get_drvdata(trig);
	struct mxc4005_data *data = iio_priv(indio_dev);

	if (!data->dready_trig)
		return;

	mxc4005_clr_intr(data);
}

static const struct iio_trigger_ops mxc4005_trigger_ops = {
	.set_trigger_state = mxc4005_set_trigger_state,
	.reenable = mxc4005_trigger_reen,
};

static int mxc4005_chip_init(struct mxc4005_data *data)
{
	int ret;
	unsigned int reg;

	ret = regmap_read(data->regmap, MXC4005_REG_DEVICE_ID, &reg);
	if (ret < 0) {
		dev_err(data->dev, "failed to read chip id\n");
		return ret;
	}

	dev_dbg(data->dev, "MXC4005 chip id %02x\n", reg);

<<<<<<< HEAD
=======
	ret = regmap_write(data->regmap, MXC4005_REG_INT_CLR1,
			   MXC4005_REG_INT_CLR1_SW_RST);
	if (ret < 0)
		return dev_err_probe(data->dev, ret, "resetting chip\n");

	fsleep(MXC4005_RESET_TIME_US);

	ret = regmap_write(data->regmap, MXC4005_REG_INT_MASK0, 0);
	if (ret < 0)
		return dev_err_probe(data->dev, ret, "writing INT_MASK0\n");

	ret = regmap_write(data->regmap, MXC4005_REG_INT_MASK1, 0);
	if (ret < 0)
		return dev_err_probe(data->dev, ret, "writing INT_MASK1\n");

>>>>>>> 2cd8ac81
	return 0;
}

static int mxc4005_probe(struct i2c_client *client,
			 const struct i2c_device_id *id)
{
	struct mxc4005_data *data;
	struct iio_dev *indio_dev;
	struct regmap *regmap;
	int ret;

	indio_dev = devm_iio_device_alloc(&client->dev, sizeof(*data));
	if (!indio_dev)
		return -ENOMEM;

	regmap = devm_regmap_init_i2c(client, &mxc4005_regmap_config);
	if (IS_ERR(regmap)) {
		dev_err(&client->dev, "failed to initialize regmap\n");
		return PTR_ERR(regmap);
	}

	data = iio_priv(indio_dev);
	i2c_set_clientdata(client, indio_dev);
	data->dev = &client->dev;
	data->regmap = regmap;

	ret = mxc4005_chip_init(data);
	if (ret < 0) {
		dev_err(&client->dev, "failed to initialize chip\n");
		return ret;
	}

	mutex_init(&data->mutex);

	indio_dev->channels = mxc4005_channels;
	indio_dev->num_channels = ARRAY_SIZE(mxc4005_channels);
	indio_dev->available_scan_masks = mxc4005_scan_masks;
	indio_dev->name = MXC4005_DRV_NAME;
	indio_dev->modes = INDIO_DIRECT_MODE;
	indio_dev->info = &mxc4005_info;

	ret = devm_iio_triggered_buffer_setup(&client->dev, indio_dev,
					 iio_pollfunc_store_time,
					 mxc4005_trigger_handler,
					 NULL);
	if (ret < 0) {
		dev_err(&client->dev,
			"failed to setup iio triggered buffer\n");
		return ret;
	}

	if (client->irq > 0) {
		data->dready_trig = devm_iio_trigger_alloc(&client->dev,
							   "%s-dev%d",
							   indio_dev->name,
							   iio_device_id(indio_dev));
		if (!data->dready_trig)
			return -ENOMEM;

		ret = devm_request_threaded_irq(&client->dev, client->irq,
						iio_trigger_generic_data_rdy_poll,
						NULL,
						IRQF_TRIGGER_FALLING |
						IRQF_ONESHOT,
						MXC4005_IRQ_NAME,
						data->dready_trig);
		if (ret) {
			dev_err(&client->dev,
				"failed to init threaded irq\n");
			return ret;
		}

		data->dready_trig->ops = &mxc4005_trigger_ops;
		iio_trigger_set_drvdata(data->dready_trig, indio_dev);
		ret = devm_iio_trigger_register(&client->dev,
						data->dready_trig);
		if (ret) {
			dev_err(&client->dev,
				"failed to register trigger\n");
			return ret;
		}

		indio_dev->trig = iio_trigger_get(data->dready_trig);
	}

	return devm_iio_device_register(&client->dev, indio_dev);
}

static int mxc4005_suspend(struct device *dev)
{
	struct iio_dev *indio_dev = dev_get_drvdata(dev);
	struct mxc4005_data *data = iio_priv(indio_dev);
	int ret;

	/* Save control to restore it on resume */
	ret = regmap_read(data->regmap, MXC4005_REG_CONTROL, &data->control);
	if (ret < 0)
		dev_err(data->dev, "failed to read reg_control\n");

	return ret;
}

static int mxc4005_resume(struct device *dev)
{
	struct iio_dev *indio_dev = dev_get_drvdata(dev);
	struct mxc4005_data *data = iio_priv(indio_dev);
	int ret;

	ret = regmap_write(data->regmap, MXC4005_REG_INT_CLR1,
			   MXC4005_REG_INT_CLR1_SW_RST);
	if (ret) {
		dev_err(data->dev, "failed to reset chip: %d\n", ret);
		return ret;
	}

	fsleep(MXC4005_RESET_TIME_US);

	ret = regmap_write(data->regmap, MXC4005_REG_CONTROL, data->control);
	if (ret) {
		dev_err(data->dev, "failed to restore control register\n");
		return ret;
	}

	ret = regmap_write(data->regmap, MXC4005_REG_INT_MASK0, 0);
	if (ret) {
		dev_err(data->dev, "failed to restore interrupt 0 mask\n");
		return ret;
	}

	ret = regmap_write(data->regmap, MXC4005_REG_INT_MASK1, data->int_mask1);
	if (ret) {
		dev_err(data->dev, "failed to restore interrupt 1 mask\n");
		return ret;
	}

	return 0;
}

static DEFINE_SIMPLE_DEV_PM_OPS(mxc4005_pm_ops, mxc4005_suspend, mxc4005_resume);

static const struct acpi_device_id mxc4005_acpi_match[] = {
	{"MXC4005",	0},
	{"MXC6655",	0},
	{ },
};
MODULE_DEVICE_TABLE(acpi, mxc4005_acpi_match);

static const struct of_device_id mxc4005_of_match[] = {
	{ .compatible = "memsic,mxc4005", },
	{ .compatible = "memsic,mxc6655", },
	{ },
};
MODULE_DEVICE_TABLE(of, mxc4005_of_match);

static const struct i2c_device_id mxc4005_id[] = {
	{"mxc4005",	0},
	{"mxc6655",	0},
	{ },
};
MODULE_DEVICE_TABLE(i2c, mxc4005_id);

static struct i2c_driver mxc4005_driver = {
	.driver = {
		.name = MXC4005_DRV_NAME,
		.acpi_match_table = ACPI_PTR(mxc4005_acpi_match),
		.of_match_table = mxc4005_of_match,
		.pm = pm_sleep_ptr(&mxc4005_pm_ops),
	},
	.probe		= mxc4005_probe,
	.id_table	= mxc4005_id,
};

module_i2c_driver(mxc4005_driver);

MODULE_AUTHOR("Teodora Baluta <teodora.baluta@intel.com>");
MODULE_LICENSE("GPL v2");
MODULE_DESCRIPTION("MXC4005 3-axis accelerometer driver");<|MERGE_RESOLUTION|>--- conflicted
+++ resolved
@@ -28,8 +28,12 @@
 #define MXC4005_REG_ZOUT_UPPER		0x07
 #define MXC4005_REG_ZOUT_LOWER		0x08
 
+#define MXC4005_REG_INT_MASK0		0x0A
+
 #define MXC4005_REG_INT_MASK1		0x0B
 #define MXC4005_REG_INT_MASK1_BIT_DRDYE	0x01
+
+#define MXC4005_REG_INT_CLR0		0x00
 
 #define MXC4005_REG_INT_CLR1		0x01
 #define MXC4005_REG_INT_CLR1_BIT_DRDYC	0x01
@@ -120,7 +124,9 @@
 static bool mxc4005_is_writeable_reg(struct device *dev, unsigned int reg)
 {
 	switch (reg) {
+	case MXC4005_REG_INT_CLR0:
 	case MXC4005_REG_INT_CLR1:
+	case MXC4005_REG_INT_MASK0:
 	case MXC4005_REG_INT_MASK1:
 	case MXC4005_REG_CONTROL:
 		return true;
@@ -337,17 +343,13 @@
 {
 	struct iio_dev *indio_dev = iio_trigger_get_drvdata(trig);
 	struct mxc4005_data *data = iio_priv(indio_dev);
+	unsigned int val;
 	int ret;
 
 	mutex_lock(&data->mutex);
-	if (state) {
-		ret = regmap_write(data->regmap, MXC4005_REG_INT_MASK1,
-				   MXC4005_REG_INT_MASK1_BIT_DRDYE);
-	} else {
-		ret = regmap_write(data->regmap, MXC4005_REG_INT_MASK1,
-				   ~MXC4005_REG_INT_MASK1_BIT_DRDYE);
-	}
-
+
+	val = state ? MXC4005_REG_INT_MASK1_BIT_DRDYE : 0;
+	ret = regmap_write(data->regmap, MXC4005_REG_INT_MASK1, val);
 	if (ret < 0) {
 		mutex_unlock(&data->mutex);
 		dev_err(data->dev, "failed to update reg_int_mask1");
@@ -390,8 +392,6 @@
 
 	dev_dbg(data->dev, "MXC4005 chip id %02x\n", reg);
 
-<<<<<<< HEAD
-=======
 	ret = regmap_write(data->regmap, MXC4005_REG_INT_CLR1,
 			   MXC4005_REG_INT_CLR1_SW_RST);
 	if (ret < 0)
@@ -407,7 +407,6 @@
 	if (ret < 0)
 		return dev_err_probe(data->dev, ret, "writing INT_MASK1\n");
 
->>>>>>> 2cd8ac81
 	return 0;
 }
 
