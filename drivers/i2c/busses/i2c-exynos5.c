// SPDX-License-Identifier: GPL-2.0-only
/*
 * i2c-exynos5.c - Samsung Exynos5 I2C Controller Driver
 *
 * Copyright (C) 2013 Samsung Electronics Co., Ltd.
*/

#include <linux/kernel.h>
#include <linux/module.h>

#include <linux/i2c.h>
#include <linux/time.h>
#include <linux/interrupt.h>
#include <linux/delay.h>
#include <linux/errno.h>
#include <linux/err.h>
#include <linux/platform_device.h>
#include <linux/clk.h>
#include <linux/slab.h>
#include <linux/io.h>
#include <linux/of.h>
#include <linux/spinlock.h>

/*
 * HSI2C controller from Samsung supports 2 modes of operation
 * 1. Auto mode: Where in master automatically controls the whole transaction
 * 2. Manual mode: Software controls the transaction by issuing commands
 *    START, READ, WRITE, STOP, RESTART in I2C_MANUAL_CMD register.
 *
 * Operation mode can be selected by setting AUTO_MODE bit in I2C_CONF register
 *
 * Special bits are available for both modes of operation to set commands
 * and for checking transfer status
 */

/* Register Map */
#define HSI2C_CTL		0x00
#define HSI2C_FIFO_CTL		0x04
#define HSI2C_TRAILIG_CTL	0x08
#define HSI2C_CLK_CTL		0x0C
#define HSI2C_CLK_SLOT		0x10
#define HSI2C_INT_ENABLE	0x20
#define HSI2C_INT_STATUS	0x24
#define HSI2C_ERR_STATUS	0x2C
#define HSI2C_FIFO_STATUS	0x30
#define HSI2C_TX_DATA		0x34
#define HSI2C_RX_DATA		0x38
#define HSI2C_CONF		0x40
#define HSI2C_AUTO_CONF		0x44
#define HSI2C_TIMEOUT		0x48
#define HSI2C_MANUAL_CMD	0x4C
#define HSI2C_TRANS_STATUS	0x50
#define HSI2C_TIMING_HS1	0x54
#define HSI2C_TIMING_HS2	0x58
#define HSI2C_TIMING_HS3	0x5C
#define HSI2C_TIMING_FS1	0x60
#define HSI2C_TIMING_FS2	0x64
#define HSI2C_TIMING_FS3	0x68
#define HSI2C_TIMING_SLA	0x6C
#define HSI2C_ADDR		0x70

/* I2C_CTL Register bits */
#define HSI2C_FUNC_MODE_I2C			(1u << 0)
#define HSI2C_MASTER				(1u << 3)
#define HSI2C_RXCHON				(1u << 6)
#define HSI2C_TXCHON				(1u << 7)
#define HSI2C_SW_RST				(1u << 31)

/* I2C_FIFO_CTL Register bits */
#define HSI2C_RXFIFO_EN				(1u << 0)
#define HSI2C_TXFIFO_EN				(1u << 1)
#define HSI2C_RXFIFO_TRIGGER_LEVEL(x)		((x) << 4)
#define HSI2C_TXFIFO_TRIGGER_LEVEL(x)		((x) << 16)

/* I2C_TRAILING_CTL Register bits */
#define HSI2C_TRAILING_COUNT			(0xf)

/* I2C_INT_EN Register bits */
#define HSI2C_INT_TX_ALMOSTEMPTY_EN		(1u << 0)
#define HSI2C_INT_RX_ALMOSTFULL_EN		(1u << 1)
#define HSI2C_INT_TRAILING_EN			(1u << 6)

/* I2C_INT_STAT Register bits */
#define HSI2C_INT_TX_ALMOSTEMPTY		(1u << 0)
#define HSI2C_INT_RX_ALMOSTFULL			(1u << 1)
#define HSI2C_INT_TX_UNDERRUN			(1u << 2)
#define HSI2C_INT_TX_OVERRUN			(1u << 3)
#define HSI2C_INT_RX_UNDERRUN			(1u << 4)
#define HSI2C_INT_RX_OVERRUN			(1u << 5)
#define HSI2C_INT_TRAILING			(1u << 6)
#define HSI2C_INT_I2C				(1u << 9)

#define HSI2C_INT_TRANS_DONE			(1u << 7)
#define HSI2C_INT_TRANS_ABORT			(1u << 8)
#define HSI2C_INT_NO_DEV_ACK			(1u << 9)
#define HSI2C_INT_NO_DEV			(1u << 10)
#define HSI2C_INT_TIMEOUT			(1u << 11)
#define HSI2C_INT_I2C_TRANS			(HSI2C_INT_TRANS_DONE |	\
						HSI2C_INT_TRANS_ABORT |	\
						HSI2C_INT_NO_DEV_ACK |	\
						HSI2C_INT_NO_DEV |	\
						HSI2C_INT_TIMEOUT)

/* I2C_FIFO_STAT Register bits */
#define HSI2C_RX_FIFO_EMPTY			(1u << 24)
#define HSI2C_RX_FIFO_FULL			(1u << 23)
#define HSI2C_RX_FIFO_LVL(x)			((x >> 16) & 0x7f)
#define HSI2C_TX_FIFO_EMPTY			(1u << 8)
#define HSI2C_TX_FIFO_FULL			(1u << 7)
#define HSI2C_TX_FIFO_LVL(x)			((x >> 0) & 0x7f)

/* I2C_CONF Register bits */
#define HSI2C_AUTO_MODE				(1u << 31)
#define HSI2C_10BIT_ADDR_MODE			(1u << 30)
#define HSI2C_HS_MODE				(1u << 29)

/* I2C_AUTO_CONF Register bits */
#define HSI2C_READ_WRITE			(1u << 16)
#define HSI2C_STOP_AFTER_TRANS			(1u << 17)
#define HSI2C_MASTER_RUN			(1u << 31)

/* I2C_TIMEOUT Register bits */
#define HSI2C_TIMEOUT_EN			(1u << 31)
#define HSI2C_TIMEOUT_MASK			0xff

/* I2C_MANUAL_CMD register bits */
#define HSI2C_CMD_READ_DATA			(1u << 4)
#define HSI2C_CMD_SEND_STOP			(1u << 2)

/* I2C_TRANS_STATUS register bits */
#define HSI2C_MASTER_BUSY			(1u << 17)
#define HSI2C_SLAVE_BUSY			(1u << 16)

/* I2C_TRANS_STATUS register bits for Exynos5 variant */
#define HSI2C_TIMEOUT_AUTO			(1u << 4)
#define HSI2C_NO_DEV				(1u << 3)
#define HSI2C_NO_DEV_ACK			(1u << 2)
#define HSI2C_TRANS_ABORT			(1u << 1)
#define HSI2C_TRANS_DONE			(1u << 0)

/* I2C_TRANS_STATUS register bits for Exynos7 variant */
#define HSI2C_MASTER_ST_MASK			0xf
#define HSI2C_MASTER_ST_IDLE			0x0
#define HSI2C_MASTER_ST_START			0x1
#define HSI2C_MASTER_ST_RESTART			0x2
#define HSI2C_MASTER_ST_STOP			0x3
#define HSI2C_MASTER_ST_MASTER_ID		0x4
#define HSI2C_MASTER_ST_ADDR0			0x5
#define HSI2C_MASTER_ST_ADDR1			0x6
#define HSI2C_MASTER_ST_ADDR2			0x7
#define HSI2C_MASTER_ST_ADDR_SR			0x8
#define HSI2C_MASTER_ST_READ			0x9
#define HSI2C_MASTER_ST_WRITE			0xa
#define HSI2C_MASTER_ST_NO_ACK			0xb
#define HSI2C_MASTER_ST_LOSE			0xc
#define HSI2C_MASTER_ST_WAIT			0xd
#define HSI2C_MASTER_ST_WAIT_CMD		0xe

/* I2C_ADDR register bits */
#define HSI2C_SLV_ADDR_SLV(x)			((x & 0x3ff) << 0)
#define HSI2C_SLV_ADDR_MAS(x)			((x & 0x3ff) << 10)
#define HSI2C_MASTER_ID(x)			((x & 0xff) << 24)
#define MASTER_ID(x)				((x & 0x7) + 0x08)

#define EXYNOS5_I2C_TIMEOUT (msecs_to_jiffies(100))

enum i2c_type_exynos {
	I2C_TYPE_EXYNOS5,
	I2C_TYPE_EXYNOS7,
	I2C_TYPE_EXYNOSAUTOV9,
};

struct exynos5_i2c {
	struct i2c_adapter	adap;

	struct i2c_msg		*msg;
	struct completion	msg_complete;
	unsigned int		msg_ptr;

	unsigned int		irq;

	void __iomem		*regs;
	struct clk		*clk;		/* operating clock */
	struct clk		*pclk;		/* bus clock */
	struct device		*dev;
	int			state;

	spinlock_t		lock;		/* IRQ synchronization */

	/*
	 * Since the TRANS_DONE bit is cleared on read, and we may read it
	 * either during an IRQ or after a transaction, keep track of its
	 * state here.
	 */
	int			trans_done;

	/*
	 * Called from atomic context, don't use interrupts.
	 */
	unsigned int		atomic;

	/* Controller operating frequency */
	unsigned int		op_clock;

	/* Version of HS-I2C Hardware */
	const struct exynos_hsi2c_variant *variant;
};

/**
 * struct exynos_hsi2c_variant - platform specific HSI2C driver data
 * @fifo_depth: the fifo depth supported by the HSI2C module
 * @hw: the hardware variant of Exynos I2C controller
 *
 * Specifies platform specific configuration of HSI2C module.
 * Note: A structure for driver specific platform data is used for future
 * expansion of its usage.
 */
struct exynos_hsi2c_variant {
	unsigned int		fifo_depth;
	enum i2c_type_exynos	hw;
};

static const struct exynos_hsi2c_variant exynos5250_hsi2c_data = {
	.fifo_depth	= 64,
	.hw		= I2C_TYPE_EXYNOS5,
};

static const struct exynos_hsi2c_variant exynos5260_hsi2c_data = {
	.fifo_depth	= 16,
	.hw		= I2C_TYPE_EXYNOS5,
};

static const struct exynos_hsi2c_variant exynos7_hsi2c_data = {
	.fifo_depth	= 16,
	.hw		= I2C_TYPE_EXYNOS7,
};

static const struct exynos_hsi2c_variant exynosautov9_hsi2c_data = {
	.fifo_depth	= 64,
	.hw		= I2C_TYPE_EXYNOSAUTOV9,
};

static const struct of_device_id exynos5_i2c_match[] = {
	{
		.compatible = "samsung,exynos5-hsi2c",
		.data = &exynos5250_hsi2c_data
	}, {
		.compatible = "samsung,exynos5250-hsi2c",
		.data = &exynos5250_hsi2c_data
	}, {
		.compatible = "samsung,exynos5260-hsi2c",
		.data = &exynos5260_hsi2c_data
	}, {
		.compatible = "samsung,exynos7-hsi2c",
		.data = &exynos7_hsi2c_data
	}, {
		.compatible = "samsung,exynosautov9-hsi2c",
		.data = &exynosautov9_hsi2c_data
	}, {},
};
MODULE_DEVICE_TABLE(of, exynos5_i2c_match);

static void exynos5_i2c_clr_pend_irq(struct exynos5_i2c *i2c)
{
	writel(readl(i2c->regs + HSI2C_INT_STATUS),
				i2c->regs + HSI2C_INT_STATUS);
}

/*
 * exynos5_i2c_set_timing: updates the registers with appropriate
 * timing values calculated
 *
 * Timing values for operation are calculated against 100kHz, 400kHz
 * or 1MHz controller operating frequency.
 *
 * Returns 0 on success, -EINVAL if the cycle length cannot
 * be calculated.
 */
static int exynos5_i2c_set_timing(struct exynos5_i2c *i2c, bool hs_timings)
{
	u32 i2c_timing_s1;
	u32 i2c_timing_s2;
	u32 i2c_timing_s3;
	u32 i2c_timing_sla;
	unsigned int t_start_su, t_start_hd;
	unsigned int t_stop_su;
	unsigned int t_data_su, t_data_hd;
	unsigned int t_scl_l, t_scl_h;
	unsigned int t_sr_release;
	unsigned int t_ftl_cycle;
	unsigned int clkin = clk_get_rate(i2c->clk);
	unsigned int op_clk = hs_timings ? i2c->op_clock :
		(i2c->op_clock >= I2C_MAX_FAST_MODE_PLUS_FREQ) ? I2C_MAX_STANDARD_MODE_FREQ :
		i2c->op_clock;
	int div, clk_cycle, temp;

	/*
	 * In case of HSI2C controllers in ExynosAutoV9:
	 *
	 * FSCL = IPCLK / ((CLK_DIV + 1) * 16)
	 * T_SCL_LOW = IPCLK * (CLK_DIV + 1) * (N + M)
	 *   [N : number of 0's in the TSCL_H_HS]
	 *   [M : number of 0's in the TSCL_L_HS]
	 * T_SCL_HIGH = IPCLK * (CLK_DIV + 1) * (N + M)
	 *   [N : number of 1's in the TSCL_H_HS]
	 *   [M : number of 1's in the TSCL_L_HS]
	 *
	 * Result of (N + M) is always 8.
	 * In general case, we don't need to control timing_s1 and timing_s2.
	 */
	if (i2c->variant->hw == I2C_TYPE_EXYNOSAUTOV9) {
		div = ((clkin / (16 * i2c->op_clock)) - 1);
		i2c_timing_s3 = div << 16;
		if (hs_timings)
			writel(i2c_timing_s3, i2c->regs + HSI2C_TIMING_HS3);
		else
			writel(i2c_timing_s3, i2c->regs + HSI2C_TIMING_FS3);

		return 0;
	}

	/*
	 * In case of HSI2C controller in Exynos5 series
	 * FPCLK / FI2C =
	 * (CLK_DIV + 1) * (TSCLK_L + TSCLK_H + 2) + 8 + 2 * FLT_CYCLE
	 *
	 * In case of HSI2C controllers in Exynos7 series
	 * FPCLK / FI2C =
	 * (CLK_DIV + 1) * (TSCLK_L + TSCLK_H + 2) + 8 + FLT_CYCLE
	 *
	 * clk_cycle := TSCLK_L + TSCLK_H
	 * temp := (CLK_DIV + 1) * (clk_cycle + 2)
	 *
	 * Constraints: 4 <= temp, 0 <= CLK_DIV < 256, 2 <= clk_cycle <= 510
	 *
	 * To split SCL clock into low, high periods appropriately, one
	 * proportion factor for each I2C mode is used, which is calculated
	 * using this formula.
	 * ```
	 * ((t_low_min + (scl_clock - t_low_min - t_high_min) / 2) / scl_clock)
	 * ```
	 * where:
	 * t_low_min is the minimal value of low period of the SCL clock in us;
	 * t_high_min is the minimal value of high period of the SCL clock in us;
	 * scl_clock is converted from SCL clock frequency into us.
	 *
	 * Below are the proportion factors for these I2C modes:
	 *                t_low_min, t_high_min, scl_clock, proportion
	 * Standard Mode:     4.7us,      4.0us,      10us,      0.535
	 * Fast Mode:         1.3us,      0.6us,     2.5us,       0.64
	 * Fast-Plus Mode:    0.5us,     0.26us,       1us,       0.62
	 *
	 */
	t_ftl_cycle = (readl(i2c->regs + HSI2C_CONF) >> 16) & 0x7;
	temp = clkin / op_clk - 8 - t_ftl_cycle;
	if (i2c->variant->hw != I2C_TYPE_EXYNOS7)
		temp -= t_ftl_cycle;
	div = temp / 512;
	clk_cycle = temp / (div + 1) - 2;
	if (temp < 4 || div >= 256 || clk_cycle < 2) {
		dev_err(i2c->dev, "%s clock set-up failed\n",
			hs_timings ? "HS" : "FS");
		return -EINVAL;
	}

	/*
	 * Scale clk_cycle to get t_scl_l using the proption factors for individual I2C modes.
	 */
	if (op_clk <= I2C_MAX_STANDARD_MODE_FREQ)
		t_scl_l = clk_cycle * 535 / 1000;
	else if (op_clk <= I2C_MAX_FAST_MODE_FREQ)
		t_scl_l = clk_cycle * 64 / 100;
	else
		t_scl_l = clk_cycle * 62 / 100;

	if (t_scl_l > 0xFF)
		t_scl_l = 0xFF;
	t_scl_h = clk_cycle - t_scl_l;
	t_start_su = t_scl_l;
	t_start_hd = t_scl_l;
	t_stop_su = t_scl_l;
	t_data_su = t_scl_l / 2;
	t_data_hd = t_scl_l / 2;
	t_sr_release = clk_cycle;

	i2c_timing_s1 = t_start_su << 24 | t_start_hd << 16 | t_stop_su << 8;
	i2c_timing_s2 = t_data_su << 24 | t_scl_l << 8 | t_scl_h << 0;
	i2c_timing_s3 = div << 16 | t_sr_release << 0;
	i2c_timing_sla = t_data_hd << 0;

	dev_dbg(i2c->dev, "tSTART_SU: %X, tSTART_HD: %X, tSTOP_SU: %X\n",
		t_start_su, t_start_hd, t_stop_su);
	dev_dbg(i2c->dev, "tDATA_SU: %X, tSCL_L: %X, tSCL_H: %X\n",
		t_data_su, t_scl_l, t_scl_h);
	dev_dbg(i2c->dev, "nClkDiv: %X, tSR_RELEASE: %X\n",
		div, t_sr_release);
	dev_dbg(i2c->dev, "tDATA_HD: %X\n", t_data_hd);

	if (hs_timings) {
		writel(i2c_timing_s1, i2c->regs + HSI2C_TIMING_HS1);
		writel(i2c_timing_s2, i2c->regs + HSI2C_TIMING_HS2);
		writel(i2c_timing_s3, i2c->regs + HSI2C_TIMING_HS3);
	} else {
		writel(i2c_timing_s1, i2c->regs + HSI2C_TIMING_FS1);
		writel(i2c_timing_s2, i2c->regs + HSI2C_TIMING_FS2);
		writel(i2c_timing_s3, i2c->regs + HSI2C_TIMING_FS3);
	}
	writel(i2c_timing_sla, i2c->regs + HSI2C_TIMING_SLA);

	return 0;
}

static int exynos5_hsi2c_clock_setup(struct exynos5_i2c *i2c)
{
	/* always set Fast Speed timings */
	int ret = exynos5_i2c_set_timing(i2c, false);

	if (ret < 0 || i2c->op_clock < I2C_MAX_FAST_MODE_PLUS_FREQ)
		return ret;

	return exynos5_i2c_set_timing(i2c, true);
}

/*
 * exynos5_i2c_init: configures the controller for I2C functionality
 * Programs I2C controller for Master mode operation
 */
static void exynos5_i2c_init(struct exynos5_i2c *i2c)
{
	u32 i2c_conf = readl(i2c->regs + HSI2C_CONF);
	u32 i2c_timeout = readl(i2c->regs + HSI2C_TIMEOUT);

	/* Clear to disable Timeout */
	i2c_timeout &= ~HSI2C_TIMEOUT_EN;
	writel(i2c_timeout, i2c->regs + HSI2C_TIMEOUT);

	writel((HSI2C_FUNC_MODE_I2C | HSI2C_MASTER),
					i2c->regs + HSI2C_CTL);
	writel(HSI2C_TRAILING_COUNT, i2c->regs + HSI2C_TRAILIG_CTL);

	if (i2c->op_clock >= I2C_MAX_FAST_MODE_PLUS_FREQ) {
		writel(HSI2C_MASTER_ID(MASTER_ID(i2c->adap.nr)),
					i2c->regs + HSI2C_ADDR);
		i2c_conf |= HSI2C_HS_MODE;
	}

	writel(i2c_conf | HSI2C_AUTO_MODE, i2c->regs + HSI2C_CONF);
}

static void exynos5_i2c_reset(struct exynos5_i2c *i2c)
{
	u32 i2c_ctl;

	/* Set and clear the bit for reset */
	i2c_ctl = readl(i2c->regs + HSI2C_CTL);
	i2c_ctl |= HSI2C_SW_RST;
	writel(i2c_ctl, i2c->regs + HSI2C_CTL);

	i2c_ctl = readl(i2c->regs + HSI2C_CTL);
	i2c_ctl &= ~HSI2C_SW_RST;
	writel(i2c_ctl, i2c->regs + HSI2C_CTL);

	/* We don't expect calculations to fail during the run */
	exynos5_hsi2c_clock_setup(i2c);
	/* Initialize the configure registers */
	exynos5_i2c_init(i2c);
}

/*
 * exynos5_i2c_irq: top level IRQ servicing routine
 *
 * INT_STATUS registers gives the interrupt details. Further,
 * FIFO_STATUS or TRANS_STATUS registers are to be check for detailed
 * state of the bus.
 */
static irqreturn_t exynos5_i2c_irq(int irqno, void *dev_id)
{
	struct exynos5_i2c *i2c = dev_id;
	u32 fifo_level, int_status, fifo_status, trans_status;
	unsigned char byte;
	int len = 0;

	i2c->state = -EINVAL;

	spin_lock(&i2c->lock);

	int_status = readl(i2c->regs + HSI2C_INT_STATUS);
	writel(int_status, i2c->regs + HSI2C_INT_STATUS);

	/* handle interrupt related to the transfer status */
	switch (i2c->variant->hw) {
	case I2C_TYPE_EXYNOSAUTOV9:
		fallthrough;
	case I2C_TYPE_EXYNOS7:
		if (int_status & HSI2C_INT_TRANS_DONE) {
			i2c->trans_done = 1;
			i2c->state = 0;
		} else if (int_status & HSI2C_INT_TRANS_ABORT) {
			dev_dbg(i2c->dev, "Deal with arbitration lose\n");
			i2c->state = -EAGAIN;
			goto stop;
		} else if (int_status & HSI2C_INT_NO_DEV_ACK) {
			dev_dbg(i2c->dev, "No ACK from device\n");
			i2c->state = -ENXIO;
			goto stop;
		} else if (int_status & HSI2C_INT_NO_DEV) {
			dev_dbg(i2c->dev, "No device\n");
			i2c->state = -ENXIO;
			goto stop;
		} else if (int_status & HSI2C_INT_TIMEOUT) {
			dev_dbg(i2c->dev, "Accessing device timed out\n");
			i2c->state = -ETIMEDOUT;
			goto stop;
		}

		break;
	case I2C_TYPE_EXYNOS5:
		if (!(int_status & HSI2C_INT_I2C))
			break;

		trans_status = readl(i2c->regs + HSI2C_TRANS_STATUS);
		if (trans_status & HSI2C_NO_DEV_ACK) {
			dev_dbg(i2c->dev, "No ACK from device\n");
			i2c->state = -ENXIO;
			goto stop;
		} else if (trans_status & HSI2C_NO_DEV) {
			dev_dbg(i2c->dev, "No device\n");
			i2c->state = -ENXIO;
			goto stop;
		} else if (trans_status & HSI2C_TRANS_ABORT) {
			dev_dbg(i2c->dev, "Deal with arbitration lose\n");
			i2c->state = -EAGAIN;
			goto stop;
		} else if (trans_status & HSI2C_TIMEOUT_AUTO) {
			dev_dbg(i2c->dev, "Accessing device timed out\n");
			i2c->state = -ETIMEDOUT;
			goto stop;
		} else if (trans_status & HSI2C_TRANS_DONE) {
			i2c->trans_done = 1;
			i2c->state = 0;
		}

		break;
	}

	if ((i2c->msg->flags & I2C_M_RD) && (int_status &
			(HSI2C_INT_TRAILING | HSI2C_INT_RX_ALMOSTFULL))) {
		fifo_status = readl(i2c->regs + HSI2C_FIFO_STATUS);
		fifo_level = HSI2C_RX_FIFO_LVL(fifo_status);
		len = min(fifo_level, i2c->msg->len - i2c->msg_ptr);

		while (len > 0) {
			byte = (unsigned char)
				readl(i2c->regs + HSI2C_RX_DATA);
			i2c->msg->buf[i2c->msg_ptr++] = byte;
			len--;
		}
		i2c->state = 0;
	} else if (int_status & HSI2C_INT_TX_ALMOSTEMPTY) {
		fifo_status = readl(i2c->regs + HSI2C_FIFO_STATUS);
		fifo_level = HSI2C_TX_FIFO_LVL(fifo_status);

		len = i2c->variant->fifo_depth - fifo_level;
		if (len > (i2c->msg->len - i2c->msg_ptr)) {
			u32 int_en = readl(i2c->regs + HSI2C_INT_ENABLE);

			int_en &= ~HSI2C_INT_TX_ALMOSTEMPTY_EN;
			writel(int_en, i2c->regs + HSI2C_INT_ENABLE);
			len = i2c->msg->len - i2c->msg_ptr;
		}

		while (len > 0) {
			byte = i2c->msg->buf[i2c->msg_ptr++];
			writel(byte, i2c->regs + HSI2C_TX_DATA);
			len--;
		}
		i2c->state = 0;
	}

 stop:
	if ((i2c->trans_done && (i2c->msg->len == i2c->msg_ptr)) ||
	    (i2c->state < 0)) {
		writel(0, i2c->regs + HSI2C_INT_ENABLE);
		exynos5_i2c_clr_pend_irq(i2c);
		complete(&i2c->msg_complete);
	}

	spin_unlock(&i2c->lock);

	return IRQ_HANDLED;
}

/*
 * exynos5_i2c_wait_bus_idle
 *
 * Wait for the bus to go idle, indicated by the MASTER_BUSY bit being
 * cleared.
 *
 * Returns -EBUSY if the bus cannot be bought to idle
 */
static int exynos5_i2c_wait_bus_idle(struct exynos5_i2c *i2c)
{
	unsigned long stop_time;
	u32 trans_status;

	/* wait for 100 milli seconds for the bus to be idle */
	stop_time = jiffies + msecs_to_jiffies(100) + 1;
	do {
		trans_status = readl(i2c->regs + HSI2C_TRANS_STATUS);
		if (!(trans_status & HSI2C_MASTER_BUSY))
			return 0;

		usleep_range(50, 200);
	} while (time_before(jiffies, stop_time));

	return -EBUSY;
}

static void exynos5_i2c_bus_recover(struct exynos5_i2c *i2c)
{
	u32 val;

	val = readl(i2c->regs + HSI2C_CTL) | HSI2C_RXCHON;
	writel(val, i2c->regs + HSI2C_CTL);
	val = readl(i2c->regs + HSI2C_CONF) & ~HSI2C_AUTO_MODE;
	writel(val, i2c->regs + HSI2C_CONF);

	/*
	 * Specification says master should send nine clock pulses. It can be
	 * emulated by sending manual read command (nine pulses for read eight
	 * bits + one pulse for NACK).
	 */
	writel(HSI2C_CMD_READ_DATA, i2c->regs + HSI2C_MANUAL_CMD);
	exynos5_i2c_wait_bus_idle(i2c);
	writel(HSI2C_CMD_SEND_STOP, i2c->regs + HSI2C_MANUAL_CMD);
	exynos5_i2c_wait_bus_idle(i2c);

	val = readl(i2c->regs + HSI2C_CTL) & ~HSI2C_RXCHON;
	writel(val, i2c->regs + HSI2C_CTL);
	val = readl(i2c->regs + HSI2C_CONF) | HSI2C_AUTO_MODE;
	writel(val, i2c->regs + HSI2C_CONF);
}

static void exynos5_i2c_bus_check(struct exynos5_i2c *i2c)
{
	unsigned long timeout;

	if (i2c->variant->hw == I2C_TYPE_EXYNOS5)
		return;

	/*
	 * HSI2C_MASTER_ST_LOSE state (in Exynos7 and ExynosAutoV9 variants)
	 * before transaction indicates that bus is stuck (SDA is low).
	 * In such case bus recovery can be performed.
	 */
	timeout = jiffies + msecs_to_jiffies(100);
	for (;;) {
		u32 st = readl(i2c->regs + HSI2C_TRANS_STATUS);

		if ((st & HSI2C_MASTER_ST_MASK) != HSI2C_MASTER_ST_LOSE)
			return;

		if (time_is_before_jiffies(timeout))
			return;

		exynos5_i2c_bus_recover(i2c);
	}
}

/*
 * exynos5_i2c_message_start: Configures the bus and starts the xfer
 * i2c: struct exynos5_i2c pointer for the current bus
 * stop: Enables stop after transfer if set. Set for last transfer of
 *       in the list of messages.
 *
 * Configures the bus for read/write function
 * Sets chip address to talk to, message length to be sent.
 * Enables appropriate interrupts and sends start xfer command.
 */
static void exynos5_i2c_message_start(struct exynos5_i2c *i2c, int stop)
{
	u32 i2c_ctl;
	u32 int_en = 0;
	u32 i2c_auto_conf = 0;
	u32 i2c_addr = 0;
	u32 fifo_ctl;
	unsigned long flags;
	unsigned short trig_lvl;

	if (i2c->variant->hw == I2C_TYPE_EXYNOS5)
		int_en |= HSI2C_INT_I2C;
	else
		int_en |= HSI2C_INT_I2C_TRANS;

	i2c_ctl = readl(i2c->regs + HSI2C_CTL);
	i2c_ctl &= ~(HSI2C_TXCHON | HSI2C_RXCHON);
	fifo_ctl = HSI2C_RXFIFO_EN | HSI2C_TXFIFO_EN;

	if (i2c->msg->flags & I2C_M_RD) {
		i2c_ctl |= HSI2C_RXCHON;

		i2c_auto_conf |= HSI2C_READ_WRITE;

		trig_lvl = (i2c->msg->len > i2c->variant->fifo_depth) ?
			(i2c->variant->fifo_depth * 3 / 4) : i2c->msg->len;
		fifo_ctl |= HSI2C_RXFIFO_TRIGGER_LEVEL(trig_lvl);

		int_en |= (HSI2C_INT_RX_ALMOSTFULL_EN |
			HSI2C_INT_TRAILING_EN);
	} else {
		i2c_ctl |= HSI2C_TXCHON;

		trig_lvl = (i2c->msg->len > i2c->variant->fifo_depth) ?
			(i2c->variant->fifo_depth * 1 / 4) : i2c->msg->len;
		fifo_ctl |= HSI2C_TXFIFO_TRIGGER_LEVEL(trig_lvl);

		int_en |= HSI2C_INT_TX_ALMOSTEMPTY_EN;
	}

	i2c_addr = HSI2C_SLV_ADDR_MAS(i2c->msg->addr);

	if (i2c->op_clock >= I2C_MAX_FAST_MODE_PLUS_FREQ)
		i2c_addr |= HSI2C_MASTER_ID(MASTER_ID(i2c->adap.nr));

	writel(i2c_addr, i2c->regs + HSI2C_ADDR);

	writel(fifo_ctl, i2c->regs + HSI2C_FIFO_CTL);
	writel(i2c_ctl, i2c->regs + HSI2C_CTL);

	exynos5_i2c_bus_check(i2c);

	/*
	 * Enable interrupts before starting the transfer so that we don't
	 * miss any INT_I2C interrupts.
	 */
	spin_lock_irqsave(&i2c->lock, flags);
	writel(int_en, i2c->regs + HSI2C_INT_ENABLE);

	if (stop == 1)
		i2c_auto_conf |= HSI2C_STOP_AFTER_TRANS;
	i2c_auto_conf |= i2c->msg->len;
	i2c_auto_conf |= HSI2C_MASTER_RUN;
	writel(i2c_auto_conf, i2c->regs + HSI2C_AUTO_CONF);
	spin_unlock_irqrestore(&i2c->lock, flags);
}

static bool exynos5_i2c_poll_irqs_timeout(struct exynos5_i2c *i2c,
					  unsigned long timeout)
{
	unsigned long time_left = jiffies + timeout;

	while (time_before(jiffies, time_left) &&
	       !((i2c->trans_done && (i2c->msg->len == i2c->msg_ptr)) ||
	         (i2c->state < 0))) {
		while (readl(i2c->regs + HSI2C_INT_ENABLE) &
		       readl(i2c->regs + HSI2C_INT_STATUS))
			exynos5_i2c_irq(i2c->irq, i2c);
		usleep_range(100, 200);
	}
	return time_before(jiffies, time_left);
}

static int exynos5_i2c_xfer_msg(struct exynos5_i2c *i2c,
			      struct i2c_msg *msgs, int stop)
{
	unsigned long time_left;
	int ret;

	i2c->msg = msgs;
	i2c->msg_ptr = 0;
	i2c->trans_done = 0;

	reinit_completion(&i2c->msg_complete);

	exynos5_i2c_message_start(i2c, stop);

	if (!i2c->atomic)
<<<<<<< HEAD
		timeout = wait_for_completion_timeout(&i2c->msg_complete,
						      EXYNOS5_I2C_TIMEOUT);
	else
		timeout = exynos5_i2c_poll_irqs_timeout(i2c,
							EXYNOS5_I2C_TIMEOUT);

	if (timeout == 0)
=======
		time_left = wait_for_completion_timeout(&i2c->msg_complete,
							EXYNOS5_I2C_TIMEOUT);
	else
		time_left = exynos5_i2c_poll_irqs_timeout(i2c,
							  EXYNOS5_I2C_TIMEOUT);

	if (time_left == 0)
>>>>>>> 0c383648
		ret = -ETIMEDOUT;
	else
		ret = i2c->state;

	/*
	 * If this is the last message to be transfered (stop == 1)
	 * Then check if the bus can be brought back to idle.
	 */
	if (ret == 0 && stop)
		ret = exynos5_i2c_wait_bus_idle(i2c);

	if (ret < 0) {
		exynos5_i2c_reset(i2c);
		if (ret == -ETIMEDOUT)
			dev_warn(i2c->dev, "%s timeout\n",
				 (msgs->flags & I2C_M_RD) ? "rx" : "tx");
	}

	/* Return the state as in interrupt routine */
	return ret;
}

static int exynos5_i2c_xfer(struct i2c_adapter *adap,
			struct i2c_msg *msgs, int num)
{
	struct exynos5_i2c *i2c = adap->algo_data;
	int i, ret;

	ret = clk_enable(i2c->pclk);
	if (ret)
		return ret;

	ret = clk_enable(i2c->clk);
	if (ret)
		goto err_pclk;

	for (i = 0; i < num; ++i) {
		ret = exynos5_i2c_xfer_msg(i2c, msgs + i, i + 1 == num);
		if (ret)
			break;
	}

	clk_disable(i2c->clk);
err_pclk:
	clk_disable(i2c->pclk);

	return ret ?: num;
}

static int exynos5_i2c_xfer_atomic(struct i2c_adapter *adap,
				   struct i2c_msg *msgs, int num)
{
	struct exynos5_i2c *i2c = adap->algo_data;
	int ret;

	disable_irq(i2c->irq);
	i2c->atomic = true;
	ret = exynos5_i2c_xfer(adap, msgs, num);
	i2c->atomic = false;
	enable_irq(i2c->irq);

	return ret;
}

static u32 exynos5_i2c_func(struct i2c_adapter *adap)
{
	return I2C_FUNC_I2C | (I2C_FUNC_SMBUS_EMUL & ~I2C_FUNC_SMBUS_QUICK);
}

static const struct i2c_algorithm exynos5_i2c_algorithm = {
	.master_xfer		= exynos5_i2c_xfer,
	.master_xfer_atomic	= exynos5_i2c_xfer_atomic,
	.functionality		= exynos5_i2c_func,
};

static int exynos5_i2c_probe(struct platform_device *pdev)
{
	struct device_node *np = pdev->dev.of_node;
	struct exynos5_i2c *i2c;
	int ret;

	i2c = devm_kzalloc(&pdev->dev, sizeof(struct exynos5_i2c), GFP_KERNEL);
	if (!i2c)
		return -ENOMEM;

	if (of_property_read_u32(np, "clock-frequency", &i2c->op_clock))
		i2c->op_clock = I2C_MAX_STANDARD_MODE_FREQ;

	strscpy(i2c->adap.name, "exynos5-i2c", sizeof(i2c->adap.name));
	i2c->adap.owner   = THIS_MODULE;
	i2c->adap.algo    = &exynos5_i2c_algorithm;
	i2c->adap.retries = 3;

	i2c->dev = &pdev->dev;
	i2c->clk = devm_clk_get(&pdev->dev, "hsi2c");
	if (IS_ERR(i2c->clk)) {
		dev_err(&pdev->dev, "cannot get clock\n");
		return -ENOENT;
	}

	i2c->pclk = devm_clk_get_optional(&pdev->dev, "hsi2c_pclk");
	if (IS_ERR(i2c->pclk)) {
		return dev_err_probe(&pdev->dev, PTR_ERR(i2c->pclk),
				     "cannot get pclk");
	}

	ret = clk_prepare_enable(i2c->pclk);
	if (ret)
		return ret;

	ret = clk_prepare_enable(i2c->clk);
	if (ret)
		goto err_pclk;

	i2c->regs = devm_platform_ioremap_resource(pdev, 0);
	if (IS_ERR(i2c->regs)) {
		ret = PTR_ERR(i2c->regs);
		goto err_clk;
	}

	i2c->adap.dev.of_node = np;
	i2c->adap.algo_data = i2c;
	i2c->adap.dev.parent = &pdev->dev;

	/* Clear pending interrupts from u-boot or misc causes */
	exynos5_i2c_clr_pend_irq(i2c);

	spin_lock_init(&i2c->lock);
	init_completion(&i2c->msg_complete);

	i2c->irq = ret = platform_get_irq(pdev, 0);
	if (ret < 0)
		goto err_clk;

	ret = devm_request_irq(&pdev->dev, i2c->irq, exynos5_i2c_irq,
			       IRQF_NO_SUSPEND, dev_name(&pdev->dev), i2c);
	if (ret != 0) {
		dev_err(&pdev->dev, "cannot request HS-I2C IRQ %d\n", i2c->irq);
		goto err_clk;
	}

	i2c->variant = of_device_get_match_data(&pdev->dev);

	ret = exynos5_hsi2c_clock_setup(i2c);
	if (ret)
		goto err_clk;

	exynos5_i2c_reset(i2c);

	ret = i2c_add_adapter(&i2c->adap);
	if (ret < 0)
		goto err_clk;

	platform_set_drvdata(pdev, i2c);

	clk_disable(i2c->clk);
	clk_disable(i2c->pclk);

	return 0;

 err_clk:
	clk_disable_unprepare(i2c->clk);

 err_pclk:
	clk_disable_unprepare(i2c->pclk);
	return ret;
}

static void exynos5_i2c_remove(struct platform_device *pdev)
{
	struct exynos5_i2c *i2c = platform_get_drvdata(pdev);

	i2c_del_adapter(&i2c->adap);

	clk_unprepare(i2c->clk);
	clk_unprepare(i2c->pclk);
}

static int exynos5_i2c_suspend_noirq(struct device *dev)
{
	struct exynos5_i2c *i2c = dev_get_drvdata(dev);

	i2c_mark_adapter_suspended(&i2c->adap);
	clk_unprepare(i2c->clk);
	clk_unprepare(i2c->pclk);

	return 0;
}

static int exynos5_i2c_resume_noirq(struct device *dev)
{
	struct exynos5_i2c *i2c = dev_get_drvdata(dev);
	int ret = 0;

	ret = clk_prepare_enable(i2c->pclk);
	if (ret)
		return ret;

	ret = clk_prepare_enable(i2c->clk);
	if (ret)
		goto err_pclk;

	ret = exynos5_hsi2c_clock_setup(i2c);
	if (ret)
		goto err_clk;

	exynos5_i2c_init(i2c);
	clk_disable(i2c->clk);
	clk_disable(i2c->pclk);
	i2c_mark_adapter_resumed(&i2c->adap);

	return 0;

err_clk:
	clk_disable_unprepare(i2c->clk);
err_pclk:
	clk_disable_unprepare(i2c->pclk);
	return ret;
}

static const struct dev_pm_ops exynos5_i2c_dev_pm_ops = {
	NOIRQ_SYSTEM_SLEEP_PM_OPS(exynos5_i2c_suspend_noirq,
				  exynos5_i2c_resume_noirq)
};

static struct platform_driver exynos5_i2c_driver = {
	.probe		= exynos5_i2c_probe,
	.remove_new	= exynos5_i2c_remove,
	.driver		= {
		.name	= "exynos5-hsi2c",
		.pm	= pm_sleep_ptr(&exynos5_i2c_dev_pm_ops),
		.of_match_table = exynos5_i2c_match,
	},
};

module_platform_driver(exynos5_i2c_driver);

MODULE_DESCRIPTION("Exynos5 HS-I2C Bus driver");
MODULE_AUTHOR("Naveen Krishna Chatradhi <ch.naveen@samsung.com>");
MODULE_AUTHOR("Taekgyun Ko <taeggyun.ko@samsung.com>");
MODULE_LICENSE("GPL v2");<|MERGE_RESOLUTION|>--- conflicted
+++ resolved
@@ -775,15 +775,6 @@
 	exynos5_i2c_message_start(i2c, stop);
 
 	if (!i2c->atomic)
-<<<<<<< HEAD
-		timeout = wait_for_completion_timeout(&i2c->msg_complete,
-						      EXYNOS5_I2C_TIMEOUT);
-	else
-		timeout = exynos5_i2c_poll_irqs_timeout(i2c,
-							EXYNOS5_I2C_TIMEOUT);
-
-	if (timeout == 0)
-=======
 		time_left = wait_for_completion_timeout(&i2c->msg_complete,
 							EXYNOS5_I2C_TIMEOUT);
 	else
@@ -791,7 +782,6 @@
 							  EXYNOS5_I2C_TIMEOUT);
 
 	if (time_left == 0)
->>>>>>> 0c383648
 		ret = -ETIMEDOUT;
 	else
 		ret = i2c->state;
