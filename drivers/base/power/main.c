// SPDX-License-Identifier: GPL-2.0
/*
 * drivers/base/power/main.c - Where the driver meets power management.
 *
 * Copyright (c) 2003 Patrick Mochel
 * Copyright (c) 2003 Open Source Development Lab
 *
 * The driver model core calls device_pm_add() when a device is registered.
 * This will initialize the embedded device_pm_info object in the device
 * and add it to the list of power-controlled devices. sysfs entries for
 * controlling device power management will also be added.
 *
 * A separate list is used for keeping track of power info, because the power
 * domain dependencies may differ from the ancestral dependencies that the
 * subsystem list maintains.
 */

#define pr_fmt(fmt) "PM: " fmt
#define dev_fmt pr_fmt

#include <linux/device.h>
#include <linux/export.h>
#include <linux/mutex.h>
#include <linux/pm.h>
#include <linux/pm_runtime.h>
#include <linux/pm-trace.h>
#include <linux/pm_wakeirq.h>
#include <linux/interrupt.h>
#include <linux/sched.h>
#include <linux/sched/debug.h>
#include <linux/async.h>
#include <linux/suspend.h>
#include <trace/events/power.h>
#include <linux/cpufreq.h>
#include <linux/devfreq.h>
#include <linux/timer.h>
#include <linux/wakeup_reason.h>

#include "../base.h"
#include "power.h"

typedef int (*pm_callback_t)(struct device *);

#define list_for_each_entry_rcu_locked(pos, head, member) \
	list_for_each_entry_rcu(pos, head, member, \
			device_links_read_lock_held())

/*
 * The entries in the dpm_list list are in a depth first order, simply
 * because children are guaranteed to be discovered after parents, and
 * are inserted at the back of the list on discovery.
 *
 * Since device_pm_add() may be called with a device lock held,
 * we must never try to acquire a device lock while holding
 * dpm_list_mutex.
 */

LIST_HEAD(dpm_list);
static LIST_HEAD(dpm_prepared_list);
static LIST_HEAD(dpm_suspended_list);
static LIST_HEAD(dpm_late_early_list);
static LIST_HEAD(dpm_noirq_list);

struct suspend_stats suspend_stats;
static DEFINE_MUTEX(dpm_list_mtx);
static pm_message_t pm_transition;

static int async_error;

static const char *pm_verb(int event)
{
	switch (event) {
	case PM_EVENT_SUSPEND:
		return "suspend";
	case PM_EVENT_RESUME:
		return "resume";
	case PM_EVENT_FREEZE:
		return "freeze";
	case PM_EVENT_QUIESCE:
		return "quiesce";
	case PM_EVENT_HIBERNATE:
		return "hibernate";
	case PM_EVENT_THAW:
		return "thaw";
	case PM_EVENT_RESTORE:
		return "restore";
	case PM_EVENT_RECOVER:
		return "recover";
	default:
		return "(unknown PM event)";
	}
}

/**
 * device_pm_sleep_init - Initialize system suspend-related device fields.
 * @dev: Device object being initialized.
 */
void device_pm_sleep_init(struct device *dev)
{
	dev->power.is_prepared = false;
	dev->power.is_suspended = false;
	dev->power.is_noirq_suspended = false;
	dev->power.is_late_suspended = false;
	init_completion(&dev->power.completion);
	complete_all(&dev->power.completion);
	dev->power.wakeup = NULL;
	INIT_LIST_HEAD(&dev->power.entry);
}

/**
 * device_pm_lock - Lock the list of active devices used by the PM core.
 */
void device_pm_lock(void)
{
	mutex_lock(&dpm_list_mtx);
}

/**
 * device_pm_unlock - Unlock the list of active devices used by the PM core.
 */
void device_pm_unlock(void)
{
	mutex_unlock(&dpm_list_mtx);
}

/**
 * device_pm_add - Add a device to the PM core's list of active devices.
 * @dev: Device to add to the list.
 */
void device_pm_add(struct device *dev)
{
	/* Skip PM setup/initialization. */
	if (device_pm_not_required(dev))
		return;

	pr_debug("Adding info for %s:%s\n",
		 dev->bus ? dev->bus->name : "No Bus", dev_name(dev));
	device_pm_check_callbacks(dev);
	mutex_lock(&dpm_list_mtx);
	if (dev->parent && dev->parent->power.is_prepared)
		dev_warn(dev, "parent %s should not be sleeping\n",
			dev_name(dev->parent));
	list_add_tail(&dev->power.entry, &dpm_list);
	dev->power.in_dpm_list = true;
	mutex_unlock(&dpm_list_mtx);
}

/**
 * device_pm_remove - Remove a device from the PM core's list of active devices.
 * @dev: Device to be removed from the list.
 */
void device_pm_remove(struct device *dev)
{
	if (device_pm_not_required(dev))
		return;

	pr_debug("Removing info for %s:%s\n",
		 dev->bus ? dev->bus->name : "No Bus", dev_name(dev));
	complete_all(&dev->power.completion);
	mutex_lock(&dpm_list_mtx);
	list_del_init(&dev->power.entry);
	dev->power.in_dpm_list = false;
	mutex_unlock(&dpm_list_mtx);
	device_wakeup_disable(dev);
	pm_runtime_remove(dev);
	device_pm_check_callbacks(dev);
}

/**
 * device_pm_move_before - Move device in the PM core's list of active devices.
 * @deva: Device to move in dpm_list.
 * @devb: Device @deva should come before.
 */
void device_pm_move_before(struct device *deva, struct device *devb)
{
	pr_debug("Moving %s:%s before %s:%s\n",
		 deva->bus ? deva->bus->name : "No Bus", dev_name(deva),
		 devb->bus ? devb->bus->name : "No Bus", dev_name(devb));
	/* Delete deva from dpm_list and reinsert before devb. */
	list_move_tail(&deva->power.entry, &devb->power.entry);
}

/**
 * device_pm_move_after - Move device in the PM core's list of active devices.
 * @deva: Device to move in dpm_list.
 * @devb: Device @deva should come after.
 */
void device_pm_move_after(struct device *deva, struct device *devb)
{
	pr_debug("Moving %s:%s after %s:%s\n",
		 deva->bus ? deva->bus->name : "No Bus", dev_name(deva),
		 devb->bus ? devb->bus->name : "No Bus", dev_name(devb));
	/* Delete deva from dpm_list and reinsert after devb. */
	list_move(&deva->power.entry, &devb->power.entry);
}

/**
 * device_pm_move_last - Move device to end of the PM core's list of devices.
 * @dev: Device to move in dpm_list.
 */
void device_pm_move_last(struct device *dev)
{
	pr_debug("Moving %s:%s to end of list\n",
		 dev->bus ? dev->bus->name : "No Bus", dev_name(dev));
	list_move_tail(&dev->power.entry, &dpm_list);
}

static ktime_t initcall_debug_start(struct device *dev, void *cb)
{
	if (!pm_print_times_enabled)
		return 0;

	dev_info(dev, "calling %pS @ %i, parent: %s\n", cb,
		 task_pid_nr(current),
		 dev->parent ? dev_name(dev->parent) : "none");
	return ktime_get();
}

static void initcall_debug_report(struct device *dev, ktime_t calltime,
				  void *cb, int error)
{
	ktime_t rettime;

	if (!pm_print_times_enabled)
		return;

	rettime = ktime_get();
	dev_info(dev, "%pS returned %d after %Ld usecs\n", cb, error,
		 (unsigned long long)ktime_us_delta(rettime, calltime));
}

/**
 * dpm_wait - Wait for a PM operation to complete.
 * @dev: Device to wait for.
 * @async: If unset, wait only if the device's power.async_suspend flag is set.
 */
static void dpm_wait(struct device *dev, bool async)
{
	if (!dev)
		return;

	if (async || (pm_async_enabled && dev->power.async_suspend))
		wait_for_completion(&dev->power.completion);
}

static int dpm_wait_fn(struct device *dev, void *async_ptr)
{
	dpm_wait(dev, *((bool *)async_ptr));
	return 0;
}

static void dpm_wait_for_children(struct device *dev, bool async)
{
       device_for_each_child(dev, &async, dpm_wait_fn);
}

static void dpm_wait_for_suppliers(struct device *dev, bool async)
{
	struct device_link *link;
	int idx;

	idx = device_links_read_lock();

	/*
	 * If the supplier goes away right after we've checked the link to it,
	 * we'll wait for its completion to change the state, but that's fine,
	 * because the only things that will block as a result are the SRCU
	 * callbacks freeing the link objects for the links in the list we're
	 * walking.
	 */
	list_for_each_entry_rcu_locked(link, &dev->links.suppliers, c_node)
		if (READ_ONCE(link->status) != DL_STATE_DORMANT)
			dpm_wait(link->supplier, async);

	device_links_read_unlock(idx);
}

static bool dpm_wait_for_superior(struct device *dev, bool async)
{
	struct device *parent;

	/*
	 * If the device is resumed asynchronously and the parent's callback
	 * deletes both the device and the parent itself, the parent object may
	 * be freed while this function is running, so avoid that by reference
	 * counting the parent once more unless the device has been deleted
	 * already (in which case return right away).
	 */
	mutex_lock(&dpm_list_mtx);

	if (!device_pm_initialized(dev)) {
		mutex_unlock(&dpm_list_mtx);
		return false;
	}

	parent = get_device(dev->parent);

	mutex_unlock(&dpm_list_mtx);

	dpm_wait(parent, async);
	put_device(parent);

	dpm_wait_for_suppliers(dev, async);

	/*
	 * If the parent's callback has deleted the device, attempting to resume
	 * it would be invalid, so avoid doing that then.
	 */
	return device_pm_initialized(dev);
}

static void dpm_wait_for_consumers(struct device *dev, bool async)
{
	struct device_link *link;
	int idx;

	idx = device_links_read_lock();

	/*
	 * The status of a device link can only be changed from "dormant" by a
	 * probe, but that cannot happen during system suspend/resume.  In
	 * theory it can change to "dormant" at that time, but then it is
	 * reasonable to wait for the target device anyway (eg. if it goes
	 * away, it's better to wait for it to go away completely and then
	 * continue instead of trying to continue in parallel with its
	 * unregistration).
	 */
	list_for_each_entry_rcu_locked(link, &dev->links.consumers, s_node)
		if (READ_ONCE(link->status) != DL_STATE_DORMANT)
			dpm_wait(link->consumer, async);

	device_links_read_unlock(idx);
}

static void dpm_wait_for_subordinate(struct device *dev, bool async)
{
	dpm_wait_for_children(dev, async);
	dpm_wait_for_consumers(dev, async);
}

/**
 * pm_op - Return the PM operation appropriate for given PM event.
 * @ops: PM operations to choose from.
 * @state: PM transition of the system being carried out.
 */
static pm_callback_t pm_op(const struct dev_pm_ops *ops, pm_message_t state)
{
	switch (state.event) {
#ifdef CONFIG_SUSPEND
	case PM_EVENT_SUSPEND:
		return ops->suspend;
	case PM_EVENT_RESUME:
		return ops->resume;
#endif /* CONFIG_SUSPEND */
#ifdef CONFIG_HIBERNATE_CALLBACKS
	case PM_EVENT_FREEZE:
	case PM_EVENT_QUIESCE:
		return ops->freeze;
	case PM_EVENT_HIBERNATE:
		return ops->poweroff;
	case PM_EVENT_THAW:
	case PM_EVENT_RECOVER:
		return ops->thaw;
	case PM_EVENT_RESTORE:
		return ops->restore;
#endif /* CONFIG_HIBERNATE_CALLBACKS */
	}

	return NULL;
}

/**
 * pm_late_early_op - Return the PM operation appropriate for given PM event.
 * @ops: PM operations to choose from.
 * @state: PM transition of the system being carried out.
 *
 * Runtime PM is disabled for @dev while this function is being executed.
 */
static pm_callback_t pm_late_early_op(const struct dev_pm_ops *ops,
				      pm_message_t state)
{
	switch (state.event) {
#ifdef CONFIG_SUSPEND
	case PM_EVENT_SUSPEND:
		return ops->suspend_late;
	case PM_EVENT_RESUME:
		return ops->resume_early;
#endif /* CONFIG_SUSPEND */
#ifdef CONFIG_HIBERNATE_CALLBACKS
	case PM_EVENT_FREEZE:
	case PM_EVENT_QUIESCE:
		return ops->freeze_late;
	case PM_EVENT_HIBERNATE:
		return ops->poweroff_late;
	case PM_EVENT_THAW:
	case PM_EVENT_RECOVER:
		return ops->thaw_early;
	case PM_EVENT_RESTORE:
		return ops->restore_early;
#endif /* CONFIG_HIBERNATE_CALLBACKS */
	}

	return NULL;
}

/**
 * pm_noirq_op - Return the PM operation appropriate for given PM event.
 * @ops: PM operations to choose from.
 * @state: PM transition of the system being carried out.
 *
 * The driver of @dev will not receive interrupts while this function is being
 * executed.
 */
static pm_callback_t pm_noirq_op(const struct dev_pm_ops *ops, pm_message_t state)
{
	switch (state.event) {
#ifdef CONFIG_SUSPEND
	case PM_EVENT_SUSPEND:
		return ops->suspend_noirq;
	case PM_EVENT_RESUME:
		return ops->resume_noirq;
#endif /* CONFIG_SUSPEND */
#ifdef CONFIG_HIBERNATE_CALLBACKS
	case PM_EVENT_FREEZE:
	case PM_EVENT_QUIESCE:
		return ops->freeze_noirq;
	case PM_EVENT_HIBERNATE:
		return ops->poweroff_noirq;
	case PM_EVENT_THAW:
	case PM_EVENT_RECOVER:
		return ops->thaw_noirq;
	case PM_EVENT_RESTORE:
		return ops->restore_noirq;
#endif /* CONFIG_HIBERNATE_CALLBACKS */
	}

	return NULL;
}

static void pm_dev_dbg(struct device *dev, pm_message_t state, const char *info)
{
	dev_dbg(dev, "%s%s%s driver flags: %x\n", info, pm_verb(state.event),
		((state.event & PM_EVENT_SLEEP) && device_may_wakeup(dev)) ?
		", may wakeup" : "", dev->power.driver_flags);
}

static void pm_dev_err(struct device *dev, pm_message_t state, const char *info,
			int error)
{
	dev_err(dev, "failed to %s%s: error %d\n", pm_verb(state.event), info,
		error);
}

static void dpm_show_time(ktime_t starttime, pm_message_t state, int error,
			  const char *info)
{
	ktime_t calltime;
	u64 usecs64;
	int usecs;

	calltime = ktime_get();
	usecs64 = ktime_to_ns(ktime_sub(calltime, starttime));
	do_div(usecs64, NSEC_PER_USEC);
	usecs = usecs64;
	if (usecs == 0)
		usecs = 1;

	pm_pr_dbg("%s%s%s of devices %s after %ld.%03ld msecs\n",
		  info ?: "", info ? " " : "", pm_verb(state.event),
		  error ? "aborted" : "complete",
		  usecs / USEC_PER_MSEC, usecs % USEC_PER_MSEC);
}

static int dpm_run_callback(pm_callback_t cb, struct device *dev,
			    pm_message_t state, const char *info)
{
	ktime_t calltime;
	int error;

	if (!cb)
		return 0;

	calltime = initcall_debug_start(dev, cb);

	pm_dev_dbg(dev, state, info);
	trace_device_pm_callback_start(dev, info, state.event);
	error = cb(dev);
	trace_device_pm_callback_end(dev, error);
	suspend_report_result(dev, cb, error);

	initcall_debug_report(dev, calltime, cb, error);

	return error;
}

#ifdef CONFIG_DPM_WATCHDOG
struct dpm_watchdog {
	struct device		*dev;
	struct task_struct	*tsk;
	struct timer_list	timer;
};

#define DECLARE_DPM_WATCHDOG_ON_STACK(wd) \
	struct dpm_watchdog wd

/**
 * dpm_watchdog_handler - Driver suspend / resume watchdog handler.
 * @t: The timer that PM watchdog depends on.
 *
 * Called when a driver has timed out suspending or resuming.
 * There's not much we can do here to recover so panic() to
 * capture a crash-dump in pstore.
 */
static void dpm_watchdog_handler(struct timer_list *t)
{
	struct dpm_watchdog *wd = from_timer(wd, t, timer);

	dev_emerg(wd->dev, "**** DPM device timeout ****\n");
	show_stack(wd->tsk, NULL, KERN_EMERG);
	panic("%s %s: unrecoverable failure\n",
		dev_driver_string(wd->dev), dev_name(wd->dev));
}

/**
 * dpm_watchdog_set - Enable pm watchdog for given device.
 * @wd: Watchdog. Must be allocated on the stack.
 * @dev: Device to handle.
 */
static void dpm_watchdog_set(struct dpm_watchdog *wd, struct device *dev)
{
	struct timer_list *timer = &wd->timer;

	wd->dev = dev;
	wd->tsk = current;

	timer_setup_on_stack(timer, dpm_watchdog_handler, 0);
	/* use same timeout value for both suspend and resume */
	timer->expires = jiffies + HZ * CONFIG_DPM_WATCHDOG_TIMEOUT;
	add_timer(timer);
}

/**
 * dpm_watchdog_clear - Disable suspend/resume watchdog.
 * @wd: Watchdog to disable.
 */
static void dpm_watchdog_clear(struct dpm_watchdog *wd)
{
	struct timer_list *timer = &wd->timer;

	del_timer_sync(timer);
	destroy_timer_on_stack(timer);
}
#else
#define DECLARE_DPM_WATCHDOG_ON_STACK(wd)
#define dpm_watchdog_set(x, y)
#define dpm_watchdog_clear(x)
#endif

/*------------------------- Resume routines -------------------------*/

/**
 * dev_pm_skip_resume - System-wide device resume optimization check.
 * @dev: Target device.
 *
 * Return:
 * - %false if the transition under way is RESTORE.
 * - Return value of dev_pm_skip_suspend() if the transition under way is THAW.
 * - The logical negation of %power.must_resume otherwise (that is, when the
 *   transition under way is RESUME).
 */
bool dev_pm_skip_resume(struct device *dev)
{
	if (pm_transition.event == PM_EVENT_RESTORE)
		return false;

	if (pm_transition.event == PM_EVENT_THAW)
		return dev_pm_skip_suspend(dev);

	return !dev->power.must_resume;
}

/**
 * __device_resume_noirq - Execute a "noirq resume" callback for given device.
 * @dev: Device to handle.
 * @state: PM transition of the system being carried out.
 * @async: If true, the device is being resumed asynchronously.
 *
 * The driver of @dev will not receive interrupts while this function is being
 * executed.
 */
static void __device_resume_noirq(struct device *dev, pm_message_t state, bool async)
{
	pm_callback_t callback = NULL;
	const char *info = NULL;
	bool skip_resume;
	int error = 0;

	TRACE_DEVICE(dev);
	TRACE_RESUME(0);

	if (dev->power.syscore || dev->power.direct_complete)
		goto Out;

	if (!dev->power.is_noirq_suspended)
		goto Out;

	if (!dpm_wait_for_superior(dev, async))
		goto Out;

	skip_resume = dev_pm_skip_resume(dev);
	/*
	 * If the driver callback is skipped below or by the middle layer
	 * callback and device_resume_early() also skips the driver callback for
	 * this device later, it needs to appear as "suspended" to PM-runtime,
	 * so change its status accordingly.
	 *
	 * Otherwise, the device is going to be resumed, so set its PM-runtime
	 * status to "active", but do that only if DPM_FLAG_SMART_SUSPEND is set
	 * to avoid confusing drivers that don't use it.
	 */
	if (skip_resume)
		pm_runtime_set_suspended(dev);
	else if (dev_pm_skip_suspend(dev))
		pm_runtime_set_active(dev);

	if (dev->pm_domain) {
		info = "noirq power domain ";
		callback = pm_noirq_op(&dev->pm_domain->ops, state);
	} else if (dev->type && dev->type->pm) {
		info = "noirq type ";
		callback = pm_noirq_op(dev->type->pm, state);
	} else if (dev->class && dev->class->pm) {
		info = "noirq class ";
		callback = pm_noirq_op(dev->class->pm, state);
	} else if (dev->bus && dev->bus->pm) {
		info = "noirq bus ";
		callback = pm_noirq_op(dev->bus->pm, state);
	}
	if (callback)
		goto Run;

	if (skip_resume)
		goto Skip;

	if (dev->driver && dev->driver->pm) {
		info = "noirq driver ";
		callback = pm_noirq_op(dev->driver->pm, state);
	}

Run:
	error = dpm_run_callback(callback, dev, state, info);

Skip:
	dev->power.is_noirq_suspended = false;

Out:
	complete_all(&dev->power.completion);
	TRACE_RESUME(error);

	if (error) {
		suspend_stats.failed_resume_noirq++;
		dpm_save_failed_step(SUSPEND_RESUME_NOIRQ);
		dpm_save_failed_dev(dev_name(dev));
		pm_dev_err(dev, state, async ? " async noirq" : " noirq", error);
	}
}

static bool is_async(struct device *dev)
{
	return dev->power.async_suspend && pm_async_enabled
		&& !pm_trace_is_enabled();
}

static bool dpm_async_fn(struct device *dev, async_func_t func)
{
	reinit_completion(&dev->power.completion);

	if (!is_async(dev))
		return false;

	get_device(dev);

	if (async_schedule_dev_nocall(func, dev))
		return true;

	put_device(dev);

	return false;
}

static void async_resume_noirq(void *data, async_cookie_t cookie)
{
<<<<<<< HEAD
	struct device *dev = (struct device *)data;
=======
	struct device *dev = data;
>>>>>>> e5c3b988

	__device_resume_noirq(dev, pm_transition, true);
	put_device(dev);
}

static void device_resume_noirq(struct device *dev)
{
	if (dpm_async_fn(dev, async_resume_noirq))
		return;

	__device_resume_noirq(dev, pm_transition, false);
}

static void dpm_noirq_resume_devices(pm_message_t state)
{
	struct device *dev;
	ktime_t starttime = ktime_get();

	trace_suspend_resume(TPS("dpm_resume_noirq"), state.event, true);
	mutex_lock(&dpm_list_mtx);
	pm_transition = state;

	while (!list_empty(&dpm_noirq_list)) {
		dev = to_device(dpm_noirq_list.next);
		get_device(dev);
		list_move_tail(&dev->power.entry, &dpm_late_early_list);

		mutex_unlock(&dpm_list_mtx);

		device_resume_noirq(dev);

		put_device(dev);

		mutex_lock(&dpm_list_mtx);
	}
	mutex_unlock(&dpm_list_mtx);
	async_synchronize_full();
	dpm_show_time(starttime, state, 0, "noirq");
	trace_suspend_resume(TPS("dpm_resume_noirq"), state.event, false);
}

/**
 * dpm_resume_noirq - Execute "noirq resume" callbacks for all devices.
 * @state: PM transition of the system being carried out.
 *
 * Invoke the "noirq" resume callbacks for all devices in dpm_noirq_list and
 * allow device drivers' interrupt handlers to be called.
 */
void dpm_resume_noirq(pm_message_t state)
{
	dpm_noirq_resume_devices(state);

	resume_device_irqs();
	device_wakeup_disarm_wake_irqs();
}

/**
 * __device_resume_early - Execute an "early resume" callback for given device.
 * @dev: Device to handle.
 * @state: PM transition of the system being carried out.
 * @async: If true, the device is being resumed asynchronously.
 *
 * Runtime PM is disabled for @dev while this function is being executed.
 */
static void __device_resume_early(struct device *dev, pm_message_t state, bool async)
{
	pm_callback_t callback = NULL;
	const char *info = NULL;
	int error = 0;

	TRACE_DEVICE(dev);
	TRACE_RESUME(0);

	if (dev->power.syscore || dev->power.direct_complete)
		goto Out;

	if (!dev->power.is_late_suspended)
		goto Out;

	if (!dpm_wait_for_superior(dev, async))
		goto Out;

	if (dev->pm_domain) {
		info = "early power domain ";
		callback = pm_late_early_op(&dev->pm_domain->ops, state);
	} else if (dev->type && dev->type->pm) {
		info = "early type ";
		callback = pm_late_early_op(dev->type->pm, state);
	} else if (dev->class && dev->class->pm) {
		info = "early class ";
		callback = pm_late_early_op(dev->class->pm, state);
	} else if (dev->bus && dev->bus->pm) {
		info = "early bus ";
		callback = pm_late_early_op(dev->bus->pm, state);
	}
	if (callback)
		goto Run;

	if (dev_pm_skip_resume(dev))
		goto Skip;

	if (dev->driver && dev->driver->pm) {
		info = "early driver ";
		callback = pm_late_early_op(dev->driver->pm, state);
	}

Run:
	error = dpm_run_callback(callback, dev, state, info);

Skip:
	dev->power.is_late_suspended = false;

Out:
	TRACE_RESUME(error);

	pm_runtime_enable(dev);
	complete_all(&dev->power.completion);

	if (error) {
		suspend_stats.failed_resume_early++;
		dpm_save_failed_step(SUSPEND_RESUME_EARLY);
		dpm_save_failed_dev(dev_name(dev));
		pm_dev_err(dev, state, async ? " async early" : " early", error);
	}
}

static void async_resume_early(void *data, async_cookie_t cookie)
{
<<<<<<< HEAD
	struct device *dev = (struct device *)data;
=======
	struct device *dev = data;
>>>>>>> e5c3b988

	__device_resume_early(dev, pm_transition, true);
	put_device(dev);
}

static void device_resume_early(struct device *dev)
{
	if (dpm_async_fn(dev, async_resume_early))
		return;

	__device_resume_early(dev, pm_transition, false);
}

/**
 * dpm_resume_early - Execute "early resume" callbacks for all devices.
 * @state: PM transition of the system being carried out.
 */
void dpm_resume_early(pm_message_t state)
{
	struct device *dev;
	ktime_t starttime = ktime_get();

	trace_suspend_resume(TPS("dpm_resume_early"), state.event, true);
	mutex_lock(&dpm_list_mtx);
	pm_transition = state;

	while (!list_empty(&dpm_late_early_list)) {
		dev = to_device(dpm_late_early_list.next);
		get_device(dev);
		list_move_tail(&dev->power.entry, &dpm_suspended_list);

		mutex_unlock(&dpm_list_mtx);

		device_resume_early(dev);

		put_device(dev);

		mutex_lock(&dpm_list_mtx);
	}
	mutex_unlock(&dpm_list_mtx);
	async_synchronize_full();
	dpm_show_time(starttime, state, 0, "early");
	trace_suspend_resume(TPS("dpm_resume_early"), state.event, false);
}

/**
 * dpm_resume_start - Execute "noirq" and "early" device callbacks.
 * @state: PM transition of the system being carried out.
 */
void dpm_resume_start(pm_message_t state)
{
	dpm_resume_noirq(state);
	dpm_resume_early(state);
}
EXPORT_SYMBOL_GPL(dpm_resume_start);

/**
 * __device_resume - Execute "resume" callbacks for given device.
 * @dev: Device to handle.
 * @state: PM transition of the system being carried out.
 * @async: If true, the device is being resumed asynchronously.
 */
static void __device_resume(struct device *dev, pm_message_t state, bool async)
{
	pm_callback_t callback = NULL;
	const char *info = NULL;
	int error = 0;
	DECLARE_DPM_WATCHDOG_ON_STACK(wd);

	TRACE_DEVICE(dev);
	TRACE_RESUME(0);

	if (dev->power.syscore)
		goto Complete;

	if (dev->power.direct_complete) {
		/* Match the pm_runtime_disable() in __device_suspend(). */
		pm_runtime_enable(dev);
		goto Complete;
	}

	if (!dpm_wait_for_superior(dev, async))
		goto Complete;

	dpm_watchdog_set(&wd, dev);
	device_lock(dev);

	/*
	 * This is a fib.  But we'll allow new children to be added below
	 * a resumed device, even if the device hasn't been completed yet.
	 */
	dev->power.is_prepared = false;

	if (!dev->power.is_suspended)
		goto Unlock;

	if (dev->pm_domain) {
		info = "power domain ";
		callback = pm_op(&dev->pm_domain->ops, state);
		goto Driver;
	}

	if (dev->type && dev->type->pm) {
		info = "type ";
		callback = pm_op(dev->type->pm, state);
		goto Driver;
	}

	if (dev->class && dev->class->pm) {
		info = "class ";
		callback = pm_op(dev->class->pm, state);
		goto Driver;
	}

	if (dev->bus) {
		if (dev->bus->pm) {
			info = "bus ";
			callback = pm_op(dev->bus->pm, state);
		} else if (dev->bus->resume) {
			info = "legacy bus ";
			callback = dev->bus->resume;
			goto End;
		}
	}

 Driver:
	if (!callback && dev->driver && dev->driver->pm) {
		info = "driver ";
		callback = pm_op(dev->driver->pm, state);
	}

 End:
	error = dpm_run_callback(callback, dev, state, info);
	dev->power.is_suspended = false;

 Unlock:
	device_unlock(dev);
	dpm_watchdog_clear(&wd);

 Complete:
	complete_all(&dev->power.completion);

	TRACE_RESUME(error);

	if (error) {
		suspend_stats.failed_resume++;
		dpm_save_failed_step(SUSPEND_RESUME);
		dpm_save_failed_dev(dev_name(dev));
		pm_dev_err(dev, state, async ? " async" : "", error);
	}
}

static void async_resume(void *data, async_cookie_t cookie)
{
<<<<<<< HEAD
	struct device *dev = (struct device *)data;
=======
	struct device *dev = data;
>>>>>>> e5c3b988

	__device_resume(dev, pm_transition, true);
	put_device(dev);
}

static void device_resume(struct device *dev)
{
	if (dpm_async_fn(dev, async_resume))
		return;

	__device_resume(dev, pm_transition, false);
}

/**
 * dpm_resume - Execute "resume" callbacks for non-sysdev devices.
 * @state: PM transition of the system being carried out.
 *
 * Execute the appropriate "resume" callback for all devices whose status
 * indicates that they are suspended.
 */
void dpm_resume(pm_message_t state)
{
	struct device *dev;
	ktime_t starttime = ktime_get();

	trace_suspend_resume(TPS("dpm_resume"), state.event, true);
	might_sleep();

	mutex_lock(&dpm_list_mtx);
	pm_transition = state;
	async_error = 0;

	while (!list_empty(&dpm_suspended_list)) {
		dev = to_device(dpm_suspended_list.next);

		get_device(dev);

		mutex_unlock(&dpm_list_mtx);
<<<<<<< HEAD

		device_resume(dev);

=======

		device_resume(dev);

>>>>>>> e5c3b988
		mutex_lock(&dpm_list_mtx);

		if (!list_empty(&dev->power.entry))
			list_move_tail(&dev->power.entry, &dpm_prepared_list);

		mutex_unlock(&dpm_list_mtx);

		put_device(dev);

		mutex_lock(&dpm_list_mtx);
	}
	mutex_unlock(&dpm_list_mtx);
	async_synchronize_full();
	dpm_show_time(starttime, state, 0, NULL);

	cpufreq_resume();
	devfreq_resume();
	trace_suspend_resume(TPS("dpm_resume"), state.event, false);
}

/**
 * device_complete - Complete a PM transition for given device.
 * @dev: Device to handle.
 * @state: PM transition of the system being carried out.
 */
static void device_complete(struct device *dev, pm_message_t state)
{
	void (*callback)(struct device *) = NULL;
	const char *info = NULL;

	if (dev->power.syscore)
		goto out;

	device_lock(dev);

	if (dev->pm_domain) {
		info = "completing power domain ";
		callback = dev->pm_domain->ops.complete;
	} else if (dev->type && dev->type->pm) {
		info = "completing type ";
		callback = dev->type->pm->complete;
	} else if (dev->class && dev->class->pm) {
		info = "completing class ";
		callback = dev->class->pm->complete;
	} else if (dev->bus && dev->bus->pm) {
		info = "completing bus ";
		callback = dev->bus->pm->complete;
	}

	if (!callback && dev->driver && dev->driver->pm) {
		info = "completing driver ";
		callback = dev->driver->pm->complete;
	}

	if (callback) {
		pm_dev_dbg(dev, state, info);
		callback(dev);
	}

	device_unlock(dev);

out:
	pm_runtime_put(dev);
}

/**
 * dpm_complete - Complete a PM transition for all non-sysdev devices.
 * @state: PM transition of the system being carried out.
 *
 * Execute the ->complete() callbacks for all devices whose PM status is not
 * DPM_ON (this allows new devices to be registered).
 */
void dpm_complete(pm_message_t state)
{
	struct list_head list;

	trace_suspend_resume(TPS("dpm_complete"), state.event, true);
	might_sleep();

	INIT_LIST_HEAD(&list);
	mutex_lock(&dpm_list_mtx);
	while (!list_empty(&dpm_prepared_list)) {
		struct device *dev = to_device(dpm_prepared_list.prev);

		get_device(dev);
		dev->power.is_prepared = false;
		list_move(&dev->power.entry, &list);

		mutex_unlock(&dpm_list_mtx);

		trace_device_pm_callback_start(dev, "", state.event);
		device_complete(dev, state);
		trace_device_pm_callback_end(dev, 0);

		put_device(dev);

		mutex_lock(&dpm_list_mtx);
	}
	list_splice(&list, &dpm_list);
	mutex_unlock(&dpm_list_mtx);

	/* Allow device probing and trigger re-probing of deferred devices */
	device_unblock_probing();
	trace_suspend_resume(TPS("dpm_complete"), state.event, false);
}

/**
 * dpm_resume_end - Execute "resume" callbacks and complete system transition.
 * @state: PM transition of the system being carried out.
 *
 * Execute "resume" callbacks for all devices and complete the PM transition of
 * the system.
 */
void dpm_resume_end(pm_message_t state)
{
	dpm_resume(state);
	dpm_complete(state);
}
EXPORT_SYMBOL_GPL(dpm_resume_end);


/*------------------------- Suspend routines -------------------------*/

/**
 * resume_event - Return a "resume" message for given "suspend" sleep state.
 * @sleep_state: PM message representing a sleep state.
 *
 * Return a PM message representing the resume event corresponding to given
 * sleep state.
 */
static pm_message_t resume_event(pm_message_t sleep_state)
{
	switch (sleep_state.event) {
	case PM_EVENT_SUSPEND:
		return PMSG_RESUME;
	case PM_EVENT_FREEZE:
	case PM_EVENT_QUIESCE:
		return PMSG_RECOVER;
	case PM_EVENT_HIBERNATE:
		return PMSG_RESTORE;
	}
	return PMSG_ON;
}

static void dpm_superior_set_must_resume(struct device *dev)
{
	struct device_link *link;
	int idx;

	if (dev->parent)
		dev->parent->power.must_resume = true;

	idx = device_links_read_lock();

	list_for_each_entry_rcu_locked(link, &dev->links.suppliers, c_node)
		link->supplier->power.must_resume = true;

	device_links_read_unlock(idx);
}

/**
 * __device_suspend_noirq - Execute a "noirq suspend" callback for given device.
 * @dev: Device to handle.
 * @state: PM transition of the system being carried out.
 * @async: If true, the device is being suspended asynchronously.
 *
 * The driver of @dev will not receive interrupts while this function is being
 * executed.
 */
static int __device_suspend_noirq(struct device *dev, pm_message_t state, bool async)
{
	pm_callback_t callback = NULL;
	const char *info = NULL;
	int error = 0;

	TRACE_DEVICE(dev);
	TRACE_SUSPEND(0);

	dpm_wait_for_subordinate(dev, async);

	if (async_error)
		goto Complete;

	if (dev->power.syscore || dev->power.direct_complete)
		goto Complete;

	if (dev->pm_domain) {
		info = "noirq power domain ";
		callback = pm_noirq_op(&dev->pm_domain->ops, state);
	} else if (dev->type && dev->type->pm) {
		info = "noirq type ";
		callback = pm_noirq_op(dev->type->pm, state);
	} else if (dev->class && dev->class->pm) {
		info = "noirq class ";
		callback = pm_noirq_op(dev->class->pm, state);
	} else if (dev->bus && dev->bus->pm) {
		info = "noirq bus ";
		callback = pm_noirq_op(dev->bus->pm, state);
	}
	if (callback)
		goto Run;

	if (dev_pm_skip_suspend(dev))
		goto Skip;

	if (dev->driver && dev->driver->pm) {
		info = "noirq driver ";
		callback = pm_noirq_op(dev->driver->pm, state);
	}

Run:
	error = dpm_run_callback(callback, dev, state, info);
	if (error) {
		async_error = error;
		log_suspend_abort_reason("Device %s failed to %s noirq: error %d",
					 dev_name(dev), pm_verb(state.event), error);
		goto Complete;
	}

Skip:
	dev->power.is_noirq_suspended = true;

	/*
	 * Skipping the resume of devices that were in use right before the
	 * system suspend (as indicated by their PM-runtime usage counters)
	 * would be suboptimal.  Also resume them if doing that is not allowed
	 * to be skipped.
	 */
	if (atomic_read(&dev->power.usage_count) > 1 ||
	    !(dev_pm_test_driver_flags(dev, DPM_FLAG_MAY_SKIP_RESUME) &&
	      dev->power.may_skip_resume))
		dev->power.must_resume = true;

	if (dev->power.must_resume)
		dpm_superior_set_must_resume(dev);

Complete:
	complete_all(&dev->power.completion);
	TRACE_SUSPEND(error);
	return error;
}

static void async_suspend_noirq(void *data, async_cookie_t cookie)
{
	struct device *dev = data;
	int error;

	error = __device_suspend_noirq(dev, pm_transition, true);
	if (error) {
		dpm_save_failed_dev(dev_name(dev));
		pm_dev_err(dev, pm_transition, " async", error);
	}

	put_device(dev);
}

static int device_suspend_noirq(struct device *dev)
{
	if (dpm_async_fn(dev, async_suspend_noirq))
		return 0;

	return __device_suspend_noirq(dev, pm_transition, false);
}

static int dpm_noirq_suspend_devices(pm_message_t state)
{
	ktime_t starttime = ktime_get();
	int error = 0;

	trace_suspend_resume(TPS("dpm_suspend_noirq"), state.event, true);
	mutex_lock(&dpm_list_mtx);
	pm_transition = state;
	async_error = 0;

	while (!list_empty(&dpm_late_early_list)) {
		struct device *dev = to_device(dpm_late_early_list.prev);

		get_device(dev);
		mutex_unlock(&dpm_list_mtx);

		error = device_suspend_noirq(dev);

		mutex_lock(&dpm_list_mtx);

		if (error) {
			pm_dev_err(dev, state, " noirq", error);
			dpm_save_failed_dev(dev_name(dev));
		} else if (!list_empty(&dev->power.entry)) {
			list_move(&dev->power.entry, &dpm_noirq_list);
		}

		mutex_unlock(&dpm_list_mtx);

		put_device(dev);

		mutex_lock(&dpm_list_mtx);

		if (error || async_error)
			break;
	}
	mutex_unlock(&dpm_list_mtx);
	async_synchronize_full();
	if (!error)
		error = async_error;

	if (error) {
		suspend_stats.failed_suspend_noirq++;
		dpm_save_failed_step(SUSPEND_SUSPEND_NOIRQ);
	}
	dpm_show_time(starttime, state, error, "noirq");
	trace_suspend_resume(TPS("dpm_suspend_noirq"), state.event, false);
	return error;
}

/**
 * dpm_suspend_noirq - Execute "noirq suspend" callbacks for all devices.
 * @state: PM transition of the system being carried out.
 *
 * Prevent device drivers' interrupt handlers from being called and invoke
 * "noirq" suspend callbacks for all non-sysdev devices.
 */
int dpm_suspend_noirq(pm_message_t state)
{
	int ret;

	device_wakeup_arm_wake_irqs();
	suspend_device_irqs();

	ret = dpm_noirq_suspend_devices(state);
	if (ret)
		dpm_resume_noirq(resume_event(state));

	return ret;
}

static void dpm_propagate_wakeup_to_parent(struct device *dev)
{
	struct device *parent = dev->parent;

	if (!parent)
		return;

	spin_lock_irq(&parent->power.lock);

	if (device_wakeup_path(dev) && !parent->power.ignore_children)
		parent->power.wakeup_path = true;

	spin_unlock_irq(&parent->power.lock);
}

/**
 * __device_suspend_late - Execute a "late suspend" callback for given device.
 * @dev: Device to handle.
 * @state: PM transition of the system being carried out.
 * @async: If true, the device is being suspended asynchronously.
 *
 * Runtime PM is disabled for @dev while this function is being executed.
 */
static int __device_suspend_late(struct device *dev, pm_message_t state, bool async)
{
	pm_callback_t callback = NULL;
	const char *info = NULL;
	int error = 0;

	TRACE_DEVICE(dev);
	TRACE_SUSPEND(0);

	__pm_runtime_disable(dev, false);

	dpm_wait_for_subordinate(dev, async);

	if (async_error)
		goto Complete;

	if (pm_wakeup_pending()) {
		async_error = -EBUSY;
		goto Complete;
	}

	if (dev->power.syscore || dev->power.direct_complete)
		goto Complete;

	if (dev->pm_domain) {
		info = "late power domain ";
		callback = pm_late_early_op(&dev->pm_domain->ops, state);
	} else if (dev->type && dev->type->pm) {
		info = "late type ";
		callback = pm_late_early_op(dev->type->pm, state);
	} else if (dev->class && dev->class->pm) {
		info = "late class ";
		callback = pm_late_early_op(dev->class->pm, state);
	} else if (dev->bus && dev->bus->pm) {
		info = "late bus ";
		callback = pm_late_early_op(dev->bus->pm, state);
	}
	if (callback)
		goto Run;

	if (dev_pm_skip_suspend(dev))
		goto Skip;

	if (dev->driver && dev->driver->pm) {
		info = "late driver ";
		callback = pm_late_early_op(dev->driver->pm, state);
	}

Run:
	error = dpm_run_callback(callback, dev, state, info);
	if (error) {
		async_error = error;
		log_suspend_abort_reason("Device %s failed to %s late: error %d",
					 dev_name(dev), pm_verb(state.event), error);
		goto Complete;
	}
	dpm_propagate_wakeup_to_parent(dev);

Skip:
	dev->power.is_late_suspended = true;

Complete:
	TRACE_SUSPEND(error);
	complete_all(&dev->power.completion);
	return error;
}

static void async_suspend_late(void *data, async_cookie_t cookie)
{
	struct device *dev = data;
	int error;

	error = __device_suspend_late(dev, pm_transition, true);
	if (error) {
		dpm_save_failed_dev(dev_name(dev));
		pm_dev_err(dev, pm_transition, " async", error);
	}
	put_device(dev);
}

static int device_suspend_late(struct device *dev)
{
	if (dpm_async_fn(dev, async_suspend_late))
		return 0;

	return __device_suspend_late(dev, pm_transition, false);
}

/**
 * dpm_suspend_late - Execute "late suspend" callbacks for all devices.
 * @state: PM transition of the system being carried out.
 */
int dpm_suspend_late(pm_message_t state)
{
	ktime_t starttime = ktime_get();
	int error = 0;

	trace_suspend_resume(TPS("dpm_suspend_late"), state.event, true);
	wake_up_all_idle_cpus();
	mutex_lock(&dpm_list_mtx);
	pm_transition = state;
	async_error = 0;

	while (!list_empty(&dpm_suspended_list)) {
		struct device *dev = to_device(dpm_suspended_list.prev);

		get_device(dev);

		mutex_unlock(&dpm_list_mtx);

		error = device_suspend_late(dev);

		mutex_lock(&dpm_list_mtx);

		if (!list_empty(&dev->power.entry))
			list_move(&dev->power.entry, &dpm_late_early_list);

		if (error) {
			pm_dev_err(dev, state, " late", error);
			dpm_save_failed_dev(dev_name(dev));
		}

		mutex_unlock(&dpm_list_mtx);

		put_device(dev);

		mutex_lock(&dpm_list_mtx);

		if (error || async_error)
			break;
	}
	mutex_unlock(&dpm_list_mtx);
	async_synchronize_full();
	if (!error)
		error = async_error;
	if (error) {
		suspend_stats.failed_suspend_late++;
		dpm_save_failed_step(SUSPEND_SUSPEND_LATE);
		dpm_resume_early(resume_event(state));
	}
	dpm_show_time(starttime, state, error, "late");
	trace_suspend_resume(TPS("dpm_suspend_late"), state.event, false);
	return error;
}

/**
 * dpm_suspend_end - Execute "late" and "noirq" device suspend callbacks.
 * @state: PM transition of the system being carried out.
 */
int dpm_suspend_end(pm_message_t state)
{
	ktime_t starttime = ktime_get();
	int error;

	error = dpm_suspend_late(state);
	if (error)
		goto out;

	error = dpm_suspend_noirq(state);
	if (error)
		dpm_resume_early(resume_event(state));

out:
	dpm_show_time(starttime, state, error, "end");
	return error;
}
EXPORT_SYMBOL_GPL(dpm_suspend_end);

/**
 * legacy_suspend - Execute a legacy (bus or class) suspend callback for device.
 * @dev: Device to suspend.
 * @state: PM transition of the system being carried out.
 * @cb: Suspend callback to execute.
 * @info: string description of caller.
 */
static int legacy_suspend(struct device *dev, pm_message_t state,
			  int (*cb)(struct device *dev, pm_message_t state),
			  const char *info)
{
	int error;
	ktime_t calltime;

	calltime = initcall_debug_start(dev, cb);

	trace_device_pm_callback_start(dev, info, state.event);
	error = cb(dev, state);
	trace_device_pm_callback_end(dev, error);
	suspend_report_result(dev, cb, error);

	initcall_debug_report(dev, calltime, cb, error);

	return error;
}

static void dpm_clear_superiors_direct_complete(struct device *dev)
{
	struct device_link *link;
	int idx;

	if (dev->parent) {
		spin_lock_irq(&dev->parent->power.lock);
		dev->parent->power.direct_complete = false;
		spin_unlock_irq(&dev->parent->power.lock);
	}

	idx = device_links_read_lock();

	list_for_each_entry_rcu_locked(link, &dev->links.suppliers, c_node) {
		spin_lock_irq(&link->supplier->power.lock);
		link->supplier->power.direct_complete = false;
		spin_unlock_irq(&link->supplier->power.lock);
	}

	device_links_read_unlock(idx);
}

/**
 * __device_suspend - Execute "suspend" callbacks for given device.
 * @dev: Device to handle.
 * @state: PM transition of the system being carried out.
 * @async: If true, the device is being suspended asynchronously.
 */
static int __device_suspend(struct device *dev, pm_message_t state, bool async)
{
	pm_callback_t callback = NULL;
	const char *info = NULL;
	int error = 0;
	DECLARE_DPM_WATCHDOG_ON_STACK(wd);

	TRACE_DEVICE(dev);
	TRACE_SUSPEND(0);

	dpm_wait_for_subordinate(dev, async);

	if (async_error) {
		dev->power.direct_complete = false;
		goto Complete;
	}

	/*
	 * Wait for possible runtime PM transitions of the device in progress
	 * to complete and if there's a runtime resume request pending for it,
	 * resume it before proceeding with invoking the system-wide suspend
	 * callbacks for it.
	 *
	 * If the system-wide suspend callbacks below change the configuration
	 * of the device, they must disable runtime PM for it or otherwise
	 * ensure that its runtime-resume callbacks will not be confused by that
	 * change in case they are invoked going forward.
	 */
	pm_runtime_barrier(dev);

	if (pm_wakeup_pending()) {
		dev->power.direct_complete = false;
		async_error = -EBUSY;
		goto Complete;
	}

	if (dev->power.syscore)
		goto Complete;

	/* Avoid direct_complete to let wakeup_path propagate. */
	if (device_may_wakeup(dev) || device_wakeup_path(dev))
		dev->power.direct_complete = false;

	if (dev->power.direct_complete) {
		if (pm_runtime_status_suspended(dev)) {
			pm_runtime_disable(dev);
			if (pm_runtime_status_suspended(dev)) {
				pm_dev_dbg(dev, state, "direct-complete ");
				goto Complete;
			}

			pm_runtime_enable(dev);
		}
		dev->power.direct_complete = false;
	}

	dev->power.may_skip_resume = true;
	dev->power.must_resume = !dev_pm_test_driver_flags(dev, DPM_FLAG_MAY_SKIP_RESUME);

	dpm_watchdog_set(&wd, dev);
	device_lock(dev);

	if (dev->pm_domain) {
		info = "power domain ";
		callback = pm_op(&dev->pm_domain->ops, state);
		goto Run;
	}

	if (dev->type && dev->type->pm) {
		info = "type ";
		callback = pm_op(dev->type->pm, state);
		goto Run;
	}

	if (dev->class && dev->class->pm) {
		info = "class ";
		callback = pm_op(dev->class->pm, state);
		goto Run;
	}

	if (dev->bus) {
		if (dev->bus->pm) {
			info = "bus ";
			callback = pm_op(dev->bus->pm, state);
		} else if (dev->bus->suspend) {
			pm_dev_dbg(dev, state, "legacy bus ");
			error = legacy_suspend(dev, state, dev->bus->suspend,
						"legacy bus ");
			goto End;
		}
	}

 Run:
	if (!callback && dev->driver && dev->driver->pm) {
		info = "driver ";
		callback = pm_op(dev->driver->pm, state);
	}

	error = dpm_run_callback(callback, dev, state, info);

 End:
	if (!error) {
		dev->power.is_suspended = true;
		if (device_may_wakeup(dev))
			dev->power.wakeup_path = true;

		dpm_propagate_wakeup_to_parent(dev);
		dpm_clear_superiors_direct_complete(dev);
	} else {
		log_suspend_abort_reason("Device %s failed to %s: error %d",
					 dev_name(dev), pm_verb(state.event), error);
	}

	device_unlock(dev);
	dpm_watchdog_clear(&wd);

 Complete:
	if (error)
		async_error = error;

	complete_all(&dev->power.completion);
	TRACE_SUSPEND(error);
	return error;
}

static void async_suspend(void *data, async_cookie_t cookie)
{
	struct device *dev = data;
	int error;

	error = __device_suspend(dev, pm_transition, true);
	if (error) {
		dpm_save_failed_dev(dev_name(dev));
		pm_dev_err(dev, pm_transition, " async", error);
	}

	put_device(dev);
}

static int device_suspend(struct device *dev)
{
	if (dpm_async_fn(dev, async_suspend))
		return 0;

	return __device_suspend(dev, pm_transition, false);
}

/**
 * dpm_suspend - Execute "suspend" callbacks for all non-sysdev devices.
 * @state: PM transition of the system being carried out.
 */
int dpm_suspend(pm_message_t state)
{
	ktime_t starttime = ktime_get();
	int error = 0;

	trace_suspend_resume(TPS("dpm_suspend"), state.event, true);
	might_sleep();

	devfreq_suspend();
	cpufreq_suspend();

	mutex_lock(&dpm_list_mtx);
	pm_transition = state;
	async_error = 0;
	while (!list_empty(&dpm_prepared_list)) {
		struct device *dev = to_device(dpm_prepared_list.prev);

		get_device(dev);

		mutex_unlock(&dpm_list_mtx);

		error = device_suspend(dev);

		mutex_lock(&dpm_list_mtx);

		if (error) {
			pm_dev_err(dev, state, "", error);
			dpm_save_failed_dev(dev_name(dev));
		} else if (!list_empty(&dev->power.entry)) {
			list_move(&dev->power.entry, &dpm_suspended_list);
		}

		mutex_unlock(&dpm_list_mtx);

		put_device(dev);

		mutex_lock(&dpm_list_mtx);

		if (error || async_error)
			break;
	}
	mutex_unlock(&dpm_list_mtx);
	async_synchronize_full();
	if (!error)
		error = async_error;
	if (error) {
		suspend_stats.failed_suspend++;
		dpm_save_failed_step(SUSPEND_SUSPEND);
	}
	dpm_show_time(starttime, state, error, NULL);
	trace_suspend_resume(TPS("dpm_suspend"), state.event, false);
	return error;
}

/**
 * device_prepare - Prepare a device for system power transition.
 * @dev: Device to handle.
 * @state: PM transition of the system being carried out.
 *
 * Execute the ->prepare() callback(s) for given device.  No new children of the
 * device may be registered after this function has returned.
 */
static int device_prepare(struct device *dev, pm_message_t state)
{
	int (*callback)(struct device *) = NULL;
	int ret = 0;

	/*
	 * If a device's parent goes into runtime suspend at the wrong time,
	 * it won't be possible to resume the device.  To prevent this we
	 * block runtime suspend here, during the prepare phase, and allow
	 * it again during the complete phase.
	 */
	pm_runtime_get_noresume(dev);

	if (dev->power.syscore)
		return 0;

	device_lock(dev);

	dev->power.wakeup_path = false;

	if (dev->power.no_pm_callbacks)
		goto unlock;

	if (dev->pm_domain)
		callback = dev->pm_domain->ops.prepare;
	else if (dev->type && dev->type->pm)
		callback = dev->type->pm->prepare;
	else if (dev->class && dev->class->pm)
		callback = dev->class->pm->prepare;
	else if (dev->bus && dev->bus->pm)
		callback = dev->bus->pm->prepare;

	if (!callback && dev->driver && dev->driver->pm)
		callback = dev->driver->pm->prepare;

	if (callback)
		ret = callback(dev);

unlock:
	device_unlock(dev);

	if (ret < 0) {
		suspend_report_result(dev, callback, ret);
		pm_runtime_put(dev);
		return ret;
	}
	/*
	 * A positive return value from ->prepare() means "this device appears
	 * to be runtime-suspended and its state is fine, so if it really is
	 * runtime-suspended, you can leave it in that state provided that you
	 * will do the same thing with all of its descendants".  This only
	 * applies to suspend transitions, however.
	 */
	spin_lock_irq(&dev->power.lock);
	dev->power.direct_complete = state.event == PM_EVENT_SUSPEND &&
		(ret > 0 || dev->power.no_pm_callbacks) &&
		!dev_pm_test_driver_flags(dev, DPM_FLAG_NO_DIRECT_COMPLETE);
	spin_unlock_irq(&dev->power.lock);
	return 0;
}

/**
 * dpm_prepare - Prepare all non-sysdev devices for a system PM transition.
 * @state: PM transition of the system being carried out.
 *
 * Execute the ->prepare() callback(s) for all devices.
 */
int dpm_prepare(pm_message_t state)
{
	int error = 0;

	trace_suspend_resume(TPS("dpm_prepare"), state.event, true);
	might_sleep();

	/*
	 * Give a chance for the known devices to complete their probes, before
	 * disable probing of devices. This sync point is important at least
	 * at boot time + hibernation restore.
	 */
	wait_for_device_probe();
	/*
	 * It is unsafe if probing of devices will happen during suspend or
	 * hibernation and system behavior will be unpredictable in this case.
	 * So, let's prohibit device's probing here and defer their probes
	 * instead. The normal behavior will be restored in dpm_complete().
	 */
	device_block_probing();

	mutex_lock(&dpm_list_mtx);
	while (!list_empty(&dpm_list) && !error) {
		struct device *dev = to_device(dpm_list.next);

		get_device(dev);

		mutex_unlock(&dpm_list_mtx);

		trace_device_pm_callback_start(dev, "", state.event);
		error = device_prepare(dev, state);
		trace_device_pm_callback_end(dev, error);

		mutex_lock(&dpm_list_mtx);

		if (!error) {
			dev->power.is_prepared = true;
			if (!list_empty(&dev->power.entry))
				list_move_tail(&dev->power.entry, &dpm_prepared_list);
		} else if (error == -EAGAIN) {
			error = 0;
		} else {
			dev_info(dev, "not prepared for power transition: code %d\n",
				 error);
			log_suspend_abort_reason("Device %s not prepared for power transition: code %d",
						 dev_name(dev), error);
			dpm_save_failed_dev(dev_name(dev));
		}

		mutex_unlock(&dpm_list_mtx);

		put_device(dev);

		mutex_lock(&dpm_list_mtx);
	}
	mutex_unlock(&dpm_list_mtx);
	trace_suspend_resume(TPS("dpm_prepare"), state.event, false);
	return error;
}

/**
 * dpm_suspend_start - Prepare devices for PM transition and suspend them.
 * @state: PM transition of the system being carried out.
 *
 * Prepare all non-sysdev devices for system PM transition and execute "suspend"
 * callbacks for them.
 */
int dpm_suspend_start(pm_message_t state)
{
	ktime_t starttime = ktime_get();
	int error;

	error = dpm_prepare(state);
	if (error) {
		suspend_stats.failed_prepare++;
		dpm_save_failed_step(SUSPEND_PREPARE);
	} else
		error = dpm_suspend(state);
	dpm_show_time(starttime, state, error, "start");
	return error;
}
EXPORT_SYMBOL_GPL(dpm_suspend_start);

void __suspend_report_result(const char *function, struct device *dev, void *fn, int ret)
{
	if (ret)
		dev_err(dev, "%s(): %pS returns %d\n", function, fn, ret);
}
EXPORT_SYMBOL_GPL(__suspend_report_result);

/**
 * device_pm_wait_for_dev - Wait for suspend/resume of a device to complete.
 * @subordinate: Device that needs to wait for @dev.
 * @dev: Device to wait for.
 */
int device_pm_wait_for_dev(struct device *subordinate, struct device *dev)
{
	dpm_wait(dev, subordinate->power.async_suspend);
	return async_error;
}
EXPORT_SYMBOL_GPL(device_pm_wait_for_dev);

/**
 * dpm_for_each_dev - device iterator.
 * @data: data for the callback.
 * @fn: function to be called for each device.
 *
 * Iterate over devices in dpm_list, and call @fn for each device,
 * passing it @data.
 */
void dpm_for_each_dev(void *data, void (*fn)(struct device *, void *))
{
	struct device *dev;

	if (!fn)
		return;

	device_pm_lock();
	list_for_each_entry(dev, &dpm_list, power.entry)
		fn(dev, data);
	device_pm_unlock();
}
EXPORT_SYMBOL_GPL(dpm_for_each_dev);

static bool pm_ops_is_empty(const struct dev_pm_ops *ops)
{
	if (!ops)
		return true;

	return !ops->prepare &&
	       !ops->suspend &&
	       !ops->suspend_late &&
	       !ops->suspend_noirq &&
	       !ops->resume_noirq &&
	       !ops->resume_early &&
	       !ops->resume &&
	       !ops->complete;
}

void device_pm_check_callbacks(struct device *dev)
{
	unsigned long flags;

	spin_lock_irqsave(&dev->power.lock, flags);
	dev->power.no_pm_callbacks =
		(!dev->bus || (pm_ops_is_empty(dev->bus->pm) &&
		 !dev->bus->suspend && !dev->bus->resume)) &&
		(!dev->class || pm_ops_is_empty(dev->class->pm)) &&
		(!dev->type || pm_ops_is_empty(dev->type->pm)) &&
		(!dev->pm_domain || pm_ops_is_empty(&dev->pm_domain->ops)) &&
		(!dev->driver || (pm_ops_is_empty(dev->driver->pm) &&
		 !dev->driver->suspend && !dev->driver->resume));
	spin_unlock_irqrestore(&dev->power.lock, flags);
}

bool dev_pm_skip_suspend(struct device *dev)
{
	return dev_pm_test_driver_flags(dev, DPM_FLAG_SMART_SUSPEND) &&
		pm_runtime_status_suspended(dev);
}<|MERGE_RESOLUTION|>--- conflicted
+++ resolved
@@ -690,11 +690,7 @@
 
 static void async_resume_noirq(void *data, async_cookie_t cookie)
 {
-<<<<<<< HEAD
-	struct device *dev = (struct device *)data;
-=======
 	struct device *dev = data;
->>>>>>> e5c3b988
 
 	__device_resume_noirq(dev, pm_transition, true);
 	put_device(dev);
@@ -823,11 +819,7 @@
 
 static void async_resume_early(void *data, async_cookie_t cookie)
 {
-<<<<<<< HEAD
-	struct device *dev = (struct device *)data;
-=======
 	struct device *dev = data;
->>>>>>> e5c3b988
 
 	__device_resume_early(dev, pm_transition, true);
 	put_device(dev);
@@ -982,11 +974,7 @@
 
 static void async_resume(void *data, async_cookie_t cookie)
 {
-<<<<<<< HEAD
-	struct device *dev = (struct device *)data;
-=======
 	struct device *dev = data;
->>>>>>> e5c3b988
 
 	__device_resume(dev, pm_transition, true);
 	put_device(dev);
@@ -1025,15 +1013,9 @@
 		get_device(dev);
 
 		mutex_unlock(&dpm_list_mtx);
-<<<<<<< HEAD
 
 		device_resume(dev);
 
-=======
-
-		device_resume(dev);
-
->>>>>>> e5c3b988
 		mutex_lock(&dpm_list_mtx);
 
 		if (!list_empty(&dev->power.entry))
