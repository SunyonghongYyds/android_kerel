--- conflicted
+++ resolved
@@ -1477,11 +1477,7 @@
 			 __func__, status);
 		return -EINVAL;
 	}
-<<<<<<< HEAD
-	eth_hw_addr_set(netdev, &v1);
-=======
 	eth_hw_addr_set(netdev, (u8 *)&v1);
->>>>>>> faeb8e7a
 
 	if (card->vlan_required) {
 		netdev->hard_header_len += VLAN_HLEN;
