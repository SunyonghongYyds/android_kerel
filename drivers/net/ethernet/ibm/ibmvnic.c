--- conflicted
+++ resolved
@@ -719,7 +719,6 @@
 
 	adapter->prev_rx_pool_size = pool_size;
 	adapter->prev_rx_buf_sz = adapter->cur_rx_buf_sz;
-<<<<<<< HEAD
 
 update_ltb:
 	for (i = 0; i < num_pools; i++) {
@@ -734,22 +733,6 @@
 		for (j = 0; j < rx_pool->size; ++j) {
 			struct ibmvnic_rx_buff *rx_buff;
 
-=======
-
-update_ltb:
-	for (i = 0; i < num_pools; i++) {
-		rx_pool = &adapter->rx_pool[i];
-		dev_dbg(dev, "Updating LTB for rx pool %d [%d, %d]\n",
-			i, rx_pool->size, rx_pool->buff_size);
-
-		if (alloc_long_term_buff(adapter, &rx_pool->long_term_buff,
-					 rx_pool->size * rx_pool->buff_size))
-			goto out;
-
-		for (j = 0; j < rx_pool->size; ++j) {
-			struct ibmvnic_rx_buff *rx_buff;
-
->>>>>>> fc02cb2b
 			rx_pool->free_map[j] = j;
 
 			/* NOTE: Don't clear rx_buff->skb here - will leak
@@ -940,17 +923,10 @@
 
 	/* Allocate/populate the pools. */
 	release_tx_pools(adapter);
-<<<<<<< HEAD
 
 	pool_size = adapter->req_tx_entries_per_subcrq;
 	num_pools = adapter->num_active_tx_scrqs;
 
-=======
-
-	pool_size = adapter->req_tx_entries_per_subcrq;
-	num_pools = adapter->num_active_tx_scrqs;
-
->>>>>>> fc02cb2b
 	adapter->tx_pool = kcalloc(num_pools,
 				   sizeof(struct ibmvnic_tx_pool), GFP_KERNEL);
 	if (!adapter->tx_pool)
