// SPDX-License-Identifier: GPL-2.0-only
/*
 * Mediatek MT7530 DSA Switch driver
 * Copyright (C) 2017 Sean Wang <sean.wang@mediatek.com>
 */
#include <linux/etherdevice.h>
#include <linux/if_bridge.h>
#include <linux/iopoll.h>
#include <linux/mdio.h>
#include <linux/mfd/syscon.h>
#include <linux/module.h>
#include <linux/netdevice.h>
#include <linux/of_irq.h>
#include <linux/of_mdio.h>
#include <linux/of_net.h>
#include <linux/of_platform.h>
#include <linux/phylink.h>
#include <linux/regmap.h>
#include <linux/regulator/consumer.h>
#include <linux/reset.h>
#include <linux/gpio/consumer.h>
#include <linux/gpio/driver.h>
#include <net/dsa.h>

#include "mt7530.h"

static struct mt753x_pcs *pcs_to_mt753x_pcs(struct phylink_pcs *pcs)
{
	return container_of(pcs, struct mt753x_pcs, pcs);
}

/* String, offset, and register size in bytes if different from 4 bytes */
static const struct mt7530_mib_desc mt7530_mib[] = {
	MIB_DESC(1, 0x00, "TxDrop"),
	MIB_DESC(1, 0x04, "TxCrcErr"),
	MIB_DESC(1, 0x08, "TxUnicast"),
	MIB_DESC(1, 0x0c, "TxMulticast"),
	MIB_DESC(1, 0x10, "TxBroadcast"),
	MIB_DESC(1, 0x14, "TxCollision"),
	MIB_DESC(1, 0x18, "TxSingleCollision"),
	MIB_DESC(1, 0x1c, "TxMultipleCollision"),
	MIB_DESC(1, 0x20, "TxDeferred"),
	MIB_DESC(1, 0x24, "TxLateCollision"),
	MIB_DESC(1, 0x28, "TxExcessiveCollistion"),
	MIB_DESC(1, 0x2c, "TxPause"),
	MIB_DESC(1, 0x30, "TxPktSz64"),
	MIB_DESC(1, 0x34, "TxPktSz65To127"),
	MIB_DESC(1, 0x38, "TxPktSz128To255"),
	MIB_DESC(1, 0x3c, "TxPktSz256To511"),
	MIB_DESC(1, 0x40, "TxPktSz512To1023"),
	MIB_DESC(1, 0x44, "Tx1024ToMax"),
	MIB_DESC(2, 0x48, "TxBytes"),
	MIB_DESC(1, 0x60, "RxDrop"),
	MIB_DESC(1, 0x64, "RxFiltering"),
	MIB_DESC(1, 0x68, "RxUnicast"),
	MIB_DESC(1, 0x6c, "RxMulticast"),
	MIB_DESC(1, 0x70, "RxBroadcast"),
	MIB_DESC(1, 0x74, "RxAlignErr"),
	MIB_DESC(1, 0x78, "RxCrcErr"),
	MIB_DESC(1, 0x7c, "RxUnderSizeErr"),
	MIB_DESC(1, 0x80, "RxFragErr"),
	MIB_DESC(1, 0x84, "RxOverSzErr"),
	MIB_DESC(1, 0x88, "RxJabberErr"),
	MIB_DESC(1, 0x8c, "RxPause"),
	MIB_DESC(1, 0x90, "RxPktSz64"),
	MIB_DESC(1, 0x94, "RxPktSz65To127"),
	MIB_DESC(1, 0x98, "RxPktSz128To255"),
	MIB_DESC(1, 0x9c, "RxPktSz256To511"),
	MIB_DESC(1, 0xa0, "RxPktSz512To1023"),
	MIB_DESC(1, 0xa4, "RxPktSz1024ToMax"),
	MIB_DESC(2, 0xa8, "RxBytes"),
	MIB_DESC(1, 0xb0, "RxCtrlDrop"),
	MIB_DESC(1, 0xb4, "RxIngressDrop"),
	MIB_DESC(1, 0xb8, "RxArlDrop"),
};

static void
mt7530_mutex_lock(struct mt7530_priv *priv)
{
	if (priv->bus)
		mutex_lock_nested(&priv->bus->mdio_lock, MDIO_MUTEX_NESTED);
}

static void
mt7530_mutex_unlock(struct mt7530_priv *priv)
{
	if (priv->bus)
		mutex_unlock(&priv->bus->mdio_lock);
}

static void
core_write(struct mt7530_priv *priv, u32 reg, u32 val)
{
	struct mii_bus *bus = priv->bus;
	int ret;

	mt7530_mutex_lock(priv);

	/* Write the desired MMD Devad */
	ret = bus->write(bus, MT753X_CTRL_PHY_ADDR(priv->mdiodev->addr),
			 MII_MMD_CTRL, MDIO_MMD_VEND2);
	if (ret < 0)
		goto err;

	/* Write the desired MMD register address */
	ret = bus->write(bus, MT753X_CTRL_PHY_ADDR(priv->mdiodev->addr),
			 MII_MMD_DATA, reg);
	if (ret < 0)
		goto err;

	/* Select the Function : DATA with no post increment */
	ret = bus->write(bus, MT753X_CTRL_PHY_ADDR(priv->mdiodev->addr),
			 MII_MMD_CTRL, MDIO_MMD_VEND2 | MII_MMD_CTRL_NOINCR);
	if (ret < 0)
		goto err;

	/* Write the data into MMD's selected register */
	ret = bus->write(bus, MT753X_CTRL_PHY_ADDR(priv->mdiodev->addr),
			 MII_MMD_DATA, val);
err:
	if (ret < 0)
		dev_err(&bus->dev, "failed to write mmd register\n");

	mt7530_mutex_unlock(priv);
}

static void
core_rmw(struct mt7530_priv *priv, u32 reg, u32 mask, u32 set)
{
	struct mii_bus *bus = priv->bus;
	u32 val;
	int ret;

	mt7530_mutex_lock(priv);

	/* Write the desired MMD Devad */
	ret = bus->write(bus, MT753X_CTRL_PHY_ADDR(priv->mdiodev->addr),
			 MII_MMD_CTRL, MDIO_MMD_VEND2);
	if (ret < 0)
		goto err;

	/* Write the desired MMD register address */
	ret = bus->write(bus, MT753X_CTRL_PHY_ADDR(priv->mdiodev->addr),
			 MII_MMD_DATA, reg);
	if (ret < 0)
		goto err;

	/* Select the Function : DATA with no post increment */
	ret = bus->write(bus, MT753X_CTRL_PHY_ADDR(priv->mdiodev->addr),
			 MII_MMD_CTRL, MDIO_MMD_VEND2 | MII_MMD_CTRL_NOINCR);
	if (ret < 0)
		goto err;

	/* Read the content of the MMD's selected register */
	val = bus->read(bus, MT753X_CTRL_PHY_ADDR(priv->mdiodev->addr),
			MII_MMD_DATA);
	val &= ~mask;
	val |= set;
	/* Write the data into MMD's selected register */
	ret = bus->write(bus, MT753X_CTRL_PHY_ADDR(priv->mdiodev->addr),
			 MII_MMD_DATA, val);
err:
	if (ret < 0)
		dev_err(&bus->dev, "failed to write mmd register\n");

	mt7530_mutex_unlock(priv);
}

static void
core_set(struct mt7530_priv *priv, u32 reg, u32 val)
{
	core_rmw(priv, reg, 0, val);
}

static void
core_clear(struct mt7530_priv *priv, u32 reg, u32 val)
{
	core_rmw(priv, reg, val, 0);
}

static int
mt7530_mii_write(struct mt7530_priv *priv, u32 reg, u32 val)
{
	int ret;

	ret = regmap_write(priv->regmap, reg, val);

	if (ret < 0)
		dev_err(priv->dev,
			"failed to write mt7530 register\n");

	return ret;
}

static u32
mt7530_mii_read(struct mt7530_priv *priv, u32 reg)
{
	int ret;
	u32 val;

	ret = regmap_read(priv->regmap, reg, &val);
	if (ret) {
		WARN_ON_ONCE(1);
		dev_err(priv->dev,
			"failed to read mt7530 register\n");
		return 0;
	}

	return val;
}

static void
mt7530_write(struct mt7530_priv *priv, u32 reg, u32 val)
{
	mt7530_mutex_lock(priv);

	mt7530_mii_write(priv, reg, val);

	mt7530_mutex_unlock(priv);
}

static u32
_mt7530_unlocked_read(struct mt7530_dummy_poll *p)
{
	return mt7530_mii_read(p->priv, p->reg);
}

static u32
_mt7530_read(struct mt7530_dummy_poll *p)
{
	u32 val;

	mt7530_mutex_lock(p->priv);

	val = mt7530_mii_read(p->priv, p->reg);

	mt7530_mutex_unlock(p->priv);

	return val;
}

static u32
mt7530_read(struct mt7530_priv *priv, u32 reg)
{
	struct mt7530_dummy_poll p;

	INIT_MT7530_DUMMY_POLL(&p, priv, reg);
	return _mt7530_read(&p);
}

static void
mt7530_rmw(struct mt7530_priv *priv, u32 reg,
	   u32 mask, u32 set)
{
	mt7530_mutex_lock(priv);

	regmap_update_bits(priv->regmap, reg, mask, set);

	mt7530_mutex_unlock(priv);
}

static void
mt7530_set(struct mt7530_priv *priv, u32 reg, u32 val)
{
	mt7530_rmw(priv, reg, val, val);
}

static void
mt7530_clear(struct mt7530_priv *priv, u32 reg, u32 val)
{
	mt7530_rmw(priv, reg, val, 0);
}

static int
mt7530_fdb_cmd(struct mt7530_priv *priv, enum mt7530_fdb_cmd cmd, u32 *rsp)
{
	u32 val;
	int ret;
	struct mt7530_dummy_poll p;

	/* Set the command operating upon the MAC address entries */
	val = ATC_BUSY | ATC_MAT(0) | cmd;
	mt7530_write(priv, MT7530_ATC, val);

	INIT_MT7530_DUMMY_POLL(&p, priv, MT7530_ATC);
	ret = readx_poll_timeout(_mt7530_read, &p, val,
				 !(val & ATC_BUSY), 20, 20000);
	if (ret < 0) {
		dev_err(priv->dev, "reset timeout\n");
		return ret;
	}

	/* Additional sanity for read command if the specified
	 * entry is invalid
	 */
	val = mt7530_read(priv, MT7530_ATC);
	if ((cmd == MT7530_FDB_READ) && (val & ATC_INVALID))
		return -EINVAL;

	if (rsp)
		*rsp = val;

	return 0;
}

static void
mt7530_fdb_read(struct mt7530_priv *priv, struct mt7530_fdb *fdb)
{
	u32 reg[3];
	int i;

	/* Read from ARL table into an array */
	for (i = 0; i < 3; i++) {
		reg[i] = mt7530_read(priv, MT7530_TSRA1 + (i * 4));

		dev_dbg(priv->dev, "%s(%d) reg[%d]=0x%x\n",
			__func__, __LINE__, i, reg[i]);
	}

	fdb->vid = (reg[1] >> CVID) & CVID_MASK;
	fdb->aging = (reg[2] >> AGE_TIMER) & AGE_TIMER_MASK;
	fdb->port_mask = (reg[2] >> PORT_MAP) & PORT_MAP_MASK;
	fdb->mac[0] = (reg[0] >> MAC_BYTE_0) & MAC_BYTE_MASK;
	fdb->mac[1] = (reg[0] >> MAC_BYTE_1) & MAC_BYTE_MASK;
	fdb->mac[2] = (reg[0] >> MAC_BYTE_2) & MAC_BYTE_MASK;
	fdb->mac[3] = (reg[0] >> MAC_BYTE_3) & MAC_BYTE_MASK;
	fdb->mac[4] = (reg[1] >> MAC_BYTE_4) & MAC_BYTE_MASK;
	fdb->mac[5] = (reg[1] >> MAC_BYTE_5) & MAC_BYTE_MASK;
	fdb->noarp = ((reg[2] >> ENT_STATUS) & ENT_STATUS_MASK) == STATIC_ENT;
}

static void
mt7530_fdb_write(struct mt7530_priv *priv, u16 vid,
		 u8 port_mask, const u8 *mac,
		 u8 aging, u8 type)
{
	u32 reg[3] = { 0 };
	int i;

	reg[1] |= vid & CVID_MASK;
	reg[1] |= ATA2_IVL;
	reg[1] |= ATA2_FID(FID_BRIDGED);
	reg[2] |= (aging & AGE_TIMER_MASK) << AGE_TIMER;
	reg[2] |= (port_mask & PORT_MAP_MASK) << PORT_MAP;
	/* STATIC_ENT indicate that entry is static wouldn't
	 * be aged out and STATIC_EMP specified as erasing an
	 * entry
	 */
	reg[2] |= (type & ENT_STATUS_MASK) << ENT_STATUS;
	reg[1] |= mac[5] << MAC_BYTE_5;
	reg[1] |= mac[4] << MAC_BYTE_4;
	reg[0] |= mac[3] << MAC_BYTE_3;
	reg[0] |= mac[2] << MAC_BYTE_2;
	reg[0] |= mac[1] << MAC_BYTE_1;
	reg[0] |= mac[0] << MAC_BYTE_0;

	/* Write array into the ARL table */
	for (i = 0; i < 3; i++)
		mt7530_write(priv, MT7530_ATA1 + (i * 4), reg[i]);
}

/* Set up switch core clock for MT7530 */
static void mt7530_pll_setup(struct mt7530_priv *priv)
{
	/* Disable core clock */
	core_clear(priv, CORE_TRGMII_GSW_CLK_CG, REG_GSWCK_EN);

	/* Disable PLL */
	core_write(priv, CORE_GSWPLL_GRP1, 0);

	/* Set core clock into 500Mhz */
	core_write(priv, CORE_GSWPLL_GRP2,
		   RG_GSWPLL_POSDIV_500M(1) |
		   RG_GSWPLL_FBKDIV_500M(25));

	/* Enable PLL */
	core_write(priv, CORE_GSWPLL_GRP1,
		   RG_GSWPLL_EN_PRE |
		   RG_GSWPLL_POSDIV_200M(2) |
		   RG_GSWPLL_FBKDIV_200M(32));

	udelay(20);

	/* Enable core clock */
	core_set(priv, CORE_TRGMII_GSW_CLK_CG, REG_GSWCK_EN);
}

/* If port 6 is available as a CPU port, always prefer that as the default,
 * otherwise don't care.
 */
static struct dsa_port *
mt753x_preferred_default_local_cpu_port(struct dsa_switch *ds)
{
	struct dsa_port *cpu_dp = dsa_to_port(ds, 6);

	if (dsa_port_is_cpu(cpu_dp))
		return cpu_dp;

	return NULL;
}

/* Setup port 6 interface mode and TRGMII TX circuit */
static void
mt7530_setup_port6(struct dsa_switch *ds, phy_interface_t interface)
{
	struct mt7530_priv *priv = ds->priv;
	u32 ncpo1, ssc_delta, xtal;

	/* Disable the MT7530 TRGMII clocks */
	core_clear(priv, CORE_TRGMII_GSW_CLK_CG, REG_TRGMIICK_EN);

	if (interface == PHY_INTERFACE_MODE_RGMII) {
		mt7530_rmw(priv, MT7530_P6ECR, P6_INTF_MODE_MASK,
			   P6_INTF_MODE(0));
		return;
	}

	mt7530_rmw(priv, MT7530_P6ECR, P6_INTF_MODE_MASK, P6_INTF_MODE(1));

	xtal = mt7530_read(priv, MT753X_MTRAP) & MT7530_XTAL_MASK;

	if (xtal == MT7530_XTAL_25MHZ)
		ssc_delta = 0x57;
	else
		ssc_delta = 0x87;

	if (priv->id == ID_MT7621) {
		/* PLL frequency: 125MHz: 1.0GBit */
		if (xtal == MT7530_XTAL_40MHZ)
			ncpo1 = 0x0640;
		if (xtal == MT7530_XTAL_25MHZ)
			ncpo1 = 0x0a00;
	} else { /* PLL frequency: 250MHz: 2.0Gbit */
		if (xtal == MT7530_XTAL_40MHZ)
			ncpo1 = 0x0c80;
		if (xtal == MT7530_XTAL_25MHZ)
			ncpo1 = 0x1400;
	}

	/* Setup the MT7530 TRGMII Tx Clock */
	core_write(priv, CORE_PLL_GROUP5, RG_LCDDS_PCW_NCPO1(ncpo1));
	core_write(priv, CORE_PLL_GROUP6, RG_LCDDS_PCW_NCPO0(0));
	core_write(priv, CORE_PLL_GROUP10, RG_LCDDS_SSC_DELTA(ssc_delta));
	core_write(priv, CORE_PLL_GROUP11, RG_LCDDS_SSC_DELTA1(ssc_delta));
	core_write(priv, CORE_PLL_GROUP4, RG_SYSPLL_DDSFBK_EN |
		   RG_SYSPLL_BIAS_EN | RG_SYSPLL_BIAS_LPF_EN);
	core_write(priv, CORE_PLL_GROUP2, RG_SYSPLL_EN_NORMAL |
		   RG_SYSPLL_VODEN | RG_SYSPLL_POSDIV(1));
	core_write(priv, CORE_PLL_GROUP7, RG_LCDDS_PCW_NCPO_CHG |
		   RG_LCCDS_C(3) | RG_LCDDS_PWDB | RG_LCDDS_ISO_EN);

	/* Enable the MT7530 TRGMII clocks */
	core_set(priv, CORE_TRGMII_GSW_CLK_CG, REG_TRGMIICK_EN);
}

static void
mt7531_pll_setup(struct mt7530_priv *priv)
{
	enum mt7531_xtal_fsel xtal;
	u32 top_sig;
	u32 hwstrap;
	u32 val;

	val = mt7530_read(priv, MT7531_CREV);
	top_sig = mt7530_read(priv, MT7531_TOP_SIG_SR);
	hwstrap = mt7530_read(priv, MT753X_TRAP);
	if ((val & CHIP_REV_M) > 0)
		xtal = (top_sig & PAD_MCM_SMI_EN) ? MT7531_XTAL_FSEL_40MHZ :
						    MT7531_XTAL_FSEL_25MHZ;
	else
		xtal = (hwstrap & MT7531_XTAL25) ? MT7531_XTAL_FSEL_25MHZ :
						   MT7531_XTAL_FSEL_40MHZ;

	/* Step 1 : Disable MT7531 COREPLL */
	val = mt7530_read(priv, MT7531_PLLGP_EN);
	val &= ~EN_COREPLL;
	mt7530_write(priv, MT7531_PLLGP_EN, val);

	/* Step 2: switch to XTAL output */
	val = mt7530_read(priv, MT7531_PLLGP_EN);
	val |= SW_CLKSW;
	mt7530_write(priv, MT7531_PLLGP_EN, val);

	val = mt7530_read(priv, MT7531_PLLGP_CR0);
	val &= ~RG_COREPLL_EN;
	mt7530_write(priv, MT7531_PLLGP_CR0, val);

	/* Step 3: disable PLLGP and enable program PLLGP */
	val = mt7530_read(priv, MT7531_PLLGP_EN);
	val |= SW_PLLGP;
	mt7530_write(priv, MT7531_PLLGP_EN, val);

	/* Step 4: program COREPLL output frequency to 500MHz */
	val = mt7530_read(priv, MT7531_PLLGP_CR0);
	val &= ~RG_COREPLL_POSDIV_M;
	val |= 2 << RG_COREPLL_POSDIV_S;
	mt7530_write(priv, MT7531_PLLGP_CR0, val);
	usleep_range(25, 35);

	switch (xtal) {
	case MT7531_XTAL_FSEL_25MHZ:
		val = mt7530_read(priv, MT7531_PLLGP_CR0);
		val &= ~RG_COREPLL_SDM_PCW_M;
		val |= 0x140000 << RG_COREPLL_SDM_PCW_S;
		mt7530_write(priv, MT7531_PLLGP_CR0, val);
		break;
	case MT7531_XTAL_FSEL_40MHZ:
		val = mt7530_read(priv, MT7531_PLLGP_CR0);
		val &= ~RG_COREPLL_SDM_PCW_M;
		val |= 0x190000 << RG_COREPLL_SDM_PCW_S;
		mt7530_write(priv, MT7531_PLLGP_CR0, val);
		break;
	}

	/* Set feedback divide ratio update signal to high */
	val = mt7530_read(priv, MT7531_PLLGP_CR0);
	val |= RG_COREPLL_SDM_PCW_CHG;
	mt7530_write(priv, MT7531_PLLGP_CR0, val);
	/* Wait for at least 16 XTAL clocks */
	usleep_range(10, 20);

	/* Step 5: set feedback divide ratio update signal to low */
	val = mt7530_read(priv, MT7531_PLLGP_CR0);
	val &= ~RG_COREPLL_SDM_PCW_CHG;
	mt7530_write(priv, MT7531_PLLGP_CR0, val);

	/* Enable 325M clock for SGMII */
	mt7530_write(priv, MT7531_ANA_PLLGP_CR5, 0xad0000);

	/* Enable 250SSC clock for RGMII */
	mt7530_write(priv, MT7531_ANA_PLLGP_CR2, 0x4f40000);

	/* Step 6: Enable MT7531 PLL */
	val = mt7530_read(priv, MT7531_PLLGP_CR0);
	val |= RG_COREPLL_EN;
	mt7530_write(priv, MT7531_PLLGP_CR0, val);

	val = mt7530_read(priv, MT7531_PLLGP_EN);
	val |= EN_COREPLL;
	mt7530_write(priv, MT7531_PLLGP_EN, val);
	usleep_range(25, 35);
}

static void
mt7530_mib_reset(struct dsa_switch *ds)
{
	struct mt7530_priv *priv = ds->priv;

	mt7530_write(priv, MT7530_MIB_CCR, CCR_MIB_FLUSH);
	mt7530_write(priv, MT7530_MIB_CCR, CCR_MIB_ACTIVATE);
}

static int mt7530_phy_read_c22(struct mt7530_priv *priv, int port, int regnum)
{
	return mdiobus_read_nested(priv->bus, port, regnum);
}

static int mt7530_phy_write_c22(struct mt7530_priv *priv, int port, int regnum,
				u16 val)
{
	return mdiobus_write_nested(priv->bus, port, regnum, val);
}

static int mt7530_phy_read_c45(struct mt7530_priv *priv, int port,
			       int devad, int regnum)
{
	return mdiobus_c45_read_nested(priv->bus, port, devad, regnum);
}

static int mt7530_phy_write_c45(struct mt7530_priv *priv, int port, int devad,
				int regnum, u16 val)
{
	return mdiobus_c45_write_nested(priv->bus, port, devad, regnum, val);
}

static int
mt7531_ind_c45_phy_read(struct mt7530_priv *priv, int port, int devad,
			int regnum)
{
	struct mt7530_dummy_poll p;
	u32 reg, val;
	int ret;

	INIT_MT7530_DUMMY_POLL(&p, priv, MT7531_PHY_IAC);

	mt7530_mutex_lock(priv);

	ret = readx_poll_timeout(_mt7530_unlocked_read, &p, val,
				 !(val & MT7531_PHY_ACS_ST), 20, 100000);
	if (ret < 0) {
		dev_err(priv->dev, "poll timeout\n");
		goto out;
	}

	reg = MT7531_MDIO_CL45_ADDR | MT7531_MDIO_PHY_ADDR(port) |
	      MT7531_MDIO_DEV_ADDR(devad) | regnum;
	mt7530_mii_write(priv, MT7531_PHY_IAC, reg | MT7531_PHY_ACS_ST);

	ret = readx_poll_timeout(_mt7530_unlocked_read, &p, val,
				 !(val & MT7531_PHY_ACS_ST), 20, 100000);
	if (ret < 0) {
		dev_err(priv->dev, "poll timeout\n");
		goto out;
	}

	reg = MT7531_MDIO_CL45_READ | MT7531_MDIO_PHY_ADDR(port) |
	      MT7531_MDIO_DEV_ADDR(devad);
	mt7530_mii_write(priv, MT7531_PHY_IAC, reg | MT7531_PHY_ACS_ST);

	ret = readx_poll_timeout(_mt7530_unlocked_read, &p, val,
				 !(val & MT7531_PHY_ACS_ST), 20, 100000);
	if (ret < 0) {
		dev_err(priv->dev, "poll timeout\n");
		goto out;
	}

	ret = val & MT7531_MDIO_RW_DATA_MASK;
out:
	mt7530_mutex_unlock(priv);

	return ret;
}

static int
mt7531_ind_c45_phy_write(struct mt7530_priv *priv, int port, int devad,
			 int regnum, u16 data)
{
	struct mt7530_dummy_poll p;
	u32 val, reg;
	int ret;

	INIT_MT7530_DUMMY_POLL(&p, priv, MT7531_PHY_IAC);

	mt7530_mutex_lock(priv);

	ret = readx_poll_timeout(_mt7530_unlocked_read, &p, val,
				 !(val & MT7531_PHY_ACS_ST), 20, 100000);
	if (ret < 0) {
		dev_err(priv->dev, "poll timeout\n");
		goto out;
	}

	reg = MT7531_MDIO_CL45_ADDR | MT7531_MDIO_PHY_ADDR(port) |
	      MT7531_MDIO_DEV_ADDR(devad) | regnum;
	mt7530_mii_write(priv, MT7531_PHY_IAC, reg | MT7531_PHY_ACS_ST);

	ret = readx_poll_timeout(_mt7530_unlocked_read, &p, val,
				 !(val & MT7531_PHY_ACS_ST), 20, 100000);
	if (ret < 0) {
		dev_err(priv->dev, "poll timeout\n");
		goto out;
	}

	reg = MT7531_MDIO_CL45_WRITE | MT7531_MDIO_PHY_ADDR(port) |
	      MT7531_MDIO_DEV_ADDR(devad) | data;
	mt7530_mii_write(priv, MT7531_PHY_IAC, reg | MT7531_PHY_ACS_ST);

	ret = readx_poll_timeout(_mt7530_unlocked_read, &p, val,
				 !(val & MT7531_PHY_ACS_ST), 20, 100000);
	if (ret < 0) {
		dev_err(priv->dev, "poll timeout\n");
		goto out;
	}

out:
	mt7530_mutex_unlock(priv);

	return ret;
}

static int
mt7531_ind_c22_phy_read(struct mt7530_priv *priv, int port, int regnum)
{
	struct mt7530_dummy_poll p;
	int ret;
	u32 val;

	INIT_MT7530_DUMMY_POLL(&p, priv, MT7531_PHY_IAC);

	mt7530_mutex_lock(priv);

	ret = readx_poll_timeout(_mt7530_unlocked_read, &p, val,
				 !(val & MT7531_PHY_ACS_ST), 20, 100000);
	if (ret < 0) {
		dev_err(priv->dev, "poll timeout\n");
		goto out;
	}

	val = MT7531_MDIO_CL22_READ | MT7531_MDIO_PHY_ADDR(port) |
	      MT7531_MDIO_REG_ADDR(regnum);

	mt7530_mii_write(priv, MT7531_PHY_IAC, val | MT7531_PHY_ACS_ST);

	ret = readx_poll_timeout(_mt7530_unlocked_read, &p, val,
				 !(val & MT7531_PHY_ACS_ST), 20, 100000);
	if (ret < 0) {
		dev_err(priv->dev, "poll timeout\n");
		goto out;
	}

	ret = val & MT7531_MDIO_RW_DATA_MASK;
out:
	mt7530_mutex_unlock(priv);

	return ret;
}

static int
mt7531_ind_c22_phy_write(struct mt7530_priv *priv, int port, int regnum,
			 u16 data)
{
	struct mt7530_dummy_poll p;
	int ret;
	u32 reg;

	INIT_MT7530_DUMMY_POLL(&p, priv, MT7531_PHY_IAC);

	mt7530_mutex_lock(priv);

	ret = readx_poll_timeout(_mt7530_unlocked_read, &p, reg,
				 !(reg & MT7531_PHY_ACS_ST), 20, 100000);
	if (ret < 0) {
		dev_err(priv->dev, "poll timeout\n");
		goto out;
	}

	reg = MT7531_MDIO_CL22_WRITE | MT7531_MDIO_PHY_ADDR(port) |
	      MT7531_MDIO_REG_ADDR(regnum) | data;

	mt7530_mii_write(priv, MT7531_PHY_IAC, reg | MT7531_PHY_ACS_ST);

	ret = readx_poll_timeout(_mt7530_unlocked_read, &p, reg,
				 !(reg & MT7531_PHY_ACS_ST), 20, 100000);
	if (ret < 0) {
		dev_err(priv->dev, "poll timeout\n");
		goto out;
	}

out:
	mt7530_mutex_unlock(priv);

	return ret;
}

static int
mt753x_phy_read_c22(struct mii_bus *bus, int port, int regnum)
{
	struct mt7530_priv *priv = bus->priv;

	return priv->info->phy_read_c22(priv, port, regnum);
}

static int
mt753x_phy_read_c45(struct mii_bus *bus, int port, int devad, int regnum)
{
	struct mt7530_priv *priv = bus->priv;

	return priv->info->phy_read_c45(priv, port, devad, regnum);
}

static int
mt753x_phy_write_c22(struct mii_bus *bus, int port, int regnum, u16 val)
{
	struct mt7530_priv *priv = bus->priv;

	return priv->info->phy_write_c22(priv, port, regnum, val);
}

static int
mt753x_phy_write_c45(struct mii_bus *bus, int port, int devad, int regnum,
		     u16 val)
{
	struct mt7530_priv *priv = bus->priv;

	return priv->info->phy_write_c45(priv, port, devad, regnum, val);
}

static void
mt7530_get_strings(struct dsa_switch *ds, int port, u32 stringset,
		   uint8_t *data)
{
	int i;

	if (stringset != ETH_SS_STATS)
		return;

	for (i = 0; i < ARRAY_SIZE(mt7530_mib); i++)
		ethtool_puts(&data, mt7530_mib[i].name);
}

static void
mt7530_get_ethtool_stats(struct dsa_switch *ds, int port,
			 uint64_t *data)
{
	struct mt7530_priv *priv = ds->priv;
	const struct mt7530_mib_desc *mib;
	u32 reg, i;
	u64 hi;

	for (i = 0; i < ARRAY_SIZE(mt7530_mib); i++) {
		mib = &mt7530_mib[i];
		reg = MT7530_PORT_MIB_COUNTER(port) + mib->offset;

		data[i] = mt7530_read(priv, reg);
		if (mib->size == 2) {
			hi = mt7530_read(priv, reg + 4);
			data[i] |= hi << 32;
		}
	}
}

static int
mt7530_get_sset_count(struct dsa_switch *ds, int port, int sset)
{
	if (sset != ETH_SS_STATS)
		return 0;

	return ARRAY_SIZE(mt7530_mib);
}

static int
mt7530_set_ageing_time(struct dsa_switch *ds, unsigned int msecs)
{
	struct mt7530_priv *priv = ds->priv;
	unsigned int secs = msecs / 1000;
	unsigned int tmp_age_count;
	unsigned int error = -1;
	unsigned int age_count;
	unsigned int age_unit;

	/* Applied timer is (AGE_CNT + 1) * (AGE_UNIT + 1) seconds */
	if (secs < 1 || secs > (AGE_CNT_MAX + 1) * (AGE_UNIT_MAX + 1))
		return -ERANGE;

	/* iterate through all possible age_count to find the closest pair */
	for (tmp_age_count = 0; tmp_age_count <= AGE_CNT_MAX; ++tmp_age_count) {
		unsigned int tmp_age_unit = secs / (tmp_age_count + 1) - 1;

		if (tmp_age_unit <= AGE_UNIT_MAX) {
			unsigned int tmp_error = secs -
				(tmp_age_count + 1) * (tmp_age_unit + 1);

			/* found a closer pair */
			if (error > tmp_error) {
				error = tmp_error;
				age_count = tmp_age_count;
				age_unit = tmp_age_unit;
			}

			/* found the exact match, so break the loop */
			if (!error)
				break;
		}
	}

	mt7530_write(priv, MT7530_AAC, AGE_CNT(age_count) | AGE_UNIT(age_unit));

	return 0;
}

static const char *mt7530_p5_mode_str(unsigned int mode)
{
	switch (mode) {
	case MUX_PHY_P0:
		return "MUX PHY P0";
	case MUX_PHY_P4:
		return "MUX PHY P4";
	default:
		return "GMAC5";
	}
}

static void mt7530_setup_port5(struct dsa_switch *ds, phy_interface_t interface)
{
	struct mt7530_priv *priv = ds->priv;
	u8 tx_delay = 0;
	int val;

	mutex_lock(&priv->reg_mutex);

	val = mt7530_read(priv, MT753X_MTRAP);

	val &= ~MT7530_P5_PHY0_SEL & ~MT7530_P5_MAC_SEL & ~MT7530_P5_RGMII_MODE;

	switch (priv->p5_mode) {
	/* MUX_PHY_P0: P0 -> P5 -> SoC MAC */
	case MUX_PHY_P0:
		val |= MT7530_P5_PHY0_SEL;
		fallthrough;

	/* MUX_PHY_P4: P4 -> P5 -> SoC MAC */
	case MUX_PHY_P4:
		/* Setup the MAC by default for the cpu port */
		mt7530_write(priv, MT753X_PMCR_P(5), 0x56300);
		break;

	/* GMAC5: P5 -> SoC MAC or external PHY */
	default:
		val |= MT7530_P5_MAC_SEL;
		break;
	}

	/* Setup RGMII settings */
	if (phy_interface_mode_is_rgmii(interface)) {
		val |= MT7530_P5_RGMII_MODE;

		/* P5 RGMII RX Clock Control: delay setting for 1000M */
		mt7530_write(priv, MT7530_P5RGMIIRXCR, CSR_RGMII_EDGE_ALIGN);

		/* Don't set delay in DSA mode */
		if (!dsa_is_dsa_port(priv->ds, 5) &&
		    (interface == PHY_INTERFACE_MODE_RGMII_TXID ||
		     interface == PHY_INTERFACE_MODE_RGMII_ID))
			tx_delay = 4; /* n * 0.5 ns */

		/* P5 RGMII TX Clock Control: delay x */
		mt7530_write(priv, MT7530_P5RGMIITXCR,
			     CSR_RGMII_TXC_CFG(0x10 + tx_delay));

		/* reduce P5 RGMII Tx driving, 8mA */
		mt7530_write(priv, MT7530_IO_DRV_CR,
			     P5_IO_CLK_DRV(1) | P5_IO_DATA_DRV(1));
	}

	mt7530_write(priv, MT753X_MTRAP, val);

	dev_dbg(ds->dev, "Setup P5, HWTRAP=0x%x, mode=%s, phy-mode=%s\n", val,
		mt7530_p5_mode_str(priv->p5_mode), phy_modes(interface));

	mutex_unlock(&priv->reg_mutex);
}

/* In Clause 5 of IEEE Std 802-2014, two sublayers of the data link layer (DLL)
 * of the Open Systems Interconnection basic reference model (OSI/RM) are
 * described; the medium access control (MAC) and logical link control (LLC)
 * sublayers. The MAC sublayer is the one facing the physical layer.
 *
 * In 8.2 of IEEE Std 802.1Q-2022, the Bridge architecture is described. A
 * Bridge component comprises a MAC Relay Entity for interconnecting the Ports
 * of the Bridge, at least two Ports, and higher layer entities with at least a
 * Spanning Tree Protocol Entity included.
 *
 * Each Bridge Port also functions as an end station and shall provide the MAC
 * Service to an LLC Entity. Each instance of the MAC Service is provided to a
 * distinct LLC Entity that supports protocol identification, multiplexing, and
 * demultiplexing, for protocol data unit (PDU) transmission and reception by
 * one or more higher layer entities.
 *
 * It is described in 8.13.9 of IEEE Std 802.1Q-2022 that in a Bridge, the LLC
 * Entity associated with each Bridge Port is modeled as being directly
 * connected to the attached Local Area Network (LAN).
 *
 * On the switch with CPU port architecture, CPU port functions as Management
 * Port, and the Management Port functionality is provided by software which
 * functions as an end station. Software is connected to an IEEE 802 LAN that is
 * wholly contained within the system that incorporates the Bridge. Software
 * provides access to the LLC Entity associated with each Bridge Port by the
 * value of the source port field on the special tag on the frame received by
 * software.
 *
 * We call frames that carry control information to determine the active
 * topology and current extent of each Virtual Local Area Network (VLAN), i.e.,
 * spanning tree or Shortest Path Bridging (SPB) and Multiple VLAN Registration
 * Protocol Data Units (MVRPDUs), and frames from other link constrained
 * protocols, such as Extensible Authentication Protocol over LAN (EAPOL) and
 * Link Layer Discovery Protocol (LLDP), link-local frames. They are not
 * forwarded by a Bridge. Permanently configured entries in the filtering
 * database (FDB) ensure that such frames are discarded by the Forwarding
 * Process. In 8.6.3 of IEEE Std 802.1Q-2022, this is described in detail:
 *
 * Each of the reserved MAC addresses specified in Table 8-1
 * (01-80-C2-00-00-[00,01,02,03,04,05,06,07,08,09,0A,0B,0C,0D,0E,0F]) shall be
 * permanently configured in the FDB in C-VLAN components and ERs.
 *
 * Each of the reserved MAC addresses specified in Table 8-2
 * (01-80-C2-00-00-[01,02,03,04,05,06,07,08,09,0A,0E]) shall be permanently
 * configured in the FDB in S-VLAN components.
 *
 * Each of the reserved MAC addresses specified in Table 8-3
 * (01-80-C2-00-00-[01,02,04,0E]) shall be permanently configured in the FDB in
 * TPMR components.
 *
 * The FDB entries for reserved MAC addresses shall specify filtering for all
 * Bridge Ports and all VIDs. Management shall not provide the capability to
 * modify or remove entries for reserved MAC addresses.
 *
 * The addresses in Table 8-1, Table 8-2, and Table 8-3 determine the scope of
 * propagation of PDUs within a Bridged Network, as follows:
 *
 *   The Nearest Bridge group address (01-80-C2-00-00-0E) is an address that no
 *   conformant Two-Port MAC Relay (TPMR) component, Service VLAN (S-VLAN)
 *   component, Customer VLAN (C-VLAN) component, or MAC Bridge can forward.
 *   PDUs transmitted using this destination address, or any other addresses
 *   that appear in Table 8-1, Table 8-2, and Table 8-3
 *   (01-80-C2-00-00-[00,01,02,03,04,05,06,07,08,09,0A,0B,0C,0D,0E,0F]), can
 *   therefore travel no further than those stations that can be reached via a
 *   single individual LAN from the originating station.
 *
 *   The Nearest non-TPMR Bridge group address (01-80-C2-00-00-03), is an
 *   address that no conformant S-VLAN component, C-VLAN component, or MAC
 *   Bridge can forward; however, this address is relayed by a TPMR component.
 *   PDUs using this destination address, or any of the other addresses that
 *   appear in both Table 8-1 and Table 8-2 but not in Table 8-3
 *   (01-80-C2-00-00-[00,03,05,06,07,08,09,0A,0B,0C,0D,0F]), will be relayed by
 *   any TPMRs but will propagate no further than the nearest S-VLAN component,
 *   C-VLAN component, or MAC Bridge.
 *
 *   The Nearest Customer Bridge group address (01-80-C2-00-00-00) is an address
 *   that no conformant C-VLAN component, MAC Bridge can forward; however, it is
 *   relayed by TPMR components and S-VLAN components. PDUs using this
 *   destination address, or any of the other addresses that appear in Table 8-1
 *   but not in either Table 8-2 or Table 8-3 (01-80-C2-00-00-[00,0B,0C,0D,0F]),
 *   will be relayed by TPMR components and S-VLAN components but will propagate
 *   no further than the nearest C-VLAN component or MAC Bridge.
 *
 * Because the LLC Entity associated with each Bridge Port is provided via CPU
 * port, we must not filter these frames but forward them to CPU port.
 *
 * In a Bridge, the transmission Port is majorly decided by ingress and egress
 * rules, FDB, and spanning tree Port State functions of the Forwarding Process.
 * For link-local frames, only CPU port should be designated as destination port
 * in the FDB, and the other functions of the Forwarding Process must not
 * interfere with the decision of the transmission Port. We call this process
 * trapping frames to CPU port.
 *
 * Therefore, on the switch with CPU port architecture, link-local frames must
 * be trapped to CPU port, and certain link-local frames received by a Port of a
 * Bridge comprising a TPMR component or an S-VLAN component must be excluded
 * from it.
 *
 * A Bridge of the switch with CPU port architecture cannot comprise a Two-Port
 * MAC Relay (TPMR) component as a TPMR component supports only a subset of the
 * functionality of a MAC Bridge. A Bridge comprising two Ports (Management Port
 * doesn't count) of this architecture will either function as a standard MAC
 * Bridge or a standard VLAN Bridge.
 *
 * Therefore, a Bridge of this architecture can only comprise S-VLAN components,
 * C-VLAN components, or MAC Bridge components. Since there's no TPMR component,
 * we don't need to relay PDUs using the destination addresses specified on the
 * Nearest non-TPMR section, and the proportion of the Nearest Customer Bridge
 * section where they must be relayed by TPMR components.
 *
 * One option to trap link-local frames to CPU port is to add static FDB entries
 * with CPU port designated as destination port. However, because that
 * Independent VLAN Learning (IVL) is being used on every VID, each entry only
 * applies to a single VLAN Identifier (VID). For a Bridge comprising a MAC
 * Bridge component or a C-VLAN component, there would have to be 16 times 4096
 * entries. This switch intellectual property can only hold a maximum of 2048
 * entries. Using this option, there also isn't a mechanism to prevent
 * link-local frames from being discarded when the spanning tree Port State of
 * the reception Port is discarding.
 *
 * The remaining option is to utilise the BPC, RGAC1, RGAC2, RGAC3, and RGAC4
 * registers. Whilst this applies to every VID, it doesn't contain all of the
 * reserved MAC addresses without affecting the remaining Standard Group MAC
 * Addresses. The REV_UN frame tag utilised using the RGAC4 register covers the
 * remaining 01-80-C2-00-00-[04,05,06,07,08,09,0A,0B,0C,0D,0F] destination
 * addresses. It also includes the 01-80-C2-00-00-22 to 01-80-C2-00-00-FF
 * destination addresses which may be relayed by MAC Bridges or VLAN Bridges.
 * The latter option provides better but not complete conformance.
 *
 * This switch intellectual property also does not provide a mechanism to trap
 * link-local frames with specific destination addresses to CPU port by Bridge,
 * to conform to the filtering rules for the distinct Bridge components.
 *
 * Therefore, regardless of the type of the Bridge component, link-local frames
 * with these destination addresses will be trapped to CPU port:
 *
 * 01-80-C2-00-00-[00,01,02,03,0E]
 *
 * In a Bridge comprising a MAC Bridge component or a C-VLAN component:
 *
 *   Link-local frames with these destination addresses won't be trapped to CPU
 *   port which won't conform to IEEE Std 802.1Q-2022:
 *
 *   01-80-C2-00-00-[04,05,06,07,08,09,0A,0B,0C,0D,0F]
 *
 * In a Bridge comprising an S-VLAN component:
 *
 *   Link-local frames with these destination addresses will be trapped to CPU
 *   port which won't conform to IEEE Std 802.1Q-2022:
 *
 *   01-80-C2-00-00-00
 *
 *   Link-local frames with these destination addresses won't be trapped to CPU
 *   port which won't conform to IEEE Std 802.1Q-2022:
 *
 *   01-80-C2-00-00-[04,05,06,07,08,09,0A]
 *
 * To trap link-local frames to CPU port as conformant as this switch
 * intellectual property can allow, link-local frames are made to be regarded as
 * Bridge Protocol Data Units (BPDUs). This is because this switch intellectual
 * property only lets the frames regarded as BPDUs bypass the spanning tree Port
 * State function of the Forwarding Process.
 *
 * The only remaining interference is the ingress rules. When the reception Port
 * has no PVID assigned on software, VLAN-untagged frames won't be allowed in.
 * There doesn't seem to be a mechanism on the switch intellectual property to
 * have link-local frames bypass this function of the Forwarding Process.
 */
static void
mt753x_trap_frames(struct mt7530_priv *priv)
{
	/* Trap 802.1X PAE frames and BPDUs to the CPU port(s) and egress them
	 * VLAN-untagged.
	 */
	mt7530_rmw(priv, MT753X_BPC,
		   PAE_BPDU_FR | PAE_EG_TAG_MASK | PAE_PORT_FW_MASK |
			   BPDU_EG_TAG_MASK | BPDU_PORT_FW_MASK,
		   PAE_BPDU_FR | PAE_EG_TAG(MT7530_VLAN_EG_UNTAGGED) |
			   PAE_PORT_FW(TO_CPU_FW_CPU_ONLY) |
			   BPDU_EG_TAG(MT7530_VLAN_EG_UNTAGGED) |
			   TO_CPU_FW_CPU_ONLY);

	/* Trap frames with :01 and :02 MAC DAs to the CPU port(s) and egress
	 * them VLAN-untagged.
	 */
	mt7530_rmw(priv, MT753X_RGAC1,
		   R02_BPDU_FR | R02_EG_TAG_MASK | R02_PORT_FW_MASK |
			   R01_BPDU_FR | R01_EG_TAG_MASK | R01_PORT_FW_MASK,
		   R02_BPDU_FR | R02_EG_TAG(MT7530_VLAN_EG_UNTAGGED) |
			   R02_PORT_FW(TO_CPU_FW_CPU_ONLY) | R01_BPDU_FR |
			   R01_EG_TAG(MT7530_VLAN_EG_UNTAGGED) |
			   TO_CPU_FW_CPU_ONLY);

	/* Trap frames with :03 and :0E MAC DAs to the CPU port(s) and egress
	 * them VLAN-untagged.
	 */
	mt7530_rmw(priv, MT753X_RGAC2,
		   R0E_BPDU_FR | R0E_EG_TAG_MASK | R0E_PORT_FW_MASK |
			   R03_BPDU_FR | R03_EG_TAG_MASK | R03_PORT_FW_MASK,
		   R0E_BPDU_FR | R0E_EG_TAG(MT7530_VLAN_EG_UNTAGGED) |
			   R0E_PORT_FW(TO_CPU_FW_CPU_ONLY) | R03_BPDU_FR |
			   R03_EG_TAG(MT7530_VLAN_EG_UNTAGGED) |
			   TO_CPU_FW_CPU_ONLY);
}

static void
mt753x_cpu_port_enable(struct dsa_switch *ds, int port)
{
	struct mt7530_priv *priv = ds->priv;

	/* Enable Mediatek header mode on the cpu port */
	mt7530_write(priv, MT7530_PVC_P(port),
		     PORT_SPEC_TAG);

	/* Enable flooding on the CPU port */
	mt7530_set(priv, MT753X_MFC, BC_FFP(BIT(port)) | UNM_FFP(BIT(port)) |
		   UNU_FFP(BIT(port)));

	/* Add the CPU port to the CPU port bitmap for MT7531 and the switch on
	 * the MT7988 SoC. Trapped frames will be forwarded to the CPU port that
	 * is affine to the inbound user port.
	 */
	if (priv->id == ID_MT7531 || priv->id == ID_MT7988)
		mt7530_set(priv, MT7531_CFC, MT7531_CPU_PMAP(BIT(port)));

	/* CPU port gets connected to all user ports of
	 * the switch.
	 */
	mt7530_write(priv, MT7530_PCR_P(port),
		     PCR_MATRIX(dsa_user_ports(priv->ds)));

	/* Set to fallback mode for independent VLAN learning */
	mt7530_rmw(priv, MT7530_PCR_P(port), PCR_PORT_VLAN_MASK,
		   MT7530_PORT_FALLBACK_MODE);
}

static int
mt7530_port_enable(struct dsa_switch *ds, int port,
		   struct phy_device *phy)
{
	struct dsa_port *dp = dsa_to_port(ds, port);
	struct mt7530_priv *priv = ds->priv;

	mutex_lock(&priv->reg_mutex);

	/* Allow the user port gets connected to the cpu port and also
	 * restore the port matrix if the port is the member of a certain
	 * bridge.
	 */
	if (dsa_port_is_user(dp)) {
		struct dsa_port *cpu_dp = dp->cpu_dp;

		priv->ports[port].pm |= PCR_MATRIX(BIT(cpu_dp->index));
	}
	priv->ports[port].enable = true;
	mt7530_rmw(priv, MT7530_PCR_P(port), PCR_MATRIX_MASK,
		   priv->ports[port].pm);

	mutex_unlock(&priv->reg_mutex);

	if (priv->id != ID_MT7530 && priv->id != ID_MT7621)
		return 0;

	if (port == 5)
		mt7530_clear(priv, MT753X_MTRAP, MT7530_P5_DIS);
	else if (port == 6)
		mt7530_clear(priv, MT753X_MTRAP, MT7530_P6_DIS);

	return 0;
}

static void
mt7530_port_disable(struct dsa_switch *ds, int port)
{
	struct mt7530_priv *priv = ds->priv;

	mutex_lock(&priv->reg_mutex);

	/* Clear up all port matrix which could be restored in the next
	 * enablement for the port.
	 */
	priv->ports[port].enable = false;
	mt7530_rmw(priv, MT7530_PCR_P(port), PCR_MATRIX_MASK,
		   PCR_MATRIX_CLR);

	mutex_unlock(&priv->reg_mutex);

	if (priv->id != ID_MT7530 && priv->id != ID_MT7621)
		return;

	/* Do not set MT7530_P5_DIS when port 5 is being used for PHY muxing. */
	if (port == 5 && priv->p5_mode == GMAC5)
		mt7530_set(priv, MT753X_MTRAP, MT7530_P5_DIS);
	else if (port == 6)
		mt7530_set(priv, MT753X_MTRAP, MT7530_P6_DIS);
}

static int
mt7530_port_change_mtu(struct dsa_switch *ds, int port, int new_mtu)
{
	struct mt7530_priv *priv = ds->priv;
	int length;
	u32 val;

	/* When a new MTU is set, DSA always set the CPU port's MTU to the
	 * largest MTU of the user ports. Because the switch only has a global
	 * RX length register, only allowing CPU port here is enough.
	 */
	if (!dsa_is_cpu_port(ds, port))
		return 0;

	mt7530_mutex_lock(priv);

	val = mt7530_mii_read(priv, MT7530_GMACCR);
	val &= ~MAX_RX_PKT_LEN_MASK;

	/* RX length also includes Ethernet header, MTK tag, and FCS length */
	length = new_mtu + ETH_HLEN + MTK_HDR_LEN + ETH_FCS_LEN;
	if (length <= 1522) {
		val |= MAX_RX_PKT_LEN_1522;
	} else if (length <= 1536) {
		val |= MAX_RX_PKT_LEN_1536;
	} else if (length <= 1552) {
		val |= MAX_RX_PKT_LEN_1552;
	} else {
		val &= ~MAX_RX_JUMBO_MASK;
		val |= MAX_RX_JUMBO(DIV_ROUND_UP(length, 1024));
		val |= MAX_RX_PKT_LEN_JUMBO;
	}

	mt7530_mii_write(priv, MT7530_GMACCR, val);

	mt7530_mutex_unlock(priv);

	return 0;
}

static int
mt7530_port_max_mtu(struct dsa_switch *ds, int port)
{
	return MT7530_MAX_MTU;
}

static void
mt7530_stp_state_set(struct dsa_switch *ds, int port, u8 state)
{
	struct mt7530_priv *priv = ds->priv;
	u32 stp_state;

	switch (state) {
	case BR_STATE_DISABLED:
		stp_state = MT7530_STP_DISABLED;
		break;
	case BR_STATE_BLOCKING:
		stp_state = MT7530_STP_BLOCKING;
		break;
	case BR_STATE_LISTENING:
		stp_state = MT7530_STP_LISTENING;
		break;
	case BR_STATE_LEARNING:
		stp_state = MT7530_STP_LEARNING;
		break;
	case BR_STATE_FORWARDING:
	default:
		stp_state = MT7530_STP_FORWARDING;
		break;
	}

	mt7530_rmw(priv, MT7530_SSP_P(port), FID_PST_MASK(FID_BRIDGED),
		   FID_PST(FID_BRIDGED, stp_state));
}

static int
mt7530_port_pre_bridge_flags(struct dsa_switch *ds, int port,
			     struct switchdev_brport_flags flags,
			     struct netlink_ext_ack *extack)
{
	if (flags.mask & ~(BR_LEARNING | BR_FLOOD | BR_MCAST_FLOOD |
			   BR_BCAST_FLOOD))
		return -EINVAL;

	return 0;
}

static int
mt7530_port_bridge_flags(struct dsa_switch *ds, int port,
			 struct switchdev_brport_flags flags,
			 struct netlink_ext_ack *extack)
{
	struct mt7530_priv *priv = ds->priv;

	if (flags.mask & BR_LEARNING)
		mt7530_rmw(priv, MT7530_PSC_P(port), SA_DIS,
			   flags.val & BR_LEARNING ? 0 : SA_DIS);

	if (flags.mask & BR_FLOOD)
		mt7530_rmw(priv, MT753X_MFC, UNU_FFP(BIT(port)),
			   flags.val & BR_FLOOD ? UNU_FFP(BIT(port)) : 0);

	if (flags.mask & BR_MCAST_FLOOD)
		mt7530_rmw(priv, MT753X_MFC, UNM_FFP(BIT(port)),
			   flags.val & BR_MCAST_FLOOD ? UNM_FFP(BIT(port)) : 0);

	if (flags.mask & BR_BCAST_FLOOD)
		mt7530_rmw(priv, MT753X_MFC, BC_FFP(BIT(port)),
			   flags.val & BR_BCAST_FLOOD ? BC_FFP(BIT(port)) : 0);

	return 0;
}

static int
mt7530_port_bridge_join(struct dsa_switch *ds, int port,
			struct dsa_bridge bridge, bool *tx_fwd_offload,
			struct netlink_ext_ack *extack)
{
	struct dsa_port *dp = dsa_to_port(ds, port), *other_dp;
	struct dsa_port *cpu_dp = dp->cpu_dp;
	u32 port_bitmap = BIT(cpu_dp->index);
	struct mt7530_priv *priv = ds->priv;

	mutex_lock(&priv->reg_mutex);

	dsa_switch_for_each_user_port(other_dp, ds) {
		int other_port = other_dp->index;

		if (dp == other_dp)
			continue;

		/* Add this port to the port matrix of the other ports in the
		 * same bridge. If the port is disabled, port matrix is kept
		 * and not being setup until the port becomes enabled.
		 */
		if (!dsa_port_offloads_bridge(other_dp, &bridge))
			continue;

		if (priv->ports[other_port].enable)
			mt7530_set(priv, MT7530_PCR_P(other_port),
				   PCR_MATRIX(BIT(port)));
		priv->ports[other_port].pm |= PCR_MATRIX(BIT(port));

		port_bitmap |= BIT(other_port);
	}

	/* Add the all other ports to this port matrix. */
	if (priv->ports[port].enable)
		mt7530_rmw(priv, MT7530_PCR_P(port),
			   PCR_MATRIX_MASK, PCR_MATRIX(port_bitmap));
	priv->ports[port].pm |= PCR_MATRIX(port_bitmap);

	/* Set to fallback mode for independent VLAN learning */
	mt7530_rmw(priv, MT7530_PCR_P(port), PCR_PORT_VLAN_MASK,
		   MT7530_PORT_FALLBACK_MODE);

	mutex_unlock(&priv->reg_mutex);

	return 0;
}

static void
mt7530_port_set_vlan_unaware(struct dsa_switch *ds, int port)
{
	struct mt7530_priv *priv = ds->priv;
	bool all_user_ports_removed = true;
	int i;

	/* This is called after .port_bridge_leave when leaving a VLAN-aware
	 * bridge. Don't set standalone ports to fallback mode.
	 */
	if (dsa_port_bridge_dev_get(dsa_to_port(ds, port)))
		mt7530_rmw(priv, MT7530_PCR_P(port), PCR_PORT_VLAN_MASK,
			   MT7530_PORT_FALLBACK_MODE);

	mt7530_rmw(priv, MT7530_PVC_P(port),
		   VLAN_ATTR_MASK | PVC_EG_TAG_MASK | ACC_FRM_MASK,
		   VLAN_ATTR(MT7530_VLAN_TRANSPARENT) |
		   PVC_EG_TAG(MT7530_VLAN_EG_CONSISTENT) |
		   MT7530_VLAN_ACC_ALL);

	/* Set PVID to 0 */
	mt7530_rmw(priv, MT7530_PPBV1_P(port), G0_PORT_VID_MASK,
		   G0_PORT_VID_DEF);

	for (i = 0; i < priv->ds->num_ports; i++) {
		if (dsa_is_user_port(ds, i) &&
		    dsa_port_is_vlan_filtering(dsa_to_port(ds, i))) {
			all_user_ports_removed = false;
			break;
		}
	}

	/* CPU port also does the same thing until all user ports belonging to
	 * the CPU port get out of VLAN filtering mode.
	 */
	if (all_user_ports_removed) {
		struct dsa_port *dp = dsa_to_port(ds, port);
		struct dsa_port *cpu_dp = dp->cpu_dp;

		mt7530_write(priv, MT7530_PCR_P(cpu_dp->index),
			     PCR_MATRIX(dsa_user_ports(priv->ds)));
		mt7530_write(priv, MT7530_PVC_P(cpu_dp->index), PORT_SPEC_TAG
			     | PVC_EG_TAG(MT7530_VLAN_EG_CONSISTENT));
	}
}

static void
mt7530_port_set_vlan_aware(struct dsa_switch *ds, int port)
{
	struct mt7530_priv *priv = ds->priv;

	/* Trapped into security mode allows packet forwarding through VLAN
	 * table lookup.
	 */
	if (dsa_is_user_port(ds, port)) {
		mt7530_rmw(priv, MT7530_PCR_P(port), PCR_PORT_VLAN_MASK,
			   MT7530_PORT_SECURITY_MODE);
		mt7530_rmw(priv, MT7530_PPBV1_P(port), G0_PORT_VID_MASK,
			   G0_PORT_VID(priv->ports[port].pvid));

		/* Only accept tagged frames if PVID is not set */
		if (!priv->ports[port].pvid)
			mt7530_rmw(priv, MT7530_PVC_P(port), ACC_FRM_MASK,
				   MT7530_VLAN_ACC_TAGGED);

		/* Set the port as a user port which is to be able to recognize
		 * VID from incoming packets before fetching entry within the
		 * VLAN table.
		 */
		mt7530_rmw(priv, MT7530_PVC_P(port),
			   VLAN_ATTR_MASK | PVC_EG_TAG_MASK,
			   VLAN_ATTR(MT7530_VLAN_USER) |
			   PVC_EG_TAG(MT7530_VLAN_EG_DISABLED));
	} else {
		/* Also set CPU ports to the "user" VLAN port attribute, to
		 * allow VLAN classification, but keep the EG_TAG attribute as
		 * "consistent" (i.o.w. don't change its value) for packets
		 * received by the switch from the CPU, so that tagged packets
		 * are forwarded to user ports as tagged, and untagged as
		 * untagged.
		 */
		mt7530_rmw(priv, MT7530_PVC_P(port), VLAN_ATTR_MASK,
			   VLAN_ATTR(MT7530_VLAN_USER));
	}
}

static void
mt7530_port_bridge_leave(struct dsa_switch *ds, int port,
			 struct dsa_bridge bridge)
{
	struct dsa_port *dp = dsa_to_port(ds, port), *other_dp;
	struct dsa_port *cpu_dp = dp->cpu_dp;
	struct mt7530_priv *priv = ds->priv;

	mutex_lock(&priv->reg_mutex);

	dsa_switch_for_each_user_port(other_dp, ds) {
		int other_port = other_dp->index;

		if (dp == other_dp)
			continue;

		/* Remove this port from the port matrix of the other ports
		 * in the same bridge. If the port is disabled, port matrix
		 * is kept and not being setup until the port becomes enabled.
		 */
		if (!dsa_port_offloads_bridge(other_dp, &bridge))
			continue;

		if (priv->ports[other_port].enable)
			mt7530_clear(priv, MT7530_PCR_P(other_port),
				     PCR_MATRIX(BIT(port)));
		priv->ports[other_port].pm &= ~PCR_MATRIX(BIT(port));
	}

	/* Set the cpu port to be the only one in the port matrix of
	 * this port.
	 */
	if (priv->ports[port].enable)
		mt7530_rmw(priv, MT7530_PCR_P(port), PCR_MATRIX_MASK,
			   PCR_MATRIX(BIT(cpu_dp->index)));
	priv->ports[port].pm = PCR_MATRIX(BIT(cpu_dp->index));

	/* When a port is removed from the bridge, the port would be set up
	 * back to the default as is at initial boot which is a VLAN-unaware
	 * port.
	 */
	mt7530_rmw(priv, MT7530_PCR_P(port), PCR_PORT_VLAN_MASK,
		   MT7530_PORT_MATRIX_MODE);

	mutex_unlock(&priv->reg_mutex);
}

static int
mt7530_port_fdb_add(struct dsa_switch *ds, int port,
		    const unsigned char *addr, u16 vid,
		    struct dsa_db db)
{
	struct mt7530_priv *priv = ds->priv;
	int ret;
	u8 port_mask = BIT(port);

	mutex_lock(&priv->reg_mutex);
	mt7530_fdb_write(priv, vid, port_mask, addr, -1, STATIC_ENT);
	ret = mt7530_fdb_cmd(priv, MT7530_FDB_WRITE, NULL);
	mutex_unlock(&priv->reg_mutex);

	return ret;
}

static int
mt7530_port_fdb_del(struct dsa_switch *ds, int port,
		    const unsigned char *addr, u16 vid,
		    struct dsa_db db)
{
	struct mt7530_priv *priv = ds->priv;
	int ret;
	u8 port_mask = BIT(port);

	mutex_lock(&priv->reg_mutex);
	mt7530_fdb_write(priv, vid, port_mask, addr, -1, STATIC_EMP);
	ret = mt7530_fdb_cmd(priv, MT7530_FDB_WRITE, NULL);
	mutex_unlock(&priv->reg_mutex);

	return ret;
}

static int
mt7530_port_fdb_dump(struct dsa_switch *ds, int port,
		     dsa_fdb_dump_cb_t *cb, void *data)
{
	struct mt7530_priv *priv = ds->priv;
	struct mt7530_fdb _fdb = { 0 };
	int cnt = MT7530_NUM_FDB_RECORDS;
	int ret = 0;
	u32 rsp = 0;

	mutex_lock(&priv->reg_mutex);

	ret = mt7530_fdb_cmd(priv, MT7530_FDB_START, &rsp);
	if (ret < 0)
		goto err;

	do {
		if (rsp & ATC_SRCH_HIT) {
			mt7530_fdb_read(priv, &_fdb);
			if (_fdb.port_mask & BIT(port)) {
				ret = cb(_fdb.mac, _fdb.vid, _fdb.noarp,
					 data);
				if (ret < 0)
					break;
			}
		}
	} while (--cnt &&
		 !(rsp & ATC_SRCH_END) &&
		 !mt7530_fdb_cmd(priv, MT7530_FDB_NEXT, &rsp));
err:
	mutex_unlock(&priv->reg_mutex);

	return 0;
}

static int
mt7530_port_mdb_add(struct dsa_switch *ds, int port,
		    const struct switchdev_obj_port_mdb *mdb,
		    struct dsa_db db)
{
	struct mt7530_priv *priv = ds->priv;
	const u8 *addr = mdb->addr;
	u16 vid = mdb->vid;
	u8 port_mask = 0;
	int ret;

	mutex_lock(&priv->reg_mutex);

	mt7530_fdb_write(priv, vid, 0, addr, 0, STATIC_EMP);
	if (!mt7530_fdb_cmd(priv, MT7530_FDB_READ, NULL))
		port_mask = (mt7530_read(priv, MT7530_ATRD) >> PORT_MAP)
			    & PORT_MAP_MASK;

	port_mask |= BIT(port);
	mt7530_fdb_write(priv, vid, port_mask, addr, -1, STATIC_ENT);
	ret = mt7530_fdb_cmd(priv, MT7530_FDB_WRITE, NULL);

	mutex_unlock(&priv->reg_mutex);

	return ret;
}

static int
mt7530_port_mdb_del(struct dsa_switch *ds, int port,
		    const struct switchdev_obj_port_mdb *mdb,
		    struct dsa_db db)
{
	struct mt7530_priv *priv = ds->priv;
	const u8 *addr = mdb->addr;
	u16 vid = mdb->vid;
	u8 port_mask = 0;
	int ret;

	mutex_lock(&priv->reg_mutex);

	mt7530_fdb_write(priv, vid, 0, addr, 0, STATIC_EMP);
	if (!mt7530_fdb_cmd(priv, MT7530_FDB_READ, NULL))
		port_mask = (mt7530_read(priv, MT7530_ATRD) >> PORT_MAP)
			    & PORT_MAP_MASK;

	port_mask &= ~BIT(port);
	mt7530_fdb_write(priv, vid, port_mask, addr, -1,
			 port_mask ? STATIC_ENT : STATIC_EMP);
	ret = mt7530_fdb_cmd(priv, MT7530_FDB_WRITE, NULL);

	mutex_unlock(&priv->reg_mutex);

	return ret;
}

static int
mt7530_vlan_cmd(struct mt7530_priv *priv, enum mt7530_vlan_cmd cmd, u16 vid)
{
	struct mt7530_dummy_poll p;
	u32 val;
	int ret;

	val = VTCR_BUSY | VTCR_FUNC(cmd) | vid;
	mt7530_write(priv, MT7530_VTCR, val);

	INIT_MT7530_DUMMY_POLL(&p, priv, MT7530_VTCR);
	ret = readx_poll_timeout(_mt7530_read, &p, val,
				 !(val & VTCR_BUSY), 20, 20000);
	if (ret < 0) {
		dev_err(priv->dev, "poll timeout\n");
		return ret;
	}

	val = mt7530_read(priv, MT7530_VTCR);
	if (val & VTCR_INVALID) {
		dev_err(priv->dev, "read VTCR invalid\n");
		return -EINVAL;
	}

	return 0;
}

static int
mt7530_port_vlan_filtering(struct dsa_switch *ds, int port, bool vlan_filtering,
			   struct netlink_ext_ack *extack)
{
	struct dsa_port *dp = dsa_to_port(ds, port);
	struct dsa_port *cpu_dp = dp->cpu_dp;

	if (vlan_filtering) {
		/* The port is being kept as VLAN-unaware port when bridge is
		 * set up with vlan_filtering not being set, Otherwise, the
		 * port and the corresponding CPU port is required the setup
		 * for becoming a VLAN-aware port.
		 */
		mt7530_port_set_vlan_aware(ds, port);
		mt7530_port_set_vlan_aware(ds, cpu_dp->index);
	} else {
		mt7530_port_set_vlan_unaware(ds, port);
	}

	return 0;
}

static void
mt7530_hw_vlan_add(struct mt7530_priv *priv,
		   struct mt7530_hw_vlan_entry *entry)
{
	struct dsa_port *dp = dsa_to_port(priv->ds, entry->port);
	u8 new_members;
	u32 val;

	new_members = entry->old_members | BIT(entry->port);

	/* Validate the entry with independent learning, create egress tag per
	 * VLAN and joining the port as one of the port members.
	 */
	val = IVL_MAC | VTAG_EN | PORT_MEM(new_members) | FID(FID_BRIDGED) |
	      VLAN_VALID;
	mt7530_write(priv, MT7530_VAWD1, val);

	/* Decide whether adding tag or not for those outgoing packets from the
	 * port inside the VLAN.
	 * CPU port is always taken as a tagged port for serving more than one
	 * VLANs across and also being applied with egress type stack mode for
	 * that VLAN tags would be appended after hardware special tag used as
	 * DSA tag.
	 */
	if (dsa_port_is_cpu(dp))
		val = MT7530_VLAN_EGRESS_STACK;
	else if (entry->untagged)
		val = MT7530_VLAN_EGRESS_UNTAG;
	else
		val = MT7530_VLAN_EGRESS_TAG;
	mt7530_rmw(priv, MT7530_VAWD2,
		   ETAG_CTRL_P_MASK(entry->port),
		   ETAG_CTRL_P(entry->port, val));
}

static void
mt7530_hw_vlan_del(struct mt7530_priv *priv,
		   struct mt7530_hw_vlan_entry *entry)
{
	u8 new_members;
	u32 val;

	new_members = entry->old_members & ~BIT(entry->port);

	val = mt7530_read(priv, MT7530_VAWD1);
	if (!(val & VLAN_VALID)) {
		dev_err(priv->dev,
			"Cannot be deleted due to invalid entry\n");
		return;
	}

	if (new_members) {
		val = IVL_MAC | VTAG_EN | PORT_MEM(new_members) |
		      VLAN_VALID;
		mt7530_write(priv, MT7530_VAWD1, val);
	} else {
		mt7530_write(priv, MT7530_VAWD1, 0);
		mt7530_write(priv, MT7530_VAWD2, 0);
	}
}

static void
mt7530_hw_vlan_update(struct mt7530_priv *priv, u16 vid,
		      struct mt7530_hw_vlan_entry *entry,
		      mt7530_vlan_op vlan_op)
{
	u32 val;

	/* Fetch entry */
	mt7530_vlan_cmd(priv, MT7530_VTCR_RD_VID, vid);

	val = mt7530_read(priv, MT7530_VAWD1);

	entry->old_members = (val >> PORT_MEM_SHFT) & PORT_MEM_MASK;

	/* Manipulate entry */
	vlan_op(priv, entry);

	/* Flush result to hardware */
	mt7530_vlan_cmd(priv, MT7530_VTCR_WR_VID, vid);
}

static int
mt7530_setup_vlan0(struct mt7530_priv *priv)
{
	u32 val;

	/* Validate the entry with independent learning, keep the original
	 * ingress tag attribute.
	 */
	val = IVL_MAC | EG_CON | PORT_MEM(MT7530_ALL_MEMBERS) | FID(FID_BRIDGED) |
	      VLAN_VALID;
	mt7530_write(priv, MT7530_VAWD1, val);

	return mt7530_vlan_cmd(priv, MT7530_VTCR_WR_VID, 0);
}

static int
mt7530_port_vlan_add(struct dsa_switch *ds, int port,
		     const struct switchdev_obj_port_vlan *vlan,
		     struct netlink_ext_ack *extack)
{
	bool untagged = vlan->flags & BRIDGE_VLAN_INFO_UNTAGGED;
	bool pvid = vlan->flags & BRIDGE_VLAN_INFO_PVID;
	struct mt7530_hw_vlan_entry new_entry;
	struct mt7530_priv *priv = ds->priv;

	mutex_lock(&priv->reg_mutex);

	mt7530_hw_vlan_entry_init(&new_entry, port, untagged);
	mt7530_hw_vlan_update(priv, vlan->vid, &new_entry, mt7530_hw_vlan_add);

	if (pvid) {
		priv->ports[port].pvid = vlan->vid;

		/* Accept all frames if PVID is set */
		mt7530_rmw(priv, MT7530_PVC_P(port), ACC_FRM_MASK,
			   MT7530_VLAN_ACC_ALL);

		/* Only configure PVID if VLAN filtering is enabled */
		if (dsa_port_is_vlan_filtering(dsa_to_port(ds, port)))
			mt7530_rmw(priv, MT7530_PPBV1_P(port),
				   G0_PORT_VID_MASK,
				   G0_PORT_VID(vlan->vid));
	} else if (vlan->vid && priv->ports[port].pvid == vlan->vid) {
		/* This VLAN is overwritten without PVID, so unset it */
		priv->ports[port].pvid = G0_PORT_VID_DEF;

		/* Only accept tagged frames if the port is VLAN-aware */
		if (dsa_port_is_vlan_filtering(dsa_to_port(ds, port)))
			mt7530_rmw(priv, MT7530_PVC_P(port), ACC_FRM_MASK,
				   MT7530_VLAN_ACC_TAGGED);

		mt7530_rmw(priv, MT7530_PPBV1_P(port), G0_PORT_VID_MASK,
			   G0_PORT_VID_DEF);
	}

	mutex_unlock(&priv->reg_mutex);

	return 0;
}

static int
mt7530_port_vlan_del(struct dsa_switch *ds, int port,
		     const struct switchdev_obj_port_vlan *vlan)
{
	struct mt7530_hw_vlan_entry target_entry;
	struct mt7530_priv *priv = ds->priv;

	mutex_lock(&priv->reg_mutex);

	mt7530_hw_vlan_entry_init(&target_entry, port, 0);
	mt7530_hw_vlan_update(priv, vlan->vid, &target_entry,
			      mt7530_hw_vlan_del);

	/* PVID is being restored to the default whenever the PVID port
	 * is being removed from the VLAN.
	 */
	if (priv->ports[port].pvid == vlan->vid) {
		priv->ports[port].pvid = G0_PORT_VID_DEF;

		/* Only accept tagged frames if the port is VLAN-aware */
		if (dsa_port_is_vlan_filtering(dsa_to_port(ds, port)))
			mt7530_rmw(priv, MT7530_PVC_P(port), ACC_FRM_MASK,
				   MT7530_VLAN_ACC_TAGGED);

		mt7530_rmw(priv, MT7530_PPBV1_P(port), G0_PORT_VID_MASK,
			   G0_PORT_VID_DEF);
	}


	mutex_unlock(&priv->reg_mutex);

	return 0;
}

static int mt753x_port_mirror_add(struct dsa_switch *ds, int port,
				  struct dsa_mall_mirror_tc_entry *mirror,
				  bool ingress, struct netlink_ext_ack *extack)
{
	struct mt7530_priv *priv = ds->priv;
	int monitor_port;
	u32 val;

	/* Check for existent entry */
	if ((ingress ? priv->mirror_rx : priv->mirror_tx) & BIT(port))
		return -EEXIST;

	val = mt7530_read(priv, MT753X_MIRROR_REG(priv->id));

	/* MT7530 only supports one monitor port */
	monitor_port = MT753X_MIRROR_PORT_GET(priv->id, val);
	if (val & MT753X_MIRROR_EN(priv->id) &&
	    monitor_port != mirror->to_local_port)
		return -EEXIST;

	val |= MT753X_MIRROR_EN(priv->id);
	val &= ~MT753X_MIRROR_PORT_MASK(priv->id);
	val |= MT753X_MIRROR_PORT_SET(priv->id, mirror->to_local_port);
	mt7530_write(priv, MT753X_MIRROR_REG(priv->id), val);

	val = mt7530_read(priv, MT7530_PCR_P(port));
	if (ingress) {
		val |= PORT_RX_MIR;
		priv->mirror_rx |= BIT(port);
	} else {
		val |= PORT_TX_MIR;
		priv->mirror_tx |= BIT(port);
	}
	mt7530_write(priv, MT7530_PCR_P(port), val);

	return 0;
}

static void mt753x_port_mirror_del(struct dsa_switch *ds, int port,
				   struct dsa_mall_mirror_tc_entry *mirror)
{
	struct mt7530_priv *priv = ds->priv;
	u32 val;

	val = mt7530_read(priv, MT7530_PCR_P(port));
	if (mirror->ingress) {
		val &= ~PORT_RX_MIR;
		priv->mirror_rx &= ~BIT(port);
	} else {
		val &= ~PORT_TX_MIR;
		priv->mirror_tx &= ~BIT(port);
	}
	mt7530_write(priv, MT7530_PCR_P(port), val);

	if (!priv->mirror_rx && !priv->mirror_tx) {
		val = mt7530_read(priv, MT753X_MIRROR_REG(priv->id));
		val &= ~MT753X_MIRROR_EN(priv->id);
		mt7530_write(priv, MT753X_MIRROR_REG(priv->id), val);
	}
}

static enum dsa_tag_protocol
mtk_get_tag_protocol(struct dsa_switch *ds, int port,
		     enum dsa_tag_protocol mp)
{
	return DSA_TAG_PROTO_MTK;
}

#ifdef CONFIG_GPIOLIB
static inline u32
mt7530_gpio_to_bit(unsigned int offset)
{
	/* Map GPIO offset to register bit
	 * [ 2: 0]  port 0 LED 0..2 as GPIO 0..2
	 * [ 6: 4]  port 1 LED 0..2 as GPIO 3..5
	 * [10: 8]  port 2 LED 0..2 as GPIO 6..8
	 * [14:12]  port 3 LED 0..2 as GPIO 9..11
	 * [18:16]  port 4 LED 0..2 as GPIO 12..14
	 */
	return BIT(offset + offset / 3);
}

static int
mt7530_gpio_get(struct gpio_chip *gc, unsigned int offset)
{
	struct mt7530_priv *priv = gpiochip_get_data(gc);
	u32 bit = mt7530_gpio_to_bit(offset);

	return !!(mt7530_read(priv, MT7530_LED_GPIO_DATA) & bit);
}

static void
mt7530_gpio_set(struct gpio_chip *gc, unsigned int offset, int value)
{
	struct mt7530_priv *priv = gpiochip_get_data(gc);
	u32 bit = mt7530_gpio_to_bit(offset);

	if (value)
		mt7530_set(priv, MT7530_LED_GPIO_DATA, bit);
	else
		mt7530_clear(priv, MT7530_LED_GPIO_DATA, bit);
}

static int
mt7530_gpio_get_direction(struct gpio_chip *gc, unsigned int offset)
{
	struct mt7530_priv *priv = gpiochip_get_data(gc);
	u32 bit = mt7530_gpio_to_bit(offset);

	return (mt7530_read(priv, MT7530_LED_GPIO_DIR) & bit) ?
		GPIO_LINE_DIRECTION_OUT : GPIO_LINE_DIRECTION_IN;
}

static int
mt7530_gpio_direction_input(struct gpio_chip *gc, unsigned int offset)
{
	struct mt7530_priv *priv = gpiochip_get_data(gc);
	u32 bit = mt7530_gpio_to_bit(offset);

	mt7530_clear(priv, MT7530_LED_GPIO_OE, bit);
	mt7530_clear(priv, MT7530_LED_GPIO_DIR, bit);

	return 0;
}

static int
mt7530_gpio_direction_output(struct gpio_chip *gc, unsigned int offset, int value)
{
	struct mt7530_priv *priv = gpiochip_get_data(gc);
	u32 bit = mt7530_gpio_to_bit(offset);

	mt7530_set(priv, MT7530_LED_GPIO_DIR, bit);

	if (value)
		mt7530_set(priv, MT7530_LED_GPIO_DATA, bit);
	else
		mt7530_clear(priv, MT7530_LED_GPIO_DATA, bit);

	mt7530_set(priv, MT7530_LED_GPIO_OE, bit);

	return 0;
}

static int
mt7530_setup_gpio(struct mt7530_priv *priv)
{
	struct device *dev = priv->dev;
	struct gpio_chip *gc;

	gc = devm_kzalloc(dev, sizeof(*gc), GFP_KERNEL);
	if (!gc)
		return -ENOMEM;

	mt7530_write(priv, MT7530_LED_GPIO_OE, 0);
	mt7530_write(priv, MT7530_LED_GPIO_DIR, 0);
	mt7530_write(priv, MT7530_LED_IO_MODE, 0);

	gc->label = "mt7530";
	gc->parent = dev;
	gc->owner = THIS_MODULE;
	gc->get_direction = mt7530_gpio_get_direction;
	gc->direction_input = mt7530_gpio_direction_input;
	gc->direction_output = mt7530_gpio_direction_output;
	gc->get = mt7530_gpio_get;
	gc->set = mt7530_gpio_set;
	gc->base = -1;
	gc->ngpio = 15;
	gc->can_sleep = true;

	return devm_gpiochip_add_data(dev, gc, priv);
}
#endif /* CONFIG_GPIOLIB */

static irqreturn_t
mt7530_irq_thread_fn(int irq, void *dev_id)
{
	struct mt7530_priv *priv = dev_id;
	bool handled = false;
	u32 val;
	int p;

	mt7530_mutex_lock(priv);
	val = mt7530_mii_read(priv, MT7530_SYS_INT_STS);
	mt7530_mii_write(priv, MT7530_SYS_INT_STS, val);
	mt7530_mutex_unlock(priv);

	for (p = 0; p < MT7530_NUM_PHYS; p++) {
		if (BIT(p) & val) {
			unsigned int irq;

			irq = irq_find_mapping(priv->irq_domain, p);
			handle_nested_irq(irq);
			handled = true;
		}
	}

	return IRQ_RETVAL(handled);
}

static void
mt7530_irq_mask(struct irq_data *d)
{
	struct mt7530_priv *priv = irq_data_get_irq_chip_data(d);

	priv->irq_enable &= ~BIT(d->hwirq);
}

static void
mt7530_irq_unmask(struct irq_data *d)
{
	struct mt7530_priv *priv = irq_data_get_irq_chip_data(d);

	priv->irq_enable |= BIT(d->hwirq);
}

static void
mt7530_irq_bus_lock(struct irq_data *d)
{
	struct mt7530_priv *priv = irq_data_get_irq_chip_data(d);

	mt7530_mutex_lock(priv);
}

static void
mt7530_irq_bus_sync_unlock(struct irq_data *d)
{
	struct mt7530_priv *priv = irq_data_get_irq_chip_data(d);

	mt7530_mii_write(priv, MT7530_SYS_INT_EN, priv->irq_enable);
	mt7530_mutex_unlock(priv);
}

static struct irq_chip mt7530_irq_chip = {
	.name = KBUILD_MODNAME,
	.irq_mask = mt7530_irq_mask,
	.irq_unmask = mt7530_irq_unmask,
	.irq_bus_lock = mt7530_irq_bus_lock,
	.irq_bus_sync_unlock = mt7530_irq_bus_sync_unlock,
};

static int
mt7530_irq_map(struct irq_domain *domain, unsigned int irq,
	       irq_hw_number_t hwirq)
{
	irq_set_chip_data(irq, domain->host_data);
	irq_set_chip_and_handler(irq, &mt7530_irq_chip, handle_simple_irq);
	irq_set_nested_thread(irq, true);
	irq_set_noprobe(irq);

	return 0;
}

static const struct irq_domain_ops mt7530_irq_domain_ops = {
	.map = mt7530_irq_map,
	.xlate = irq_domain_xlate_onecell,
};

static void
mt7988_irq_mask(struct irq_data *d)
{
	struct mt7530_priv *priv = irq_data_get_irq_chip_data(d);

	priv->irq_enable &= ~BIT(d->hwirq);
	mt7530_mii_write(priv, MT7530_SYS_INT_EN, priv->irq_enable);
}

static void
mt7988_irq_unmask(struct irq_data *d)
{
	struct mt7530_priv *priv = irq_data_get_irq_chip_data(d);

	priv->irq_enable |= BIT(d->hwirq);
	mt7530_mii_write(priv, MT7530_SYS_INT_EN, priv->irq_enable);
}

static struct irq_chip mt7988_irq_chip = {
	.name = KBUILD_MODNAME,
	.irq_mask = mt7988_irq_mask,
	.irq_unmask = mt7988_irq_unmask,
};

static int
mt7988_irq_map(struct irq_domain *domain, unsigned int irq,
	       irq_hw_number_t hwirq)
{
	irq_set_chip_data(irq, domain->host_data);
	irq_set_chip_and_handler(irq, &mt7988_irq_chip, handle_simple_irq);
	irq_set_nested_thread(irq, true);
	irq_set_noprobe(irq);

	return 0;
}

static const struct irq_domain_ops mt7988_irq_domain_ops = {
	.map = mt7988_irq_map,
	.xlate = irq_domain_xlate_onecell,
};

static void
mt7530_setup_mdio_irq(struct mt7530_priv *priv)
{
	struct dsa_switch *ds = priv->ds;
	int p;

	for (p = 0; p < MT7530_NUM_PHYS; p++) {
		if (BIT(p) & ds->phys_mii_mask) {
			unsigned int irq;

			irq = irq_create_mapping(priv->irq_domain, p);
			ds->user_mii_bus->irq[p] = irq;
		}
	}
}

static int
mt7530_setup_irq(struct mt7530_priv *priv)
{
	struct device *dev = priv->dev;
	struct device_node *np = dev->of_node;
	int ret;

	if (!of_property_read_bool(np, "interrupt-controller")) {
		dev_info(dev, "no interrupt support\n");
		return 0;
	}

	priv->irq = of_irq_get(np, 0);
	if (priv->irq <= 0) {
		dev_err(dev, "failed to get parent IRQ: %d\n", priv->irq);
		return priv->irq ? : -EINVAL;
	}

	if (priv->id == ID_MT7988)
		priv->irq_domain = irq_domain_add_linear(np, MT7530_NUM_PHYS,
							 &mt7988_irq_domain_ops,
							 priv);
	else
		priv->irq_domain = irq_domain_add_linear(np, MT7530_NUM_PHYS,
							 &mt7530_irq_domain_ops,
							 priv);

	if (!priv->irq_domain) {
		dev_err(dev, "failed to create IRQ domain\n");
		return -ENOMEM;
	}

	/* This register must be set for MT7530 to properly fire interrupts */
	if (priv->id == ID_MT7530 || priv->id == ID_MT7621)
		mt7530_set(priv, MT7530_TOP_SIG_CTRL, TOP_SIG_CTRL_NORMAL);

	ret = request_threaded_irq(priv->irq, NULL, mt7530_irq_thread_fn,
				   IRQF_ONESHOT, KBUILD_MODNAME, priv);
	if (ret) {
		irq_domain_remove(priv->irq_domain);
		dev_err(dev, "failed to request IRQ: %d\n", ret);
		return ret;
	}

	return 0;
}

static void
mt7530_free_mdio_irq(struct mt7530_priv *priv)
{
	int p;

	for (p = 0; p < MT7530_NUM_PHYS; p++) {
		if (BIT(p) & priv->ds->phys_mii_mask) {
			unsigned int irq;

			irq = irq_find_mapping(priv->irq_domain, p);
			irq_dispose_mapping(irq);
		}
	}
}

static void
mt7530_free_irq_common(struct mt7530_priv *priv)
{
	free_irq(priv->irq, priv);
	irq_domain_remove(priv->irq_domain);
}

static void
mt7530_free_irq(struct mt7530_priv *priv)
{
	struct device_node *mnp, *np = priv->dev->of_node;

	mnp = of_get_child_by_name(np, "mdio");
	if (!mnp)
		mt7530_free_mdio_irq(priv);
	of_node_put(mnp);

	mt7530_free_irq_common(priv);
}

static int
mt7530_setup_mdio(struct mt7530_priv *priv)
{
	struct device_node *mnp, *np = priv->dev->of_node;
	struct dsa_switch *ds = priv->ds;
	struct device *dev = priv->dev;
	struct mii_bus *bus;
	static int idx;
	int ret = 0;

	mnp = of_get_child_by_name(np, "mdio");

	if (mnp && !of_device_is_available(mnp))
		goto out;

	bus = devm_mdiobus_alloc(dev);
	if (!bus) {
		ret = -ENOMEM;
		goto out;
	}

	if (!mnp)
		ds->user_mii_bus = bus;

	bus->priv = priv;
	bus->name = KBUILD_MODNAME "-mii";
	snprintf(bus->id, MII_BUS_ID_SIZE, KBUILD_MODNAME "-%d", idx++);
	bus->read = mt753x_phy_read_c22;
	bus->write = mt753x_phy_write_c22;
	bus->read_c45 = mt753x_phy_read_c45;
	bus->write_c45 = mt753x_phy_write_c45;
	bus->parent = dev;
	bus->phy_mask = ~ds->phys_mii_mask;

	if (priv->irq && !mnp)
		mt7530_setup_mdio_irq(priv);

	ret = devm_of_mdiobus_register(dev, bus, mnp);
	if (ret) {
		dev_err(dev, "failed to register MDIO bus: %d\n", ret);
		if (priv->irq && !mnp)
			mt7530_free_mdio_irq(priv);
	}

out:
	of_node_put(mnp);
	return ret;
}

static int
mt7530_setup(struct dsa_switch *ds)
{
	struct mt7530_priv *priv = ds->priv;
	struct device_node *dn = NULL;
	struct device_node *phy_node;
	struct device_node *mac_np;
	struct mt7530_dummy_poll p;
	phy_interface_t interface;
	struct dsa_port *cpu_dp;
	u32 id, val;
	int ret, i;

	/* The parent node of conduit netdev which holds the common system
	 * controller also is the container for two GMACs nodes representing
	 * as two netdev instances.
	 */
	dsa_switch_for_each_cpu_port(cpu_dp, ds) {
		dn = cpu_dp->conduit->dev.of_node->parent;
		/* It doesn't matter which CPU port is found first,
		 * their conduits should share the same parent OF node
		 */
		break;
	}

	if (!dn) {
		dev_err(ds->dev, "parent OF node of DSA conduit not found");
		return -EINVAL;
	}

	ds->assisted_learning_on_cpu_port = true;
	ds->mtu_enforcement_ingress = true;

	if (priv->id == ID_MT7530) {
		regulator_set_voltage(priv->core_pwr, 1000000, 1000000);
		ret = regulator_enable(priv->core_pwr);
		if (ret < 0) {
			dev_err(priv->dev,
				"Failed to enable core power: %d\n", ret);
			return ret;
		}

		regulator_set_voltage(priv->io_pwr, 3300000, 3300000);
		ret = regulator_enable(priv->io_pwr);
		if (ret < 0) {
			dev_err(priv->dev, "Failed to enable io pwr: %d\n",
				ret);
			return ret;
		}
	}

	/* Reset whole chip through gpio pin or memory-mapped registers for
	 * different type of hardware
	 */
	if (priv->mcm) {
		reset_control_assert(priv->rstc);
		usleep_range(5000, 5100);
		reset_control_deassert(priv->rstc);
	} else {
		gpiod_set_value_cansleep(priv->reset, 0);
		usleep_range(5000, 5100);
		gpiod_set_value_cansleep(priv->reset, 1);
	}

	/* Waiting for MT7530 got to stable */
	INIT_MT7530_DUMMY_POLL(&p, priv, MT753X_TRAP);
	ret = readx_poll_timeout(_mt7530_read, &p, val, val != 0,
				 20, 1000000);
	if (ret < 0) {
		dev_err(priv->dev, "reset timeout\n");
		return ret;
	}

	id = mt7530_read(priv, MT7530_CREV);
	id >>= CHIP_NAME_SHIFT;
	if (id != MT7530_ID) {
		dev_err(priv->dev, "chip %x can't be supported\n", id);
		return -ENODEV;
	}

	if ((val & MT7530_XTAL_MASK) == MT7530_XTAL_20MHZ) {
		dev_err(priv->dev,
			"MT7530 with a 20MHz XTAL is not supported!\n");
		return -EINVAL;
	}

	/* Reset the switch through internal reset */
	mt7530_write(priv, MT7530_SYS_CTRL,
		     SYS_CTRL_PHY_RST | SYS_CTRL_SW_RST |
		     SYS_CTRL_REG_RST);

	/* Lower Tx driving for TRGMII path */
	for (i = 0; i < NUM_TRGMII_CTRL; i++)
		mt7530_write(priv, MT7530_TRGMII_TD_ODT(i),
			     TD_DM_DRVP(8) | TD_DM_DRVN(8));

	for (i = 0; i < NUM_TRGMII_CTRL; i++)
		mt7530_rmw(priv, MT7530_TRGMII_RD(i),
			   RD_TAP_MASK, RD_TAP(16));

	/* Allow modifying the trap and directly access PHY registers via the
	 * MDIO bus the switch is on.
	 */
	mt7530_rmw(priv, MT753X_MTRAP, MT7530_CHG_TRAP |
		   MT7530_PHY_INDIRECT_ACCESS, MT7530_CHG_TRAP);

	if ((val & MT7530_XTAL_MASK) == MT7530_XTAL_40MHZ)
		mt7530_pll_setup(priv);

	mt753x_trap_frames(priv);

	/* Enable and reset MIB counters */
	mt7530_mib_reset(ds);

	for (i = 0; i < priv->ds->num_ports; i++) {
		/* Clear link settings and enable force mode to force link down
		 * on all ports until they're enabled later.
		 */
		mt7530_rmw(priv, MT753X_PMCR_P(i), PMCR_LINK_SETTINGS_MASK |
			   MT7530_FORCE_MODE, MT7530_FORCE_MODE);

		/* Disable forwarding by default on all ports */
		mt7530_rmw(priv, MT7530_PCR_P(i), PCR_MATRIX_MASK,
			   PCR_MATRIX_CLR);

		/* Disable learning by default on all ports */
		mt7530_set(priv, MT7530_PSC_P(i), SA_DIS);

		if (dsa_is_cpu_port(ds, i)) {
			mt753x_cpu_port_enable(ds, i);
		} else {
			mt7530_port_disable(ds, i);

			/* Set default PVID to 0 on all user ports */
			mt7530_rmw(priv, MT7530_PPBV1_P(i), G0_PORT_VID_MASK,
				   G0_PORT_VID_DEF);
		}
		/* Enable consistent egress tag */
		mt7530_rmw(priv, MT7530_PVC_P(i), PVC_EG_TAG_MASK,
			   PVC_EG_TAG(MT7530_VLAN_EG_CONSISTENT));
	}

	/* Allow mirroring frames received on the local port (monitor port). */
	mt7530_set(priv, MT753X_AGC, LOCAL_EN);

	/* Setup VLAN ID 0 for VLAN-unaware bridges */
	ret = mt7530_setup_vlan0(priv);
	if (ret)
		return ret;

	/* Check for PHY muxing on port 5 */
	if (dsa_is_unused_port(ds, 5)) {
		/* Scan the ethernet nodes. Look for GMAC1, lookup the used PHY.
		 * Set priv->p5_mode to the appropriate value if PHY muxing is
		 * detected.
		 */
		for_each_child_of_node(dn, mac_np) {
			if (!of_device_is_compatible(mac_np,
						     "mediatek,eth-mac"))
				continue;

			ret = of_property_read_u32(mac_np, "reg", &id);
			if (ret < 0 || id != 1)
				continue;

			phy_node = of_parse_phandle(mac_np, "phy-handle", 0);
			if (!phy_node)
				continue;

			if (phy_node->parent == priv->dev->of_node->parent ||
			    phy_node->parent->parent == priv->dev->of_node) {
				ret = of_get_phy_mode(mac_np, &interface);
				if (ret && ret != -ENODEV) {
					of_node_put(mac_np);
					of_node_put(phy_node);
					return ret;
				}
				id = of_mdio_parse_addr(ds->dev, phy_node);
				if (id == 0)
					priv->p5_mode = MUX_PHY_P0;
				if (id == 4)
					priv->p5_mode = MUX_PHY_P4;
			}
			of_node_put(mac_np);
			of_node_put(phy_node);
			break;
		}

		if (priv->p5_mode == MUX_PHY_P0 ||
		    priv->p5_mode == MUX_PHY_P4) {
			mt7530_clear(priv, MT753X_MTRAP, MT7530_P5_DIS);
			mt7530_setup_port5(ds, interface);
		}
	}

#ifdef CONFIG_GPIOLIB
	if (of_property_read_bool(priv->dev->of_node, "gpio-controller")) {
		ret = mt7530_setup_gpio(priv);
		if (ret)
			return ret;
	}
#endif /* CONFIG_GPIOLIB */

	/* Flush the FDB table */
	ret = mt7530_fdb_cmd(priv, MT7530_FDB_FLUSH, NULL);
	if (ret < 0)
		return ret;

	return 0;
}

static int
mt7531_setup_common(struct dsa_switch *ds)
{
	struct mt7530_priv *priv = ds->priv;
	int ret, i;

	mt753x_trap_frames(priv);

	/* Enable and reset MIB counters */
	mt7530_mib_reset(ds);

	/* Disable flooding on all ports */
	mt7530_clear(priv, MT753X_MFC, BC_FFP_MASK | UNM_FFP_MASK |
		     UNU_FFP_MASK);

	for (i = 0; i < priv->ds->num_ports; i++) {
		/* Clear link settings and enable force mode to force link down
		 * on all ports until they're enabled later.
		 */
		mt7530_rmw(priv, MT753X_PMCR_P(i), PMCR_LINK_SETTINGS_MASK |
			   MT7531_FORCE_MODE_MASK, MT7531_FORCE_MODE_MASK);

		/* Disable forwarding by default on all ports */
		mt7530_rmw(priv, MT7530_PCR_P(i), PCR_MATRIX_MASK,
			   PCR_MATRIX_CLR);

		/* Disable learning by default on all ports */
		mt7530_set(priv, MT7530_PSC_P(i), SA_DIS);

		mt7530_set(priv, MT7531_DBG_CNT(i), MT7531_DIS_CLR);

		if (dsa_is_cpu_port(ds, i)) {
			mt753x_cpu_port_enable(ds, i);
		} else {
			mt7530_port_disable(ds, i);

			/* Set default PVID to 0 on all user ports */
			mt7530_rmw(priv, MT7530_PPBV1_P(i), G0_PORT_VID_MASK,
				   G0_PORT_VID_DEF);
		}

		/* Enable consistent egress tag */
		mt7530_rmw(priv, MT7530_PVC_P(i), PVC_EG_TAG_MASK,
			   PVC_EG_TAG(MT7530_VLAN_EG_CONSISTENT));
	}

	/* Allow mirroring frames received on the local port (monitor port). */
	mt7530_set(priv, MT753X_AGC, LOCAL_EN);

	/* Flush the FDB table */
	ret = mt7530_fdb_cmd(priv, MT7530_FDB_FLUSH, NULL);
	if (ret < 0)
		return ret;

	return 0;
}

static int
mt7531_setup(struct dsa_switch *ds)
{
	struct mt7530_priv *priv = ds->priv;
	struct mt7530_dummy_poll p;
	u32 val, id;
	int ret, i;

	/* Reset whole chip through gpio pin or memory-mapped registers for
	 * different type of hardware
	 */
	if (priv->mcm) {
		reset_control_assert(priv->rstc);
		usleep_range(5000, 5100);
		reset_control_deassert(priv->rstc);
	} else {
		gpiod_set_value_cansleep(priv->reset, 0);
		usleep_range(5000, 5100);
		gpiod_set_value_cansleep(priv->reset, 1);
	}

	/* Waiting for MT7530 got to stable */
	INIT_MT7530_DUMMY_POLL(&p, priv, MT753X_TRAP);
	ret = readx_poll_timeout(_mt7530_read, &p, val, val != 0,
				 20, 1000000);
	if (ret < 0) {
		dev_err(priv->dev, "reset timeout\n");
		return ret;
	}

	id = mt7530_read(priv, MT7531_CREV);
	id >>= CHIP_NAME_SHIFT;

	if (id != MT7531_ID) {
		dev_err(priv->dev, "chip %x can't be supported\n", id);
		return -ENODEV;
	}

	/* MT7531AE has got two SGMII units. One for port 5, one for port 6.
	 * MT7531BE has got only one SGMII unit which is for port 6.
	 */
	val = mt7530_read(priv, MT7531_TOP_SIG_SR);
	priv->p5_sgmii = !!(val & PAD_DUAL_SGMII_EN);

	/* Force link down on all ports before internal reset */
	for (i = 0; i < priv->ds->num_ports; i++)
		mt7530_write(priv, MT753X_PMCR_P(i), MT7531_FORCE_MODE_LNK);

	/* Reset the switch through internal reset */
	mt7530_write(priv, MT7530_SYS_CTRL, SYS_CTRL_SW_RST | SYS_CTRL_REG_RST);

	if (!priv->p5_sgmii) {
		mt7531_pll_setup(priv);
	} else {
		/* Unlike MT7531BE, the GPIO 6-12 pins are not used for RGMII on
		 * MT7531AE. Set the GPIO 11-12 pins to function as MDC and MDIO
		 * to expose the MDIO bus of the switch.
		 */
		mt7530_rmw(priv, MT7531_GPIO_MODE1, MT7531_GPIO11_RG_RXD2_MASK,
			   MT7531_EXT_P_MDC_11);
		mt7530_rmw(priv, MT7531_GPIO_MODE1, MT7531_GPIO12_RG_RXD3_MASK,
			   MT7531_EXT_P_MDIO_12);
	}

	mt7530_rmw(priv, MT7531_GPIO_MODE0, MT7531_GPIO0_MASK,
		   MT7531_GPIO0_INTERRUPT);

	/* Enable Energy-Efficient Ethernet (EEE) and PHY core PLL, since
	 * phy_device has not yet been created provided for
	 * phy_[read,write]_mmd_indirect is called, we provide our own
	 * mt7531_ind_mmd_phy_[read,write] to complete this function.
	 */
	val = mt7531_ind_c45_phy_read(priv,
				      MT753X_CTRL_PHY_ADDR(priv->mdiodev->addr),
				      MDIO_MMD_VEND2, CORE_PLL_GROUP4);
	val |= MT7531_RG_SYSPLL_DMY2 | MT7531_PHY_PLL_BYPASS_MODE;
	val &= ~MT7531_PHY_PLL_OFF;
	mt7531_ind_c45_phy_write(priv,
				 MT753X_CTRL_PHY_ADDR(priv->mdiodev->addr),
				 MDIO_MMD_VEND2, CORE_PLL_GROUP4, val);

	/* Disable EEE advertisement on the switch PHYs. */
	for (i = MT753X_CTRL_PHY_ADDR(priv->mdiodev->addr);
	     i < MT753X_CTRL_PHY_ADDR(priv->mdiodev->addr) + MT7530_NUM_PHYS;
	     i++) {
		mt7531_ind_c45_phy_write(priv, i, MDIO_MMD_AN, MDIO_AN_EEE_ADV,
					 0);
	}

	ret = mt7531_setup_common(ds);
	if (ret)
		return ret;

	/* Setup VLAN ID 0 for VLAN-unaware bridges */
	ret = mt7530_setup_vlan0(priv);
	if (ret)
		return ret;

	ds->assisted_learning_on_cpu_port = true;
	ds->mtu_enforcement_ingress = true;

	return 0;
}

static void mt7530_mac_port_get_caps(struct dsa_switch *ds, int port,
				     struct phylink_config *config)
{
	config->mac_capabilities |= MAC_10 | MAC_100 | MAC_1000FD;

	switch (port) {
	/* Ports which are connected to switch PHYs. There is no MII pinout. */
	case 0 ... 4:
		__set_bit(PHY_INTERFACE_MODE_GMII,
			  config->supported_interfaces);
		break;

	/* Port 5 supports rgmii with delays, mii, and gmii. */
	case 5:
		phy_interface_set_rgmii(config->supported_interfaces);
		__set_bit(PHY_INTERFACE_MODE_MII,
			  config->supported_interfaces);
		__set_bit(PHY_INTERFACE_MODE_GMII,
			  config->supported_interfaces);
		break;

	/* Port 6 supports rgmii and trgmii. */
	case 6:
		__set_bit(PHY_INTERFACE_MODE_RGMII,
			  config->supported_interfaces);
		__set_bit(PHY_INTERFACE_MODE_TRGMII,
			  config->supported_interfaces);
		break;
	}
}

static void mt7531_mac_port_get_caps(struct dsa_switch *ds, int port,
				     struct phylink_config *config)
{
	struct mt7530_priv *priv = ds->priv;

	config->mac_capabilities |= MAC_10 | MAC_100 | MAC_1000FD;

	switch (port) {
	/* Ports which are connected to switch PHYs. There is no MII pinout. */
	case 0 ... 4:
		__set_bit(PHY_INTERFACE_MODE_GMII,
			  config->supported_interfaces);
		break;

	/* Port 5 supports rgmii with delays on MT7531BE, sgmii/802.3z on
	 * MT7531AE.
	 */
	case 5:
		if (!priv->p5_sgmii) {
			phy_interface_set_rgmii(config->supported_interfaces);
			break;
		}
		fallthrough;

	/* Port 6 supports sgmii/802.3z. */
	case 6:
		__set_bit(PHY_INTERFACE_MODE_SGMII,
			  config->supported_interfaces);
		__set_bit(PHY_INTERFACE_MODE_1000BASEX,
			  config->supported_interfaces);
		__set_bit(PHY_INTERFACE_MODE_2500BASEX,
			  config->supported_interfaces);

		config->mac_capabilities |= MAC_2500FD;
		break;
	}
}

static void mt7988_mac_port_get_caps(struct dsa_switch *ds, int port,
				     struct phylink_config *config)
{
	switch (port) {
	/* Ports which are connected to switch PHYs. There is no MII pinout. */
	case 0 ... 3:
		__set_bit(PHY_INTERFACE_MODE_INTERNAL,
			  config->supported_interfaces);

		config->mac_capabilities |= MAC_10 | MAC_100 | MAC_1000FD;
		break;

	/* Port 6 is connected to SoC's XGMII MAC. There is no MII pinout. */
	case 6:
		__set_bit(PHY_INTERFACE_MODE_INTERNAL,
			  config->supported_interfaces);

		config->mac_capabilities |= MAC_10000FD;
		break;
	}
}

static void
mt7530_mac_config(struct dsa_switch *ds, int port, unsigned int mode,
		  phy_interface_t interface)
{
	struct mt7530_priv *priv = ds->priv;

	if (port == 5)
		mt7530_setup_port5(priv->ds, interface);
	else if (port == 6)
		mt7530_setup_port6(priv->ds, interface);
}

static void mt7531_rgmii_setup(struct mt7530_priv *priv,
			       phy_interface_t interface,
			       struct phy_device *phydev)
{
	u32 val;

	val = mt7530_read(priv, MT7531_CLKGEN_CTRL);
	val |= GP_CLK_EN;
	val &= ~GP_MODE_MASK;
	val |= GP_MODE(MT7531_GP_MODE_RGMII);
	val &= ~CLK_SKEW_IN_MASK;
	val |= CLK_SKEW_IN(MT7531_CLK_SKEW_NO_CHG);
	val &= ~CLK_SKEW_OUT_MASK;
	val |= CLK_SKEW_OUT(MT7531_CLK_SKEW_NO_CHG);
	val |= TXCLK_NO_REVERSE | RXCLK_NO_DELAY;

	/* Do not adjust rgmii delay when vendor phy driver presents. */
	if (!phydev || phy_driver_is_genphy(phydev)) {
		val &= ~(TXCLK_NO_REVERSE | RXCLK_NO_DELAY);
		switch (interface) {
		case PHY_INTERFACE_MODE_RGMII:
			val |= TXCLK_NO_REVERSE;
			val |= RXCLK_NO_DELAY;
			break;
		case PHY_INTERFACE_MODE_RGMII_RXID:
			val |= TXCLK_NO_REVERSE;
			break;
		case PHY_INTERFACE_MODE_RGMII_TXID:
			val |= RXCLK_NO_DELAY;
			break;
		case PHY_INTERFACE_MODE_RGMII_ID:
			break;
		default:
			break;
		}
	}

	mt7530_write(priv, MT7531_CLKGEN_CTRL, val);
}

static void
mt7531_mac_config(struct dsa_switch *ds, int port, unsigned int mode,
		  phy_interface_t interface)
{
	struct mt7530_priv *priv = ds->priv;
	struct phy_device *phydev;
	struct dsa_port *dp;

	if (phy_interface_mode_is_rgmii(interface)) {
		dp = dsa_to_port(ds, port);
		phydev = dp->user->phydev;
		mt7531_rgmii_setup(priv, interface, phydev);
	}
}

static struct phylink_pcs *
mt753x_phylink_mac_select_pcs(struct phylink_config *config,
			      phy_interface_t interface)
{
	struct dsa_port *dp = dsa_phylink_to_port(config);
	struct mt7530_priv *priv = dp->ds->priv;

	switch (interface) {
	case PHY_INTERFACE_MODE_TRGMII:
		return &priv->pcs[dp->index].pcs;
	case PHY_INTERFACE_MODE_SGMII:
	case PHY_INTERFACE_MODE_1000BASEX:
	case PHY_INTERFACE_MODE_2500BASEX:
		return priv->ports[dp->index].sgmii_pcs;
	default:
		return NULL;
	}
}

static void
mt753x_phylink_mac_config(struct phylink_config *config, unsigned int mode,
			  const struct phylink_link_state *state)
{
	struct dsa_port *dp = dsa_phylink_to_port(config);
	struct dsa_switch *ds = dp->ds;
	struct mt7530_priv *priv;
	int port = dp->index;

	priv = ds->priv;

	if ((port == 5 || port == 6) && priv->info->mac_port_config)
		priv->info->mac_port_config(ds, port, mode, state->interface);

	/* Are we connected to external phy */
	if (port == 5 && dsa_is_user_port(ds, 5))
		mt7530_set(priv, MT753X_PMCR_P(port), PMCR_EXT_PHY);
}

static void mt753x_phylink_mac_link_down(struct phylink_config *config,
					 unsigned int mode,
					 phy_interface_t interface)
{
	struct dsa_port *dp = dsa_phylink_to_port(config);
	struct mt7530_priv *priv = dp->ds->priv;

<<<<<<< HEAD
	mt7530_clear(priv, MT7530_PMCR_P(dp->index), PMCR_LINK_SETTINGS_MASK);
=======
	mt7530_clear(priv, MT753X_PMCR_P(dp->index), PMCR_LINK_SETTINGS_MASK);
>>>>>>> 1613e604
}

static void mt753x_phylink_mac_link_up(struct phylink_config *config,
				       struct phy_device *phydev,
				       unsigned int mode,
				       phy_interface_t interface,
				       int speed, int duplex,
				       bool tx_pause, bool rx_pause)
{
	struct dsa_port *dp = dsa_phylink_to_port(config);
	struct mt7530_priv *priv = dp->ds->priv;
	u32 mcr;

	mcr = PMCR_MAC_RX_EN | PMCR_MAC_TX_EN | PMCR_FORCE_LNK;

	switch (speed) {
	case SPEED_1000:
	case SPEED_2500:
	case SPEED_10000:
		mcr |= PMCR_FORCE_SPEED_1000;
		break;
	case SPEED_100:
		mcr |= PMCR_FORCE_SPEED_100;
		break;
	}
	if (duplex == DUPLEX_FULL) {
		mcr |= PMCR_FORCE_FDX;
		if (tx_pause)
			mcr |= PMCR_FORCE_TX_FC_EN;
		if (rx_pause)
			mcr |= PMCR_FORCE_RX_FC_EN;
	}

	if (mode == MLO_AN_PHY && phydev && phy_init_eee(phydev, false) >= 0) {
		switch (speed) {
		case SPEED_1000:
		case SPEED_2500:
			mcr |= PMCR_FORCE_EEE1G;
			break;
		case SPEED_100:
			mcr |= PMCR_FORCE_EEE100;
			break;
		}
	}

<<<<<<< HEAD
	mt7530_set(priv, MT7530_PMCR_P(dp->index), mcr);
=======
	mt7530_set(priv, MT753X_PMCR_P(dp->index), mcr);
>>>>>>> 1613e604
}

static void mt753x_phylink_get_caps(struct dsa_switch *ds, int port,
				    struct phylink_config *config)
{
	struct mt7530_priv *priv = ds->priv;

	config->mac_capabilities = MAC_ASYM_PAUSE | MAC_SYM_PAUSE;

	priv->info->mac_port_get_caps(ds, port, config);
}

static int mt753x_pcs_validate(struct phylink_pcs *pcs,
			       unsigned long *supported,
			       const struct phylink_link_state *state)
{
	/* Autonegotiation is not supported in TRGMII nor 802.3z modes */
	if (state->interface == PHY_INTERFACE_MODE_TRGMII ||
	    phy_interface_mode_is_8023z(state->interface))
		phylink_clear(supported, Autoneg);

	return 0;
}

static void mt7530_pcs_get_state(struct phylink_pcs *pcs,
				 struct phylink_link_state *state)
{
	struct mt7530_priv *priv = pcs_to_mt753x_pcs(pcs)->priv;
	int port = pcs_to_mt753x_pcs(pcs)->port;
	u32 pmsr;

	pmsr = mt7530_read(priv, MT7530_PMSR_P(port));

	state->link = (pmsr & PMSR_LINK);
	state->an_complete = state->link;
	state->duplex = !!(pmsr & PMSR_DPX);

	switch (pmsr & PMSR_SPEED_MASK) {
	case PMSR_SPEED_10:
		state->speed = SPEED_10;
		break;
	case PMSR_SPEED_100:
		state->speed = SPEED_100;
		break;
	case PMSR_SPEED_1000:
		state->speed = SPEED_1000;
		break;
	default:
		state->speed = SPEED_UNKNOWN;
		break;
	}

	state->pause &= ~(MLO_PAUSE_RX | MLO_PAUSE_TX);
	if (pmsr & PMSR_RX_FC)
		state->pause |= MLO_PAUSE_RX;
	if (pmsr & PMSR_TX_FC)
		state->pause |= MLO_PAUSE_TX;
}

static int mt753x_pcs_config(struct phylink_pcs *pcs, unsigned int neg_mode,
			     phy_interface_t interface,
			     const unsigned long *advertising,
			     bool permit_pause_to_mac)
{
	return 0;
}

static void mt7530_pcs_an_restart(struct phylink_pcs *pcs)
{
}

static const struct phylink_pcs_ops mt7530_pcs_ops = {
	.pcs_validate = mt753x_pcs_validate,
	.pcs_get_state = mt7530_pcs_get_state,
	.pcs_config = mt753x_pcs_config,
	.pcs_an_restart = mt7530_pcs_an_restart,
};

static int
mt753x_setup(struct dsa_switch *ds)
{
	struct mt7530_priv *priv = ds->priv;
	int ret = priv->info->sw_setup(ds);
	int i;

	if (ret)
		return ret;

	ret = mt7530_setup_irq(priv);
	if (ret)
		return ret;

	ret = mt7530_setup_mdio(priv);
	if (ret && priv->irq)
		mt7530_free_irq_common(priv);
	if (ret)
		return ret;

	/* Initialise the PCS devices */
	for (i = 0; i < priv->ds->num_ports; i++) {
		priv->pcs[i].pcs.ops = priv->info->pcs_ops;
		priv->pcs[i].pcs.neg_mode = true;
		priv->pcs[i].priv = priv;
		priv->pcs[i].port = i;
	}

	if (priv->create_sgmii) {
		ret = priv->create_sgmii(priv);
		if (ret && priv->irq)
			mt7530_free_irq(priv);
	}

	return ret;
}

static int mt753x_get_mac_eee(struct dsa_switch *ds, int port,
			      struct ethtool_keee *e)
{
	struct mt7530_priv *priv = ds->priv;
	u32 eeecr = mt7530_read(priv, MT753X_PMEEECR_P(port));

	e->tx_lpi_enabled = !(eeecr & LPI_MODE_EN);
	e->tx_lpi_timer = LPI_THRESH_GET(eeecr);

	return 0;
}

static int mt753x_set_mac_eee(struct dsa_switch *ds, int port,
			      struct ethtool_keee *e)
{
	struct mt7530_priv *priv = ds->priv;
	u32 set, mask = LPI_THRESH_MASK | LPI_MODE_EN;

	if (e->tx_lpi_timer > 0xFFF)
		return -EINVAL;

	set = LPI_THRESH_SET(e->tx_lpi_timer);
	if (!e->tx_lpi_enabled)
		/* Force LPI Mode without a delay */
		set |= LPI_MODE_EN;
	mt7530_rmw(priv, MT753X_PMEEECR_P(port), mask, set);

	return 0;
}

static void
mt753x_conduit_state_change(struct dsa_switch *ds,
			    const struct net_device *conduit,
			    bool operational)
{
	struct dsa_port *cpu_dp = conduit->dsa_ptr;
	struct mt7530_priv *priv = ds->priv;
	int val = 0;
	u8 mask;

	/* Set the CPU port to trap frames to for MT7530. Trapped frames will be
	 * forwarded to the numerically smallest CPU port whose conduit
	 * interface is up.
	 */
	if (priv->id != ID_MT7530 && priv->id != ID_MT7621)
		return;

	mask = BIT(cpu_dp->index);

	if (operational)
		priv->active_cpu_ports |= mask;
	else
		priv->active_cpu_ports &= ~mask;

	if (priv->active_cpu_ports) {
		val = MT7530_CPU_EN |
		      MT7530_CPU_PORT(__ffs(priv->active_cpu_ports));
	}

	mt7530_rmw(priv, MT753X_MFC, MT7530_CPU_EN | MT7530_CPU_PORT_MASK, val);
}

static int mt7988_setup(struct dsa_switch *ds)
{
	struct mt7530_priv *priv = ds->priv;

	/* Reset the switch */
	reset_control_assert(priv->rstc);
	usleep_range(20, 50);
	reset_control_deassert(priv->rstc);
	usleep_range(20, 50);

	/* Reset the switch PHYs */
	mt7530_write(priv, MT7530_SYS_CTRL, SYS_CTRL_PHY_RST);

	return mt7531_setup_common(ds);
}

const struct dsa_switch_ops mt7530_switch_ops = {
	.get_tag_protocol	= mtk_get_tag_protocol,
	.setup			= mt753x_setup,
	.preferred_default_local_cpu_port = mt753x_preferred_default_local_cpu_port,
	.get_strings		= mt7530_get_strings,
	.get_ethtool_stats	= mt7530_get_ethtool_stats,
	.get_sset_count		= mt7530_get_sset_count,
	.set_ageing_time	= mt7530_set_ageing_time,
	.port_enable		= mt7530_port_enable,
	.port_disable		= mt7530_port_disable,
	.port_change_mtu	= mt7530_port_change_mtu,
	.port_max_mtu		= mt7530_port_max_mtu,
	.port_stp_state_set	= mt7530_stp_state_set,
	.port_pre_bridge_flags	= mt7530_port_pre_bridge_flags,
	.port_bridge_flags	= mt7530_port_bridge_flags,
	.port_bridge_join	= mt7530_port_bridge_join,
	.port_bridge_leave	= mt7530_port_bridge_leave,
	.port_fdb_add		= mt7530_port_fdb_add,
	.port_fdb_del		= mt7530_port_fdb_del,
	.port_fdb_dump		= mt7530_port_fdb_dump,
	.port_mdb_add		= mt7530_port_mdb_add,
	.port_mdb_del		= mt7530_port_mdb_del,
	.port_vlan_filtering	= mt7530_port_vlan_filtering,
	.port_vlan_add		= mt7530_port_vlan_add,
	.port_vlan_del		= mt7530_port_vlan_del,
	.port_mirror_add	= mt753x_port_mirror_add,
	.port_mirror_del	= mt753x_port_mirror_del,
	.phylink_get_caps	= mt753x_phylink_get_caps,
	.get_mac_eee		= mt753x_get_mac_eee,
	.set_mac_eee		= mt753x_set_mac_eee,
	.conduit_state_change	= mt753x_conduit_state_change,
};
EXPORT_SYMBOL_GPL(mt7530_switch_ops);

static const struct phylink_mac_ops mt753x_phylink_mac_ops = {
	.mac_select_pcs	= mt753x_phylink_mac_select_pcs,
	.mac_config	= mt753x_phylink_mac_config,
	.mac_link_down	= mt753x_phylink_mac_link_down,
	.mac_link_up	= mt753x_phylink_mac_link_up,
};

const struct mt753x_info mt753x_table[] = {
	[ID_MT7621] = {
		.id = ID_MT7621,
		.pcs_ops = &mt7530_pcs_ops,
		.sw_setup = mt7530_setup,
		.phy_read_c22 = mt7530_phy_read_c22,
		.phy_write_c22 = mt7530_phy_write_c22,
		.phy_read_c45 = mt7530_phy_read_c45,
		.phy_write_c45 = mt7530_phy_write_c45,
		.mac_port_get_caps = mt7530_mac_port_get_caps,
		.mac_port_config = mt7530_mac_config,
	},
	[ID_MT7530] = {
		.id = ID_MT7530,
		.pcs_ops = &mt7530_pcs_ops,
		.sw_setup = mt7530_setup,
		.phy_read_c22 = mt7530_phy_read_c22,
		.phy_write_c22 = mt7530_phy_write_c22,
		.phy_read_c45 = mt7530_phy_read_c45,
		.phy_write_c45 = mt7530_phy_write_c45,
		.mac_port_get_caps = mt7530_mac_port_get_caps,
		.mac_port_config = mt7530_mac_config,
	},
	[ID_MT7531] = {
		.id = ID_MT7531,
		.pcs_ops = &mt7530_pcs_ops,
		.sw_setup = mt7531_setup,
		.phy_read_c22 = mt7531_ind_c22_phy_read,
		.phy_write_c22 = mt7531_ind_c22_phy_write,
		.phy_read_c45 = mt7531_ind_c45_phy_read,
		.phy_write_c45 = mt7531_ind_c45_phy_write,
		.mac_port_get_caps = mt7531_mac_port_get_caps,
		.mac_port_config = mt7531_mac_config,
	},
	[ID_MT7988] = {
		.id = ID_MT7988,
		.pcs_ops = &mt7530_pcs_ops,
		.sw_setup = mt7988_setup,
		.phy_read_c22 = mt7531_ind_c22_phy_read,
		.phy_write_c22 = mt7531_ind_c22_phy_write,
		.phy_read_c45 = mt7531_ind_c45_phy_read,
		.phy_write_c45 = mt7531_ind_c45_phy_write,
		.mac_port_get_caps = mt7988_mac_port_get_caps,
	},
};
EXPORT_SYMBOL_GPL(mt753x_table);

int
mt7530_probe_common(struct mt7530_priv *priv)
{
	struct device *dev = priv->dev;

	priv->ds = devm_kzalloc(dev, sizeof(*priv->ds), GFP_KERNEL);
	if (!priv->ds)
		return -ENOMEM;

	priv->ds->dev = dev;
	priv->ds->num_ports = MT7530_NUM_PORTS;

	/* Get the hardware identifier from the devicetree node.
	 * We will need it for some of the clock and regulator setup.
	 */
	priv->info = of_device_get_match_data(dev);
	if (!priv->info)
		return -EINVAL;

	priv->id = priv->info->id;
	priv->dev = dev;
	priv->ds->priv = priv;
	priv->ds->ops = &mt7530_switch_ops;
	priv->ds->phylink_mac_ops = &mt753x_phylink_mac_ops;
	mutex_init(&priv->reg_mutex);
	dev_set_drvdata(dev, priv);

	return 0;
}
EXPORT_SYMBOL_GPL(mt7530_probe_common);

void
mt7530_remove_common(struct mt7530_priv *priv)
{
	if (priv->irq)
		mt7530_free_irq(priv);

	dsa_unregister_switch(priv->ds);

	mutex_destroy(&priv->reg_mutex);
}
EXPORT_SYMBOL_GPL(mt7530_remove_common);

MODULE_AUTHOR("Sean Wang <sean.wang@mediatek.com>");
MODULE_DESCRIPTION("Driver for Mediatek MT7530 Switch");
MODULE_LICENSE("GPL");<|MERGE_RESOLUTION|>--- conflicted
+++ resolved
@@ -2890,11 +2890,7 @@
 	struct dsa_port *dp = dsa_phylink_to_port(config);
 	struct mt7530_priv *priv = dp->ds->priv;
 
-<<<<<<< HEAD
-	mt7530_clear(priv, MT7530_PMCR_P(dp->index), PMCR_LINK_SETTINGS_MASK);
-=======
 	mt7530_clear(priv, MT753X_PMCR_P(dp->index), PMCR_LINK_SETTINGS_MASK);
->>>>>>> 1613e604
 }
 
 static void mt753x_phylink_mac_link_up(struct phylink_config *config,
@@ -2940,11 +2936,7 @@
 		}
 	}
 
-<<<<<<< HEAD
-	mt7530_set(priv, MT7530_PMCR_P(dp->index), mcr);
-=======
 	mt7530_set(priv, MT753X_PMCR_P(dp->index), mcr);
->>>>>>> 1613e604
 }
 
 static void mt753x_phylink_get_caps(struct dsa_switch *ds, int port,
