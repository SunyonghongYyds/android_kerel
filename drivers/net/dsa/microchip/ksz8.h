--- conflicted
+++ resolved
@@ -7,11 +7,6 @@
 
 #ifndef __KSZ8XXX_H
 #define __KSZ8XXX_H
-<<<<<<< HEAD
-
-#include <linux/types.h>
-=======
->>>>>>> f86d1fbb
 
 #include <linux/types.h>
 #include <net/dsa.h>
