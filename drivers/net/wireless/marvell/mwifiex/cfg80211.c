// SPDX-License-Identifier: GPL-2.0-only
/*
 * NXP Wireless LAN device driver: CFG80211
 *
 * Copyright 2011-2020 NXP
 */

#include "cfg80211.h"
#include "main.h"
#include "11n.h"
#include "wmm.h"

static char *reg_alpha2;
module_param(reg_alpha2, charp, 0);

static const struct ieee80211_iface_limit mwifiex_ap_sta_limits[] = {
	{
		.max = MWIFIEX_MAX_BSS_NUM,
		.types = BIT(NL80211_IFTYPE_STATION) |
				   BIT(NL80211_IFTYPE_P2P_GO) |
				   BIT(NL80211_IFTYPE_P2P_CLIENT) |
				   BIT(NL80211_IFTYPE_AP),
	},
};

static const struct ieee80211_iface_combination
mwifiex_iface_comb_ap_sta = {
	.limits = mwifiex_ap_sta_limits,
	.num_different_channels = 1,
	.n_limits = ARRAY_SIZE(mwifiex_ap_sta_limits),
	.max_interfaces = MWIFIEX_MAX_BSS_NUM,
	.beacon_int_infra_match = true,
	.radar_detect_widths =	BIT(NL80211_CHAN_WIDTH_20_NOHT) |
				BIT(NL80211_CHAN_WIDTH_20) |
				BIT(NL80211_CHAN_WIDTH_40),
};

static const struct ieee80211_iface_combination
mwifiex_iface_comb_ap_sta_vht = {
	.limits = mwifiex_ap_sta_limits,
	.num_different_channels = 1,
	.n_limits = ARRAY_SIZE(mwifiex_ap_sta_limits),
	.max_interfaces = MWIFIEX_MAX_BSS_NUM,
	.beacon_int_infra_match = true,
	.radar_detect_widths =	BIT(NL80211_CHAN_WIDTH_20_NOHT) |
				BIT(NL80211_CHAN_WIDTH_20) |
				BIT(NL80211_CHAN_WIDTH_40) |
				BIT(NL80211_CHAN_WIDTH_80),
};

static const struct
ieee80211_iface_combination mwifiex_iface_comb_ap_sta_drcs = {
	.limits = mwifiex_ap_sta_limits,
	.num_different_channels = 2,
	.n_limits = ARRAY_SIZE(mwifiex_ap_sta_limits),
	.max_interfaces = MWIFIEX_MAX_BSS_NUM,
	.beacon_int_infra_match = true,
};

/*
 * This function maps the nl802.11 channel type into driver channel type.
 *
 * The mapping is as follows -
 *      NL80211_CHAN_NO_HT     -> IEEE80211_HT_PARAM_CHA_SEC_NONE
 *      NL80211_CHAN_HT20      -> IEEE80211_HT_PARAM_CHA_SEC_NONE
 *      NL80211_CHAN_HT40PLUS  -> IEEE80211_HT_PARAM_CHA_SEC_ABOVE
 *      NL80211_CHAN_HT40MINUS -> IEEE80211_HT_PARAM_CHA_SEC_BELOW
 *      Others                 -> IEEE80211_HT_PARAM_CHA_SEC_NONE
 */
u8 mwifiex_chan_type_to_sec_chan_offset(enum nl80211_channel_type chan_type)
{
	switch (chan_type) {
	case NL80211_CHAN_NO_HT:
	case NL80211_CHAN_HT20:
		return IEEE80211_HT_PARAM_CHA_SEC_NONE;
	case NL80211_CHAN_HT40PLUS:
		return IEEE80211_HT_PARAM_CHA_SEC_ABOVE;
	case NL80211_CHAN_HT40MINUS:
		return IEEE80211_HT_PARAM_CHA_SEC_BELOW;
	default:
		return IEEE80211_HT_PARAM_CHA_SEC_NONE;
	}
}

/* This function maps IEEE HT secondary channel type to NL80211 channel type
 */
u8 mwifiex_get_chan_type(struct mwifiex_private *priv)
{
	struct mwifiex_channel_band channel_band;
	int ret;

	ret = mwifiex_get_chan_info(priv, &channel_band);

	if (!ret) {
		switch (channel_band.band_config.chan_width) {
		case CHAN_BW_20MHZ:
			if (IS_11N_ENABLED(priv))
				return NL80211_CHAN_HT20;
			else
				return NL80211_CHAN_NO_HT;
		case CHAN_BW_40MHZ:
			if (channel_band.band_config.chan2_offset ==
			    SEC_CHAN_ABOVE)
				return NL80211_CHAN_HT40PLUS;
			else
				return NL80211_CHAN_HT40MINUS;
		default:
			return NL80211_CHAN_HT20;
		}
	}

	return NL80211_CHAN_HT20;
}

/*
 * This function checks whether WEP is set.
 */
static int
mwifiex_is_alg_wep(u32 cipher)
{
	switch (cipher) {
	case WLAN_CIPHER_SUITE_WEP40:
	case WLAN_CIPHER_SUITE_WEP104:
		return 1;
	default:
		break;
	}

	return 0;
}

/*
 * This function retrieves the private structure from kernel wiphy structure.
 */
static void *mwifiex_cfg80211_get_adapter(struct wiphy *wiphy)
{
	return (void *) (*(unsigned long *) wiphy_priv(wiphy));
}

/*
 * CFG802.11 operation handler to delete a network key.
 */
static int
mwifiex_cfg80211_del_key(struct wiphy *wiphy, struct net_device *netdev,
			 int link_id, u8 key_index, bool pairwise,
			 const u8 *mac_addr)
{
	struct mwifiex_private *priv = mwifiex_netdev_get_priv(netdev);
	static const u8 bc_mac[] = {0xff, 0xff, 0xff, 0xff, 0xff, 0xff};
	const u8 *peer_mac = pairwise ? mac_addr : bc_mac;

	if (mwifiex_set_encode(priv, NULL, NULL, 0, key_index, peer_mac, 1)) {
		mwifiex_dbg(priv->adapter, ERROR, "deleting the crypto keys\n");
		return -EFAULT;
	}

	mwifiex_dbg(priv->adapter, INFO, "info: crypto keys deleted\n");
	return 0;
}

/*
 * This function forms an skb for management frame.
 */
static int
mwifiex_form_mgmt_frame(struct sk_buff *skb, const u8 *buf, size_t len)
{
	u8 addr[ETH_ALEN] = {0xFF, 0xFF, 0xFF, 0xFF, 0xFF, 0xFF};
	u16 pkt_len;
	u32 tx_control = 0, pkt_type = PKT_TYPE_MGMT;

	pkt_len = len + ETH_ALEN;

	skb_reserve(skb, MWIFIEX_MIN_DATA_HEADER_LEN +
		    MWIFIEX_MGMT_FRAME_HEADER_SIZE + sizeof(pkt_len));
	memcpy(skb_push(skb, sizeof(pkt_len)), &pkt_len, sizeof(pkt_len));

	memcpy(skb_push(skb, sizeof(tx_control)),
	       &tx_control, sizeof(tx_control));

	memcpy(skb_push(skb, sizeof(pkt_type)), &pkt_type, sizeof(pkt_type));

	/* Add packet data and address4 */
	skb_put_data(skb, buf, sizeof(struct ieee80211_hdr_3addr));
	skb_put_data(skb, addr, ETH_ALEN);
	skb_put_data(skb, buf + sizeof(struct ieee80211_hdr_3addr),
		     len - sizeof(struct ieee80211_hdr_3addr));

	skb->priority = LOW_PRIO_TID;
	__net_timestamp(skb);

	return 0;
}

/*
 * CFG802.11 operation handler to transmit a management frame.
 */
static int
mwifiex_cfg80211_mgmt_tx(struct wiphy *wiphy, struct wireless_dev *wdev,
			 struct cfg80211_mgmt_tx_params *params, u64 *cookie)
{
	const u8 *buf = params->buf;
	size_t len = params->len;
	struct sk_buff *skb;
	u16 pkt_len;
	const struct ieee80211_mgmt *mgmt;
	struct mwifiex_txinfo *tx_info;
	struct mwifiex_private *priv = mwifiex_netdev_get_priv(wdev->netdev);

	if (!buf || !len) {
		mwifiex_dbg(priv->adapter, ERROR, "invalid buffer and length\n");
		return -EFAULT;
	}

	mgmt = (const struct ieee80211_mgmt *)buf;
	if (GET_BSS_ROLE(priv) != MWIFIEX_BSS_ROLE_STA &&
	    ieee80211_is_probe_resp(mgmt->frame_control)) {
		/* Since we support offload probe resp, we need to skip probe
		 * resp in AP or GO mode */
		mwifiex_dbg(priv->adapter, INFO,
			    "info: skip to send probe resp in AP or GO mode\n");
		return 0;
	}

	pkt_len = len + ETH_ALEN;
	skb = dev_alloc_skb(MWIFIEX_MIN_DATA_HEADER_LEN +
			    MWIFIEX_MGMT_FRAME_HEADER_SIZE +
			    pkt_len + sizeof(pkt_len));

	if (!skb) {
		mwifiex_dbg(priv->adapter, ERROR,
			    "allocate skb failed for management frame\n");
		return -ENOMEM;
	}

	tx_info = MWIFIEX_SKB_TXCB(skb);
	memset(tx_info, 0, sizeof(*tx_info));
	tx_info->bss_num = priv->bss_num;
	tx_info->bss_type = priv->bss_type;
	tx_info->pkt_len = pkt_len;

	mwifiex_form_mgmt_frame(skb, buf, len);
	*cookie = get_random_u32() | 1;

	if (ieee80211_is_action(mgmt->frame_control))
		skb = mwifiex_clone_skb_for_tx_status(priv,
						      skb,
				MWIFIEX_BUF_FLAG_ACTION_TX_STATUS, cookie);
	else
		cfg80211_mgmt_tx_status(wdev, *cookie, buf, len, true,
					GFP_ATOMIC);

	mwifiex_queue_tx_pkt(priv, skb);

	mwifiex_dbg(priv->adapter, INFO, "info: management frame transmitted\n");
	return 0;
}

/*
 * CFG802.11 operation handler to register a mgmt frame.
 */
static void
mwifiex_cfg80211_update_mgmt_frame_registrations(struct wiphy *wiphy,
						 struct wireless_dev *wdev,
						 struct mgmt_frame_regs *upd)
{
	struct mwifiex_private *priv = mwifiex_netdev_get_priv(wdev->netdev);
	u32 mask = upd->interface_stypes;

	if (mask != priv->mgmt_frame_mask) {
		priv->mgmt_frame_mask = mask;
		mwifiex_send_cmd(priv, HostCmd_CMD_MGMT_FRAME_REG,
				 HostCmd_ACT_GEN_SET, 0,
				 &priv->mgmt_frame_mask, false);
		mwifiex_dbg(priv->adapter, INFO, "info: mgmt frame registered\n");
	}
}

/*
 * CFG802.11 operation handler to remain on channel.
 */
static int
mwifiex_cfg80211_remain_on_channel(struct wiphy *wiphy,
				   struct wireless_dev *wdev,
				   struct ieee80211_channel *chan,
				   unsigned int duration, u64 *cookie)
{
	struct mwifiex_private *priv = mwifiex_netdev_get_priv(wdev->netdev);
	int ret;

	if (!chan || !cookie) {
		mwifiex_dbg(priv->adapter, ERROR, "Invalid parameter for ROC\n");
		return -EINVAL;
	}

	if (priv->roc_cfg.cookie) {
		mwifiex_dbg(priv->adapter, INFO,
			    "info: ongoing ROC, cookie = 0x%llx\n",
			    priv->roc_cfg.cookie);
		return -EBUSY;
	}

	ret = mwifiex_remain_on_chan_cfg(priv, HostCmd_ACT_GEN_SET, chan,
					 duration);

	if (!ret) {
		*cookie = get_random_u32() | 1;
		priv->roc_cfg.cookie = *cookie;
		priv->roc_cfg.chan = *chan;

		cfg80211_ready_on_channel(wdev, *cookie, chan,
					  duration, GFP_ATOMIC);

		mwifiex_dbg(priv->adapter, INFO,
			    "info: ROC, cookie = 0x%llx\n", *cookie);
	}

	return ret;
}

/*
 * CFG802.11 operation handler to cancel remain on channel.
 */
static int
mwifiex_cfg80211_cancel_remain_on_channel(struct wiphy *wiphy,
					  struct wireless_dev *wdev, u64 cookie)
{
	struct mwifiex_private *priv = mwifiex_netdev_get_priv(wdev->netdev);
	int ret;

	if (cookie != priv->roc_cfg.cookie)
		return -ENOENT;

	ret = mwifiex_remain_on_chan_cfg(priv, HostCmd_ACT_GEN_REMOVE,
					 &priv->roc_cfg.chan, 0);

	if (!ret) {
		cfg80211_remain_on_channel_expired(wdev, cookie,
						   &priv->roc_cfg.chan,
						   GFP_ATOMIC);

		memset(&priv->roc_cfg, 0, sizeof(struct mwifiex_roc_cfg));

		mwifiex_dbg(priv->adapter, INFO,
			    "info: cancel ROC, cookie = 0x%llx\n", cookie);
	}

	return ret;
}

/*
 * CFG802.11 operation handler to set Tx power.
 */
static int
mwifiex_cfg80211_set_tx_power(struct wiphy *wiphy,
			      struct wireless_dev *wdev,
			      enum nl80211_tx_power_setting type,
			      int mbm)
{
	struct mwifiex_adapter *adapter = mwifiex_cfg80211_get_adapter(wiphy);
	struct mwifiex_private *priv;
	struct mwifiex_power_cfg power_cfg;
	int dbm = MBM_TO_DBM(mbm);

	switch (type) {
	case NL80211_TX_POWER_FIXED:
		power_cfg.is_power_auto = 0;
		power_cfg.is_power_fixed = 1;
		power_cfg.power_level = dbm;
		break;
	case NL80211_TX_POWER_LIMITED:
		power_cfg.is_power_auto = 0;
		power_cfg.is_power_fixed = 0;
		power_cfg.power_level = dbm;
		break;
	case NL80211_TX_POWER_AUTOMATIC:
		power_cfg.is_power_auto = 1;
		break;
	}

	priv = mwifiex_get_priv(adapter, MWIFIEX_BSS_ROLE_ANY);

	return mwifiex_set_tx_power(priv, &power_cfg);
}

/*
 * CFG802.11 operation handler to get Tx power.
 */
static int
mwifiex_cfg80211_get_tx_power(struct wiphy *wiphy,
			      struct wireless_dev *wdev,
			      int *dbm)
{
	struct mwifiex_adapter *adapter = mwifiex_cfg80211_get_adapter(wiphy);
	struct mwifiex_private *priv = mwifiex_get_priv(adapter,
							MWIFIEX_BSS_ROLE_ANY);
	int ret = mwifiex_send_cmd(priv, HostCmd_CMD_RF_TX_PWR,
				   HostCmd_ACT_GEN_GET, 0, NULL, true);

	if (ret < 0)
		return ret;

	/* tx_power_level is set in HostCmd_CMD_RF_TX_PWR command handler */
	*dbm = priv->tx_power_level;

	return 0;
}

/*
 * CFG802.11 operation handler to set Power Save option.
 *
 * The timeout value, if provided, is currently ignored.
 */
static int
mwifiex_cfg80211_set_power_mgmt(struct wiphy *wiphy,
				struct net_device *dev,
				bool enabled, int timeout)
{
	struct mwifiex_private *priv = mwifiex_netdev_get_priv(dev);
	u32 ps_mode;

	if (timeout)
		mwifiex_dbg(priv->adapter, INFO,
			    "info: ignore timeout value for IEEE Power Save\n");

	ps_mode = enabled;

	return mwifiex_drv_set_power(priv, &ps_mode);
}

/*
 * CFG802.11 operation handler to set the default network key.
 */
static int
mwifiex_cfg80211_set_default_key(struct wiphy *wiphy, struct net_device *netdev,
				 int link_id, u8 key_index, bool unicast,
				 bool multicast)
{
	struct mwifiex_private *priv = mwifiex_netdev_get_priv(netdev);

	/* Return if WEP key not configured */
	if (!priv->sec_info.wep_enabled)
		return 0;

	if (priv->bss_type == MWIFIEX_BSS_TYPE_UAP) {
		priv->wep_key_curr_index = key_index;
	} else if (mwifiex_set_encode(priv, NULL, NULL, 0, key_index,
				      NULL, 0)) {
		mwifiex_dbg(priv->adapter, ERROR, "set default Tx key index\n");
		return -EFAULT;
	}

	return 0;
}

/*
 * CFG802.11 operation handler to add a network key.
 */
static int
mwifiex_cfg80211_add_key(struct wiphy *wiphy, struct net_device *netdev,
			 int link_id, u8 key_index, bool pairwise,
			 const u8 *mac_addr, struct key_params *params)
{
	struct mwifiex_private *priv = mwifiex_netdev_get_priv(netdev);
	struct mwifiex_wep_key *wep_key;
	static const u8 bc_mac[] = {0xff, 0xff, 0xff, 0xff, 0xff, 0xff};
	const u8 *peer_mac = pairwise ? mac_addr : bc_mac;

	if (GET_BSS_ROLE(priv) == MWIFIEX_BSS_ROLE_UAP &&
	    (params->cipher == WLAN_CIPHER_SUITE_WEP40 ||
	     params->cipher == WLAN_CIPHER_SUITE_WEP104)) {
		if (params->key && params->key_len) {
			wep_key = &priv->wep_key[key_index];
			memset(wep_key, 0, sizeof(struct mwifiex_wep_key));
			memcpy(wep_key->key_material, params->key,
			       params->key_len);
			wep_key->key_index = key_index;
			wep_key->key_length = params->key_len;
			priv->sec_info.wep_enabled = 1;
		}
		return 0;
	}

	if (mwifiex_set_encode(priv, params, params->key, params->key_len,
			       key_index, peer_mac, 0)) {
		mwifiex_dbg(priv->adapter, ERROR, "crypto keys added\n");
		return -EFAULT;
	}

	return 0;
}

/*
 * CFG802.11 operation handler to set default mgmt key.
 */
static int
mwifiex_cfg80211_set_default_mgmt_key(struct wiphy *wiphy,
				      struct net_device *netdev,
				      int link_id,
				      u8 key_index)
{
	struct mwifiex_private *priv = mwifiex_netdev_get_priv(netdev);
	struct mwifiex_ds_encrypt_key encrypt_key;

	wiphy_dbg(wiphy, "set default mgmt key, key index=%d\n", key_index);

	memset(&encrypt_key, 0, sizeof(struct mwifiex_ds_encrypt_key));
	encrypt_key.key_len = WLAN_KEY_LEN_CCMP;
	encrypt_key.key_index = key_index;
	encrypt_key.is_igtk_def_key = true;
	eth_broadcast_addr(encrypt_key.mac_addr);

	if (mwifiex_send_cmd(priv, HostCmd_CMD_802_11_KEY_MATERIAL,
			     HostCmd_ACT_GEN_SET, true, &encrypt_key, true)) {
		mwifiex_dbg(priv->adapter, ERROR,
			    "Sending KEY_MATERIAL command failed\n");
		return -1;
	}

	return 0;
}

/*
 * This function sends domain information to the firmware.
 *
 * The following information are passed to the firmware -
 *      - Country codes
 *      - Sub bands (first channel, number of channels, maximum Tx power)
 */
int mwifiex_send_domain_info_cmd_fw(struct wiphy *wiphy)
{
	u8 no_of_triplet = 0;
	struct ieee80211_country_ie_triplet *t;
	u8 no_of_parsed_chan = 0;
	u8 first_chan = 0, next_chan = 0, max_pwr = 0;
	u8 i, flag = 0;
	enum nl80211_band band;
	struct ieee80211_supported_band *sband;
	struct ieee80211_channel *ch;
	struct mwifiex_adapter *adapter = mwifiex_cfg80211_get_adapter(wiphy);
	struct mwifiex_private *priv;
	struct mwifiex_802_11d_domain_reg *domain_info = &adapter->domain_reg;

	/* Set country code */
	domain_info->country_code[0] = adapter->country_code[0];
	domain_info->country_code[1] = adapter->country_code[1];
	domain_info->country_code[2] = ' ';

	band = mwifiex_band_to_radio_type(adapter->config_bands);
	if (!wiphy->bands[band]) {
		mwifiex_dbg(adapter, ERROR,
			    "11D: setting domain info in FW\n");
		return -1;
	}

	sband = wiphy->bands[band];

	for (i = 0; i < sband->n_channels ; i++) {
		ch = &sband->channels[i];
		if (ch->flags & IEEE80211_CHAN_DISABLED)
			continue;

		if (!flag) {
			flag = 1;
			first_chan = (u32) ch->hw_value;
			next_chan = first_chan;
			max_pwr = ch->max_power;
			no_of_parsed_chan = 1;
			continue;
		}

		if (ch->hw_value == next_chan + 1 &&
		    ch->max_power == max_pwr) {
			next_chan++;
			no_of_parsed_chan++;
		} else {
			t = &domain_info->triplet[no_of_triplet];
			t->chans.first_channel = first_chan;
			t->chans.num_channels = no_of_parsed_chan;
			t->chans.max_power = max_pwr;
			no_of_triplet++;
			first_chan = (u32) ch->hw_value;
			next_chan = first_chan;
			max_pwr = ch->max_power;
			no_of_parsed_chan = 1;
		}
	}

	if (flag) {
		t = &domain_info->triplet[no_of_triplet];
		t->chans.first_channel = first_chan;
		t->chans.num_channels = no_of_parsed_chan;
		t->chans.max_power = max_pwr;
		no_of_triplet++;
	}

	domain_info->no_of_triplet = no_of_triplet;

	priv = mwifiex_get_priv(adapter, MWIFIEX_BSS_ROLE_ANY);

	if (mwifiex_send_cmd(priv, HostCmd_CMD_802_11D_DOMAIN_INFO,
			     HostCmd_ACT_GEN_SET, 0, NULL, false)) {
		mwifiex_dbg(adapter, INFO,
			    "11D: setting domain info in FW\n");
		return -1;
	}

	return 0;
}

static void mwifiex_reg_apply_radar_flags(struct wiphy *wiphy)
{
	struct ieee80211_supported_band *sband;
	struct ieee80211_channel *chan;
	unsigned int i;

	if (!wiphy->bands[NL80211_BAND_5GHZ])
		return;
	sband = wiphy->bands[NL80211_BAND_5GHZ];

	for (i = 0; i < sband->n_channels; i++) {
		chan = &sband->channels[i];
		if ((!(chan->flags & IEEE80211_CHAN_DISABLED)) &&
		    (chan->flags & IEEE80211_CHAN_RADAR))
			chan->flags |= IEEE80211_CHAN_NO_IR;
	}
}

/*
 * CFG802.11 regulatory domain callback function.
 *
 * This function is called when the regulatory domain is changed due to the
 * following reasons -
 *      - Set by driver
 *      - Set by system core
 *      - Set by user
 *      - Set bt Country IE
 */
static void mwifiex_reg_notifier(struct wiphy *wiphy,
				 struct regulatory_request *request)
{
	struct mwifiex_adapter *adapter = mwifiex_cfg80211_get_adapter(wiphy);
	struct mwifiex_private *priv = mwifiex_get_priv(adapter,
							MWIFIEX_BSS_ROLE_ANY);
	mwifiex_dbg(adapter, INFO,
		    "info: cfg80211 regulatory domain callback for %c%c\n",
		    request->alpha2[0], request->alpha2[1]);
	mwifiex_reg_apply_radar_flags(wiphy);

	switch (request->initiator) {
	case NL80211_REGDOM_SET_BY_DRIVER:
	case NL80211_REGDOM_SET_BY_CORE:
	case NL80211_REGDOM_SET_BY_USER:
	case NL80211_REGDOM_SET_BY_COUNTRY_IE:
		break;
	default:
		mwifiex_dbg(adapter, ERROR,
			    "unknown regdom initiator: %d\n",
			    request->initiator);
		return;
	}

	/* Don't send world or same regdom info to firmware */
	if (strncmp(request->alpha2, "00", 2) &&
	    strncmp(request->alpha2, adapter->country_code,
		    sizeof(request->alpha2))) {
		memcpy(adapter->country_code, request->alpha2,
		       sizeof(request->alpha2));
		mwifiex_send_domain_info_cmd_fw(wiphy);
		mwifiex_dnld_txpwr_table(priv);
	}
}

/*
 * This function sets the fragmentation threshold.
 *
 * The fragmentation threshold value must lie between MWIFIEX_FRAG_MIN_VALUE
 * and MWIFIEX_FRAG_MAX_VALUE.
 */
static int
mwifiex_set_frag(struct mwifiex_private *priv, u32 frag_thr)
{
	if (frag_thr < MWIFIEX_FRAG_MIN_VALUE ||
	    frag_thr > MWIFIEX_FRAG_MAX_VALUE)
		frag_thr = MWIFIEX_FRAG_MAX_VALUE;

	return mwifiex_send_cmd(priv, HostCmd_CMD_802_11_SNMP_MIB,
				HostCmd_ACT_GEN_SET, FRAG_THRESH_I,
				&frag_thr, true);
}

/*
 * This function sets the RTS threshold.

 * The rts value must lie between MWIFIEX_RTS_MIN_VALUE
 * and MWIFIEX_RTS_MAX_VALUE.
 */
static int
mwifiex_set_rts(struct mwifiex_private *priv, u32 rts_thr)
{
	if (rts_thr < MWIFIEX_RTS_MIN_VALUE || rts_thr > MWIFIEX_RTS_MAX_VALUE)
		rts_thr = MWIFIEX_RTS_MAX_VALUE;

	return mwifiex_send_cmd(priv, HostCmd_CMD_802_11_SNMP_MIB,
				HostCmd_ACT_GEN_SET, RTS_THRESH_I,
				&rts_thr, true);
}

/*
 * CFG802.11 operation handler to set wiphy parameters.
 *
 * This function can be used to set the RTS threshold and the
 * Fragmentation threshold of the driver.
 */
static int
mwifiex_cfg80211_set_wiphy_params(struct wiphy *wiphy, u32 changed)
{
	struct mwifiex_adapter *adapter = mwifiex_cfg80211_get_adapter(wiphy);
	struct mwifiex_private *priv;
	struct mwifiex_uap_bss_param *bss_cfg;
	int ret;

	priv = mwifiex_get_priv(adapter, MWIFIEX_BSS_ROLE_ANY);

	switch (priv->bss_role) {
	case MWIFIEX_BSS_ROLE_UAP:
		if (priv->bss_started) {
			mwifiex_dbg(adapter, ERROR,
				    "cannot change wiphy params when bss started");
			return -EINVAL;
		}

		bss_cfg = kzalloc(sizeof(*bss_cfg), GFP_KERNEL);
		if (!bss_cfg)
			return -ENOMEM;

		mwifiex_set_sys_config_invalid_data(bss_cfg);

		if (changed & WIPHY_PARAM_RTS_THRESHOLD)
			bss_cfg->rts_threshold = wiphy->rts_threshold;
		if (changed & WIPHY_PARAM_FRAG_THRESHOLD)
			bss_cfg->frag_threshold = wiphy->frag_threshold;
		if (changed & WIPHY_PARAM_RETRY_LONG)
			bss_cfg->retry_limit = wiphy->retry_long;

		ret = mwifiex_send_cmd(priv, HostCmd_CMD_UAP_SYS_CONFIG,
				       HostCmd_ACT_GEN_SET,
				       UAP_BSS_PARAMS_I, bss_cfg,
				       false);

		kfree(bss_cfg);
		if (ret) {
			mwifiex_dbg(adapter, ERROR,
				    "Failed to set wiphy phy params\n");
			return ret;
		}
		break;

	case MWIFIEX_BSS_ROLE_STA:
		if (priv->media_connected) {
			mwifiex_dbg(adapter, ERROR,
				    "cannot change wiphy params when connected");
			return -EINVAL;
		}
		if (changed & WIPHY_PARAM_RTS_THRESHOLD) {
			ret = mwifiex_set_rts(priv,
					      wiphy->rts_threshold);
			if (ret)
				return ret;
		}
		if (changed & WIPHY_PARAM_FRAG_THRESHOLD) {
			ret = mwifiex_set_frag(priv,
					       wiphy->frag_threshold);
			if (ret)
				return ret;
		}
		break;
	}

	return 0;
}

static int
mwifiex_cfg80211_deinit_p2p(struct mwifiex_private *priv)
{
	u16 mode = P2P_MODE_DISABLE;

	if (mwifiex_send_cmd(priv, HostCmd_CMD_P2P_MODE_CFG,
			     HostCmd_ACT_GEN_SET, 0, &mode, true))
		return -1;

	return 0;
}

/*
 * This function initializes the functionalities for P2P client.
 * The P2P client initialization sequence is:
 * disable -> device -> client
 */
static int
mwifiex_cfg80211_init_p2p_client(struct mwifiex_private *priv)
{
	u16 mode;

	if (mwifiex_cfg80211_deinit_p2p(priv))
		return -1;

	mode = P2P_MODE_DEVICE;
	if (mwifiex_send_cmd(priv, HostCmd_CMD_P2P_MODE_CFG,
			     HostCmd_ACT_GEN_SET, 0, &mode, true))
		return -1;

	mode = P2P_MODE_CLIENT;
	if (mwifiex_send_cmd(priv, HostCmd_CMD_P2P_MODE_CFG,
			     HostCmd_ACT_GEN_SET, 0, &mode, true))
		return -1;

	return 0;
}

/*
 * This function initializes the functionalities for P2P GO.
 * The P2P GO initialization sequence is:
 * disable -> device -> GO
 */
static int
mwifiex_cfg80211_init_p2p_go(struct mwifiex_private *priv)
{
	u16 mode;

	if (mwifiex_cfg80211_deinit_p2p(priv))
		return -1;

	mode = P2P_MODE_DEVICE;
	if (mwifiex_send_cmd(priv, HostCmd_CMD_P2P_MODE_CFG,
			     HostCmd_ACT_GEN_SET, 0, &mode, true))
		return -1;

	mode = P2P_MODE_GO;
	if (mwifiex_send_cmd(priv, HostCmd_CMD_P2P_MODE_CFG,
			     HostCmd_ACT_GEN_SET, 0, &mode, true))
		return -1;

	return 0;
}

static int mwifiex_deinit_priv_params(struct mwifiex_private *priv)
{
	struct mwifiex_adapter *adapter = priv->adapter;
	unsigned long flags;

	priv->mgmt_frame_mask = 0;
	if (mwifiex_send_cmd(priv, HostCmd_CMD_MGMT_FRAME_REG,
			     HostCmd_ACT_GEN_SET, 0,
			     &priv->mgmt_frame_mask, false)) {
		mwifiex_dbg(adapter, ERROR,
			    "could not unregister mgmt frame rx\n");
		return -1;
	}

	mwifiex_deauthenticate(priv, NULL);

	spin_lock_irqsave(&adapter->main_proc_lock, flags);
	adapter->main_locked = true;
	if (adapter->mwifiex_processing) {
		spin_unlock_irqrestore(&adapter->main_proc_lock, flags);
		flush_workqueue(adapter->workqueue);
	} else {
		spin_unlock_irqrestore(&adapter->main_proc_lock, flags);
	}

	spin_lock_bh(&adapter->rx_proc_lock);
	adapter->rx_locked = true;
	if (adapter->rx_processing) {
		spin_unlock_bh(&adapter->rx_proc_lock);
		flush_workqueue(adapter->rx_workqueue);
	} else {
	spin_unlock_bh(&adapter->rx_proc_lock);
	}

	mwifiex_free_priv(priv);
	priv->wdev.iftype = NL80211_IFTYPE_UNSPECIFIED;
	priv->bss_mode = NL80211_IFTYPE_UNSPECIFIED;
	priv->sec_info.authentication_mode = NL80211_AUTHTYPE_OPEN_SYSTEM;

	return 0;
}

static int
mwifiex_init_new_priv_params(struct mwifiex_private *priv,
			     struct net_device *dev,
			     enum nl80211_iftype type)
{
	struct mwifiex_adapter *adapter = priv->adapter;
	unsigned long flags;

	mwifiex_init_priv(priv);

	priv->bss_mode = type;
	priv->wdev.iftype = type;

	mwifiex_init_priv_params(priv, priv->netdev);
	priv->bss_started = 0;

	switch (type) {
	case NL80211_IFTYPE_STATION:
	case NL80211_IFTYPE_ADHOC:
		priv->bss_role = MWIFIEX_BSS_ROLE_STA;
		priv->bss_type = MWIFIEX_BSS_TYPE_STA;
		break;
	case NL80211_IFTYPE_P2P_CLIENT:
		priv->bss_role = MWIFIEX_BSS_ROLE_STA;
		priv->bss_type = MWIFIEX_BSS_TYPE_P2P;
		break;
	case NL80211_IFTYPE_P2P_GO:
		priv->bss_role = MWIFIEX_BSS_ROLE_UAP;
		priv->bss_type = MWIFIEX_BSS_TYPE_P2P;
		break;
	case NL80211_IFTYPE_AP:
		priv->bss_role = MWIFIEX_BSS_ROLE_UAP;
		priv->bss_type = MWIFIEX_BSS_TYPE_UAP;
		break;
	default:
		mwifiex_dbg(adapter, ERROR,
			    "%s: changing to %d not supported\n",
			    dev->name, type);
		return -EOPNOTSUPP;
	}

	priv->bss_num = mwifiex_get_unused_bss_num(adapter, priv->bss_type);

	spin_lock_irqsave(&adapter->main_proc_lock, flags);
	adapter->main_locked = false;
	spin_unlock_irqrestore(&adapter->main_proc_lock, flags);

	spin_lock_bh(&adapter->rx_proc_lock);
	adapter->rx_locked = false;
	spin_unlock_bh(&adapter->rx_proc_lock);

	mwifiex_set_mac_address(priv, dev, false, NULL);

	return 0;
}

static bool
is_vif_type_change_allowed(struct mwifiex_adapter *adapter,
			   enum nl80211_iftype old_iftype,
			   enum nl80211_iftype new_iftype)
{
	switch (old_iftype) {
	case NL80211_IFTYPE_ADHOC:
		switch (new_iftype) {
		case NL80211_IFTYPE_STATION:
			return true;
		case NL80211_IFTYPE_P2P_CLIENT:
		case NL80211_IFTYPE_P2P_GO:
			return adapter->curr_iface_comb.p2p_intf !=
			       adapter->iface_limit.p2p_intf;
		case NL80211_IFTYPE_AP:
			return adapter->curr_iface_comb.uap_intf !=
			       adapter->iface_limit.uap_intf;
		default:
			return false;
		}

	case NL80211_IFTYPE_STATION:
		switch (new_iftype) {
		case NL80211_IFTYPE_ADHOC:
			return true;
		case NL80211_IFTYPE_P2P_CLIENT:
		case NL80211_IFTYPE_P2P_GO:
			return adapter->curr_iface_comb.p2p_intf !=
			       adapter->iface_limit.p2p_intf;
		case NL80211_IFTYPE_AP:
			return adapter->curr_iface_comb.uap_intf !=
			       adapter->iface_limit.uap_intf;
		default:
			return false;
		}

	case NL80211_IFTYPE_AP:
		switch (new_iftype) {
		case NL80211_IFTYPE_ADHOC:
		case NL80211_IFTYPE_STATION:
			return adapter->curr_iface_comb.sta_intf !=
			       adapter->iface_limit.sta_intf;
		case NL80211_IFTYPE_P2P_CLIENT:
		case NL80211_IFTYPE_P2P_GO:
			return adapter->curr_iface_comb.p2p_intf !=
			       adapter->iface_limit.p2p_intf;
		default:
			return false;
		}

	case NL80211_IFTYPE_P2P_CLIENT:
		switch (new_iftype) {
		case NL80211_IFTYPE_ADHOC:
		case NL80211_IFTYPE_STATION:
			return true;
		case NL80211_IFTYPE_P2P_GO:
			return true;
		case NL80211_IFTYPE_AP:
			return adapter->curr_iface_comb.uap_intf !=
			       adapter->iface_limit.uap_intf;
		default:
			return false;
		}

	case NL80211_IFTYPE_P2P_GO:
		switch (new_iftype) {
		case NL80211_IFTYPE_ADHOC:
		case NL80211_IFTYPE_STATION:
			return true;
		case NL80211_IFTYPE_P2P_CLIENT:
			return true;
		case NL80211_IFTYPE_AP:
			return adapter->curr_iface_comb.uap_intf !=
			       adapter->iface_limit.uap_intf;
		default:
			return false;
		}

	default:
		break;
	}

	return false;
}

static void
update_vif_type_counter(struct mwifiex_adapter *adapter,
			enum nl80211_iftype iftype,
			int change)
{
	switch (iftype) {
	case NL80211_IFTYPE_UNSPECIFIED:
	case NL80211_IFTYPE_ADHOC:
	case NL80211_IFTYPE_STATION:
		adapter->curr_iface_comb.sta_intf += change;
		break;
	case NL80211_IFTYPE_AP:
		adapter->curr_iface_comb.uap_intf += change;
		break;
	case NL80211_IFTYPE_P2P_CLIENT:
	case NL80211_IFTYPE_P2P_GO:
		adapter->curr_iface_comb.p2p_intf += change;
		break;
	default:
		mwifiex_dbg(adapter, ERROR,
			    "%s: Unsupported iftype passed: %d\n",
			    __func__, iftype);
		break;
	}
}

static int
mwifiex_change_vif_to_p2p(struct net_device *dev,
			  enum nl80211_iftype curr_iftype,
			  enum nl80211_iftype type,
			  struct vif_params *params)
{
	struct mwifiex_private *priv;
	struct mwifiex_adapter *adapter;

	priv = mwifiex_netdev_get_priv(dev);

	if (!priv)
		return -1;

	adapter = priv->adapter;

	mwifiex_dbg(adapter, INFO,
		    "%s: changing role to p2p\n", dev->name);

	if (mwifiex_deinit_priv_params(priv))
		return -1;
	if (mwifiex_init_new_priv_params(priv, dev, type))
		return -1;

	update_vif_type_counter(adapter, curr_iftype, -1);
	update_vif_type_counter(adapter, type, +1);
	dev->ieee80211_ptr->iftype = type;

	switch (type) {
	case NL80211_IFTYPE_P2P_CLIENT:
		if (mwifiex_cfg80211_init_p2p_client(priv))
			return -EFAULT;
		break;
	case NL80211_IFTYPE_P2P_GO:
		if (mwifiex_cfg80211_init_p2p_go(priv))
			return -EFAULT;
		break;
	default:
		mwifiex_dbg(adapter, ERROR,
			    "%s: changing to %d not supported\n",
			    dev->name, type);
		return -EOPNOTSUPP;
	}

	if (mwifiex_send_cmd(priv, HostCmd_CMD_SET_BSS_MODE,
			     HostCmd_ACT_GEN_SET, 0, NULL, true))
		return -1;

	if (mwifiex_sta_init_cmd(priv, false, false))
		return -1;

	return 0;
}

static int
mwifiex_change_vif_to_sta_adhoc(struct net_device *dev,
				enum nl80211_iftype curr_iftype,
				enum nl80211_iftype type,
				struct vif_params *params)
{
	struct mwifiex_private *priv;
	struct mwifiex_adapter *adapter;

	priv = mwifiex_netdev_get_priv(dev);

	if (!priv)
		return -1;

	adapter = priv->adapter;

	if (type == NL80211_IFTYPE_STATION)
		mwifiex_dbg(adapter, INFO,
			    "%s: changing role to station\n", dev->name);
	else
		mwifiex_dbg(adapter, INFO,
			    "%s: changing role to adhoc\n", dev->name);

	if (mwifiex_deinit_priv_params(priv))
		return -1;
	if (mwifiex_init_new_priv_params(priv, dev, type))
		return -1;

	update_vif_type_counter(adapter, curr_iftype, -1);
	update_vif_type_counter(adapter, type, +1);
	dev->ieee80211_ptr->iftype = type;

	if (mwifiex_send_cmd(priv, HostCmd_CMD_SET_BSS_MODE,
			     HostCmd_ACT_GEN_SET, 0, NULL, true))
		return -1;
	if (mwifiex_sta_init_cmd(priv, false, false))
		return -1;

	return 0;
}

static int
mwifiex_change_vif_to_ap(struct net_device *dev,
			 enum nl80211_iftype curr_iftype,
			 enum nl80211_iftype type,
			 struct vif_params *params)
{
	struct mwifiex_private *priv;
	struct mwifiex_adapter *adapter;

	priv = mwifiex_netdev_get_priv(dev);

	if (!priv)
		return -1;

	adapter = priv->adapter;

	mwifiex_dbg(adapter, INFO,
		    "%s: changing role to AP\n", dev->name);

	if (mwifiex_deinit_priv_params(priv))
		return -1;
	if (mwifiex_init_new_priv_params(priv, dev, type))
		return -1;

	update_vif_type_counter(adapter, curr_iftype, -1);
	update_vif_type_counter(adapter, type, +1);
	dev->ieee80211_ptr->iftype = type;

	if (mwifiex_send_cmd(priv, HostCmd_CMD_SET_BSS_MODE,
			     HostCmd_ACT_GEN_SET, 0, NULL, true))
		return -1;
	if (mwifiex_sta_init_cmd(priv, false, false))
		return -1;

	return 0;
}
/*
 * CFG802.11 operation handler to change interface type.
 */
static int
mwifiex_cfg80211_change_virtual_intf(struct wiphy *wiphy,
				     struct net_device *dev,
				     enum nl80211_iftype type,
				     struct vif_params *params)
{
	struct mwifiex_private *priv = mwifiex_netdev_get_priv(dev);
	enum nl80211_iftype curr_iftype = dev->ieee80211_ptr->iftype;

	if (priv->scan_request) {
		mwifiex_dbg(priv->adapter, ERROR,
			    "change virtual interface: scan in process\n");
		return -EBUSY;
	}

	if (type == NL80211_IFTYPE_UNSPECIFIED) {
		mwifiex_dbg(priv->adapter, INFO,
			    "%s: no new type specified, keeping old type %d\n",
			    dev->name, curr_iftype);
		return 0;
	}

	if (curr_iftype == type) {
		mwifiex_dbg(priv->adapter, INFO,
			    "%s: interface already is of type %d\n",
			    dev->name, curr_iftype);
		return 0;
	}

	if (!is_vif_type_change_allowed(priv->adapter, curr_iftype, type)) {
		mwifiex_dbg(priv->adapter, ERROR,
			    "%s: change from type %d to %d is not allowed\n",
			    dev->name, curr_iftype, type);
		return -EOPNOTSUPP;
	}

	switch (curr_iftype) {
	case NL80211_IFTYPE_ADHOC:
		switch (type) {
		case NL80211_IFTYPE_STATION:
			priv->bss_mode = type;
			priv->sec_info.authentication_mode =
						   NL80211_AUTHTYPE_OPEN_SYSTEM;
			dev->ieee80211_ptr->iftype = type;
			mwifiex_deauthenticate(priv, NULL);
			return mwifiex_send_cmd(priv, HostCmd_CMD_SET_BSS_MODE,
						HostCmd_ACT_GEN_SET, 0, NULL,
						true);
		case NL80211_IFTYPE_P2P_CLIENT:
		case NL80211_IFTYPE_P2P_GO:
			return mwifiex_change_vif_to_p2p(dev, curr_iftype,
							 type, params);
		case NL80211_IFTYPE_AP:
			return mwifiex_change_vif_to_ap(dev, curr_iftype, type,
							params);
		default:
			goto errnotsupp;
		}

	case NL80211_IFTYPE_STATION:
		switch (type) {
		case NL80211_IFTYPE_ADHOC:
			priv->bss_mode = type;
			priv->sec_info.authentication_mode =
						   NL80211_AUTHTYPE_OPEN_SYSTEM;
			dev->ieee80211_ptr->iftype = type;
			mwifiex_deauthenticate(priv, NULL);
			return mwifiex_send_cmd(priv, HostCmd_CMD_SET_BSS_MODE,
						HostCmd_ACT_GEN_SET, 0, NULL,
						true);
		case NL80211_IFTYPE_P2P_CLIENT:
		case NL80211_IFTYPE_P2P_GO:
			return mwifiex_change_vif_to_p2p(dev, curr_iftype,
							 type, params);
		case NL80211_IFTYPE_AP:
			return mwifiex_change_vif_to_ap(dev, curr_iftype, type,
							params);
		default:
			goto errnotsupp;
		}

	case NL80211_IFTYPE_AP:
		switch (type) {
		case NL80211_IFTYPE_ADHOC:
		case NL80211_IFTYPE_STATION:
			return mwifiex_change_vif_to_sta_adhoc(dev, curr_iftype,
							       type, params);
			break;
		case NL80211_IFTYPE_P2P_CLIENT:
		case NL80211_IFTYPE_P2P_GO:
			return mwifiex_change_vif_to_p2p(dev, curr_iftype,
							 type, params);
		default:
			goto errnotsupp;
		}

	case NL80211_IFTYPE_P2P_CLIENT:
		if (mwifiex_cfg80211_deinit_p2p(priv))
			return -EFAULT;

		switch (type) {
		case NL80211_IFTYPE_ADHOC:
		case NL80211_IFTYPE_STATION:
			return mwifiex_change_vif_to_sta_adhoc(dev, curr_iftype,
							       type, params);
		case NL80211_IFTYPE_P2P_GO:
			return mwifiex_change_vif_to_p2p(dev, curr_iftype,
							 type, params);
		case NL80211_IFTYPE_AP:
			return mwifiex_change_vif_to_ap(dev, curr_iftype, type,
							params);
		default:
			goto errnotsupp;
		}

	case NL80211_IFTYPE_P2P_GO:
		if (mwifiex_cfg80211_deinit_p2p(priv))
			return -EFAULT;

		switch (type) {
		case NL80211_IFTYPE_ADHOC:
		case NL80211_IFTYPE_STATION:
			return mwifiex_change_vif_to_sta_adhoc(dev, curr_iftype,
							       type, params);
		case NL80211_IFTYPE_P2P_CLIENT:
			return mwifiex_change_vif_to_p2p(dev, curr_iftype,
							 type, params);
		case NL80211_IFTYPE_AP:
			return mwifiex_change_vif_to_ap(dev, curr_iftype, type,
							params);
		default:
			goto errnotsupp;
		}

	default:
		goto errnotsupp;
	}


	return 0;

errnotsupp:
	mwifiex_dbg(priv->adapter, ERROR,
		    "unsupported interface type transition: %d to %d\n",
		    curr_iftype, type);
	return -EOPNOTSUPP;
}

static void
mwifiex_parse_htinfo(struct mwifiex_private *priv, u8 rateinfo, u8 htinfo,
		     struct rate_info *rate)
{
	struct mwifiex_adapter *adapter = priv->adapter;

	if (adapter->is_hw_11ac_capable) {
		/* bit[1-0]: 00=LG 01=HT 10=VHT */
		if (htinfo & BIT(0)) {
			/* HT */
			rate->mcs = rateinfo;
			rate->flags |= RATE_INFO_FLAGS_MCS;
		}
		if (htinfo & BIT(1)) {
			/* VHT */
			rate->mcs = rateinfo & 0x0F;
			rate->flags |= RATE_INFO_FLAGS_VHT_MCS;
		}

		if (htinfo & (BIT(1) | BIT(0))) {
			/* HT or VHT */
			switch (htinfo & (BIT(3) | BIT(2))) {
			case 0:
				rate->bw = RATE_INFO_BW_20;
				break;
			case (BIT(2)):
				rate->bw = RATE_INFO_BW_40;
				break;
			case (BIT(3)):
				rate->bw = RATE_INFO_BW_80;
				break;
			case (BIT(3) | BIT(2)):
				rate->bw = RATE_INFO_BW_160;
				break;
			}

			if (htinfo & BIT(4))
				rate->flags |= RATE_INFO_FLAGS_SHORT_GI;

			if ((rateinfo >> 4) == 1)
				rate->nss = 2;
			else
				rate->nss = 1;
		}
	} else {
		/*
		 * Bit 0 in htinfo indicates that current rate is 11n. Valid
		 * MCS index values for us are 0 to 15.
		 */
		if ((htinfo & BIT(0)) && (rateinfo < 16)) {
			rate->mcs = rateinfo;
			rate->flags |= RATE_INFO_FLAGS_MCS;
			rate->bw = RATE_INFO_BW_20;
			if (htinfo & BIT(1))
				rate->bw = RATE_INFO_BW_40;
			if (htinfo & BIT(2))
				rate->flags |= RATE_INFO_FLAGS_SHORT_GI;
		}
	}

	/* Decode legacy rates for non-HT. */
	if (!(htinfo & (BIT(0) | BIT(1)))) {
		/* Bitrates in multiples of 100kb/s. */
		static const int legacy_rates[] = {
			[0] = 10,
			[1] = 20,
			[2] = 55,
			[3] = 110,
			[4] = 60, /* MWIFIEX_RATE_INDEX_OFDM0 */
			[5] = 60,
			[6] = 90,
			[7] = 120,
			[8] = 180,
			[9] = 240,
			[10] = 360,
			[11] = 480,
			[12] = 540,
		};
		if (rateinfo < ARRAY_SIZE(legacy_rates))
			rate->legacy = legacy_rates[rateinfo];
	}
}

/*
 * This function dumps the station information on a buffer.
 *
 * The following information are shown -
 *      - Total bytes transmitted
 *      - Total bytes received
 *      - Total packets transmitted
 *      - Total packets received
 *      - Signal quality level
 *      - Transmission rate
 */
static int
mwifiex_dump_station_info(struct mwifiex_private *priv,
			  struct mwifiex_sta_node *node,
			  struct station_info *sinfo)
{
	u32 rate;

	sinfo->filled = BIT_ULL(NL80211_STA_INFO_RX_BYTES) | BIT_ULL(NL80211_STA_INFO_TX_BYTES) |
			BIT_ULL(NL80211_STA_INFO_RX_PACKETS) | BIT_ULL(NL80211_STA_INFO_TX_PACKETS) |
			BIT_ULL(NL80211_STA_INFO_TX_BITRATE) |
			BIT_ULL(NL80211_STA_INFO_SIGNAL) | BIT_ULL(NL80211_STA_INFO_SIGNAL_AVG);

	if (GET_BSS_ROLE(priv) == MWIFIEX_BSS_ROLE_UAP) {
		if (!node)
			return -ENOENT;

		sinfo->filled |= BIT_ULL(NL80211_STA_INFO_INACTIVE_TIME) |
				BIT_ULL(NL80211_STA_INFO_TX_FAILED);
		sinfo->inactive_time =
			jiffies_to_msecs(jiffies - node->stats.last_rx);

		sinfo->signal = node->stats.rssi;
		sinfo->signal_avg = node->stats.rssi;
		sinfo->rx_bytes = node->stats.rx_bytes;
		sinfo->tx_bytes = node->stats.tx_bytes;
		sinfo->rx_packets = node->stats.rx_packets;
		sinfo->tx_packets = node->stats.tx_packets;
		sinfo->tx_failed = node->stats.tx_failed;

		mwifiex_parse_htinfo(priv, priv->tx_rate,
				     node->stats.last_tx_htinfo,
				     &sinfo->txrate);
		sinfo->txrate.legacy = node->stats.last_tx_rate * 5;

		return 0;
	}

	/* Get signal information from the firmware */
	if (mwifiex_send_cmd(priv, HostCmd_CMD_RSSI_INFO,
			     HostCmd_ACT_GEN_GET, 0, NULL, true)) {
		mwifiex_dbg(priv->adapter, ERROR,
			    "failed to get signal information\n");
		return -EFAULT;
	}

	if (mwifiex_drv_get_data_rate(priv, &rate)) {
		mwifiex_dbg(priv->adapter, ERROR,
			    "getting data rate error\n");
		return -EFAULT;
	}

	/* Get DTIM period information from firmware */
	mwifiex_send_cmd(priv, HostCmd_CMD_802_11_SNMP_MIB,
			 HostCmd_ACT_GEN_GET, DTIM_PERIOD_I,
			 &priv->dtim_period, true);

	mwifiex_parse_htinfo(priv, priv->tx_rate, priv->tx_htinfo,
			     &sinfo->txrate);

	sinfo->signal_avg = priv->bcn_rssi_avg;
	sinfo->rx_bytes = priv->stats.rx_bytes;
	sinfo->tx_bytes = priv->stats.tx_bytes;
	sinfo->rx_packets = priv->stats.rx_packets;
	sinfo->tx_packets = priv->stats.tx_packets;
	sinfo->signal = priv->bcn_rssi_avg;
	/* bit rate is in 500 kb/s units. Convert it to 100kb/s units */
	sinfo->txrate.legacy = rate * 5;

	sinfo->filled |= BIT(NL80211_STA_INFO_RX_BITRATE);
	mwifiex_parse_htinfo(priv, priv->rxpd_rate, priv->rxpd_htinfo,
			     &sinfo->rxrate);

	if (priv->bss_mode == NL80211_IFTYPE_STATION) {
		sinfo->filled |= BIT_ULL(NL80211_STA_INFO_BSS_PARAM);
		sinfo->bss_param.flags = 0;
		if (priv->curr_bss_params.bss_descriptor.cap_info_bitmap &
						WLAN_CAPABILITY_SHORT_PREAMBLE)
			sinfo->bss_param.flags |=
					BSS_PARAM_FLAGS_SHORT_PREAMBLE;
		if (priv->curr_bss_params.bss_descriptor.cap_info_bitmap &
						WLAN_CAPABILITY_SHORT_SLOT_TIME)
			sinfo->bss_param.flags |=
					BSS_PARAM_FLAGS_SHORT_SLOT_TIME;
		sinfo->bss_param.dtim_period = priv->dtim_period;
		sinfo->bss_param.beacon_interval =
			priv->curr_bss_params.bss_descriptor.beacon_period;
	}

	return 0;
}

/*
 * CFG802.11 operation handler to get station information.
 *
 * This function only works in connected mode, and dumps the
 * requested station information, if available.
 */
static int
mwifiex_cfg80211_get_station(struct wiphy *wiphy, struct net_device *dev,
			     const u8 *mac, struct station_info *sinfo)
{
	struct mwifiex_private *priv = mwifiex_netdev_get_priv(dev);

	if (!priv->media_connected)
		return -ENOENT;
	if (memcmp(mac, priv->cfg_bssid, ETH_ALEN))
		return -ENOENT;

	return mwifiex_dump_station_info(priv, NULL, sinfo);
}

/*
 * CFG802.11 operation handler to dump station information.
 */
static int
mwifiex_cfg80211_dump_station(struct wiphy *wiphy, struct net_device *dev,
			      int idx, u8 *mac, struct station_info *sinfo)
{
	struct mwifiex_private *priv = mwifiex_netdev_get_priv(dev);
	struct mwifiex_sta_node *node;
	int i;

	if ((GET_BSS_ROLE(priv) == MWIFIEX_BSS_ROLE_STA) &&
	    priv->media_connected && idx == 0) {
		ether_addr_copy(mac, priv->cfg_bssid);
		return mwifiex_dump_station_info(priv, NULL, sinfo);
	} else if (GET_BSS_ROLE(priv) == MWIFIEX_BSS_ROLE_UAP) {
		mwifiex_send_cmd(priv, HOST_CMD_APCMD_STA_LIST,
				 HostCmd_ACT_GEN_GET, 0, NULL, true);

		i = 0;
		list_for_each_entry(node, &priv->sta_list, list) {
			if (i++ != idx)
				continue;
			ether_addr_copy(mac, node->mac_addr);
			return mwifiex_dump_station_info(priv, node, sinfo);
		}
	}

	return -ENOENT;
}

static int
mwifiex_cfg80211_dump_survey(struct wiphy *wiphy, struct net_device *dev,
			     int idx, struct survey_info *survey)
{
	struct mwifiex_private *priv = mwifiex_netdev_get_priv(dev);
	struct mwifiex_chan_stats *pchan_stats = priv->adapter->chan_stats;
	enum nl80211_band band;

	mwifiex_dbg(priv->adapter, DUMP, "dump_survey idx=%d\n", idx);

	memset(survey, 0, sizeof(struct survey_info));

	if ((GET_BSS_ROLE(priv) == MWIFIEX_BSS_ROLE_STA) &&
	    priv->media_connected && idx == 0) {
			u8 curr_bss_band = priv->curr_bss_params.band;
			u32 chan = priv->curr_bss_params.bss_descriptor.channel;

			band = mwifiex_band_to_radio_type(curr_bss_band);
			survey->channel = ieee80211_get_channel(wiphy,
				ieee80211_channel_to_frequency(chan, band));

			if (priv->bcn_nf_last) {
				survey->filled = SURVEY_INFO_NOISE_DBM;
				survey->noise = priv->bcn_nf_last;
			}
			return 0;
	}

	if (idx >= priv->adapter->num_in_chan_stats)
		return -ENOENT;

	if (!pchan_stats[idx].cca_scan_dur)
		return 0;

	band = pchan_stats[idx].bandcfg;
	survey->channel = ieee80211_get_channel(wiphy,
	    ieee80211_channel_to_frequency(pchan_stats[idx].chan_num, band));
	survey->filled = SURVEY_INFO_NOISE_DBM |
			 SURVEY_INFO_TIME |
			 SURVEY_INFO_TIME_BUSY;
	survey->noise = pchan_stats[idx].noise;
	survey->time = pchan_stats[idx].cca_scan_dur;
	survey->time_busy = pchan_stats[idx].cca_busy_dur;

	return 0;
}

/* Supported rates to be advertised to the cfg80211 */
static struct ieee80211_rate mwifiex_rates[] = {
	{.bitrate = 10, .hw_value = 2, },
	{.bitrate = 20, .hw_value = 4, },
	{.bitrate = 55, .hw_value = 11, },
	{.bitrate = 110, .hw_value = 22, },
	{.bitrate = 60, .hw_value = 12, },
	{.bitrate = 90, .hw_value = 18, },
	{.bitrate = 120, .hw_value = 24, },
	{.bitrate = 180, .hw_value = 36, },
	{.bitrate = 240, .hw_value = 48, },
	{.bitrate = 360, .hw_value = 72, },
	{.bitrate = 480, .hw_value = 96, },
	{.bitrate = 540, .hw_value = 108, },
};

/* Channel definitions to be advertised to cfg80211 */
static struct ieee80211_channel mwifiex_channels_2ghz[] = {
	{.center_freq = 2412, .hw_value = 1, },
	{.center_freq = 2417, .hw_value = 2, },
	{.center_freq = 2422, .hw_value = 3, },
	{.center_freq = 2427, .hw_value = 4, },
	{.center_freq = 2432, .hw_value = 5, },
	{.center_freq = 2437, .hw_value = 6, },
	{.center_freq = 2442, .hw_value = 7, },
	{.center_freq = 2447, .hw_value = 8, },
	{.center_freq = 2452, .hw_value = 9, },
	{.center_freq = 2457, .hw_value = 10, },
	{.center_freq = 2462, .hw_value = 11, },
	{.center_freq = 2467, .hw_value = 12, },
	{.center_freq = 2472, .hw_value = 13, },
	{.center_freq = 2484, .hw_value = 14, },
};

static struct ieee80211_supported_band mwifiex_band_2ghz = {
	.channels = mwifiex_channels_2ghz,
	.n_channels = ARRAY_SIZE(mwifiex_channels_2ghz),
	.bitrates = mwifiex_rates,
	.n_bitrates = ARRAY_SIZE(mwifiex_rates),
};

static struct ieee80211_channel mwifiex_channels_5ghz[] = {
	{.center_freq = 5040, .hw_value = 8, },
	{.center_freq = 5060, .hw_value = 12, },
	{.center_freq = 5080, .hw_value = 16, },
	{.center_freq = 5170, .hw_value = 34, },
	{.center_freq = 5190, .hw_value = 38, },
	{.center_freq = 5210, .hw_value = 42, },
	{.center_freq = 5230, .hw_value = 46, },
	{.center_freq = 5180, .hw_value = 36, },
	{.center_freq = 5200, .hw_value = 40, },
	{.center_freq = 5220, .hw_value = 44, },
	{.center_freq = 5240, .hw_value = 48, },
	{.center_freq = 5260, .hw_value = 52, },
	{.center_freq = 5280, .hw_value = 56, },
	{.center_freq = 5300, .hw_value = 60, },
	{.center_freq = 5320, .hw_value = 64, },
	{.center_freq = 5500, .hw_value = 100, },
	{.center_freq = 5520, .hw_value = 104, },
	{.center_freq = 5540, .hw_value = 108, },
	{.center_freq = 5560, .hw_value = 112, },
	{.center_freq = 5580, .hw_value = 116, },
	{.center_freq = 5600, .hw_value = 120, },
	{.center_freq = 5620, .hw_value = 124, },
	{.center_freq = 5640, .hw_value = 128, },
	{.center_freq = 5660, .hw_value = 132, },
	{.center_freq = 5680, .hw_value = 136, },
	{.center_freq = 5700, .hw_value = 140, },
	{.center_freq = 5745, .hw_value = 149, },
	{.center_freq = 5765, .hw_value = 153, },
	{.center_freq = 5785, .hw_value = 157, },
	{.center_freq = 5805, .hw_value = 161, },
	{.center_freq = 5825, .hw_value = 165, },
};

static struct ieee80211_supported_band mwifiex_band_5ghz = {
	.channels = mwifiex_channels_5ghz,
	.n_channels = ARRAY_SIZE(mwifiex_channels_5ghz),
	.bitrates = mwifiex_rates + 4,
	.n_bitrates = ARRAY_SIZE(mwifiex_rates) - 4,
};


/* Supported crypto cipher suits to be advertised to cfg80211 */
static const u32 mwifiex_cipher_suites[] = {
	WLAN_CIPHER_SUITE_WEP40,
	WLAN_CIPHER_SUITE_WEP104,
	WLAN_CIPHER_SUITE_TKIP,
	WLAN_CIPHER_SUITE_CCMP,
	WLAN_CIPHER_SUITE_SMS4,
	WLAN_CIPHER_SUITE_AES_CMAC,
};

/* Supported mgmt frame types to be advertised to cfg80211 */
static const struct ieee80211_txrx_stypes
mwifiex_mgmt_stypes[NUM_NL80211_IFTYPES] = {
	[NL80211_IFTYPE_STATION] = {
		.tx = BIT(IEEE80211_STYPE_ACTION >> 4) |
		      BIT(IEEE80211_STYPE_PROBE_RESP >> 4),
		.rx = BIT(IEEE80211_STYPE_ACTION >> 4) |
		      BIT(IEEE80211_STYPE_PROBE_REQ >> 4),
	},
	[NL80211_IFTYPE_AP] = {
		.tx = BIT(IEEE80211_STYPE_ACTION >> 4) |
		      BIT(IEEE80211_STYPE_PROBE_RESP >> 4),
		.rx = BIT(IEEE80211_STYPE_ACTION >> 4) |
		      BIT(IEEE80211_STYPE_PROBE_REQ >> 4),
	},
	[NL80211_IFTYPE_P2P_CLIENT] = {
		.tx = BIT(IEEE80211_STYPE_ACTION >> 4) |
		      BIT(IEEE80211_STYPE_PROBE_RESP >> 4),
		.rx = BIT(IEEE80211_STYPE_ACTION >> 4) |
		      BIT(IEEE80211_STYPE_PROBE_REQ >> 4),
	},
	[NL80211_IFTYPE_P2P_GO] = {
		.tx = BIT(IEEE80211_STYPE_ACTION >> 4) |
		      BIT(IEEE80211_STYPE_PROBE_RESP >> 4),
		.rx = BIT(IEEE80211_STYPE_ACTION >> 4) |
		      BIT(IEEE80211_STYPE_PROBE_REQ >> 4),
	},
};

/*
 * CFG802.11 operation handler for setting bit rates.
 *
 * Function configures data rates to firmware using bitrate mask
 * provided by cfg80211.
 */
static int
mwifiex_cfg80211_set_bitrate_mask(struct wiphy *wiphy,
				  struct net_device *dev,
				  unsigned int link_id,
				  const u8 *peer,
				  const struct cfg80211_bitrate_mask *mask)
{
	struct mwifiex_private *priv = mwifiex_netdev_get_priv(dev);
	u16 bitmap_rates[MAX_BITMAP_RATES_SIZE];
	enum nl80211_band band;
	struct mwifiex_adapter *adapter = priv->adapter;

	if (!priv->media_connected) {
		mwifiex_dbg(adapter, ERROR,
			    "Can not set Tx data rate in disconnected state\n");
		return -EINVAL;
	}

	band = mwifiex_band_to_radio_type(priv->curr_bss_params.band);

	memset(bitmap_rates, 0, sizeof(bitmap_rates));

	/* Fill HR/DSSS rates. */
	if (band == NL80211_BAND_2GHZ)
		bitmap_rates[0] = mask->control[band].legacy & 0x000f;

	/* Fill OFDM rates */
	if (band == NL80211_BAND_2GHZ)
		bitmap_rates[1] = (mask->control[band].legacy & 0x0ff0) >> 4;
	else
		bitmap_rates[1] = mask->control[band].legacy;

	/* Fill HT MCS rates */
	bitmap_rates[2] = mask->control[band].ht_mcs[0];
	if (adapter->hw_dev_mcs_support == HT_STREAM_2X2)
		bitmap_rates[2] |= mask->control[band].ht_mcs[1] << 8;

       /* Fill VHT MCS rates */
	if (adapter->fw_api_ver == MWIFIEX_FW_V15) {
		bitmap_rates[10] = mask->control[band].vht_mcs[0];
		if (adapter->hw_dev_mcs_support == HT_STREAM_2X2)
			bitmap_rates[11] = mask->control[band].vht_mcs[1];
	}

	return mwifiex_send_cmd(priv, HostCmd_CMD_TX_RATE_CFG,
				HostCmd_ACT_GEN_SET, 0, bitmap_rates, true);
}

/*
 * CFG802.11 operation handler for connection quality monitoring.
 *
 * This function subscribes/unsubscribes HIGH_RSSI and LOW_RSSI
 * events to FW.
 */
static int mwifiex_cfg80211_set_cqm_rssi_config(struct wiphy *wiphy,
						struct net_device *dev,
						s32 rssi_thold, u32 rssi_hyst)
{
	struct mwifiex_private *priv = mwifiex_netdev_get_priv(dev);
	struct mwifiex_ds_misc_subsc_evt subsc_evt;

	priv->cqm_rssi_thold = rssi_thold;
	priv->cqm_rssi_hyst = rssi_hyst;

	memset(&subsc_evt, 0x00, sizeof(struct mwifiex_ds_misc_subsc_evt));
	subsc_evt.events = BITMASK_BCN_RSSI_LOW | BITMASK_BCN_RSSI_HIGH;

	/* Subscribe/unsubscribe low and high rssi events */
	if (rssi_thold && rssi_hyst) {
		subsc_evt.action = HostCmd_ACT_BITWISE_SET;
		subsc_evt.bcn_l_rssi_cfg.abs_value = abs(rssi_thold);
		subsc_evt.bcn_h_rssi_cfg.abs_value = abs(rssi_thold);
		subsc_evt.bcn_l_rssi_cfg.evt_freq = 1;
		subsc_evt.bcn_h_rssi_cfg.evt_freq = 1;
		return mwifiex_send_cmd(priv,
					HostCmd_CMD_802_11_SUBSCRIBE_EVENT,
					0, 0, &subsc_evt, true);
	} else {
		subsc_evt.action = HostCmd_ACT_BITWISE_CLR;
		return mwifiex_send_cmd(priv,
					HostCmd_CMD_802_11_SUBSCRIBE_EVENT,
					0, 0, &subsc_evt, true);
	}

	return 0;
}

/* cfg80211 operation handler for change_beacon.
 * Function retrieves and sets modified management IEs to FW.
 */
static int mwifiex_cfg80211_change_beacon(struct wiphy *wiphy,
					  struct net_device *dev,
					  struct cfg80211_beacon_data *data)
{
	struct mwifiex_private *priv = mwifiex_netdev_get_priv(dev);
	struct mwifiex_adapter *adapter = priv->adapter;

	mwifiex_cancel_scan(adapter);

	if (GET_BSS_ROLE(priv) != MWIFIEX_BSS_ROLE_UAP) {
		mwifiex_dbg(priv->adapter, ERROR,
			    "%s: bss_type mismatched\n", __func__);
		return -EINVAL;
	}

	if (!priv->bss_started) {
		mwifiex_dbg(priv->adapter, ERROR,
			    "%s: bss not started\n", __func__);
		return -EINVAL;
	}

	if (mwifiex_set_mgmt_ies(priv, data)) {
		mwifiex_dbg(priv->adapter, ERROR,
			    "%s: setting mgmt ies failed\n", __func__);
		return -EFAULT;
	}

	return 0;
}

/* cfg80211 operation handler for del_station.
 * Function deauthenticates station which value is provided in mac parameter.
 * If mac is NULL/broadcast, all stations in associated station list are
 * deauthenticated. If bss is not started or there are no stations in
 * associated stations list, no action is taken.
 */
static int
mwifiex_cfg80211_del_station(struct wiphy *wiphy, struct net_device *dev,
			     struct station_del_parameters *params)
{
	struct mwifiex_private *priv = mwifiex_netdev_get_priv(dev);
	struct mwifiex_sta_node *sta_node;
	u8 deauth_mac[ETH_ALEN];

	if (!priv->bss_started && priv->wdev.cac_started) {
		mwifiex_dbg(priv->adapter, INFO, "%s: abort CAC!\n", __func__);
		mwifiex_abort_cac(priv);
	}

	if (list_empty(&priv->sta_list) || !priv->bss_started)
		return 0;

	if (!params->mac || is_broadcast_ether_addr(params->mac))
		return 0;

	mwifiex_dbg(priv->adapter, INFO, "%s: mac address %pM\n",
		    __func__, params->mac);

	eth_zero_addr(deauth_mac);

	spin_lock_bh(&priv->sta_list_spinlock);
	sta_node = mwifiex_get_sta_entry(priv, params->mac);
	if (sta_node)
		ether_addr_copy(deauth_mac, params->mac);
	spin_unlock_bh(&priv->sta_list_spinlock);

	if (is_valid_ether_addr(deauth_mac)) {
		if (mwifiex_send_cmd(priv, HostCmd_CMD_UAP_STA_DEAUTH,
				     HostCmd_ACT_GEN_SET, 0,
				     deauth_mac, true))
			return -1;
	}

	return 0;
}

static int
mwifiex_cfg80211_set_antenna(struct wiphy *wiphy, u32 tx_ant, u32 rx_ant)
{
	struct mwifiex_adapter *adapter = mwifiex_cfg80211_get_adapter(wiphy);
	struct mwifiex_private *priv = mwifiex_get_priv(adapter,
							MWIFIEX_BSS_ROLE_ANY);
	struct mwifiex_ds_ant_cfg ant_cfg;

	if (!tx_ant || !rx_ant)
		return -EOPNOTSUPP;

	if (adapter->hw_dev_mcs_support != HT_STREAM_2X2) {
		/* Not a MIMO chip. User should provide specific antenna number
		 * for Tx/Rx path or enable all antennas for diversity
		 */
		if (tx_ant != rx_ant)
			return -EOPNOTSUPP;

		if ((tx_ant & (tx_ant - 1)) &&
		    (tx_ant != BIT(adapter->number_of_antenna) - 1))
			return -EOPNOTSUPP;

		if ((tx_ant == BIT(adapter->number_of_antenna) - 1) &&
		    (priv->adapter->number_of_antenna > 1)) {
			tx_ant = RF_ANTENNA_AUTO;
			rx_ant = RF_ANTENNA_AUTO;
		}
	} else {
		struct ieee80211_sta_ht_cap *ht_info;
		int rx_mcs_supp;
		enum nl80211_band band;

		if ((tx_ant == 0x1 && rx_ant == 0x1)) {
			adapter->user_dev_mcs_support = HT_STREAM_1X1;
			if (adapter->is_hw_11ac_capable)
				adapter->usr_dot_11ac_mcs_support =
						MWIFIEX_11AC_MCS_MAP_1X1;
		} else {
			adapter->user_dev_mcs_support = HT_STREAM_2X2;
			if (adapter->is_hw_11ac_capable)
				adapter->usr_dot_11ac_mcs_support =
						MWIFIEX_11AC_MCS_MAP_2X2;
		}

		for (band = 0; band < NUM_NL80211_BANDS; band++) {
			if (!adapter->wiphy->bands[band])
				continue;

			ht_info = &adapter->wiphy->bands[band]->ht_cap;
			rx_mcs_supp =
				GET_RXMCSSUPP(adapter->user_dev_mcs_support);
			memset(&ht_info->mcs, 0, adapter->number_of_antenna);
			memset(&ht_info->mcs, 0xff, rx_mcs_supp);
		}
	}

	ant_cfg.tx_ant = tx_ant;
	ant_cfg.rx_ant = rx_ant;

	return mwifiex_send_cmd(priv, HostCmd_CMD_RF_ANTENNA,
				HostCmd_ACT_GEN_SET, 0, &ant_cfg, true);
}

static int
mwifiex_cfg80211_get_antenna(struct wiphy *wiphy, u32 *tx_ant, u32 *rx_ant)
{
	struct mwifiex_adapter *adapter = mwifiex_cfg80211_get_adapter(wiphy);
	struct mwifiex_private *priv = mwifiex_get_priv(adapter,
							MWIFIEX_BSS_ROLE_ANY);
	mwifiex_send_cmd(priv, HostCmd_CMD_RF_ANTENNA,
			 HostCmd_ACT_GEN_GET, 0, NULL, true);

	*tx_ant = priv->tx_ant;
	*rx_ant = priv->rx_ant;

	return 0;
}

/* cfg80211 operation handler for stop ap.
 * Function stops BSS running at uAP interface.
 */
static int mwifiex_cfg80211_stop_ap(struct wiphy *wiphy, struct net_device *dev,
				    unsigned int link_id)
{
	struct mwifiex_private *priv = mwifiex_netdev_get_priv(dev);

	mwifiex_abort_cac(priv);

	if (mwifiex_del_mgmt_ies(priv))
		mwifiex_dbg(priv->adapter, ERROR,
			    "Failed to delete mgmt IEs!\n");

	priv->ap_11n_enabled = 0;
	memset(&priv->bss_cfg, 0, sizeof(priv->bss_cfg));

	if (mwifiex_send_cmd(priv, HostCmd_CMD_UAP_BSS_STOP,
			     HostCmd_ACT_GEN_SET, 0, NULL, true)) {
		mwifiex_dbg(priv->adapter, ERROR,
			    "Failed to stop the BSS\n");
		return -1;
	}

	if (mwifiex_send_cmd(priv, HOST_CMD_APCMD_SYS_RESET,
			     HostCmd_ACT_GEN_SET, 0, NULL, true)) {
		mwifiex_dbg(priv->adapter, ERROR,
			    "Failed to reset BSS\n");
		return -1;
	}

	if (netif_carrier_ok(priv->netdev))
		netif_carrier_off(priv->netdev);
	mwifiex_stop_net_dev_queue(priv->netdev, priv->adapter);

	return 0;
}

/* cfg80211 operation handler for start_ap.
 * Function sets beacon period, DTIM period, SSID and security into
 * AP config structure.
 * AP is configured with these settings and BSS is started.
 */
static int mwifiex_cfg80211_start_ap(struct wiphy *wiphy,
				     struct net_device *dev,
				     struct cfg80211_ap_settings *params)
{
	struct mwifiex_uap_bss_param *bss_cfg;
	struct mwifiex_private *priv = mwifiex_netdev_get_priv(dev);

	if (GET_BSS_ROLE(priv) != MWIFIEX_BSS_ROLE_UAP)
		return -1;

	bss_cfg = kzalloc(sizeof(struct mwifiex_uap_bss_param), GFP_KERNEL);
	if (!bss_cfg)
		return -ENOMEM;

	mwifiex_set_sys_config_invalid_data(bss_cfg);

	memcpy(bss_cfg->mac_addr, priv->curr_addr, ETH_ALEN);

	if (params->beacon_interval)
		bss_cfg->beacon_period = params->beacon_interval;
	if (params->dtim_period)
		bss_cfg->dtim_period = params->dtim_period;

	if (params->ssid && params->ssid_len) {
		memcpy(bss_cfg->ssid.ssid, params->ssid, params->ssid_len);
		bss_cfg->ssid.ssid_len = params->ssid_len;
	}
	if (params->inactivity_timeout > 0) {
		/* sta_ao_timer/ps_sta_ao_timer is in unit of 100ms */
		bss_cfg->sta_ao_timer = 10 * params->inactivity_timeout;
		bss_cfg->ps_sta_ao_timer = 10 * params->inactivity_timeout;
	}

	switch (params->hidden_ssid) {
	case NL80211_HIDDEN_SSID_NOT_IN_USE:
		bss_cfg->bcast_ssid_ctl = 1;
		break;
	case NL80211_HIDDEN_SSID_ZERO_LEN:
		bss_cfg->bcast_ssid_ctl = 0;
		break;
	case NL80211_HIDDEN_SSID_ZERO_CONTENTS:
		bss_cfg->bcast_ssid_ctl = 2;
		break;
	default:
		kfree(bss_cfg);
		return -EINVAL;
	}

	mwifiex_uap_set_channel(priv, bss_cfg, params->chandef);
	mwifiex_set_uap_rates(bss_cfg, params);

	if (mwifiex_set_secure_params(priv, bss_cfg, params)) {
		mwifiex_dbg(priv->adapter, ERROR,
			    "Failed to parse security parameters!\n");
		goto out;
	}

	mwifiex_set_ht_params(priv, bss_cfg, params);

	if (priv->adapter->is_hw_11ac_capable) {
		mwifiex_set_vht_params(priv, bss_cfg, params);
		mwifiex_set_vht_width(priv, params->chandef.width,
				      priv->ap_11ac_enabled);
	}

	if (priv->ap_11ac_enabled)
		mwifiex_set_11ac_ba_params(priv);
	else
		mwifiex_set_ba_params(priv);

	mwifiex_set_wmm_params(priv, bss_cfg, params);

	if (mwifiex_is_11h_active(priv))
		mwifiex_set_tpc_params(priv, bss_cfg, params);

	if (mwifiex_is_11h_active(priv) &&
	    !cfg80211_chandef_dfs_required(wiphy, &params->chandef,
					   priv->bss_mode)) {
		mwifiex_dbg(priv->adapter, INFO,
			    "Disable 11h extensions in FW\n");
		if (mwifiex_11h_activate(priv, false)) {
			mwifiex_dbg(priv->adapter, ERROR,
				    "Failed to disable 11h extensions!!");
			goto out;
		}
		priv->state_11h.is_11h_active = false;
	}

	mwifiex_config_uap_11d(priv, &params->beacon);

	if (mwifiex_config_start_uap(priv, bss_cfg)) {
		mwifiex_dbg(priv->adapter, ERROR,
			    "Failed to start AP\n");
		goto out;
	}

	if (mwifiex_set_mgmt_ies(priv, &params->beacon))
		goto out;

	if (!netif_carrier_ok(priv->netdev))
		netif_carrier_on(priv->netdev);
	mwifiex_wake_up_net_dev_queue(priv->netdev, priv->adapter);

	memcpy(&priv->bss_cfg, bss_cfg, sizeof(priv->bss_cfg));
	kfree(bss_cfg);
	return 0;

out:
	kfree(bss_cfg);
	return -1;
}

/*
 * CFG802.11 operation handler for disconnection request.
 *
 * This function does not work when there is already a disconnection
 * procedure going on.
 */
static int
mwifiex_cfg80211_disconnect(struct wiphy *wiphy, struct net_device *dev,
			    u16 reason_code)
{
	struct mwifiex_private *priv = mwifiex_netdev_get_priv(dev);

	if (!mwifiex_stop_bg_scan(priv))
		cfg80211_sched_scan_stopped_locked(priv->wdev.wiphy, 0);

	if (mwifiex_deauthenticate(priv, NULL))
		return -EFAULT;

	eth_zero_addr(priv->cfg_bssid);
	priv->hs2_enabled = false;

	return 0;
}

/*
 * This function informs the CFG802.11 subsystem of a new IBSS.
 *
 * The following information are sent to the CFG802.11 subsystem
 * to register the new IBSS. If we do not register the new IBSS,
 * a kernel panic will result.
 *      - SSID
 *      - SSID length
 *      - BSSID
 *      - Channel
 */
static int mwifiex_cfg80211_inform_ibss_bss(struct mwifiex_private *priv)
{
	struct ieee80211_channel *chan;
	struct mwifiex_bss_info bss_info;
	struct cfg80211_bss *bss;
	int ie_len;
	u8 ie_buf[IEEE80211_MAX_SSID_LEN + sizeof(struct ieee_types_header)];
	enum nl80211_band band;

	if (mwifiex_get_bss_info(priv, &bss_info))
		return -1;

	ie_buf[0] = WLAN_EID_SSID;
	ie_buf[1] = bss_info.ssid.ssid_len;

	memcpy(&ie_buf[sizeof(struct ieee_types_header)],
	       &bss_info.ssid.ssid, bss_info.ssid.ssid_len);
	ie_len = ie_buf[1] + sizeof(struct ieee_types_header);

	band = mwifiex_band_to_radio_type(priv->curr_bss_params.band);
	chan = ieee80211_get_channel(priv->wdev.wiphy,
			ieee80211_channel_to_frequency(bss_info.bss_chan,
						       band));

	bss = cfg80211_inform_bss(priv->wdev.wiphy, chan,
				  CFG80211_BSS_FTYPE_UNKNOWN,
				  bss_info.bssid, 0, WLAN_CAPABILITY_IBSS,
				  0, ie_buf, ie_len, 0, GFP_KERNEL);
	if (bss) {
		cfg80211_put_bss(priv->wdev.wiphy, bss);
		ether_addr_copy(priv->cfg_bssid, bss_info.bssid);
	}

	return 0;
}

/*
 * This function connects with a BSS.
 *
 * This function handles both Infra and Ad-Hoc modes. It also performs
 * validity checking on the provided parameters, disconnects from the
 * current BSS (if any), sets up the association/scan parameters,
 * including security settings, and performs specific SSID scan before
 * trying to connect.
 *
 * For Infra mode, the function returns failure if the specified SSID
 * is not found in scan table. However, for Ad-Hoc mode, it can create
 * the IBSS if it does not exist. On successful completion in either case,
 * the function notifies the CFG802.11 subsystem of the new BSS connection.
 */
static int
mwifiex_cfg80211_assoc(struct mwifiex_private *priv, size_t ssid_len,
		       const u8 *ssid, const u8 *bssid, int mode,
		       struct ieee80211_channel *channel,
		       struct cfg80211_connect_params *sme, bool privacy,
		       struct cfg80211_bss **sel_bss)
{
	struct cfg80211_ssid req_ssid;
	int ret, auth_type = 0;
	struct cfg80211_bss *bss = NULL;
	u8 is_scanning_required = 0;

	memset(&req_ssid, 0, sizeof(struct cfg80211_ssid));

	req_ssid.ssid_len = ssid_len;
	if (ssid_len > IEEE80211_MAX_SSID_LEN) {
		mwifiex_dbg(priv->adapter, ERROR, "invalid SSID - aborting\n");
		return -EINVAL;
	}

	memcpy(req_ssid.ssid, ssid, ssid_len);
	if (!req_ssid.ssid_len || req_ssid.ssid[0] < 0x20) {
		mwifiex_dbg(priv->adapter, ERROR, "invalid SSID - aborting\n");
		return -EINVAL;
	}

	/* As this is new association, clear locally stored
	 * keys and security related flags */
	priv->sec_info.wpa_enabled = false;
	priv->sec_info.wpa2_enabled = false;
	priv->wep_key_curr_index = 0;
	priv->sec_info.encryption_mode = 0;
	priv->sec_info.is_authtype_auto = 0;
	ret = mwifiex_set_encode(priv, NULL, NULL, 0, 0, NULL, 1);

	if (mode == NL80211_IFTYPE_ADHOC) {
		u16 enable = true;

		/* set ibss coalescing_status */
		ret = mwifiex_send_cmd(
				priv,
				HostCmd_CMD_802_11_IBSS_COALESCING_STATUS,
				HostCmd_ACT_GEN_SET, 0, &enable, true);
		if (ret)
			return ret;

		/* "privacy" is set only for ad-hoc mode */
		if (privacy) {
			/*
			 * Keep WLAN_CIPHER_SUITE_WEP104 for now so that
			 * the firmware can find a matching network from the
			 * scan. The cfg80211 does not give us the encryption
			 * mode at this stage so just setting it to WEP here.
			 */
			priv->sec_info.encryption_mode =
					WLAN_CIPHER_SUITE_WEP104;
			priv->sec_info.authentication_mode =
					NL80211_AUTHTYPE_OPEN_SYSTEM;
		}

		goto done;
	}

	/* Now handle infra mode. "sme" is valid for infra mode only */
	if (sme->auth_type == NL80211_AUTHTYPE_AUTOMATIC) {
		auth_type = NL80211_AUTHTYPE_OPEN_SYSTEM;
		priv->sec_info.is_authtype_auto = 1;
	} else {
		auth_type = sme->auth_type;
	}

	if (sme->crypto.n_ciphers_pairwise) {
		priv->sec_info.encryption_mode =
						sme->crypto.ciphers_pairwise[0];
		priv->sec_info.authentication_mode = auth_type;
	}

	if (sme->crypto.cipher_group) {
		priv->sec_info.encryption_mode = sme->crypto.cipher_group;
		priv->sec_info.authentication_mode = auth_type;
	}
	if (sme->ie)
		ret = mwifiex_set_gen_ie(priv, sme->ie, sme->ie_len);

	if (sme->key) {
		if (mwifiex_is_alg_wep(priv->sec_info.encryption_mode)) {
			mwifiex_dbg(priv->adapter, INFO,
				    "info: setting wep encryption\t"
				    "with key len %d\n", sme->key_len);
			priv->wep_key_curr_index = sme->key_idx;
			ret = mwifiex_set_encode(priv, NULL, sme->key,
						 sme->key_len, sme->key_idx,
						 NULL, 0);
		}
	}
done:
	/*
	 * Scan entries are valid for some time (15 sec). So we can save one
	 * active scan time if we just try cfg80211_get_bss first. If it fails
	 * then request scan and cfg80211_get_bss() again for final output.
	 */
	while (1) {
		if (is_scanning_required) {
			/* Do specific SSID scanning */
			if (mwifiex_request_scan(priv, &req_ssid)) {
				mwifiex_dbg(priv->adapter, ERROR, "scan error\n");
				return -EFAULT;
			}
		}

		/* Find the BSS we want using available scan results */
		if (mode == NL80211_IFTYPE_ADHOC)
			bss = cfg80211_get_bss(priv->wdev.wiphy, channel,
					       bssid, ssid, ssid_len,
					       IEEE80211_BSS_TYPE_IBSS,
					       IEEE80211_PRIVACY_ANY);
		else
			bss = cfg80211_get_bss(priv->wdev.wiphy, channel,
					       bssid, ssid, ssid_len,
					       IEEE80211_BSS_TYPE_ESS,
					       IEEE80211_PRIVACY_ANY);

		if (!bss) {
			if (is_scanning_required) {
				mwifiex_dbg(priv->adapter, MSG,
					    "assoc: requested bss not found in scan results\n");
				break;
			}
			is_scanning_required = 1;
		} else {
			mwifiex_dbg(priv->adapter, MSG,
				    "info: trying to associate to bssid %pM\n",
				    bss->bssid);
			memcpy(&priv->cfg_bssid, bss->bssid, ETH_ALEN);
			break;
		}
	}

	if (bss)
		cfg80211_ref_bss(priv->adapter->wiphy, bss);

	ret = mwifiex_bss_start(priv, bss, &req_ssid);
	if (ret)
		goto cleanup;

	if (mode == NL80211_IFTYPE_ADHOC) {
		/* Inform the BSS information to kernel, otherwise
		 * kernel will give a panic after successful assoc */
		if (mwifiex_cfg80211_inform_ibss_bss(priv)) {
			ret = -EFAULT;
			goto cleanup;
		}
	}

	/* Pass the selected BSS entry to caller. */
	if (sel_bss) {
		*sel_bss = bss;
		bss = NULL;
	}

cleanup:
	if (bss)
		cfg80211_put_bss(priv->adapter->wiphy, bss);
	return ret;
}

/*
 * CFG802.11 operation handler for association request.
 *
 * This function does not work when the current mode is set to Ad-Hoc, or
 * when there is already an association procedure going on. The given BSS
 * information is used to associate.
 */
static int
mwifiex_cfg80211_connect(struct wiphy *wiphy, struct net_device *dev,
			 struct cfg80211_connect_params *sme)
{
	struct mwifiex_private *priv = mwifiex_netdev_get_priv(dev);
	struct mwifiex_adapter *adapter = priv->adapter;
	struct cfg80211_bss *bss = NULL;
	int ret;

	if (GET_BSS_ROLE(priv) != MWIFIEX_BSS_ROLE_STA) {
		mwifiex_dbg(adapter, ERROR,
			    "%s: reject infra assoc request in non-STA role\n",
			    dev->name);
		return -EINVAL;
	}

	if (priv->wdev.connected) {
		mwifiex_dbg(adapter, ERROR,
			    "%s: already connected\n", dev->name);
		return -EALREADY;
	}

	if (priv->scan_block)
		priv->scan_block = false;

	if (test_bit(MWIFIEX_SURPRISE_REMOVED, &adapter->work_flags) ||
	    test_bit(MWIFIEX_IS_CMD_TIMEDOUT, &adapter->work_flags)) {
		mwifiex_dbg(adapter, ERROR,
			    "%s: Ignore connection.\t"
			    "Card removed or FW in bad state\n",
			    dev->name);
		return -EFAULT;
	}

	mwifiex_dbg(adapter, INFO,
		    "info: Trying to associate to bssid %pM\n", sme->bssid);

	if (!mwifiex_stop_bg_scan(priv))
		cfg80211_sched_scan_stopped_locked(priv->wdev.wiphy, 0);

	ret = mwifiex_cfg80211_assoc(priv, sme->ssid_len, sme->ssid, sme->bssid,
				     priv->bss_mode, sme->channel, sme, 0,
				     &bss);
	if (!ret) {
		cfg80211_connect_bss(priv->netdev, priv->cfg_bssid, bss, NULL,
				     0, NULL, 0, WLAN_STATUS_SUCCESS,
				     GFP_KERNEL, NL80211_TIMEOUT_UNSPECIFIED);
		mwifiex_dbg(priv->adapter, MSG,
			    "info: associated to bssid %pM successfully\n",
			    priv->cfg_bssid);
		if (ISSUPP_TDLS_ENABLED(priv->adapter->fw_cap_info) &&
		    priv->adapter->auto_tdls &&
		    priv->bss_type == MWIFIEX_BSS_TYPE_STA)
			mwifiex_setup_auto_tdls_timer(priv);
	} else {
		mwifiex_dbg(priv->adapter, ERROR,
			    "info: association to bssid %pM failed\n",
			    priv->cfg_bssid);
		eth_zero_addr(priv->cfg_bssid);

		if (ret > 0)
			cfg80211_connect_result(priv->netdev, priv->cfg_bssid,
						NULL, 0, NULL, 0, ret,
						GFP_KERNEL);
		else
			cfg80211_connect_result(priv->netdev, priv->cfg_bssid,
						NULL, 0, NULL, 0,
						WLAN_STATUS_UNSPECIFIED_FAILURE,
						GFP_KERNEL);
	}

	return 0;
}

/*
 * This function sets following parameters for ibss network.
 *  -  channel
 *  -  start band
 *  -  11n flag
 *  -  secondary channel offset
 */
static int mwifiex_set_ibss_params(struct mwifiex_private *priv,
				   struct cfg80211_ibss_params *params)
{
	struct mwifiex_adapter *adapter = priv->adapter;
	int index = 0, i;
	u8 config_bands = 0;

	if (params->chandef.chan->band == NL80211_BAND_2GHZ) {
		if (!params->basic_rates) {
			config_bands = BAND_B | BAND_G;
		} else {
			for (i = 0; i < mwifiex_band_2ghz.n_bitrates; i++) {
				/*
				 * Rates below 6 Mbps in the table are CCK
				 * rates; 802.11b and from 6 they are OFDM;
				 * 802.11G
				 */
				if (mwifiex_rates[i].bitrate == 60) {
					index = 1 << i;
					break;
				}
			}

			if (params->basic_rates < index) {
				config_bands = BAND_B;
			} else {
				config_bands = BAND_G;
				if (params->basic_rates % index)
					config_bands |= BAND_B;
			}
		}

		if (cfg80211_get_chandef_type(&params->chandef) !=
						NL80211_CHAN_NO_HT)
			config_bands |= BAND_G | BAND_GN;
	} else {
		if (cfg80211_get_chandef_type(&params->chandef) ==
						NL80211_CHAN_NO_HT)
			config_bands = BAND_A;
		else
			config_bands = BAND_AN | BAND_A;
	}

	if (!((config_bands | adapter->fw_bands) & ~adapter->fw_bands)) {
		adapter->config_bands = config_bands;
		adapter->adhoc_start_band = config_bands;

		if ((config_bands & BAND_GN) || (config_bands & BAND_AN))
			adapter->adhoc_11n_enabled = true;
		else
			adapter->adhoc_11n_enabled = false;
	}

	adapter->sec_chan_offset =
		mwifiex_chan_type_to_sec_chan_offset(
			cfg80211_get_chandef_type(&params->chandef));
	priv->adhoc_channel = ieee80211_frequency_to_channel(
				params->chandef.chan->center_freq);

	mwifiex_dbg(adapter, INFO,
		    "info: set ibss band %d, chan %d, chan offset %d\n",
		    config_bands, priv->adhoc_channel,
		    adapter->sec_chan_offset);

	return 0;
}

/*
 * CFG802.11 operation handler to join an IBSS.
 *
 * This function does not work in any mode other than Ad-Hoc, or if
 * a join operation is already in progress.
 */
static int
mwifiex_cfg80211_join_ibss(struct wiphy *wiphy, struct net_device *dev,
			   struct cfg80211_ibss_params *params)
{
	struct mwifiex_private *priv = mwifiex_netdev_get_priv(dev);
	int ret = 0;

	if (priv->bss_mode != NL80211_IFTYPE_ADHOC) {
		mwifiex_dbg(priv->adapter, ERROR,
			    "request to join ibss received\t"
			    "when station is not in ibss mode\n");
		goto done;
	}

	mwifiex_dbg(priv->adapter, MSG, "info: trying to join to bssid %pM\n",
		    params->bssid);

	mwifiex_set_ibss_params(priv, params);

	ret = mwifiex_cfg80211_assoc(priv, params->ssid_len, params->ssid,
				     params->bssid, priv->bss_mode,
				     params->chandef.chan, NULL,
				     params->privacy, NULL);
done:
	if (!ret) {
		cfg80211_ibss_joined(priv->netdev, priv->cfg_bssid,
				     params->chandef.chan, GFP_KERNEL);
		mwifiex_dbg(priv->adapter, MSG,
			    "info: joined/created adhoc network with bssid\t"
			    "%pM successfully\n", priv->cfg_bssid);
	} else {
		mwifiex_dbg(priv->adapter, ERROR,
			    "info: failed creating/joining adhoc network\n");
	}

	return ret;
}

/*
 * CFG802.11 operation handler to leave an IBSS.
 *
 * This function does not work if a leave operation is
 * already in progress.
 */
static int
mwifiex_cfg80211_leave_ibss(struct wiphy *wiphy, struct net_device *dev)
{
	struct mwifiex_private *priv = mwifiex_netdev_get_priv(dev);

	mwifiex_dbg(priv->adapter, MSG, "info: disconnecting from essid %pM\n",
		    priv->cfg_bssid);
	if (mwifiex_deauthenticate(priv, NULL))
		return -EFAULT;

	eth_zero_addr(priv->cfg_bssid);

	return 0;
}

/*
 * CFG802.11 operation handler for scan request.
 *
 * This function issues a scan request to the firmware based upon
 * the user specified scan configuration. On successful completion,
 * it also informs the results.
 */
static int
mwifiex_cfg80211_scan(struct wiphy *wiphy,
		      struct cfg80211_scan_request *request)
{
	struct net_device *dev = request->wdev->netdev;
	struct mwifiex_private *priv = mwifiex_netdev_get_priv(dev);
	int i, offset, ret;
	struct ieee80211_channel *chan;
	struct ieee_types_header *ie;
	struct mwifiex_user_scan_cfg *user_scan_cfg;
	u8 mac_addr[ETH_ALEN];

	mwifiex_dbg(priv->adapter, CMD,
		    "info: received scan request on %s\n", dev->name);

	/* Block scan request if scan operation or scan cleanup when interface
	 * is disabled is in process
	 */
	if (priv->scan_request || priv->scan_aborting) {
		mwifiex_dbg(priv->adapter, WARN,
			    "cmd: Scan already in process..\n");
		return -EBUSY;
	}

	if (!priv->wdev.connected && priv->scan_block)
		priv->scan_block = false;

	if (!mwifiex_stop_bg_scan(priv))
		cfg80211_sched_scan_stopped_locked(priv->wdev.wiphy, 0);

	user_scan_cfg = kzalloc(sizeof(*user_scan_cfg), GFP_KERNEL);
	if (!user_scan_cfg)
		return -ENOMEM;

	priv->scan_request = request;

	if (request->flags & NL80211_SCAN_FLAG_RANDOM_ADDR) {
		get_random_mask_addr(mac_addr, request->mac_addr,
				     request->mac_addr_mask);
		ether_addr_copy(request->mac_addr, mac_addr);
		ether_addr_copy(user_scan_cfg->random_mac, mac_addr);
	}

	user_scan_cfg->num_ssids = request->n_ssids;
	user_scan_cfg->ssid_list = request->ssids;

	if (request->ie && request->ie_len) {
		offset = 0;
		for (i = 0; i < MWIFIEX_MAX_VSIE_NUM; i++) {
			if (priv->vs_ie[i].mask != MWIFIEX_VSIE_MASK_CLEAR)
				continue;
			priv->vs_ie[i].mask = MWIFIEX_VSIE_MASK_SCAN;
			ie = (struct ieee_types_header *)(request->ie + offset);
			memcpy(&priv->vs_ie[i].ie, ie, sizeof(*ie) + ie->len);
			offset += sizeof(*ie) + ie->len;

			if (offset >= request->ie_len)
				break;
		}
	}

	for (i = 0; i < min_t(u32, request->n_channels,
			      MWIFIEX_USER_SCAN_CHAN_MAX); i++) {
		chan = request->channels[i];
		user_scan_cfg->chan_list[i].chan_number = chan->hw_value;
		user_scan_cfg->chan_list[i].radio_type = chan->band;

		if ((chan->flags & IEEE80211_CHAN_NO_IR) || !request->n_ssids)
			user_scan_cfg->chan_list[i].scan_type =
						MWIFIEX_SCAN_TYPE_PASSIVE;
		else
			user_scan_cfg->chan_list[i].scan_type =
						MWIFIEX_SCAN_TYPE_ACTIVE;

		user_scan_cfg->chan_list[i].scan_time = 0;
	}

	if (priv->adapter->scan_chan_gap_enabled &&
	    mwifiex_is_any_intf_active(priv))
		user_scan_cfg->scan_chan_gap =
					      priv->adapter->scan_chan_gap_time;

	ret = mwifiex_scan_networks(priv, user_scan_cfg);
	kfree(user_scan_cfg);
	if (ret) {
		mwifiex_dbg(priv->adapter, ERROR,
			    "scan failed: %d\n", ret);
		priv->scan_aborting = false;
		priv->scan_request = NULL;
		return ret;
	}

	if (request->ie && request->ie_len) {
		for (i = 0; i < MWIFIEX_MAX_VSIE_NUM; i++) {
			if (priv->vs_ie[i].mask == MWIFIEX_VSIE_MASK_SCAN) {
				priv->vs_ie[i].mask = MWIFIEX_VSIE_MASK_CLEAR;
				memset(&priv->vs_ie[i].ie, 0,
				       MWIFIEX_MAX_VSIE_LEN);
			}
		}
	}
	return 0;
}

/* CFG802.11 operation handler for sched_scan_start.
 *
 * This function issues a bgscan config request to the firmware based upon
 * the user specified sched_scan configuration. On successful completion,
 * firmware will generate BGSCAN_REPORT event, driver should issue bgscan
 * query command to get sched_scan results from firmware.
 */
static int
mwifiex_cfg80211_sched_scan_start(struct wiphy *wiphy,
				  struct net_device *dev,
				  struct cfg80211_sched_scan_request *request)
{
	struct mwifiex_private *priv = mwifiex_netdev_get_priv(dev);
	int i, offset;
	struct ieee80211_channel *chan;
	struct mwifiex_bg_scan_cfg *bgscan_cfg;
	struct ieee_types_header *ie;

	if (!request || (!request->n_ssids && !request->n_match_sets)) {
		wiphy_err(wiphy, "%s : Invalid Sched_scan parameters",
			  __func__);
		return -EINVAL;
	}

	wiphy_info(wiphy, "sched_scan start : n_ssids=%d n_match_sets=%d ",
		   request->n_ssids, request->n_match_sets);
	wiphy_info(wiphy, "n_channels=%d interval=%d ie_len=%d\n",
		   request->n_channels, request->scan_plans->interval,
		   (int)request->ie_len);

	bgscan_cfg = kzalloc(sizeof(*bgscan_cfg), GFP_KERNEL);
	if (!bgscan_cfg)
		return -ENOMEM;

	if (priv->scan_request || priv->scan_aborting)
		bgscan_cfg->start_later = true;

	bgscan_cfg->num_ssids = request->n_match_sets;
	bgscan_cfg->ssid_list = request->match_sets;

	if (request->ie && request->ie_len) {
		offset = 0;
		for (i = 0; i < MWIFIEX_MAX_VSIE_NUM; i++) {
			if (priv->vs_ie[i].mask != MWIFIEX_VSIE_MASK_CLEAR)
				continue;
			priv->vs_ie[i].mask = MWIFIEX_VSIE_MASK_BGSCAN;
			ie = (struct ieee_types_header *)(request->ie + offset);
			memcpy(&priv->vs_ie[i].ie, ie, sizeof(*ie) + ie->len);
			offset += sizeof(*ie) + ie->len;

			if (offset >= request->ie_len)
				break;
		}
	}

	for (i = 0; i < min_t(u32, request->n_channels,
			      MWIFIEX_BG_SCAN_CHAN_MAX); i++) {
		chan = request->channels[i];
		bgscan_cfg->chan_list[i].chan_number = chan->hw_value;
		bgscan_cfg->chan_list[i].radio_type = chan->band;

		if ((chan->flags & IEEE80211_CHAN_NO_IR) || !request->n_ssids)
			bgscan_cfg->chan_list[i].scan_type =
						MWIFIEX_SCAN_TYPE_PASSIVE;
		else
			bgscan_cfg->chan_list[i].scan_type =
						MWIFIEX_SCAN_TYPE_ACTIVE;

		bgscan_cfg->chan_list[i].scan_time = 0;
	}

	bgscan_cfg->chan_per_scan = min_t(u32, request->n_channels,
					  MWIFIEX_BG_SCAN_CHAN_MAX);

	/* Use at least 15 second for per scan cycle */
	bgscan_cfg->scan_interval = (request->scan_plans->interval >
				     MWIFIEX_BGSCAN_INTERVAL) ?
				request->scan_plans->interval :
				MWIFIEX_BGSCAN_INTERVAL;

	bgscan_cfg->repeat_count = MWIFIEX_BGSCAN_REPEAT_COUNT;
	bgscan_cfg->report_condition = MWIFIEX_BGSCAN_SSID_MATCH |
				MWIFIEX_BGSCAN_WAIT_ALL_CHAN_DONE;
	bgscan_cfg->bss_type = MWIFIEX_BSS_MODE_INFRA;
	bgscan_cfg->action = MWIFIEX_BGSCAN_ACT_SET;
	bgscan_cfg->enable = true;
	if (request->min_rssi_thold != NL80211_SCAN_RSSI_THOLD_OFF) {
		bgscan_cfg->report_condition |= MWIFIEX_BGSCAN_SSID_RSSI_MATCH;
		bgscan_cfg->rssi_threshold = request->min_rssi_thold;
	}

	if (mwifiex_send_cmd(priv, HostCmd_CMD_802_11_BG_SCAN_CONFIG,
			     HostCmd_ACT_GEN_SET, 0, bgscan_cfg, true)) {
		kfree(bgscan_cfg);
		return -EFAULT;
	}

	priv->sched_scanning = true;

	kfree(bgscan_cfg);
	return 0;
}

/* CFG802.11 operation handler for sched_scan_stop.
 *
 * This function issues a bgscan config command to disable
 * previous bgscan configuration in the firmware
 */
static int mwifiex_cfg80211_sched_scan_stop(struct wiphy *wiphy,
					    struct net_device *dev, u64 reqid)
{
	struct mwifiex_private *priv = mwifiex_netdev_get_priv(dev);

	wiphy_info(wiphy, "sched scan stop!");
	mwifiex_stop_bg_scan(priv);

	return 0;
}

static void mwifiex_setup_vht_caps(struct ieee80211_sta_vht_cap *vht_info,
				   struct mwifiex_private *priv)
{
	struct mwifiex_adapter *adapter = priv->adapter;

	vht_info->vht_supported = true;

	vht_info->cap = adapter->hw_dot_11ac_dev_cap;
	/* Update MCS support for VHT */
	vht_info->vht_mcs.rx_mcs_map = cpu_to_le16(
				adapter->hw_dot_11ac_mcs_support & 0xFFFF);
	vht_info->vht_mcs.rx_highest = 0;
	vht_info->vht_mcs.tx_mcs_map = cpu_to_le16(
				adapter->hw_dot_11ac_mcs_support >> 16);
	vht_info->vht_mcs.tx_highest = 0;
}

/*
 * This function sets up the CFG802.11 specific HT capability fields
 * with default values.
 *
 * The following default values are set -
 *      - HT Supported = True
 *      - Maximum AMPDU length factor = IEEE80211_HT_MAX_AMPDU_64K
 *      - Minimum AMPDU spacing = IEEE80211_HT_MPDU_DENSITY_NONE
 *      - HT Capabilities supported by firmware
 *      - MCS information, Rx mask = 0xff
 *      - MCD information, Tx parameters = IEEE80211_HT_MCS_TX_DEFINED (0x01)
 */
static void
mwifiex_setup_ht_caps(struct ieee80211_sta_ht_cap *ht_info,
		      struct mwifiex_private *priv)
{
	int rx_mcs_supp;
	struct ieee80211_mcs_info mcs_set;
	u8 *mcs = (u8 *)&mcs_set;
	struct mwifiex_adapter *adapter = priv->adapter;

	ht_info->ht_supported = true;
	ht_info->ampdu_factor = IEEE80211_HT_MAX_AMPDU_64K;
	ht_info->ampdu_density = IEEE80211_HT_MPDU_DENSITY_NONE;

	memset(&ht_info->mcs, 0, sizeof(ht_info->mcs));

	/* Fill HT capability information */
	if (ISSUPP_CHANWIDTH40(adapter->hw_dot_11n_dev_cap))
		ht_info->cap |= IEEE80211_HT_CAP_SUP_WIDTH_20_40;
	else
		ht_info->cap &= ~IEEE80211_HT_CAP_SUP_WIDTH_20_40;

	if (ISSUPP_SHORTGI20(adapter->hw_dot_11n_dev_cap))
		ht_info->cap |= IEEE80211_HT_CAP_SGI_20;
	else
		ht_info->cap &= ~IEEE80211_HT_CAP_SGI_20;

	if (ISSUPP_SHORTGI40(adapter->hw_dot_11n_dev_cap))
		ht_info->cap |= IEEE80211_HT_CAP_SGI_40;
	else
		ht_info->cap &= ~IEEE80211_HT_CAP_SGI_40;

	if (adapter->user_dev_mcs_support == HT_STREAM_2X2)
		ht_info->cap |= 2 << IEEE80211_HT_CAP_RX_STBC_SHIFT;
	else
		ht_info->cap |= 1 << IEEE80211_HT_CAP_RX_STBC_SHIFT;

	if (ISSUPP_TXSTBC(adapter->hw_dot_11n_dev_cap))
		ht_info->cap |= IEEE80211_HT_CAP_TX_STBC;
	else
		ht_info->cap &= ~IEEE80211_HT_CAP_TX_STBC;

	if (ISSUPP_GREENFIELD(adapter->hw_dot_11n_dev_cap))
		ht_info->cap |= IEEE80211_HT_CAP_GRN_FLD;
	else
		ht_info->cap &= ~IEEE80211_HT_CAP_GRN_FLD;

	if (ISENABLED_40MHZ_INTOLERANT(adapter->hw_dot_11n_dev_cap))
		ht_info->cap |= IEEE80211_HT_CAP_40MHZ_INTOLERANT;
	else
		ht_info->cap &= ~IEEE80211_HT_CAP_40MHZ_INTOLERANT;

	if (ISSUPP_RXLDPC(adapter->hw_dot_11n_dev_cap))
		ht_info->cap |= IEEE80211_HT_CAP_LDPC_CODING;
	else
		ht_info->cap &= ~IEEE80211_HT_CAP_LDPC_CODING;

	ht_info->cap &= ~IEEE80211_HT_CAP_MAX_AMSDU;
	ht_info->cap |= IEEE80211_HT_CAP_SM_PS;

	rx_mcs_supp = GET_RXMCSSUPP(adapter->user_dev_mcs_support);
	/* Set MCS for 1x1/2x2 */
	memset(mcs, 0xff, rx_mcs_supp);
	/* Clear all the other values */
	memset(&mcs[rx_mcs_supp], 0,
	       sizeof(struct ieee80211_mcs_info) - rx_mcs_supp);
	if (priv->bss_mode == NL80211_IFTYPE_STATION ||
	    ISSUPP_CHANWIDTH40(adapter->hw_dot_11n_dev_cap))
		/* Set MCS32 for infra mode or ad-hoc mode with 40MHz support */
		SETHT_MCS32(mcs_set.rx_mask);

	memcpy((u8 *) &ht_info->mcs, mcs, sizeof(struct ieee80211_mcs_info));

	ht_info->mcs.tx_params = IEEE80211_HT_MCS_TX_DEFINED;
}

/*
 *  create a new virtual interface with the given name and name assign type
 */
struct wireless_dev *mwifiex_add_virtual_intf(struct wiphy *wiphy,
					      const char *name,
					      unsigned char name_assign_type,
					      enum nl80211_iftype type,
					      struct vif_params *params)
{
	struct mwifiex_adapter *adapter = mwifiex_cfg80211_get_adapter(wiphy);
	struct mwifiex_private *priv;
	struct net_device *dev;
	void *mdev_priv;
	int ret;

	if (!adapter)
		return ERR_PTR(-EFAULT);

	switch (type) {
	case NL80211_IFTYPE_UNSPECIFIED:
	case NL80211_IFTYPE_STATION:
	case NL80211_IFTYPE_ADHOC:
		if (adapter->curr_iface_comb.sta_intf ==
		    adapter->iface_limit.sta_intf) {
			mwifiex_dbg(adapter, ERROR,
				    "cannot create multiple sta/adhoc ifaces\n");
			return ERR_PTR(-EINVAL);
		}

		priv = mwifiex_get_unused_priv_by_bss_type(
						adapter, MWIFIEX_BSS_TYPE_STA);
		if (!priv) {
			mwifiex_dbg(adapter, ERROR,
				    "could not get free private struct\n");
			return ERR_PTR(-EFAULT);
		}

		priv->wdev.wiphy = wiphy;
		priv->wdev.iftype = NL80211_IFTYPE_STATION;

		if (type == NL80211_IFTYPE_UNSPECIFIED)
			priv->bss_mode = NL80211_IFTYPE_STATION;
		else
			priv->bss_mode = type;

		priv->bss_type = MWIFIEX_BSS_TYPE_STA;
		priv->frame_type = MWIFIEX_DATA_FRAME_TYPE_ETH_II;
		priv->bss_priority = 0;
		priv->bss_role = MWIFIEX_BSS_ROLE_STA;

		break;
	case NL80211_IFTYPE_AP:
		if (adapter->curr_iface_comb.uap_intf ==
		    adapter->iface_limit.uap_intf) {
			mwifiex_dbg(adapter, ERROR,
				    "cannot create multiple AP ifaces\n");
			return ERR_PTR(-EINVAL);
		}

		priv = mwifiex_get_unused_priv_by_bss_type(
						adapter, MWIFIEX_BSS_TYPE_UAP);
		if (!priv) {
			mwifiex_dbg(adapter, ERROR,
				    "could not get free private struct\n");
			return ERR_PTR(-EFAULT);
		}

		priv->wdev.wiphy = wiphy;
		priv->wdev.iftype = NL80211_IFTYPE_AP;

		priv->bss_type = MWIFIEX_BSS_TYPE_UAP;
		priv->frame_type = MWIFIEX_DATA_FRAME_TYPE_ETH_II;
		priv->bss_priority = 0;
		priv->bss_role = MWIFIEX_BSS_ROLE_UAP;
		priv->bss_started = 0;
		priv->bss_mode = type;

		break;
	case NL80211_IFTYPE_P2P_CLIENT:
		if (adapter->curr_iface_comb.p2p_intf ==
		    adapter->iface_limit.p2p_intf) {
			mwifiex_dbg(adapter, ERROR,
				    "cannot create multiple P2P ifaces\n");
			return ERR_PTR(-EINVAL);
		}

		priv = mwifiex_get_unused_priv_by_bss_type(
						adapter, MWIFIEX_BSS_TYPE_P2P);
		if (!priv) {
			mwifiex_dbg(adapter, ERROR,
				    "could not get free private struct\n");
			return ERR_PTR(-EFAULT);
		}

		priv->wdev.wiphy = wiphy;
		/* At start-up, wpa_supplicant tries to change the interface
		 * to NL80211_IFTYPE_STATION if it is not managed mode.
		 */
		priv->wdev.iftype = NL80211_IFTYPE_P2P_CLIENT;
		priv->bss_mode = NL80211_IFTYPE_P2P_CLIENT;

		/* Setting bss_type to P2P tells firmware that this interface
		 * is receiving P2P peers found during find phase and doing
		 * action frame handshake.
		 */
		priv->bss_type = MWIFIEX_BSS_TYPE_P2P;

		priv->frame_type = MWIFIEX_DATA_FRAME_TYPE_ETH_II;
		priv->bss_priority = 0;
		priv->bss_role = MWIFIEX_BSS_ROLE_STA;
		priv->bss_started = 0;

		if (mwifiex_cfg80211_init_p2p_client(priv)) {
			memset(&priv->wdev, 0, sizeof(priv->wdev));
			priv->wdev.iftype = NL80211_IFTYPE_UNSPECIFIED;
			return ERR_PTR(-EFAULT);
		}

		break;
	default:
		mwifiex_dbg(adapter, ERROR, "type not supported\n");
		return ERR_PTR(-EINVAL);
	}

	dev = alloc_netdev_mqs(sizeof(struct mwifiex_private *), name,
			       name_assign_type, ether_setup,
			       IEEE80211_NUM_ACS, 1);
	if (!dev) {
		mwifiex_dbg(adapter, ERROR,
			    "no memory available for netdevice\n");
		ret = -ENOMEM;
		goto err_alloc_netdev;
	}

	mwifiex_init_priv_params(priv, dev);

	priv->netdev = dev;

	if (!adapter->mfg_mode) {
		mwifiex_set_mac_address(priv, dev, false, NULL);

		ret = mwifiex_send_cmd(priv, HostCmd_CMD_SET_BSS_MODE,
				       HostCmd_ACT_GEN_SET, 0, NULL, true);
		if (ret)
			goto err_set_bss_mode;

		ret = mwifiex_sta_init_cmd(priv, false, false);
		if (ret)
			goto err_sta_init;
	}

	mwifiex_setup_ht_caps(&wiphy->bands[NL80211_BAND_2GHZ]->ht_cap, priv);
	if (adapter->is_hw_11ac_capable)
		mwifiex_setup_vht_caps(
			&wiphy->bands[NL80211_BAND_2GHZ]->vht_cap, priv);

	if (adapter->config_bands & BAND_A)
		mwifiex_setup_ht_caps(
			&wiphy->bands[NL80211_BAND_5GHZ]->ht_cap, priv);

	if ((adapter->config_bands & BAND_A) && adapter->is_hw_11ac_capable)
		mwifiex_setup_vht_caps(
			&wiphy->bands[NL80211_BAND_5GHZ]->vht_cap, priv);

	dev_net_set(dev, wiphy_net(wiphy));
	dev->ieee80211_ptr = &priv->wdev;
	dev->ieee80211_ptr->iftype = priv->bss_mode;
	SET_NETDEV_DEV(dev, wiphy_dev(wiphy));

	dev->flags |= IFF_BROADCAST | IFF_MULTICAST;
	dev->watchdog_timeo = MWIFIEX_DEFAULT_WATCHDOG_TIMEOUT;
	dev->needed_headroom = MWIFIEX_MIN_DATA_HEADER_LEN;
	dev->ethtool_ops = &mwifiex_ethtool_ops;

	mdev_priv = netdev_priv(dev);
	*((unsigned long *) mdev_priv) = (unsigned long) priv;

	SET_NETDEV_DEV(dev, adapter->dev);

	priv->dfs_cac_workqueue = alloc_workqueue("MWIFIEX_DFS_CAC%s",
						  WQ_HIGHPRI |
						  WQ_MEM_RECLAIM |
						  WQ_UNBOUND, 0, name);
	if (!priv->dfs_cac_workqueue) {
		mwifiex_dbg(adapter, ERROR, "cannot alloc DFS CAC queue\n");
		ret = -ENOMEM;
		goto err_alloc_cac;
	}

	INIT_DELAYED_WORK(&priv->dfs_cac_work, mwifiex_dfs_cac_work_queue);

	priv->dfs_chan_sw_workqueue = alloc_workqueue("MWIFIEX_DFS_CHSW%s",
						      WQ_HIGHPRI | WQ_UNBOUND |
						      WQ_MEM_RECLAIM, 0, name);
	if (!priv->dfs_chan_sw_workqueue) {
		mwifiex_dbg(adapter, ERROR, "cannot alloc DFS channel sw queue\n");
		ret = -ENOMEM;
		goto err_alloc_chsw;
	}

	INIT_DELAYED_WORK(&priv->dfs_chan_sw_work,
			  mwifiex_dfs_chan_sw_work_queue);

	mutex_init(&priv->async_mutex);

	/* Register network device */
	if (cfg80211_register_netdevice(dev)) {
		mwifiex_dbg(adapter, ERROR, "cannot register network device\n");
		ret = -EFAULT;
		goto err_reg_netdev;
	}

	mwifiex_dbg(adapter, INFO,
		    "info: %s: Marvell 802.11 Adapter\n", dev->name);

#ifdef CONFIG_DEBUG_FS
	mwifiex_dev_debugfs_init(priv);
#endif

	update_vif_type_counter(adapter, type, +1);

	return &priv->wdev;

err_reg_netdev:
	destroy_workqueue(priv->dfs_chan_sw_workqueue);
	priv->dfs_chan_sw_workqueue = NULL;
err_alloc_chsw:
	destroy_workqueue(priv->dfs_cac_workqueue);
	priv->dfs_cac_workqueue = NULL;
err_alloc_cac:
	free_netdev(dev);
	priv->netdev = NULL;
err_sta_init:
err_set_bss_mode:
err_alloc_netdev:
	memset(&priv->wdev, 0, sizeof(priv->wdev));
	priv->wdev.iftype = NL80211_IFTYPE_UNSPECIFIED;
	priv->bss_mode = NL80211_IFTYPE_UNSPECIFIED;
	return ERR_PTR(ret);
}
EXPORT_SYMBOL_GPL(mwifiex_add_virtual_intf);

/*
 * del_virtual_intf: remove the virtual interface determined by dev
 */
int mwifiex_del_virtual_intf(struct wiphy *wiphy, struct wireless_dev *wdev)
{
	struct mwifiex_private *priv = mwifiex_netdev_get_priv(wdev->netdev);
	struct mwifiex_adapter *adapter = priv->adapter;
	struct sk_buff *skb, *tmp;

#ifdef CONFIG_DEBUG_FS
	mwifiex_dev_debugfs_remove(priv);
#endif

	if (priv->sched_scanning)
		priv->sched_scanning = false;

	mwifiex_stop_net_dev_queue(priv->netdev, adapter);

	skb_queue_walk_safe(&priv->bypass_txq, skb, tmp) {
		skb_unlink(skb, &priv->bypass_txq);
		mwifiex_write_data_complete(priv->adapter, skb, 0, -1);
	}

	if (netif_carrier_ok(priv->netdev))
		netif_carrier_off(priv->netdev);

	if (wdev->netdev->reg_state == NETREG_REGISTERED)
		cfg80211_unregister_netdevice(wdev->netdev);

	if (priv->dfs_cac_workqueue) {
		destroy_workqueue(priv->dfs_cac_workqueue);
		priv->dfs_cac_workqueue = NULL;
	}

	if (priv->dfs_chan_sw_workqueue) {
		destroy_workqueue(priv->dfs_chan_sw_workqueue);
		priv->dfs_chan_sw_workqueue = NULL;
	}
	/* Clear the priv in adapter */
	priv->netdev = NULL;

	update_vif_type_counter(adapter, priv->bss_mode, -1);

	priv->bss_mode = NL80211_IFTYPE_UNSPECIFIED;

	if (GET_BSS_ROLE(priv) == MWIFIEX_BSS_ROLE_STA ||
	    GET_BSS_ROLE(priv) == MWIFIEX_BSS_ROLE_UAP)
		kfree(priv->hist_data);

	return 0;
}
EXPORT_SYMBOL_GPL(mwifiex_del_virtual_intf);

static bool
mwifiex_is_pattern_supported(struct cfg80211_pkt_pattern *pat, s8 *byte_seq,
			     u8 max_byte_seq)
{
	int j, k, valid_byte_cnt = 0;
	bool dont_care_byte = false;

	for (j = 0; j < DIV_ROUND_UP(pat->pattern_len, 8); j++) {
		for (k = 0; k < 8; k++) {
			if (pat->mask[j] & 1 << k) {
				memcpy(byte_seq + valid_byte_cnt,
				       &pat->pattern[j * 8 + k], 1);
				valid_byte_cnt++;
				if (dont_care_byte)
					return false;
			} else {
				if (valid_byte_cnt)
					dont_care_byte = true;
			}

			/* wildcard bytes record as the offset
			 * before the valid byte
			 */
			if (!valid_byte_cnt && !dont_care_byte)
				pat->pkt_offset++;

			if (valid_byte_cnt > max_byte_seq)
				return false;
		}
	}

	byte_seq[max_byte_seq] = valid_byte_cnt;

	return true;
}

#ifdef CONFIG_PM
static void mwifiex_set_auto_arp_mef_entry(struct mwifiex_private *priv,
					   struct mwifiex_mef_entry *mef_entry)
{
	int i, filt_num = 0, num_ipv4 = 0;
	struct in_device *in_dev;
	struct in_ifaddr *ifa;
	__be32 ips[MWIFIEX_MAX_SUPPORTED_IPADDR];
	struct mwifiex_adapter *adapter = priv->adapter;

	mef_entry->mode = MEF_MODE_HOST_SLEEP;
	mef_entry->action = MEF_ACTION_AUTO_ARP;

	/* Enable ARP offload feature */
	memset(ips, 0, sizeof(ips));
	for (i = 0; i < MWIFIEX_MAX_BSS_NUM; i++) {
		if (adapter->priv[i]->netdev) {
			in_dev = __in_dev_get_rtnl(adapter->priv[i]->netdev);
			if (!in_dev)
				continue;
			ifa = rtnl_dereference(in_dev->ifa_list);
			if (!ifa || !ifa->ifa_local)
				continue;
			ips[i] = ifa->ifa_local;
			num_ipv4++;
		}
	}

	for (i = 0; i < num_ipv4; i++) {
		if (!ips[i])
			continue;
		mef_entry->filter[filt_num].repeat = 1;
		memcpy(mef_entry->filter[filt_num].byte_seq,
		       (u8 *)&ips[i], sizeof(ips[i]));
		mef_entry->filter[filt_num].
			byte_seq[MWIFIEX_MEF_MAX_BYTESEQ] =
			sizeof(ips[i]);
		mef_entry->filter[filt_num].offset = 46;
		mef_entry->filter[filt_num].filt_type = TYPE_EQ;
		if (filt_num) {
			mef_entry->filter[filt_num].filt_action =
				TYPE_OR;
		}
		filt_num++;
	}

	mef_entry->filter[filt_num].repeat = 1;
	mef_entry->filter[filt_num].byte_seq[0] = 0x08;
	mef_entry->filter[filt_num].byte_seq[1] = 0x06;
	mef_entry->filter[filt_num].byte_seq[MWIFIEX_MEF_MAX_BYTESEQ] = 2;
	mef_entry->filter[filt_num].offset = 20;
	mef_entry->filter[filt_num].filt_type = TYPE_EQ;
	mef_entry->filter[filt_num].filt_action = TYPE_AND;
}

static int mwifiex_set_wowlan_mef_entry(struct mwifiex_private *priv,
					struct mwifiex_ds_mef_cfg *mef_cfg,
					struct mwifiex_mef_entry *mef_entry,
					struct cfg80211_wowlan *wowlan)
{
	int i, filt_num = 0, ret = 0;
	bool first_pat = true;
	u8 byte_seq[MWIFIEX_MEF_MAX_BYTESEQ + 1];
	static const u8 ipv4_mc_mac[] = {0x33, 0x33};
	static const u8 ipv6_mc_mac[] = {0x01, 0x00, 0x5e};

	mef_entry->mode = MEF_MODE_HOST_SLEEP;
	mef_entry->action = MEF_ACTION_ALLOW_AND_WAKEUP_HOST;

	for (i = 0; i < wowlan->n_patterns; i++) {
		memset(byte_seq, 0, sizeof(byte_seq));
		if (!mwifiex_is_pattern_supported(&wowlan->patterns[i],
					byte_seq,
					MWIFIEX_MEF_MAX_BYTESEQ)) {
			mwifiex_dbg(priv->adapter, ERROR,
				    "Pattern not supported\n");
			return -EOPNOTSUPP;
		}

		if (!wowlan->patterns[i].pkt_offset) {
			if (!(byte_seq[0] & 0x01) &&
			    (byte_seq[MWIFIEX_MEF_MAX_BYTESEQ] == 1)) {
				mef_cfg->criteria |= MWIFIEX_CRITERIA_UNICAST;
				continue;
			} else if (is_broadcast_ether_addr(byte_seq)) {
				mef_cfg->criteria |= MWIFIEX_CRITERIA_BROADCAST;
				continue;
			} else if ((!memcmp(byte_seq, ipv4_mc_mac, 2) &&
				    (byte_seq[MWIFIEX_MEF_MAX_BYTESEQ] == 2)) ||
				   (!memcmp(byte_seq, ipv6_mc_mac, 3) &&
				    (byte_seq[MWIFIEX_MEF_MAX_BYTESEQ] == 3))) {
				mef_cfg->criteria |= MWIFIEX_CRITERIA_MULTICAST;
				continue;
			}
		}
		mef_entry->filter[filt_num].repeat = 1;
		mef_entry->filter[filt_num].offset =
			wowlan->patterns[i].pkt_offset;
		memcpy(mef_entry->filter[filt_num].byte_seq, byte_seq,
				sizeof(byte_seq));
		mef_entry->filter[filt_num].filt_type = TYPE_EQ;

		if (first_pat) {
			first_pat = false;
			mwifiex_dbg(priv->adapter, INFO, "Wake on patterns\n");
		} else {
			mef_entry->filter[filt_num].filt_action = TYPE_AND;
		}

		filt_num++;
	}

	if (wowlan->magic_pkt) {
		mef_cfg->criteria |= MWIFIEX_CRITERIA_UNICAST;
		mef_entry->filter[filt_num].repeat = 16;
		memcpy(mef_entry->filter[filt_num].byte_seq, priv->curr_addr,
				ETH_ALEN);
		mef_entry->filter[filt_num].byte_seq[MWIFIEX_MEF_MAX_BYTESEQ] =
			ETH_ALEN;
		mef_entry->filter[filt_num].offset = 28;
		mef_entry->filter[filt_num].filt_type = TYPE_EQ;
		if (filt_num)
			mef_entry->filter[filt_num].filt_action = TYPE_OR;

		filt_num++;
		mef_entry->filter[filt_num].repeat = 16;
		memcpy(mef_entry->filter[filt_num].byte_seq, priv->curr_addr,
				ETH_ALEN);
		mef_entry->filter[filt_num].byte_seq[MWIFIEX_MEF_MAX_BYTESEQ] =
			ETH_ALEN;
		mef_entry->filter[filt_num].offset = 56;
		mef_entry->filter[filt_num].filt_type = TYPE_EQ;
		mef_entry->filter[filt_num].filt_action = TYPE_OR;
		mwifiex_dbg(priv->adapter, INFO, "Wake on magic packet\n");
	}
	return ret;
}

static int mwifiex_set_mef_filter(struct mwifiex_private *priv,
				  struct cfg80211_wowlan *wowlan)
{
	int ret = 0, num_entries = 1;
	struct mwifiex_ds_mef_cfg mef_cfg;
	struct mwifiex_mef_entry *mef_entry;

	if (wowlan->n_patterns || wowlan->magic_pkt)
		num_entries++;

	mef_entry = kcalloc(num_entries, sizeof(*mef_entry), GFP_KERNEL);
	if (!mef_entry)
		return -ENOMEM;

	memset(&mef_cfg, 0, sizeof(mef_cfg));
	mef_cfg.criteria |= MWIFIEX_CRITERIA_BROADCAST |
		MWIFIEX_CRITERIA_UNICAST;
	mef_cfg.num_entries = num_entries;
	mef_cfg.mef_entry = mef_entry;

	mwifiex_set_auto_arp_mef_entry(priv, &mef_entry[0]);

	if (wowlan->n_patterns || wowlan->magic_pkt) {
		ret = mwifiex_set_wowlan_mef_entry(priv, &mef_cfg,
						   &mef_entry[1], wowlan);
		if (ret)
			goto err;
	}

	if (!mef_cfg.criteria)
		mef_cfg.criteria = MWIFIEX_CRITERIA_BROADCAST |
			MWIFIEX_CRITERIA_UNICAST |
			MWIFIEX_CRITERIA_MULTICAST;

	ret = mwifiex_send_cmd(priv, HostCmd_CMD_MEF_CFG,
			HostCmd_ACT_GEN_SET, 0,
			&mef_cfg, true);

err:
	kfree(mef_entry);
	return ret;
}

static int mwifiex_cfg80211_suspend(struct wiphy *wiphy,
				    struct cfg80211_wowlan *wowlan)
{
	struct mwifiex_adapter *adapter = mwifiex_cfg80211_get_adapter(wiphy);
	struct mwifiex_ds_hs_cfg hs_cfg;
	int i, ret = 0, retry_num = 10;
	struct mwifiex_private *priv;
	struct mwifiex_private *sta_priv =
			mwifiex_get_priv(adapter, MWIFIEX_BSS_ROLE_STA);

	sta_priv->scan_aborting = true;
	for (i = 0; i < adapter->priv_num; i++) {
		priv = adapter->priv[i];
		mwifiex_abort_cac(priv);
	}

	mwifiex_cancel_all_pending_cmd(adapter);

	for (i = 0; i < adapter->priv_num; i++) {
		priv = adapter->priv[i];
		if (priv && priv->netdev)
			netif_device_detach(priv->netdev);
	}

	for (i = 0; i < retry_num; i++) {
		if (!mwifiex_wmm_lists_empty(adapter) ||
		    !mwifiex_bypass_txlist_empty(adapter) ||
		    !skb_queue_empty(&adapter->tx_data_q))
			usleep_range(10000, 15000);
		else
			break;
	}

	if (!wowlan) {
		mwifiex_dbg(adapter, INFO,
			    "None of the WOWLAN triggers enabled\n");
		ret = 0;
		goto done;
	}

	if (!sta_priv->media_connected && !wowlan->nd_config) {
		mwifiex_dbg(adapter, ERROR,
			    "Can not configure WOWLAN in disconnected state\n");
		ret = 0;
		goto done;
	}

	ret = mwifiex_set_mef_filter(sta_priv, wowlan);
	if (ret) {
		mwifiex_dbg(adapter, ERROR, "Failed to set MEF filter\n");
		goto done;
	}

	memset(&hs_cfg, 0, sizeof(hs_cfg));
	hs_cfg.conditions = le32_to_cpu(adapter->hs_cfg.conditions);

	if (wowlan->nd_config) {
		mwifiex_dbg(adapter, INFO, "Wake on net detect\n");
		hs_cfg.conditions |= HS_CFG_COND_MAC_EVENT;
		mwifiex_cfg80211_sched_scan_start(wiphy, sta_priv->netdev,
						  wowlan->nd_config);
	}

	if (wowlan->disconnect) {
		hs_cfg.conditions |= HS_CFG_COND_MAC_EVENT;
		mwifiex_dbg(sta_priv->adapter, INFO, "Wake on device disconnect\n");
	}

	hs_cfg.is_invoke_hostcmd = false;
	hs_cfg.gpio = adapter->hs_cfg.gpio;
	hs_cfg.gap = adapter->hs_cfg.gap;
	ret = mwifiex_set_hs_params(sta_priv, HostCmd_ACT_GEN_SET,
				    MWIFIEX_SYNC_CMD, &hs_cfg);
	if (ret)
		mwifiex_dbg(adapter, ERROR, "Failed to set HS params\n");

done:
	sta_priv->scan_aborting = false;
	return ret;
}

static int mwifiex_cfg80211_resume(struct wiphy *wiphy)
{
	struct mwifiex_adapter *adapter = mwifiex_cfg80211_get_adapter(wiphy);
	struct mwifiex_private *priv;
	struct mwifiex_ds_wakeup_reason wakeup_reason;
	struct cfg80211_wowlan_wakeup wakeup_report;
	int i;
	bool report_wakeup_reason = true;

	for (i = 0; i < adapter->priv_num; i++) {
		priv = adapter->priv[i];
		if (priv && priv->netdev)
			netif_device_attach(priv->netdev);
	}

	if (!wiphy->wowlan_config)
		goto done;

	priv = mwifiex_get_priv(adapter, MWIFIEX_BSS_ROLE_STA);
	mwifiex_get_wakeup_reason(priv, HostCmd_ACT_GEN_GET, MWIFIEX_SYNC_CMD,
				  &wakeup_reason);
	memset(&wakeup_report, 0, sizeof(struct cfg80211_wowlan_wakeup));

	wakeup_report.pattern_idx = -1;

	switch (wakeup_reason.hs_wakeup_reason) {
	case NO_HSWAKEUP_REASON:
		break;
	case BCAST_DATA_MATCHED:
		break;
	case MCAST_DATA_MATCHED:
		break;
	case UCAST_DATA_MATCHED:
		break;
	case MASKTABLE_EVENT_MATCHED:
		break;
	case NON_MASKABLE_EVENT_MATCHED:
		if (wiphy->wowlan_config->disconnect)
			wakeup_report.disconnect = true;
		if (wiphy->wowlan_config->nd_config)
			wakeup_report.net_detect = adapter->nd_info;
		break;
	case NON_MASKABLE_CONDITION_MATCHED:
		break;
	case MAGIC_PATTERN_MATCHED:
		if (wiphy->wowlan_config->magic_pkt)
			wakeup_report.magic_pkt = true;
		if (wiphy->wowlan_config->n_patterns)
			wakeup_report.pattern_idx = 1;
		break;
	case GTK_REKEY_FAILURE:
		if (wiphy->wowlan_config->gtk_rekey_failure)
			wakeup_report.gtk_rekey_failure = true;
		break;
	default:
		report_wakeup_reason = false;
		break;
	}

	if (report_wakeup_reason)
		cfg80211_report_wowlan_wakeup(&priv->wdev, &wakeup_report,
					      GFP_KERNEL);

done:
	if (adapter->nd_info) {
		for (i = 0 ; i < adapter->nd_info->n_matches ; i++)
			kfree(adapter->nd_info->matches[i]);
		kfree(adapter->nd_info);
		adapter->nd_info = NULL;
	}

	return 0;
}

static void mwifiex_cfg80211_set_wakeup(struct wiphy *wiphy,
				       bool enabled)
{
	struct mwifiex_adapter *adapter = mwifiex_cfg80211_get_adapter(wiphy);

	device_set_wakeup_enable(adapter->dev, enabled);
}

static int mwifiex_set_rekey_data(struct wiphy *wiphy, struct net_device *dev,
				  struct cfg80211_gtk_rekey_data *data)
{
	struct mwifiex_private *priv = mwifiex_netdev_get_priv(dev);

	if (!ISSUPP_FIRMWARE_SUPPLICANT(priv->adapter->fw_cap_info))
		return -EOPNOTSUPP;

	return mwifiex_send_cmd(priv, HostCmd_CMD_GTK_REKEY_OFFLOAD_CFG,
				HostCmd_ACT_GEN_SET, 0, data, true);
}

#endif

static int mwifiex_get_coalesce_pkt_type(u8 *byte_seq)
{
	static const u8 ipv4_mc_mac[] = {0x33, 0x33};
	static const u8 ipv6_mc_mac[] = {0x01, 0x00, 0x5e};
	static const u8 bc_mac[] = {0xff, 0xff, 0xff, 0xff};

	if ((byte_seq[0] & 0x01) &&
	    (byte_seq[MWIFIEX_COALESCE_MAX_BYTESEQ] == 1))
		return PACKET_TYPE_UNICAST;
	else if (!memcmp(byte_seq, bc_mac, 4))
		return PACKET_TYPE_BROADCAST;
	else if ((!memcmp(byte_seq, ipv4_mc_mac, 2) &&
		  byte_seq[MWIFIEX_COALESCE_MAX_BYTESEQ] == 2) ||
		 (!memcmp(byte_seq, ipv6_mc_mac, 3) &&
		  byte_seq[MWIFIEX_COALESCE_MAX_BYTESEQ] == 3))
		return PACKET_TYPE_MULTICAST;

	return 0;
}

static int
mwifiex_fill_coalesce_rule_info(struct mwifiex_private *priv,
				struct cfg80211_coalesce_rules *crule,
				struct mwifiex_coalesce_rule *mrule)
{
	u8 byte_seq[MWIFIEX_COALESCE_MAX_BYTESEQ + 1];
	struct filt_field_param *param;
	int i;

	mrule->max_coalescing_delay = crule->delay;

	param = mrule->params;

	for (i = 0; i < crule->n_patterns; i++) {
		memset(byte_seq, 0, sizeof(byte_seq));
		if (!mwifiex_is_pattern_supported(&crule->patterns[i],
						  byte_seq,
						MWIFIEX_COALESCE_MAX_BYTESEQ)) {
			mwifiex_dbg(priv->adapter, ERROR,
				    "Pattern not supported\n");
			return -EOPNOTSUPP;
		}

		if (!crule->patterns[i].pkt_offset) {
			u8 pkt_type;

			pkt_type = mwifiex_get_coalesce_pkt_type(byte_seq);
			if (pkt_type && mrule->pkt_type) {
				mwifiex_dbg(priv->adapter, ERROR,
					    "Multiple packet types not allowed\n");
				return -EOPNOTSUPP;
			} else if (pkt_type) {
				mrule->pkt_type = pkt_type;
				continue;
			}
		}

		if (crule->condition == NL80211_COALESCE_CONDITION_MATCH)
			param->operation = RECV_FILTER_MATCH_TYPE_EQ;
		else
			param->operation = RECV_FILTER_MATCH_TYPE_NE;

		param->operand_len = byte_seq[MWIFIEX_COALESCE_MAX_BYTESEQ];
		memcpy(param->operand_byte_stream, byte_seq,
		       param->operand_len);
		param->offset = crule->patterns[i].pkt_offset;
		param++;

		mrule->num_of_fields++;
	}

	if (!mrule->pkt_type) {
		mwifiex_dbg(priv->adapter, ERROR,
			    "Packet type can not be determined\n");
		return -EOPNOTSUPP;
	}

	return 0;
}

static int mwifiex_cfg80211_set_coalesce(struct wiphy *wiphy,
					 struct cfg80211_coalesce *coalesce)
{
	struct mwifiex_adapter *adapter = mwifiex_cfg80211_get_adapter(wiphy);
	int i, ret;
	struct mwifiex_ds_coalesce_cfg coalesce_cfg;
	struct mwifiex_private *priv =
			mwifiex_get_priv(adapter, MWIFIEX_BSS_ROLE_STA);

	memset(&coalesce_cfg, 0, sizeof(coalesce_cfg));
	if (!coalesce) {
		mwifiex_dbg(adapter, WARN,
			    "Disable coalesce and reset all previous rules\n");
		return mwifiex_send_cmd(priv, HostCmd_CMD_COALESCE_CFG,
					HostCmd_ACT_GEN_SET, 0,
					&coalesce_cfg, true);
	}

	coalesce_cfg.num_of_rules = coalesce->n_rules;
	for (i = 0; i < coalesce->n_rules; i++) {
		ret = mwifiex_fill_coalesce_rule_info(priv, &coalesce->rules[i],
						      &coalesce_cfg.rule[i]);
		if (ret) {
			mwifiex_dbg(adapter, ERROR,
				    "Recheck the patterns provided for rule %d\n",
				i + 1);
			return ret;
		}
	}

	return mwifiex_send_cmd(priv, HostCmd_CMD_COALESCE_CFG,
				HostCmd_ACT_GEN_SET, 0, &coalesce_cfg, true);
}

/* cfg80211 ops handler for tdls_mgmt.
 * Function prepares TDLS action frame packets and forwards them to FW
 */
static int
mwifiex_cfg80211_tdls_mgmt(struct wiphy *wiphy, struct net_device *dev,
			   const u8 *peer, int link_id, u8 action_code,
			   u8 dialog_token, u16 status_code,
			   u32 peer_capability, bool initiator,
			   const u8 *extra_ies, size_t extra_ies_len)
{
	struct mwifiex_private *priv = mwifiex_netdev_get_priv(dev);
	int ret;

	if (!(wiphy->flags & WIPHY_FLAG_SUPPORTS_TDLS))
		return -EOPNOTSUPP;

	/* make sure we are in station mode and connected */
	if (!(priv->bss_type == MWIFIEX_BSS_TYPE_STA && priv->media_connected))
		return -EOPNOTSUPP;

	switch (action_code) {
	case WLAN_TDLS_SETUP_REQUEST:
		mwifiex_dbg(priv->adapter, MSG,
			    "Send TDLS Setup Request to %pM status_code=%d\n",
			    peer, status_code);
		mwifiex_add_auto_tdls_peer(priv, peer);
		ret = mwifiex_send_tdls_data_frame(priv, peer, action_code,
						   dialog_token, status_code,
						   extra_ies, extra_ies_len);
		break;
	case WLAN_TDLS_SETUP_RESPONSE:
		mwifiex_add_auto_tdls_peer(priv, peer);
		mwifiex_dbg(priv->adapter, MSG,
			    "Send TDLS Setup Response to %pM status_code=%d\n",
			    peer, status_code);
		ret = mwifiex_send_tdls_data_frame(priv, peer, action_code,
						   dialog_token, status_code,
						   extra_ies, extra_ies_len);
		break;
	case WLAN_TDLS_SETUP_CONFIRM:
		mwifiex_dbg(priv->adapter, MSG,
			    "Send TDLS Confirm to %pM status_code=%d\n", peer,
			    status_code);
		ret = mwifiex_send_tdls_data_frame(priv, peer, action_code,
						   dialog_token, status_code,
						   extra_ies, extra_ies_len);
		break;
	case WLAN_TDLS_TEARDOWN:
		mwifiex_dbg(priv->adapter, MSG,
			    "Send TDLS Tear down to %pM\n", peer);
		ret = mwifiex_send_tdls_data_frame(priv, peer, action_code,
						   dialog_token, status_code,
						   extra_ies, extra_ies_len);
		break;
	case WLAN_TDLS_DISCOVERY_REQUEST:
		mwifiex_dbg(priv->adapter, MSG,
			    "Send TDLS Discovery Request to %pM\n", peer);
		ret = mwifiex_send_tdls_data_frame(priv, peer, action_code,
						   dialog_token, status_code,
						   extra_ies, extra_ies_len);
		break;
	case WLAN_PUB_ACTION_TDLS_DISCOVER_RES:
		mwifiex_dbg(priv->adapter, MSG,
			    "Send TDLS Discovery Response to %pM\n", peer);
		ret = mwifiex_send_tdls_action_frame(priv, peer, action_code,
						   dialog_token, status_code,
						   extra_ies, extra_ies_len);
		break;
	default:
		mwifiex_dbg(priv->adapter, ERROR,
			    "Unknown TDLS mgmt/action frame %pM\n", peer);
		ret = -EINVAL;
		break;
	}

	return ret;
}

static int
mwifiex_cfg80211_tdls_oper(struct wiphy *wiphy, struct net_device *dev,
			   const u8 *peer, enum nl80211_tdls_operation action)
{
	struct mwifiex_private *priv = mwifiex_netdev_get_priv(dev);

	if (!(wiphy->flags & WIPHY_FLAG_SUPPORTS_TDLS) ||
	    !(wiphy->flags & WIPHY_FLAG_TDLS_EXTERNAL_SETUP))
		return -EOPNOTSUPP;

	/* make sure we are in station mode and connected */
	if (!(priv->bss_type == MWIFIEX_BSS_TYPE_STA && priv->media_connected))
		return -EOPNOTSUPP;

	mwifiex_dbg(priv->adapter, MSG,
		    "TDLS peer=%pM, oper=%d\n", peer, action);

	switch (action) {
	case NL80211_TDLS_ENABLE_LINK:
		action = MWIFIEX_TDLS_ENABLE_LINK;
		break;
	case NL80211_TDLS_DISABLE_LINK:
		action = MWIFIEX_TDLS_DISABLE_LINK;
		break;
	case NL80211_TDLS_TEARDOWN:
		/* shouldn't happen!*/
		mwifiex_dbg(priv->adapter, ERROR,
			    "tdls_oper: teardown from driver not supported\n");
		return -EINVAL;
	case NL80211_TDLS_SETUP:
		/* shouldn't happen!*/
		mwifiex_dbg(priv->adapter, ERROR,
			    "tdls_oper: setup from driver not supported\n");
		return -EINVAL;
	case NL80211_TDLS_DISCOVERY_REQ:
		/* shouldn't happen!*/
		mwifiex_dbg(priv->adapter, ERROR,
			    "tdls_oper: discovery from driver not supported\n");
		return -EINVAL;
	default:
		mwifiex_dbg(priv->adapter, ERROR,
			    "tdls_oper: operation not supported\n");
		return -EOPNOTSUPP;
	}

	return mwifiex_tdls_oper(priv, peer, action);
}

static int
mwifiex_cfg80211_tdls_chan_switch(struct wiphy *wiphy, struct net_device *dev,
				  const u8 *addr, u8 oper_class,
				  struct cfg80211_chan_def *chandef)
{
	struct mwifiex_sta_node *sta_ptr;
	u16 chan;
	u8 second_chan_offset, band;
	struct mwifiex_private *priv = mwifiex_netdev_get_priv(dev);

	spin_lock_bh(&priv->sta_list_spinlock);
	sta_ptr = mwifiex_get_sta_entry(priv, addr);
	if (!sta_ptr) {
		spin_unlock_bh(&priv->sta_list_spinlock);
		wiphy_err(wiphy, "%s: Invalid TDLS peer %pM\n",
			  __func__, addr);
		return -ENOENT;
	}

	if (!(sta_ptr->tdls_cap.extcap.ext_capab[3] &
	      WLAN_EXT_CAPA4_TDLS_CHAN_SWITCH)) {
		spin_unlock_bh(&priv->sta_list_spinlock);
		wiphy_err(wiphy, "%pM do not support tdls cs\n", addr);
		return -ENOENT;
	}

	if (sta_ptr->tdls_status == TDLS_CHAN_SWITCHING ||
	    sta_ptr->tdls_status == TDLS_IN_OFF_CHAN) {
		spin_unlock_bh(&priv->sta_list_spinlock);
		wiphy_err(wiphy, "channel switch is running, abort request\n");
		return -EALREADY;
	}
	spin_unlock_bh(&priv->sta_list_spinlock);

	chan = chandef->chan->hw_value;
	second_chan_offset = mwifiex_get_sec_chan_offset(chan);
	band = chandef->chan->band;
	mwifiex_start_tdls_cs(priv, addr, chan, second_chan_offset, band);

	return 0;
}

static void
mwifiex_cfg80211_tdls_cancel_chan_switch(struct wiphy *wiphy,
					 struct net_device *dev,
					 const u8 *addr)
{
	struct mwifiex_sta_node *sta_ptr;
	struct mwifiex_private *priv = mwifiex_netdev_get_priv(dev);

	spin_lock_bh(&priv->sta_list_spinlock);
	sta_ptr = mwifiex_get_sta_entry(priv, addr);
	if (!sta_ptr) {
		spin_unlock_bh(&priv->sta_list_spinlock);
		wiphy_err(wiphy, "%s: Invalid TDLS peer %pM\n",
			  __func__, addr);
	} else if (!(sta_ptr->tdls_status == TDLS_CHAN_SWITCHING ||
		     sta_ptr->tdls_status == TDLS_IN_BASE_CHAN ||
		     sta_ptr->tdls_status == TDLS_IN_OFF_CHAN)) {
		spin_unlock_bh(&priv->sta_list_spinlock);
		wiphy_err(wiphy, "tdls chan switch not initialize by %pM\n",
			  addr);
	} else {
		spin_unlock_bh(&priv->sta_list_spinlock);
		mwifiex_stop_tdls_cs(priv, addr);
	}
}

static int
mwifiex_cfg80211_add_station(struct wiphy *wiphy, struct net_device *dev,
			     const u8 *mac, struct station_parameters *params)
{
	struct mwifiex_private *priv = mwifiex_netdev_get_priv(dev);

	if (!(params->sta_flags_set & BIT(NL80211_STA_FLAG_TDLS_PEER)))
		return -EOPNOTSUPP;

	/* make sure we are in station mode and connected */
	if ((priv->bss_type != MWIFIEX_BSS_TYPE_STA) || !priv->media_connected)
		return -EOPNOTSUPP;

	return mwifiex_tdls_oper(priv, mac, MWIFIEX_TDLS_CREATE_LINK);
}

static int
mwifiex_cfg80211_channel_switch(struct wiphy *wiphy, struct net_device *dev,
				struct cfg80211_csa_settings *params)
{
	struct ieee_types_header *chsw_ie;
	struct ieee80211_channel_sw_ie *channel_sw;
	int chsw_msec;
	struct mwifiex_private *priv = mwifiex_netdev_get_priv(dev);

	if (priv->adapter->scan_processing) {
		mwifiex_dbg(priv->adapter, ERROR,
			    "radar detection: scan in process...\n");
		return -EBUSY;
	}

	if (priv->wdev.cac_started)
		return -EBUSY;

	if (cfg80211_chandef_identical(&params->chandef,
				       &priv->dfs_chandef))
		return -EINVAL;

	chsw_ie = (void *)cfg80211_find_ie(WLAN_EID_CHANNEL_SWITCH,
					   params->beacon_csa.tail,
					   params->beacon_csa.tail_len);
	if (!chsw_ie) {
		mwifiex_dbg(priv->adapter, ERROR,
			    "Could not parse channel switch announcement IE\n");
		return -EINVAL;
	}

	channel_sw = (void *)(chsw_ie + 1);
	if (channel_sw->mode) {
		if (netif_carrier_ok(priv->netdev))
			netif_carrier_off(priv->netdev);
		mwifiex_stop_net_dev_queue(priv->netdev, priv->adapter);
	}

	if (mwifiex_del_mgmt_ies(priv))
		mwifiex_dbg(priv->adapter, ERROR,
			    "Failed to delete mgmt IEs!\n");

	if (mwifiex_set_mgmt_ies(priv, &params->beacon_csa)) {
		mwifiex_dbg(priv->adapter, ERROR,
			    "%s: setting mgmt ies failed\n", __func__);
		return -EFAULT;
	}

	memcpy(&priv->dfs_chandef, &params->chandef, sizeof(priv->dfs_chandef));
	memcpy(&priv->beacon_after, &params->beacon_after,
	       sizeof(priv->beacon_after));

	chsw_msec = max(channel_sw->count * priv->bss_cfg.beacon_period, 100);
	queue_delayed_work(priv->dfs_chan_sw_workqueue, &priv->dfs_chan_sw_work,
			   msecs_to_jiffies(chsw_msec));
	return 0;
}

static int mwifiex_cfg80211_get_channel(struct wiphy *wiphy,
					struct wireless_dev *wdev,
					unsigned int link_id,
					struct cfg80211_chan_def *chandef)
{
	struct mwifiex_private *priv = mwifiex_netdev_get_priv(wdev->netdev);
	struct mwifiex_bssdescriptor *curr_bss;
	struct ieee80211_channel *chan;
	enum nl80211_channel_type chan_type;
	enum nl80211_band band;
	int freq;
	int ret = -ENODATA;

	if (GET_BSS_ROLE(priv) == MWIFIEX_BSS_ROLE_UAP &&
	    cfg80211_chandef_valid(&priv->bss_chandef)) {
		*chandef = priv->bss_chandef;
		ret = 0;
	} else if (priv->media_connected) {
		curr_bss = &priv->curr_bss_params.bss_descriptor;
		band = mwifiex_band_to_radio_type(priv->curr_bss_params.band);
		freq = ieee80211_channel_to_frequency(curr_bss->channel, band);
		chan = ieee80211_get_channel(wiphy, freq);

		if (priv->ht_param_present) {
			chan_type = mwifiex_get_chan_type(priv);
			cfg80211_chandef_create(chandef, chan, chan_type);
		} else {
			cfg80211_chandef_create(chandef, chan,
						NL80211_CHAN_NO_HT);
		}
		ret = 0;
	}

	return ret;
}

#ifdef CONFIG_NL80211_TESTMODE

enum mwifiex_tm_attr {
	__MWIFIEX_TM_ATTR_INVALID	= 0,
	MWIFIEX_TM_ATTR_CMD		= 1,
	MWIFIEX_TM_ATTR_DATA		= 2,

	/* keep last */
	__MWIFIEX_TM_ATTR_AFTER_LAST,
	MWIFIEX_TM_ATTR_MAX		= __MWIFIEX_TM_ATTR_AFTER_LAST - 1,
};

static const struct nla_policy mwifiex_tm_policy[MWIFIEX_TM_ATTR_MAX + 1] = {
	[MWIFIEX_TM_ATTR_CMD]		= { .type = NLA_U32 },
	[MWIFIEX_TM_ATTR_DATA]		= { .type = NLA_BINARY,
					    .len = MWIFIEX_SIZE_OF_CMD_BUFFER },
};

enum mwifiex_tm_command {
	MWIFIEX_TM_CMD_HOSTCMD	= 0,
};

static int mwifiex_tm_cmd(struct wiphy *wiphy, struct wireless_dev *wdev,
			  void *data, int len)
{
	struct mwifiex_private *priv = mwifiex_netdev_get_priv(wdev->netdev);
	struct mwifiex_ds_misc_cmd *hostcmd;
	struct nlattr *tb[MWIFIEX_TM_ATTR_MAX + 1];
	struct sk_buff *skb;
	int err;

	if (!priv)
		return -EINVAL;

	err = nla_parse_deprecated(tb, MWIFIEX_TM_ATTR_MAX, data, len,
				   mwifiex_tm_policy, NULL);
	if (err)
		return err;

	if (!tb[MWIFIEX_TM_ATTR_CMD])
		return -EINVAL;

	switch (nla_get_u32(tb[MWIFIEX_TM_ATTR_CMD])) {
	case MWIFIEX_TM_CMD_HOSTCMD:
		if (!tb[MWIFIEX_TM_ATTR_DATA])
			return -EINVAL;

		hostcmd = kzalloc(sizeof(*hostcmd), GFP_KERNEL);
		if (!hostcmd)
			return -ENOMEM;

		hostcmd->len = nla_len(tb[MWIFIEX_TM_ATTR_DATA]);
		memcpy(hostcmd->cmd, nla_data(tb[MWIFIEX_TM_ATTR_DATA]),
		       hostcmd->len);

		if (mwifiex_send_cmd(priv, 0, 0, 0, hostcmd, true)) {
			dev_err(priv->adapter->dev, "Failed to process hostcmd\n");
			kfree(hostcmd);
			return -EFAULT;
		}

		/* process hostcmd response*/
		skb = cfg80211_testmode_alloc_reply_skb(wiphy, hostcmd->len);
		if (!skb) {
			kfree(hostcmd);
			return -ENOMEM;
		}
		err = nla_put(skb, MWIFIEX_TM_ATTR_DATA,
			      hostcmd->len, hostcmd->cmd);
		if (err) {
			kfree(hostcmd);
			kfree_skb(skb);
			return -EMSGSIZE;
		}

		err = cfg80211_testmode_reply(skb);
		kfree(hostcmd);
		return err;
	default:
		return -EOPNOTSUPP;
	}
}
#endif

static int
mwifiex_cfg80211_start_radar_detection(struct wiphy *wiphy,
				       struct net_device *dev,
				       struct cfg80211_chan_def *chandef,
				       u32 cac_time_ms)
{
	struct mwifiex_private *priv = mwifiex_netdev_get_priv(dev);
	struct mwifiex_radar_params radar_params;

	if (priv->adapter->scan_processing) {
		mwifiex_dbg(priv->adapter, ERROR,
			    "radar detection: scan already in process...\n");
		return -EBUSY;
	}

	if (!mwifiex_is_11h_active(priv)) {
		mwifiex_dbg(priv->adapter, INFO,
			    "Enable 11h extensions in FW\n");
		if (mwifiex_11h_activate(priv, true)) {
			mwifiex_dbg(priv->adapter, ERROR,
				    "Failed to activate 11h extensions!!");
			return -1;
		}
		priv->state_11h.is_11h_active = true;
	}

	memset(&radar_params, 0, sizeof(struct mwifiex_radar_params));
	radar_params.chandef = chandef;
	radar_params.cac_time_ms = cac_time_ms;

	memcpy(&priv->dfs_chandef, chandef, sizeof(priv->dfs_chandef));

	if (mwifiex_send_cmd(priv, HostCmd_CMD_CHAN_REPORT_REQUEST,
			     HostCmd_ACT_GEN_SET, 0, &radar_params, true))
		return -1;

	queue_delayed_work(priv->dfs_cac_workqueue, &priv->dfs_cac_work,
			   msecs_to_jiffies(cac_time_ms));
	return 0;
}

static int
mwifiex_cfg80211_change_station(struct wiphy *wiphy, struct net_device *dev,
				const u8 *mac,
				struct station_parameters *params)
{
	int ret;
	struct mwifiex_private *priv = mwifiex_netdev_get_priv(dev);

	/* we support change_station handler only for TDLS peers*/
	if (!(params->sta_flags_set & BIT(NL80211_STA_FLAG_TDLS_PEER)))
		return -EOPNOTSUPP;

	/* make sure we are in station mode and connected */
	if ((priv->bss_type != MWIFIEX_BSS_TYPE_STA) || !priv->media_connected)
		return -EOPNOTSUPP;

	priv->sta_params = params;

	ret = mwifiex_tdls_oper(priv, mac, MWIFIEX_TDLS_CONFIG_LINK);
	priv->sta_params = NULL;

	return ret;
}

/* station cfg80211 operations */
static struct cfg80211_ops mwifiex_cfg80211_ops = {
	.add_virtual_intf = mwifiex_add_virtual_intf,
	.del_virtual_intf = mwifiex_del_virtual_intf,
	.change_virtual_intf = mwifiex_cfg80211_change_virtual_intf,
	.scan = mwifiex_cfg80211_scan,
	.connect = mwifiex_cfg80211_connect,
	.disconnect = mwifiex_cfg80211_disconnect,
	.get_station = mwifiex_cfg80211_get_station,
	.dump_station = mwifiex_cfg80211_dump_station,
	.dump_survey = mwifiex_cfg80211_dump_survey,
	.set_wiphy_params = mwifiex_cfg80211_set_wiphy_params,
	.join_ibss = mwifiex_cfg80211_join_ibss,
	.leave_ibss = mwifiex_cfg80211_leave_ibss,
	.add_key = mwifiex_cfg80211_add_key,
	.del_key = mwifiex_cfg80211_del_key,
	.set_default_mgmt_key = mwifiex_cfg80211_set_default_mgmt_key,
	.mgmt_tx = mwifiex_cfg80211_mgmt_tx,
	.update_mgmt_frame_registrations =
		mwifiex_cfg80211_update_mgmt_frame_registrations,
	.remain_on_channel = mwifiex_cfg80211_remain_on_channel,
	.cancel_remain_on_channel = mwifiex_cfg80211_cancel_remain_on_channel,
	.set_default_key = mwifiex_cfg80211_set_default_key,
	.set_power_mgmt = mwifiex_cfg80211_set_power_mgmt,
	.set_tx_power = mwifiex_cfg80211_set_tx_power,
	.get_tx_power = mwifiex_cfg80211_get_tx_power,
	.set_bitrate_mask = mwifiex_cfg80211_set_bitrate_mask,
	.start_ap = mwifiex_cfg80211_start_ap,
	.stop_ap = mwifiex_cfg80211_stop_ap,
	.change_beacon = mwifiex_cfg80211_change_beacon,
	.set_cqm_rssi_config = mwifiex_cfg80211_set_cqm_rssi_config,
	.set_antenna = mwifiex_cfg80211_set_antenna,
	.get_antenna = mwifiex_cfg80211_get_antenna,
	.del_station = mwifiex_cfg80211_del_station,
	.sched_scan_start = mwifiex_cfg80211_sched_scan_start,
	.sched_scan_stop = mwifiex_cfg80211_sched_scan_stop,
#ifdef CONFIG_PM
	.suspend = mwifiex_cfg80211_suspend,
	.resume = mwifiex_cfg80211_resume,
	.set_wakeup = mwifiex_cfg80211_set_wakeup,
	.set_rekey_data = mwifiex_set_rekey_data,
#endif
	.set_coalesce = mwifiex_cfg80211_set_coalesce,
	.tdls_mgmt = mwifiex_cfg80211_tdls_mgmt,
	.tdls_oper = mwifiex_cfg80211_tdls_oper,
	.tdls_channel_switch = mwifiex_cfg80211_tdls_chan_switch,
	.tdls_cancel_channel_switch = mwifiex_cfg80211_tdls_cancel_chan_switch,
	.add_station = mwifiex_cfg80211_add_station,
	.change_station = mwifiex_cfg80211_change_station,
	CFG80211_TESTMODE_CMD(mwifiex_tm_cmd)
	.get_channel = mwifiex_cfg80211_get_channel,
	.start_radar_detection = mwifiex_cfg80211_start_radar_detection,
	.channel_switch = mwifiex_cfg80211_channel_switch,
};

#ifdef CONFIG_PM
static const struct wiphy_wowlan_support mwifiex_wowlan_support = {
	.flags = WIPHY_WOWLAN_MAGIC_PKT | WIPHY_WOWLAN_DISCONNECT |
		WIPHY_WOWLAN_NET_DETECT | WIPHY_WOWLAN_SUPPORTS_GTK_REKEY |
		WIPHY_WOWLAN_GTK_REKEY_FAILURE,
	.n_patterns = MWIFIEX_MEF_MAX_FILTERS,
	.pattern_min_len = 1,
	.pattern_max_len = MWIFIEX_MAX_PATTERN_LEN,
	.max_pkt_offset = MWIFIEX_MAX_OFFSET_LEN,
	.max_nd_match_sets = MWIFIEX_MAX_ND_MATCH_SETS,
};

static const struct wiphy_wowlan_support mwifiex_wowlan_support_no_gtk = {
	.flags = WIPHY_WOWLAN_MAGIC_PKT | WIPHY_WOWLAN_DISCONNECT |
		 WIPHY_WOWLAN_NET_DETECT,
	.n_patterns = MWIFIEX_MEF_MAX_FILTERS,
	.pattern_min_len = 1,
	.pattern_max_len = MWIFIEX_MAX_PATTERN_LEN,
	.max_pkt_offset = MWIFIEX_MAX_OFFSET_LEN,
	.max_nd_match_sets = MWIFIEX_MAX_ND_MATCH_SETS,
};
#endif

static bool mwifiex_is_valid_alpha2(const char *alpha2)
{
	if (!alpha2 || strlen(alpha2) != 2)
		return false;

	if (isalpha(alpha2[0]) && isalpha(alpha2[1]))
		return true;

	return false;
}

static const struct wiphy_coalesce_support mwifiex_coalesce_support = {
	.n_rules = MWIFIEX_COALESCE_MAX_RULES,
	.max_delay = MWIFIEX_MAX_COALESCING_DELAY,
	.n_patterns = MWIFIEX_COALESCE_MAX_FILTERS,
	.pattern_min_len = 1,
	.pattern_max_len = MWIFIEX_MAX_PATTERN_LEN,
	.max_pkt_offset = MWIFIEX_MAX_OFFSET_LEN,
};

int mwifiex_init_channel_scan_gap(struct mwifiex_adapter *adapter)
{
	u32 n_channels_bg, n_channels_a = 0;

	n_channels_bg = mwifiex_band_2ghz.n_channels;

	if (adapter->config_bands & BAND_A)
		n_channels_a = mwifiex_band_5ghz.n_channels;

	/* allocate twice the number total channels, since the driver issues an
	 * additional active scan request for hidden SSIDs on passive channels.
	 */
	adapter->num_in_chan_stats = 2 * (n_channels_bg + n_channels_a);
	adapter->chan_stats = vmalloc(array_size(sizeof(*adapter->chan_stats),
						 adapter->num_in_chan_stats));

	if (!adapter->chan_stats)
		return -ENOMEM;

	return 0;
}

static const struct nla_policy
mwifiex_vendor_attr_policy[NUM_MWIFIEX_VENDOR_CMD_ATTR] = {
	[MWIFIEX_VENDOR_CMD_ATTR_TXP_LIMIT_24] = { .type = NLA_U8 },
	[MWIFIEX_VENDOR_CMD_ATTR_TXP_LIMIT_52] = { .type = NLA_U8 },
};

static int mwifiex_parse_vendor_data(struct nlattr **tb,
				     const void *data, int data_len)
{
	if (!data)
		return -EINVAL;

	return nla_parse(tb, MAX_MWIFIEX_VENDOR_CMD_ATTR, data, data_len,
			 mwifiex_vendor_attr_policy, NULL);
}

static int mwifiex_vendor_set_tx_power_limt(struct wiphy *wiphy,
					    struct wireless_dev *wdev,
					    const void *data, int data_len)
{
	struct mwifiex_private *priv = mwifiex_netdev_get_priv(wdev->netdev);
	struct nlattr *tb[NUM_MWIFIEX_VENDOR_CMD_ATTR];
	int ret;
	u8 lowpwr;

	ret = mwifiex_parse_vendor_data(tb, data, data_len);
	if (ret)
		return ret;

	if (tb[MWIFIEX_VENDOR_CMD_ATTR_TXP_LIMIT_24]) {
		lowpwr = nla_get_u8(tb[MWIFIEX_VENDOR_CMD_ATTR_TXP_LIMIT_24]) ?
				true : false;
		if (lowpwr != priv->adapter->lowpwr_mode_2g4 &&
		    priv->adapter->dt_node) {
			ret = mwifiex_dnld_dt_cfgdata
					(priv, priv->adapter->dt_node, lowpwr ?
					 "marvell,caldata_00_txpwrlimit_2g" :
					 "marvell,caldata_01_txpwrlimit_2g");
			if (ret)
				return -1;
			priv->adapter->lowpwr_mode_2g4 = lowpwr;
		}
	}

	if (tb[MWIFIEX_VENDOR_CMD_ATTR_TXP_LIMIT_52]) {
		lowpwr = nla_get_u8(tb[MWIFIEX_VENDOR_CMD_ATTR_TXP_LIMIT_52]) ?
				true : false;
		if (lowpwr != priv->adapter->lowpwr_mode_5g2 &&
		    priv->adapter->dt_node) {
			ret = mwifiex_dnld_dt_cfgdata
					(priv, priv->adapter->dt_node, lowpwr ?
					 "marvell,caldata_00_txpwrlimit_5g" :
					 "marvell,caldata_01_txpwrlimit_5g");
			if (ret)
				return -1;
			priv->adapter->lowpwr_mode_5g2 = lowpwr;
		}
	}

	return 0;
}

static const struct wiphy_vendor_command mwifiex_vendor_commands[] = {
	{
		.info = {
			.vendor_id = MWIFIEX_VENDOR_ID,
			.subcmd = MWIFIEX_VENDOR_CMD_SET_TX_POWER_LIMIT,
		},
		.flags = WIPHY_VENDOR_CMD_NEED_WDEV,
		.doit = mwifiex_vendor_set_tx_power_limt,
		.policy = mwifiex_vendor_attr_policy,
		.maxattr = MAX_MWIFIEX_VENDOR_CMD_ATTR,
	},
};

/* @brief register vendor commands and events
 *
 * @param wiphy       A pointer to wiphy struct
 *
 * @return
 */
static void mwifiex_register_cfg80211_vendor_command(struct wiphy *wiphy)
{
	wiphy->vendor_commands = mwifiex_vendor_commands;
	wiphy->n_vendor_commands = ARRAY_SIZE(mwifiex_vendor_commands);
}

/*
 * This function registers the device with CFG802.11 subsystem.
 *
 * The function creates the wireless device/wiphy, populates it with
 * default parameters and handler function pointers, and finally
 * registers the device.
 */

int mwifiex_register_cfg80211(struct mwifiex_adapter *adapter)
{
	int ret;
	void *wdev_priv;
	struct wiphy *wiphy;
	struct mwifiex_private *priv = adapter->priv[MWIFIEX_BSS_TYPE_STA];
	u8 *country_code;
	u32 thr, retry;

	/* create a new wiphy for use with cfg80211 */
	wiphy = wiphy_new(&mwifiex_cfg80211_ops,
			  sizeof(struct mwifiex_adapter *));
	if (!wiphy) {
		mwifiex_dbg(adapter, ERROR,
			    "%s: creating new wiphy\n", __func__);
		return -ENOMEM;
	}
	wiphy->max_scan_ssids = MWIFIEX_MAX_SSID_LIST_LENGTH;
	wiphy->max_scan_ie_len = MWIFIEX_MAX_VSIE_LEN;
	wiphy->mgmt_stypes = mwifiex_mgmt_stypes;
	wiphy->max_remain_on_channel_duration = 5000;
	wiphy->interface_modes = BIT(NL80211_IFTYPE_STATION) |
				 BIT(NL80211_IFTYPE_P2P_CLIENT) |
				 BIT(NL80211_IFTYPE_P2P_GO) |
				 BIT(NL80211_IFTYPE_AP);

	if (ISSUPP_ADHOC_ENABLED(adapter->fw_cap_info))
		wiphy->interface_modes |= BIT(NL80211_IFTYPE_ADHOC);

<<<<<<< HEAD
	mwifiex_register_cfg80211_vendor_command(wiphy);

	wiphy->bands[NL80211_BAND_2GHZ] = &mwifiex_band_2ghz;

	if (adapter->config_bands & BAND_A)
		wiphy->bands[NL80211_BAND_5GHZ] = &mwifiex_band_5ghz;
	else
=======
	wiphy->bands[NL80211_BAND_2GHZ] = devm_kmemdup(adapter->dev,
						       &mwifiex_band_2ghz,
						       sizeof(mwifiex_band_2ghz),
						       GFP_KERNEL);
	if (!wiphy->bands[NL80211_BAND_2GHZ]) {
		ret = -ENOMEM;
		goto err;
	}

	if (adapter->config_bands & BAND_A) {
		wiphy->bands[NL80211_BAND_5GHZ] = devm_kmemdup(adapter->dev,
							       &mwifiex_band_5ghz,
							       sizeof(mwifiex_band_5ghz),
							       GFP_KERNEL);
		if (!wiphy->bands[NL80211_BAND_5GHZ]) {
			ret = -ENOMEM;
			goto err;
		}
	} else {
>>>>>>> e7a4f5e3
		wiphy->bands[NL80211_BAND_5GHZ] = NULL;
	}

	if (adapter->drcs_enabled && ISSUPP_DRCS_ENABLED(adapter->fw_cap_info))
		wiphy->iface_combinations = &mwifiex_iface_comb_ap_sta_drcs;
	else if (adapter->is_hw_11ac_capable)
		wiphy->iface_combinations = &mwifiex_iface_comb_ap_sta_vht;
	else
		wiphy->iface_combinations = &mwifiex_iface_comb_ap_sta;
	wiphy->n_iface_combinations = 1;

	if (adapter->max_sta_conn > adapter->max_p2p_conn)
		wiphy->max_ap_assoc_sta = adapter->max_sta_conn;
	else
		wiphy->max_ap_assoc_sta = adapter->max_p2p_conn;

	/* Initialize cipher suits */
	wiphy->cipher_suites = mwifiex_cipher_suites;
	wiphy->n_cipher_suites = ARRAY_SIZE(mwifiex_cipher_suites);

	if (adapter->regd) {
		wiphy->regulatory_flags |= REGULATORY_CUSTOM_REG |
					   REGULATORY_DISABLE_BEACON_HINTS |
					   REGULATORY_COUNTRY_IE_IGNORE;
		wiphy_apply_custom_regulatory(wiphy, adapter->regd);
	}

	ether_addr_copy(wiphy->perm_addr, adapter->perm_addr);
	wiphy->signal_type = CFG80211_SIGNAL_TYPE_MBM;
	wiphy->flags |= WIPHY_FLAG_HAVE_AP_SME |
			WIPHY_FLAG_AP_PROBE_RESP_OFFLOAD |
			WIPHY_FLAG_AP_UAPSD |
			WIPHY_FLAG_HAS_REMAIN_ON_CHANNEL |
			WIPHY_FLAG_HAS_CHANNEL_SWITCH |
			WIPHY_FLAG_NETNS_OK |
			WIPHY_FLAG_PS_ON_BY_DEFAULT;

	if (ISSUPP_TDLS_ENABLED(adapter->fw_cap_info))
		wiphy->flags |= WIPHY_FLAG_SUPPORTS_TDLS |
				WIPHY_FLAG_TDLS_EXTERNAL_SETUP;

#ifdef CONFIG_PM
	if (ISSUPP_FIRMWARE_SUPPLICANT(priv->adapter->fw_cap_info))
		wiphy->wowlan = &mwifiex_wowlan_support;
	else
		wiphy->wowlan = &mwifiex_wowlan_support_no_gtk;
#endif

	wiphy->coalesce = &mwifiex_coalesce_support;

	wiphy->probe_resp_offload = NL80211_PROBE_RESP_OFFLOAD_SUPPORT_WPS |
				    NL80211_PROBE_RESP_OFFLOAD_SUPPORT_WPS2 |
				    NL80211_PROBE_RESP_OFFLOAD_SUPPORT_P2P;

	wiphy->max_sched_scan_reqs = 1;
	wiphy->max_sched_scan_ssids = MWIFIEX_MAX_SSID_LIST_LENGTH;
	wiphy->max_sched_scan_ie_len = MWIFIEX_MAX_VSIE_LEN;
	wiphy->max_match_sets = MWIFIEX_MAX_SSID_LIST_LENGTH;

	wiphy->available_antennas_tx = BIT(adapter->number_of_antenna) - 1;
	wiphy->available_antennas_rx = BIT(adapter->number_of_antenna) - 1;

	wiphy->features |= NL80211_FEATURE_INACTIVITY_TIMER |
			   NL80211_FEATURE_LOW_PRIORITY_SCAN |
			   NL80211_FEATURE_NEED_OBSS_SCAN;

	if (ISSUPP_ADHOC_ENABLED(adapter->fw_cap_info))
		wiphy->features |= NL80211_FEATURE_HT_IBSS;

	if (ISSUPP_RANDOM_MAC(adapter->fw_cap_info))
		wiphy->features |= NL80211_FEATURE_SCAN_RANDOM_MAC_ADDR |
				   NL80211_FEATURE_SCHED_SCAN_RANDOM_MAC_ADDR |
				   NL80211_FEATURE_ND_RANDOM_MAC_ADDR;

	if (ISSUPP_TDLS_ENABLED(adapter->fw_cap_info))
		wiphy->features |= NL80211_FEATURE_TDLS_CHANNEL_SWITCH;

	if (adapter->fw_api_ver == MWIFIEX_FW_V15)
		wiphy->features |= NL80211_FEATURE_SK_TX_STATUS;

	/* Reserve space for mwifiex specific private data for BSS */
	wiphy->bss_priv_size = sizeof(struct mwifiex_bss_priv);

	wiphy->reg_notifier = mwifiex_reg_notifier;

	/* Set struct mwifiex_adapter pointer in wiphy_priv */
	wdev_priv = wiphy_priv(wiphy);
	*(unsigned long *)wdev_priv = (unsigned long)adapter;

	set_wiphy_dev(wiphy, priv->adapter->dev);

	ret = wiphy_register(wiphy);
	if (ret < 0) {
		mwifiex_dbg(adapter, ERROR,
			    "%s: wiphy_register failed: %d\n", __func__, ret);
		goto err;
	}

	if (!adapter->regd) {
		if (reg_alpha2 && mwifiex_is_valid_alpha2(reg_alpha2)) {
			mwifiex_dbg(adapter, INFO,
				    "driver hint alpha2: %2.2s\n", reg_alpha2);
			regulatory_hint(wiphy, reg_alpha2);
		} else {
			if (adapter->region_code == 0x00) {
				mwifiex_dbg(adapter, WARN,
					    "Ignore world regulatory domain\n");
			} else {
				country_code =
					mwifiex_11d_code_2_region(
						adapter->region_code);
				if (country_code) {
					mwifiex_dbg(priv->adapter, MSG,
						    "ignoring EEPROM country code: %c%c\n",
						    country_code[0],
						    country_code[1]);
				}
			}
		}
	}

	mwifiex_send_cmd(priv, HostCmd_CMD_802_11_SNMP_MIB,
			 HostCmd_ACT_GEN_GET, FRAG_THRESH_I, &thr, true);
	wiphy->frag_threshold = thr;
	mwifiex_send_cmd(priv, HostCmd_CMD_802_11_SNMP_MIB,
			 HostCmd_ACT_GEN_GET, RTS_THRESH_I, &thr, true);
	wiphy->rts_threshold = thr;
	mwifiex_send_cmd(priv, HostCmd_CMD_802_11_SNMP_MIB,
			 HostCmd_ACT_GEN_GET, SHORT_RETRY_LIM_I, &retry, true);
	wiphy->retry_short = (u8) retry;
	mwifiex_send_cmd(priv, HostCmd_CMD_802_11_SNMP_MIB,
			 HostCmd_ACT_GEN_GET, LONG_RETRY_LIM_I, &retry, true);
	wiphy->retry_long = (u8) retry;

	adapter->wiphy = wiphy;
	return ret;

err:
	wiphy_free(wiphy);

	return ret;
}<|MERGE_RESOLUTION|>--- conflicted
+++ resolved
@@ -4449,15 +4449,8 @@
 	if (ISSUPP_ADHOC_ENABLED(adapter->fw_cap_info))
 		wiphy->interface_modes |= BIT(NL80211_IFTYPE_ADHOC);
 
-<<<<<<< HEAD
 	mwifiex_register_cfg80211_vendor_command(wiphy);
 
-	wiphy->bands[NL80211_BAND_2GHZ] = &mwifiex_band_2ghz;
-
-	if (adapter->config_bands & BAND_A)
-		wiphy->bands[NL80211_BAND_5GHZ] = &mwifiex_band_5ghz;
-	else
-=======
 	wiphy->bands[NL80211_BAND_2GHZ] = devm_kmemdup(adapter->dev,
 						       &mwifiex_band_2ghz,
 						       sizeof(mwifiex_band_2ghz),
@@ -4477,7 +4470,6 @@
 			goto err;
 		}
 	} else {
->>>>>>> e7a4f5e3
 		wiphy->bands[NL80211_BAND_5GHZ] = NULL;
 	}
 
