--- conflicted
+++ resolved
@@ -372,12 +372,7 @@
 		goto error;
 	}
 
-<<<<<<< HEAD
-	bus->mux_dev = alloc_netdev(0, "dummy", NET_NAME_UNKNOWN,
-				    init_dummy_netdev);
-=======
 	bus->mux_dev = alloc_netdev_dummy(0);
->>>>>>> 1613e604
 	if (!bus->mux_dev) {
 		ret = -ENOMEM;
 		goto error;
