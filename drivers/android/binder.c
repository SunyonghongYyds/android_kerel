--- conflicted
+++ resolved
@@ -2933,16 +2933,11 @@
 		thread = binder_select_thread_ilocked(proc);
 
 	if (thread) {
-<<<<<<< HEAD
 		binder_transaction_priority(thread, t, node);
-=======
->>>>>>> 228dfe98
 		binder_enqueue_thread_work_ilocked(thread, &t->work);
 	} else if (!pending_async) {
 		binder_enqueue_work_ilocked(&t->work, &proc->todo);
 	} else {
-<<<<<<< HEAD
-=======
 		if ((t->flags & TF_UPDATE_TXN) && proc->is_frozen) {
 			t_outdated = binder_find_outdated_transaction_ilocked(t,
 									      &node->async_todo);
@@ -2954,7 +2949,6 @@
 				proc->outstanding_txns--;
 			}
 		}
->>>>>>> 228dfe98
 		binder_enqueue_work_ilocked(&t->work, &node->async_todo);
 	}
 
