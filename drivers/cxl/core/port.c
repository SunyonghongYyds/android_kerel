// SPDX-License-Identifier: GPL-2.0-only
/* Copyright(c) 2020 Intel Corporation. All rights reserved. */
#include <linux/platform_device.h>
#include <linux/memregion.h>
#include <linux/workqueue.h>
#include <linux/debugfs.h>
#include <linux/device.h>
#include <linux/module.h>
#include <linux/pci.h>
#include <linux/slab.h>
#include <linux/idr.h>
#include <linux/node.h>
#include <cxl/einj.h>
#include <cxlmem.h>
#include <cxlpci.h>
#include <cxl.h>
#include "core.h"

/**
 * DOC: cxl core
 *
 * The CXL core provides a set of interfaces that can be consumed by CXL aware
 * drivers. The interfaces allow for creation, modification, and destruction of
 * regions, memory devices, ports, and decoders. CXL aware drivers must register
 * with the CXL core via these interfaces in order to be able to participate in
 * cross-device interleave coordination. The CXL core also establishes and
 * maintains the bridge to the nvdimm subsystem.
 *
 * CXL core introduces sysfs hierarchy to control the devices that are
 * instantiated by the core.
 */

/*
 * All changes to the interleave configuration occur with this lock held
 * for write.
 */
DECLARE_RWSEM(cxl_region_rwsem);

static DEFINE_IDA(cxl_port_ida);
static DEFINE_XARRAY(cxl_root_buses);

int cxl_num_decoders_committed(struct cxl_port *port)
{
	lockdep_assert_held(&cxl_region_rwsem);

	return port->commit_end + 1;
}

static ssize_t devtype_show(struct device *dev, struct device_attribute *attr,
			    char *buf)
{
	return sysfs_emit(buf, "%s\n", dev->type->name);
}
static DEVICE_ATTR_RO(devtype);

static int cxl_device_id(const struct device *dev)
{
	if (dev->type == &cxl_nvdimm_bridge_type)
		return CXL_DEVICE_NVDIMM_BRIDGE;
	if (dev->type == &cxl_nvdimm_type)
		return CXL_DEVICE_NVDIMM;
	if (dev->type == CXL_PMEM_REGION_TYPE())
		return CXL_DEVICE_PMEM_REGION;
	if (dev->type == CXL_DAX_REGION_TYPE())
		return CXL_DEVICE_DAX_REGION;
	if (is_cxl_port(dev)) {
		if (is_cxl_root(to_cxl_port(dev)))
			return CXL_DEVICE_ROOT;
		return CXL_DEVICE_PORT;
	}
	if (is_cxl_memdev(dev))
		return CXL_DEVICE_MEMORY_EXPANDER;
	if (dev->type == CXL_REGION_TYPE())
		return CXL_DEVICE_REGION;
	if (dev->type == &cxl_pmu_type)
		return CXL_DEVICE_PMU;
	return 0;
}

static ssize_t modalias_show(struct device *dev, struct device_attribute *attr,
			     char *buf)
{
	return sysfs_emit(buf, CXL_MODALIAS_FMT "\n", cxl_device_id(dev));
}
static DEVICE_ATTR_RO(modalias);

static struct attribute *cxl_base_attributes[] = {
	&dev_attr_devtype.attr,
	&dev_attr_modalias.attr,
	NULL,
};

struct attribute_group cxl_base_attribute_group = {
	.attrs = cxl_base_attributes,
};

static ssize_t start_show(struct device *dev, struct device_attribute *attr,
			  char *buf)
{
	struct cxl_decoder *cxld = to_cxl_decoder(dev);

	return sysfs_emit(buf, "%#llx\n", cxld->hpa_range.start);
}
static DEVICE_ATTR_ADMIN_RO(start);

static ssize_t size_show(struct device *dev, struct device_attribute *attr,
			char *buf)
{
	struct cxl_decoder *cxld = to_cxl_decoder(dev);

	return sysfs_emit(buf, "%#llx\n", range_len(&cxld->hpa_range));
}
static DEVICE_ATTR_RO(size);

#define CXL_DECODER_FLAG_ATTR(name, flag)                            \
static ssize_t name##_show(struct device *dev,                       \
			   struct device_attribute *attr, char *buf) \
{                                                                    \
	struct cxl_decoder *cxld = to_cxl_decoder(dev);              \
                                                                     \
	return sysfs_emit(buf, "%s\n",                               \
			  (cxld->flags & (flag)) ? "1" : "0");       \
}                                                                    \
static DEVICE_ATTR_RO(name)

CXL_DECODER_FLAG_ATTR(cap_pmem, CXL_DECODER_F_PMEM);
CXL_DECODER_FLAG_ATTR(cap_ram, CXL_DECODER_F_RAM);
CXL_DECODER_FLAG_ATTR(cap_type2, CXL_DECODER_F_TYPE2);
CXL_DECODER_FLAG_ATTR(cap_type3, CXL_DECODER_F_TYPE3);
CXL_DECODER_FLAG_ATTR(locked, CXL_DECODER_F_LOCK);

static ssize_t target_type_show(struct device *dev,
				struct device_attribute *attr, char *buf)
{
	struct cxl_decoder *cxld = to_cxl_decoder(dev);

	switch (cxld->target_type) {
	case CXL_DECODER_DEVMEM:
		return sysfs_emit(buf, "accelerator\n");
	case CXL_DECODER_HOSTONLYMEM:
		return sysfs_emit(buf, "expander\n");
	}
	return -ENXIO;
}
static DEVICE_ATTR_RO(target_type);

static ssize_t emit_target_list(struct cxl_switch_decoder *cxlsd, char *buf)
{
	struct cxl_decoder *cxld = &cxlsd->cxld;
	ssize_t offset = 0;
	int i, rc = 0;

	for (i = 0; i < cxld->interleave_ways; i++) {
		struct cxl_dport *dport = cxlsd->target[i];
		struct cxl_dport *next = NULL;

		if (!dport)
			break;

		if (i + 1 < cxld->interleave_ways)
			next = cxlsd->target[i + 1];
		rc = sysfs_emit_at(buf, offset, "%d%s", dport->port_id,
				   next ? "," : "");
		if (rc < 0)
			return rc;
		offset += rc;
	}

	return offset;
}

static ssize_t target_list_show(struct device *dev,
				struct device_attribute *attr, char *buf)
{
	struct cxl_switch_decoder *cxlsd = to_cxl_switch_decoder(dev);
	ssize_t offset;
	int rc;

	guard(rwsem_read)(&cxl_region_rwsem);
	rc = emit_target_list(cxlsd, buf);
	if (rc < 0)
		return rc;
	offset = rc;

	rc = sysfs_emit_at(buf, offset, "\n");
	if (rc < 0)
		return rc;

	return offset + rc;
}
static DEVICE_ATTR_RO(target_list);

static ssize_t mode_show(struct device *dev, struct device_attribute *attr,
			 char *buf)
{
	struct cxl_endpoint_decoder *cxled = to_cxl_endpoint_decoder(dev);

	return sysfs_emit(buf, "%s\n", cxl_decoder_mode_name(cxled->mode));
}

static ssize_t mode_store(struct device *dev, struct device_attribute *attr,
			  const char *buf, size_t len)
{
	struct cxl_endpoint_decoder *cxled = to_cxl_endpoint_decoder(dev);
	enum cxl_decoder_mode mode;
	ssize_t rc;

	if (sysfs_streq(buf, "pmem"))
		mode = CXL_DECODER_PMEM;
	else if (sysfs_streq(buf, "ram"))
		mode = CXL_DECODER_RAM;
	else
		return -EINVAL;

	rc = cxl_dpa_set_mode(cxled, mode);
	if (rc)
		return rc;

	return len;
}
static DEVICE_ATTR_RW(mode);

static ssize_t dpa_resource_show(struct device *dev, struct device_attribute *attr,
			    char *buf)
{
	struct cxl_endpoint_decoder *cxled = to_cxl_endpoint_decoder(dev);

	guard(rwsem_read)(&cxl_dpa_rwsem);
	return sysfs_emit(buf, "%#llx\n", (u64)cxl_dpa_resource_start(cxled));
}
static DEVICE_ATTR_RO(dpa_resource);

static ssize_t dpa_size_show(struct device *dev, struct device_attribute *attr,
			     char *buf)
{
	struct cxl_endpoint_decoder *cxled = to_cxl_endpoint_decoder(dev);
	resource_size_t size = cxl_dpa_size(cxled);

	return sysfs_emit(buf, "%pa\n", &size);
}

static ssize_t dpa_size_store(struct device *dev, struct device_attribute *attr,
			      const char *buf, size_t len)
{
	struct cxl_endpoint_decoder *cxled = to_cxl_endpoint_decoder(dev);
	unsigned long long size;
	ssize_t rc;

	rc = kstrtoull(buf, 0, &size);
	if (rc)
		return rc;

	if (!IS_ALIGNED(size, SZ_256M))
		return -EINVAL;

	rc = cxl_dpa_free(cxled);
	if (rc)
		return rc;

	if (size == 0)
		return len;

	rc = cxl_dpa_alloc(cxled, size);
	if (rc)
		return rc;

	return len;
}
static DEVICE_ATTR_RW(dpa_size);

static ssize_t interleave_granularity_show(struct device *dev,
					   struct device_attribute *attr,
					   char *buf)
{
	struct cxl_decoder *cxld = to_cxl_decoder(dev);

	return sysfs_emit(buf, "%d\n", cxld->interleave_granularity);
}

static DEVICE_ATTR_RO(interleave_granularity);

static ssize_t interleave_ways_show(struct device *dev,
				    struct device_attribute *attr, char *buf)
{
	struct cxl_decoder *cxld = to_cxl_decoder(dev);

	return sysfs_emit(buf, "%d\n", cxld->interleave_ways);
}

static DEVICE_ATTR_RO(interleave_ways);

static ssize_t qos_class_show(struct device *dev,
			      struct device_attribute *attr, char *buf)
{
	struct cxl_root_decoder *cxlrd = to_cxl_root_decoder(dev);

	return sysfs_emit(buf, "%d\n", cxlrd->qos_class);
}
static DEVICE_ATTR_RO(qos_class);

static struct attribute *cxl_decoder_base_attrs[] = {
	&dev_attr_start.attr,
	&dev_attr_size.attr,
	&dev_attr_locked.attr,
	&dev_attr_interleave_granularity.attr,
	&dev_attr_interleave_ways.attr,
	NULL,
};

static struct attribute_group cxl_decoder_base_attribute_group = {
	.attrs = cxl_decoder_base_attrs,
};

static struct attribute *cxl_decoder_root_attrs[] = {
	&dev_attr_cap_pmem.attr,
	&dev_attr_cap_ram.attr,
	&dev_attr_cap_type2.attr,
	&dev_attr_cap_type3.attr,
	&dev_attr_target_list.attr,
	&dev_attr_qos_class.attr,
	SET_CXL_REGION_ATTR(create_pmem_region)
	SET_CXL_REGION_ATTR(create_ram_region)
	SET_CXL_REGION_ATTR(delete_region)
	NULL,
};

static bool can_create_pmem(struct cxl_root_decoder *cxlrd)
{
	unsigned long flags = CXL_DECODER_F_TYPE3 | CXL_DECODER_F_PMEM;

	return (cxlrd->cxlsd.cxld.flags & flags) == flags;
}

static bool can_create_ram(struct cxl_root_decoder *cxlrd)
{
	unsigned long flags = CXL_DECODER_F_TYPE3 | CXL_DECODER_F_RAM;

	return (cxlrd->cxlsd.cxld.flags & flags) == flags;
}

static umode_t cxl_root_decoder_visible(struct kobject *kobj, struct attribute *a, int n)
{
	struct device *dev = kobj_to_dev(kobj);
	struct cxl_root_decoder *cxlrd = to_cxl_root_decoder(dev);

	if (a == CXL_REGION_ATTR(create_pmem_region) && !can_create_pmem(cxlrd))
		return 0;

	if (a == CXL_REGION_ATTR(create_ram_region) && !can_create_ram(cxlrd))
		return 0;

	if (a == CXL_REGION_ATTR(delete_region) &&
	    !(can_create_pmem(cxlrd) || can_create_ram(cxlrd)))
		return 0;

	return a->mode;
}

static struct attribute_group cxl_decoder_root_attribute_group = {
	.attrs = cxl_decoder_root_attrs,
	.is_visible = cxl_root_decoder_visible,
};

static const struct attribute_group *cxl_decoder_root_attribute_groups[] = {
	&cxl_decoder_root_attribute_group,
	&cxl_decoder_base_attribute_group,
	&cxl_base_attribute_group,
	NULL,
};

static struct attribute *cxl_decoder_switch_attrs[] = {
	&dev_attr_target_type.attr,
	&dev_attr_target_list.attr,
	SET_CXL_REGION_ATTR(region)
	NULL,
};

static struct attribute_group cxl_decoder_switch_attribute_group = {
	.attrs = cxl_decoder_switch_attrs,
};

static const struct attribute_group *cxl_decoder_switch_attribute_groups[] = {
	&cxl_decoder_switch_attribute_group,
	&cxl_decoder_base_attribute_group,
	&cxl_base_attribute_group,
	NULL,
};

static struct attribute *cxl_decoder_endpoint_attrs[] = {
	&dev_attr_target_type.attr,
	&dev_attr_mode.attr,
	&dev_attr_dpa_size.attr,
	&dev_attr_dpa_resource.attr,
	SET_CXL_REGION_ATTR(region)
	NULL,
};

static struct attribute_group cxl_decoder_endpoint_attribute_group = {
	.attrs = cxl_decoder_endpoint_attrs,
};

static const struct attribute_group *cxl_decoder_endpoint_attribute_groups[] = {
	&cxl_decoder_base_attribute_group,
	&cxl_decoder_endpoint_attribute_group,
	&cxl_base_attribute_group,
	NULL,
};

static void __cxl_decoder_release(struct cxl_decoder *cxld)
{
	struct cxl_port *port = to_cxl_port(cxld->dev.parent);

	ida_free(&port->decoder_ida, cxld->id);
	put_device(&port->dev);
}

static void cxl_endpoint_decoder_release(struct device *dev)
{
	struct cxl_endpoint_decoder *cxled = to_cxl_endpoint_decoder(dev);

	__cxl_decoder_release(&cxled->cxld);
	kfree(cxled);
}

static void cxl_switch_decoder_release(struct device *dev)
{
	struct cxl_switch_decoder *cxlsd = to_cxl_switch_decoder(dev);

	__cxl_decoder_release(&cxlsd->cxld);
	kfree(cxlsd);
}

struct cxl_root_decoder *to_cxl_root_decoder(struct device *dev)
{
	if (dev_WARN_ONCE(dev, !is_root_decoder(dev),
			  "not a cxl_root_decoder device\n"))
		return NULL;
	return container_of(dev, struct cxl_root_decoder, cxlsd.cxld.dev);
}
EXPORT_SYMBOL_NS_GPL(to_cxl_root_decoder, CXL);

static void cxl_root_decoder_release(struct device *dev)
{
	struct cxl_root_decoder *cxlrd = to_cxl_root_decoder(dev);

	if (atomic_read(&cxlrd->region_id) >= 0)
		memregion_free(atomic_read(&cxlrd->region_id));
	__cxl_decoder_release(&cxlrd->cxlsd.cxld);
	kfree(cxlrd);
}

static const struct device_type cxl_decoder_endpoint_type = {
	.name = "cxl_decoder_endpoint",
	.release = cxl_endpoint_decoder_release,
	.groups = cxl_decoder_endpoint_attribute_groups,
};

static const struct device_type cxl_decoder_switch_type = {
	.name = "cxl_decoder_switch",
	.release = cxl_switch_decoder_release,
	.groups = cxl_decoder_switch_attribute_groups,
};

static const struct device_type cxl_decoder_root_type = {
	.name = "cxl_decoder_root",
	.release = cxl_root_decoder_release,
	.groups = cxl_decoder_root_attribute_groups,
};

bool is_endpoint_decoder(struct device *dev)
{
	return dev->type == &cxl_decoder_endpoint_type;
}
EXPORT_SYMBOL_NS_GPL(is_endpoint_decoder, CXL);

bool is_root_decoder(struct device *dev)
{
	return dev->type == &cxl_decoder_root_type;
}
EXPORT_SYMBOL_NS_GPL(is_root_decoder, CXL);

bool is_switch_decoder(struct device *dev)
{
	return is_root_decoder(dev) || dev->type == &cxl_decoder_switch_type;
}
EXPORT_SYMBOL_NS_GPL(is_switch_decoder, CXL);

struct cxl_decoder *to_cxl_decoder(struct device *dev)
{
	if (dev_WARN_ONCE(dev,
			  !is_switch_decoder(dev) && !is_endpoint_decoder(dev),
			  "not a cxl_decoder device\n"))
		return NULL;
	return container_of(dev, struct cxl_decoder, dev);
}
EXPORT_SYMBOL_NS_GPL(to_cxl_decoder, CXL);

struct cxl_endpoint_decoder *to_cxl_endpoint_decoder(struct device *dev)
{
	if (dev_WARN_ONCE(dev, !is_endpoint_decoder(dev),
			  "not a cxl_endpoint_decoder device\n"))
		return NULL;
	return container_of(dev, struct cxl_endpoint_decoder, cxld.dev);
}
EXPORT_SYMBOL_NS_GPL(to_cxl_endpoint_decoder, CXL);

struct cxl_switch_decoder *to_cxl_switch_decoder(struct device *dev)
{
	if (dev_WARN_ONCE(dev, !is_switch_decoder(dev),
			  "not a cxl_switch_decoder device\n"))
		return NULL;
	return container_of(dev, struct cxl_switch_decoder, cxld.dev);
}
EXPORT_SYMBOL_NS_GPL(to_cxl_switch_decoder, CXL);

static void cxl_ep_release(struct cxl_ep *ep)
{
	put_device(ep->ep);
	kfree(ep);
}

static void cxl_ep_remove(struct cxl_port *port, struct cxl_ep *ep)
{
	if (!ep)
		return;
	xa_erase(&port->endpoints, (unsigned long) ep->ep);
	cxl_ep_release(ep);
}

static void cxl_port_release(struct device *dev)
{
	struct cxl_port *port = to_cxl_port(dev);
	unsigned long index;
	struct cxl_ep *ep;

	xa_for_each(&port->endpoints, index, ep)
		cxl_ep_remove(port, ep);
	xa_destroy(&port->endpoints);
	xa_destroy(&port->dports);
	xa_destroy(&port->regions);
	ida_free(&cxl_port_ida, port->id);
	if (is_cxl_root(port))
		kfree(to_cxl_root(port));
	else
		kfree(port);
}

static ssize_t decoders_committed_show(struct device *dev,
				       struct device_attribute *attr, char *buf)
{
	struct cxl_port *port = to_cxl_port(dev);
	int rc;

	down_read(&cxl_region_rwsem);
	rc = sysfs_emit(buf, "%d\n", cxl_num_decoders_committed(port));
	up_read(&cxl_region_rwsem);

	return rc;
}

static DEVICE_ATTR_RO(decoders_committed);

static struct attribute *cxl_port_attrs[] = {
	&dev_attr_decoders_committed.attr,
	NULL,
};

static struct attribute_group cxl_port_attribute_group = {
	.attrs = cxl_port_attrs,
};

static const struct attribute_group *cxl_port_attribute_groups[] = {
	&cxl_base_attribute_group,
	&cxl_port_attribute_group,
	NULL,
};

static const struct device_type cxl_port_type = {
	.name = "cxl_port",
	.release = cxl_port_release,
	.groups = cxl_port_attribute_groups,
};

bool is_cxl_port(const struct device *dev)
{
	return dev->type == &cxl_port_type;
}
EXPORT_SYMBOL_NS_GPL(is_cxl_port, CXL);

struct cxl_port *to_cxl_port(const struct device *dev)
{
	if (dev_WARN_ONCE(dev, dev->type != &cxl_port_type,
			  "not a cxl_port device\n"))
		return NULL;
	return container_of(dev, struct cxl_port, dev);
}
EXPORT_SYMBOL_NS_GPL(to_cxl_port, CXL);

static void unregister_port(void *_port)
{
	struct cxl_port *port = _port;
	struct cxl_port *parent;
	struct device *lock_dev;

	if (is_cxl_root(port))
		parent = NULL;
	else
		parent = to_cxl_port(port->dev.parent);

	/*
	 * CXL root port's and the first level of ports are unregistered
	 * under the platform firmware device lock, all other ports are
	 * unregistered while holding their parent port lock.
	 */
	if (!parent)
		lock_dev = port->uport_dev;
	else if (is_cxl_root(parent))
		lock_dev = parent->uport_dev;
	else
		lock_dev = &parent->dev;

	device_lock_assert(lock_dev);
	port->dead = true;
	device_unregister(&port->dev);
}

static void cxl_unlink_uport(void *_port)
{
	struct cxl_port *port = _port;

	sysfs_remove_link(&port->dev.kobj, "uport");
}

static int devm_cxl_link_uport(struct device *host, struct cxl_port *port)
{
	int rc;

	rc = sysfs_create_link(&port->dev.kobj, &port->uport_dev->kobj,
			       "uport");
	if (rc)
		return rc;
	return devm_add_action_or_reset(host, cxl_unlink_uport, port);
}

static void cxl_unlink_parent_dport(void *_port)
{
	struct cxl_port *port = _port;

	sysfs_remove_link(&port->dev.kobj, "parent_dport");
}

static int devm_cxl_link_parent_dport(struct device *host,
				      struct cxl_port *port,
				      struct cxl_dport *parent_dport)
{
	int rc;

	if (!parent_dport)
		return 0;

	rc = sysfs_create_link(&port->dev.kobj, &parent_dport->dport_dev->kobj,
			       "parent_dport");
	if (rc)
		return rc;
	return devm_add_action_or_reset(host, cxl_unlink_parent_dport, port);
}

static struct lock_class_key cxl_port_key;

static struct cxl_port *cxl_port_alloc(struct device *uport_dev,
				       struct cxl_dport *parent_dport)
{
	struct cxl_root *cxl_root __free(kfree) = NULL;
	struct cxl_port *port, *_port __free(kfree) = NULL;
	struct device *dev;
	int rc;

	/* No parent_dport, root cxl_port */
	if (!parent_dport) {
		cxl_root = kzalloc(sizeof(*cxl_root), GFP_KERNEL);
		if (!cxl_root)
			return ERR_PTR(-ENOMEM);
	} else {
		_port = kzalloc(sizeof(*port), GFP_KERNEL);
		if (!_port)
			return ERR_PTR(-ENOMEM);
	}

	rc = ida_alloc(&cxl_port_ida, GFP_KERNEL);
	if (rc < 0)
		return ERR_PTR(rc);

	if (cxl_root)
		port = &no_free_ptr(cxl_root)->port;
	else
		port = no_free_ptr(_port);

	port->id = rc;
	port->uport_dev = uport_dev;

	/*
	 * The top-level cxl_port "cxl_root" does not have a cxl_port as
	 * its parent and it does not have any corresponding component
	 * registers as its decode is described by a fixed platform
	 * description.
	 */
	dev = &port->dev;
	if (parent_dport) {
		struct cxl_port *parent_port = parent_dport->port;
		struct cxl_port *iter;

		dev->parent = &parent_port->dev;
		port->depth = parent_port->depth + 1;
		port->parent_dport = parent_dport;

		/*
		 * walk to the host bridge, or the first ancestor that knows
		 * the host bridge
		 */
		iter = port;
		while (!iter->host_bridge &&
		       !is_cxl_root(to_cxl_port(iter->dev.parent)))
			iter = to_cxl_port(iter->dev.parent);
		if (iter->host_bridge)
			port->host_bridge = iter->host_bridge;
		else if (parent_dport->rch)
			port->host_bridge = parent_dport->dport_dev;
		else
			port->host_bridge = iter->uport_dev;
		dev_dbg(uport_dev, "host-bridge: %s\n",
			dev_name(port->host_bridge));
	} else
		dev->parent = uport_dev;

	ida_init(&port->decoder_ida);
	port->hdm_end = -1;
	port->commit_end = -1;
	xa_init(&port->dports);
	xa_init(&port->endpoints);
	xa_init(&port->regions);

	device_initialize(dev);
	lockdep_set_class_and_subclass(&dev->mutex, &cxl_port_key, port->depth);
	device_set_pm_not_required(dev);
	dev->bus = &cxl_bus_type;
	dev->type = &cxl_port_type;

	return port;
}

static int cxl_setup_comp_regs(struct device *host, struct cxl_register_map *map,
			       resource_size_t component_reg_phys)
{
	*map = (struct cxl_register_map) {
		.host = host,
		.reg_type = CXL_REGLOC_RBI_EMPTY,
		.resource = component_reg_phys,
	};

	if (component_reg_phys == CXL_RESOURCE_NONE)
		return 0;

	map->reg_type = CXL_REGLOC_RBI_COMPONENT;
	map->max_size = CXL_COMPONENT_REG_BLOCK_SIZE;

	return cxl_setup_regs(map);
}

static int cxl_port_setup_regs(struct cxl_port *port,
			resource_size_t component_reg_phys)
{
	if (dev_is_platform(port->uport_dev))
		return 0;
	return cxl_setup_comp_regs(&port->dev, &port->reg_map,
				   component_reg_phys);
}

static int cxl_dport_setup_regs(struct device *host, struct cxl_dport *dport,
				resource_size_t component_reg_phys)
{
	int rc;

	if (dev_is_platform(dport->dport_dev))
		return 0;

	/*
	 * use @dport->dport_dev for the context for error messages during
	 * register probing, and fixup @host after the fact, since @host may be
	 * NULL.
	 */
	rc = cxl_setup_comp_regs(dport->dport_dev, &dport->reg_map,
				 component_reg_phys);
	dport->reg_map.host = host;
	return rc;
}

DEFINE_SHOW_ATTRIBUTE(einj_cxl_available_error_type);

static int cxl_einj_inject(void *data, u64 type)
{
	struct cxl_dport *dport = data;

	if (dport->rch)
		return einj_cxl_inject_rch_error(dport->rcrb.base, type);

	return einj_cxl_inject_error(to_pci_dev(dport->dport_dev), type);
}
DEFINE_DEBUGFS_ATTRIBUTE(cxl_einj_inject_fops, NULL, cxl_einj_inject,
			 "0x%llx\n");

static void cxl_debugfs_create_dport_dir(struct cxl_dport *dport)
{
	struct dentry *dir;

	if (!einj_cxl_is_initialized())
		return;

	/*
	 * dport_dev needs to be a PCIe port for CXL 2.0+ ports because
	 * EINJ expects a dport SBDF to be specified for 2.0 error injection.
	 */
	if (!dport->rch && !dev_is_pci(dport->dport_dev))
		return;

	dir = cxl_debugfs_create_dir(dev_name(dport->dport_dev));

	debugfs_create_file("einj_inject", 0200, dir, dport,
			    &cxl_einj_inject_fops);
}

static int cxl_port_add(struct cxl_port *port,
			resource_size_t component_reg_phys,
			struct cxl_dport *parent_dport)
{
	struct device *dev __free(put_device) = &port->dev;
	int rc;

	if (is_cxl_memdev(port->uport_dev)) {
		struct cxl_memdev *cxlmd = to_cxl_memdev(port->uport_dev);
		struct cxl_dev_state *cxlds = cxlmd->cxlds;

		rc = dev_set_name(dev, "endpoint%d", port->id);
		if (rc)
			return rc;

		/*
		 * The endpoint driver already enumerated the component and RAS
		 * registers. Reuse that enumeration while prepping them to be
		 * mapped by the cxl_port driver.
		 */
		port->reg_map = cxlds->reg_map;
		port->reg_map.host = &port->dev;
		cxlmd->endpoint = port;
	} else if (parent_dport) {
		rc = dev_set_name(dev, "port%d", port->id);
		if (rc)
			return rc;

		rc = cxl_port_setup_regs(port, component_reg_phys);
		if (rc)
			return rc;
	} else {
		rc = dev_set_name(dev, "root%d", port->id);
		if (rc)
			return rc;
	}

	rc = device_add(dev);
	if (rc)
		return rc;

	/* Inhibit the cleanup function invoked */
	dev = NULL;
	return 0;
}

static struct cxl_port *__devm_cxl_add_port(struct device *host,
					    struct device *uport_dev,
					    resource_size_t component_reg_phys,
					    struct cxl_dport *parent_dport)
{
	struct cxl_port *port;
	int rc;

	port = cxl_port_alloc(uport_dev, parent_dport);
	if (IS_ERR(port))
		return port;

	rc = cxl_port_add(port, component_reg_phys, parent_dport);
	if (rc)
		return ERR_PTR(rc);

	rc = devm_add_action_or_reset(host, unregister_port, port);
	if (rc)
		return ERR_PTR(rc);

	rc = devm_cxl_link_uport(host, port);
	if (rc)
		return ERR_PTR(rc);

	rc = devm_cxl_link_parent_dport(host, port, parent_dport);
	if (rc)
		return ERR_PTR(rc);

	if (parent_dport && dev_is_pci(uport_dev))
		port->pci_latency = cxl_pci_get_latency(to_pci_dev(uport_dev));

	return port;
}

/**
 * devm_cxl_add_port - register a cxl_port in CXL memory decode hierarchy
 * @host: host device for devm operations
 * @uport_dev: "physical" device implementing this upstream port
 * @component_reg_phys: (optional) for configurable cxl_port instances
 * @parent_dport: next hop up in the CXL memory decode hierarchy
 */
struct cxl_port *devm_cxl_add_port(struct device *host,
				   struct device *uport_dev,
				   resource_size_t component_reg_phys,
				   struct cxl_dport *parent_dport)
{
	struct cxl_port *port, *parent_port;

	port = __devm_cxl_add_port(host, uport_dev, component_reg_phys,
				   parent_dport);

	parent_port = parent_dport ? parent_dport->port : NULL;
	if (IS_ERR(port)) {
		dev_dbg(uport_dev, "Failed to add%s%s%s: %ld\n",
			parent_port ? " port to " : "",
			parent_port ? dev_name(&parent_port->dev) : "",
			parent_port ? "" : " root port",
			PTR_ERR(port));
	} else {
		dev_dbg(uport_dev, "%s added%s%s%s\n",
			dev_name(&port->dev),
			parent_port ? " to " : "",
			parent_port ? dev_name(&parent_port->dev) : "",
			parent_port ? "" : " (root port)");
	}

	return port;
}
EXPORT_SYMBOL_NS_GPL(devm_cxl_add_port, CXL);

struct cxl_root *devm_cxl_add_root(struct device *host,
				   const struct cxl_root_ops *ops)
{
	struct cxl_root *cxl_root;
	struct cxl_port *port;

	port = devm_cxl_add_port(host, host, CXL_RESOURCE_NONE, NULL);
	if (IS_ERR(port))
		return ERR_CAST(port);

	cxl_root = to_cxl_root(port);
	cxl_root->ops = ops;
	return cxl_root;
}
EXPORT_SYMBOL_NS_GPL(devm_cxl_add_root, CXL);

struct pci_bus *cxl_port_to_pci_bus(struct cxl_port *port)
{
	/* There is no pci_bus associated with a CXL platform-root port */
	if (is_cxl_root(port))
		return NULL;

	if (dev_is_pci(port->uport_dev)) {
		struct pci_dev *pdev = to_pci_dev(port->uport_dev);

		return pdev->subordinate;
	}

	return xa_load(&cxl_root_buses, (unsigned long)port->uport_dev);
}
EXPORT_SYMBOL_NS_GPL(cxl_port_to_pci_bus, CXL);

static void unregister_pci_bus(void *uport_dev)
{
	xa_erase(&cxl_root_buses, (unsigned long)uport_dev);
}

int devm_cxl_register_pci_bus(struct device *host, struct device *uport_dev,
			      struct pci_bus *bus)
{
	int rc;

	if (dev_is_pci(uport_dev))
		return -EINVAL;

	rc = xa_insert(&cxl_root_buses, (unsigned long)uport_dev, bus,
		       GFP_KERNEL);
	if (rc)
		return rc;
	return devm_add_action_or_reset(host, unregister_pci_bus, uport_dev);
}
EXPORT_SYMBOL_NS_GPL(devm_cxl_register_pci_bus, CXL);

static bool dev_is_cxl_root_child(struct device *dev)
{
	struct cxl_port *port, *parent;

	if (!is_cxl_port(dev))
		return false;

	port = to_cxl_port(dev);
	if (is_cxl_root(port))
		return false;

	parent = to_cxl_port(port->dev.parent);
	if (is_cxl_root(parent))
		return true;

	return false;
}

struct cxl_root *find_cxl_root(struct cxl_port *port)
{
	struct cxl_port *iter = port;

	while (iter && !is_cxl_root(iter))
		iter = to_cxl_port(iter->dev.parent);

	if (!iter)
		return NULL;
	get_device(&iter->dev);
	return to_cxl_root(iter);
}
EXPORT_SYMBOL_NS_GPL(find_cxl_root, CXL);

void put_cxl_root(struct cxl_root *cxl_root)
{
	if (!cxl_root)
		return;

	put_device(&cxl_root->port.dev);
}
EXPORT_SYMBOL_NS_GPL(put_cxl_root, CXL);

static struct cxl_dport *find_dport(struct cxl_port *port, int id)
{
	struct cxl_dport *dport;
	unsigned long index;

	device_lock_assert(&port->dev);
	xa_for_each(&port->dports, index, dport)
		if (dport->port_id == id)
			return dport;
	return NULL;
}

static int add_dport(struct cxl_port *port, struct cxl_dport *dport)
{
	struct cxl_dport *dup;
	int rc;

	device_lock_assert(&port->dev);
	dup = find_dport(port, dport->port_id);
	if (dup) {
		dev_err(&port->dev,
			"unable to add dport%d-%s non-unique port id (%s)\n",
			dport->port_id, dev_name(dport->dport_dev),
			dev_name(dup->dport_dev));
		return -EBUSY;
	}

	rc = xa_insert(&port->dports, (unsigned long)dport->dport_dev, dport,
		       GFP_KERNEL);
	if (rc)
		return rc;

	port->nr_dports++;
	return 0;
}

/*
 * Since root-level CXL dports cannot be enumerated by PCI they are not
 * enumerated by the common port driver that acquires the port lock over
 * dport add/remove. Instead, root dports are manually added by a
 * platform driver and cond_cxl_root_lock() is used to take the missing
 * port lock in that case.
 */
static void cond_cxl_root_lock(struct cxl_port *port)
{
	if (is_cxl_root(port))
		device_lock(&port->dev);
}

static void cond_cxl_root_unlock(struct cxl_port *port)
{
	if (is_cxl_root(port))
		device_unlock(&port->dev);
}

static void cxl_dport_remove(void *data)
{
	struct cxl_dport *dport = data;
	struct cxl_port *port = dport->port;

	xa_erase(&port->dports, (unsigned long) dport->dport_dev);
	put_device(dport->dport_dev);
}

static void cxl_dport_unlink(void *data)
{
	struct cxl_dport *dport = data;
	struct cxl_port *port = dport->port;
	char link_name[CXL_TARGET_STRLEN];

	sprintf(link_name, "dport%d", dport->port_id);
	sysfs_remove_link(&port->dev.kobj, link_name);
}

static struct cxl_dport *
__devm_cxl_add_dport(struct cxl_port *port, struct device *dport_dev,
		     int port_id, resource_size_t component_reg_phys,
		     resource_size_t rcrb)
{
	char link_name[CXL_TARGET_STRLEN];
	struct cxl_dport *dport;
	struct device *host;
	int rc;

	if (is_cxl_root(port))
		host = port->uport_dev;
	else
		host = &port->dev;

	if (!host->driver) {
		dev_WARN_ONCE(&port->dev, 1, "dport:%s bad devm context\n",
			      dev_name(dport_dev));
		return ERR_PTR(-ENXIO);
	}

	if (snprintf(link_name, CXL_TARGET_STRLEN, "dport%d", port_id) >=
	    CXL_TARGET_STRLEN)
		return ERR_PTR(-EINVAL);

	dport = devm_kzalloc(host, sizeof(*dport), GFP_KERNEL);
	if (!dport)
		return ERR_PTR(-ENOMEM);

	dport->dport_dev = dport_dev;
	dport->port_id = port_id;
	dport->port = port;

	if (rcrb == CXL_RESOURCE_NONE) {
		rc = cxl_dport_setup_regs(&port->dev, dport,
					  component_reg_phys);
		if (rc)
			return ERR_PTR(rc);
	} else {
		dport->rcrb.base = rcrb;
		component_reg_phys = __rcrb_to_component(dport_dev, &dport->rcrb,
							 CXL_RCRB_DOWNSTREAM);
		if (component_reg_phys == CXL_RESOURCE_NONE) {
			dev_warn(dport_dev, "Invalid Component Registers in RCRB");
			return ERR_PTR(-ENXIO);
		}

		/*
		 * RCH @dport is not ready to map until associated with its
		 * memdev
		 */
		rc = cxl_dport_setup_regs(NULL, dport, component_reg_phys);
		if (rc)
			return ERR_PTR(rc);

		dport->rch = true;
	}

	if (component_reg_phys != CXL_RESOURCE_NONE)
		dev_dbg(dport_dev, "Component Registers found for dport: %pa\n",
			&component_reg_phys);

	cond_cxl_root_lock(port);
	rc = add_dport(port, dport);
	cond_cxl_root_unlock(port);
	if (rc)
		return ERR_PTR(rc);

	get_device(dport_dev);
	rc = devm_add_action_or_reset(host, cxl_dport_remove, dport);
	if (rc)
		return ERR_PTR(rc);

	rc = sysfs_create_link(&port->dev.kobj, &dport_dev->kobj, link_name);
	if (rc)
		return ERR_PTR(rc);

	rc = devm_add_action_or_reset(host, cxl_dport_unlink, dport);
	if (rc)
		return ERR_PTR(rc);

	if (dev_is_pci(dport_dev))
		dport->link_latency = cxl_pci_get_latency(to_pci_dev(dport_dev));

	cxl_debugfs_create_dport_dir(dport);

	return dport;
}

/**
 * devm_cxl_add_dport - append VH downstream port data to a cxl_port
 * @port: the cxl_port that references this dport
 * @dport_dev: firmware or PCI device representing the dport
 * @port_id: identifier for this dport in a decoder's target list
 * @component_reg_phys: optional location of CXL component registers
 *
 * Note that dports are appended to the devm release action's of the
 * either the port's host (for root ports), or the port itself (for
 * switch ports)
 */
struct cxl_dport *devm_cxl_add_dport(struct cxl_port *port,
				     struct device *dport_dev, int port_id,
				     resource_size_t component_reg_phys)
{
	struct cxl_dport *dport;

	dport = __devm_cxl_add_dport(port, dport_dev, port_id,
				     component_reg_phys, CXL_RESOURCE_NONE);
	if (IS_ERR(dport)) {
		dev_dbg(dport_dev, "failed to add dport to %s: %ld\n",
			dev_name(&port->dev), PTR_ERR(dport));
	} else {
		dev_dbg(dport_dev, "dport added to %s\n",
			dev_name(&port->dev));
	}

	return dport;
}
EXPORT_SYMBOL_NS_GPL(devm_cxl_add_dport, CXL);

/**
 * devm_cxl_add_rch_dport - append RCH downstream port data to a cxl_port
 * @port: the cxl_port that references this dport
 * @dport_dev: firmware or PCI device representing the dport
 * @port_id: identifier for this dport in a decoder's target list
 * @rcrb: mandatory location of a Root Complex Register Block
 *
 * See CXL 3.0 9.11.8 CXL Devices Attached to an RCH
 */
struct cxl_dport *devm_cxl_add_rch_dport(struct cxl_port *port,
					 struct device *dport_dev, int port_id,
					 resource_size_t rcrb)
{
	struct cxl_dport *dport;

	if (rcrb == CXL_RESOURCE_NONE) {
		dev_dbg(&port->dev, "failed to add RCH dport, missing RCRB\n");
		return ERR_PTR(-EINVAL);
	}

	dport = __devm_cxl_add_dport(port, dport_dev, port_id,
				     CXL_RESOURCE_NONE, rcrb);
	if (IS_ERR(dport)) {
		dev_dbg(dport_dev, "failed to add RCH dport to %s: %ld\n",
			dev_name(&port->dev), PTR_ERR(dport));
	} else {
		dev_dbg(dport_dev, "RCH dport added to %s\n",
			dev_name(&port->dev));
	}

	return dport;
}
EXPORT_SYMBOL_NS_GPL(devm_cxl_add_rch_dport, CXL);

static int add_ep(struct cxl_ep *new)
{
	struct cxl_port *port = new->dport->port;

	guard(device)(&port->dev);
	if (port->dead)
		return -ENXIO;

	return xa_insert(&port->endpoints, (unsigned long)new->ep,
			 new, GFP_KERNEL);
}

/**
 * cxl_add_ep - register an endpoint's interest in a port
 * @dport: the dport that routes to @ep_dev
 * @ep_dev: device representing the endpoint
 *
 * Intermediate CXL ports are scanned based on the arrival of endpoints.
 * When those endpoints depart the port can be destroyed once all
 * endpoints that care about that port have been removed.
 */
static int cxl_add_ep(struct cxl_dport *dport, struct device *ep_dev)
{
	struct cxl_ep *ep;
	int rc;

	ep = kzalloc(sizeof(*ep), GFP_KERNEL);
	if (!ep)
		return -ENOMEM;

	ep->ep = get_device(ep_dev);
	ep->dport = dport;

	rc = add_ep(ep);
	if (rc)
		cxl_ep_release(ep);
	return rc;
}

struct cxl_find_port_ctx {
	const struct device *dport_dev;
	const struct cxl_port *parent_port;
	struct cxl_dport **dport;
};

static int match_port_by_dport(struct device *dev, const void *data)
{
	const struct cxl_find_port_ctx *ctx = data;
	struct cxl_dport *dport;
	struct cxl_port *port;

	if (!is_cxl_port(dev))
		return 0;
	if (ctx->parent_port && dev->parent != &ctx->parent_port->dev)
		return 0;

	port = to_cxl_port(dev);
	dport = cxl_find_dport_by_dev(port, ctx->dport_dev);
	if (ctx->dport)
		*ctx->dport = dport;
	return dport != NULL;
}

static struct cxl_port *__find_cxl_port(struct cxl_find_port_ctx *ctx)
{
	struct device *dev;

	if (!ctx->dport_dev)
		return NULL;

	dev = bus_find_device(&cxl_bus_type, NULL, ctx, match_port_by_dport);
	if (dev)
		return to_cxl_port(dev);
	return NULL;
}

static struct cxl_port *find_cxl_port(struct device *dport_dev,
				      struct cxl_dport **dport)
{
	struct cxl_find_port_ctx ctx = {
		.dport_dev = dport_dev,
		.dport = dport,
	};
	struct cxl_port *port;

	port = __find_cxl_port(&ctx);
	return port;
}

static struct cxl_port *find_cxl_port_at(struct cxl_port *parent_port,
					 struct device *dport_dev,
					 struct cxl_dport **dport)
{
	struct cxl_find_port_ctx ctx = {
		.dport_dev = dport_dev,
		.parent_port = parent_port,
		.dport = dport,
	};
	struct cxl_port *port;

	port = __find_cxl_port(&ctx);
	return port;
}

/*
 * All users of grandparent() are using it to walk PCIe-like switch port
 * hierarchy. A PCIe switch is comprised of a bridge device representing the
 * upstream switch port and N bridges representing downstream switch ports. When
 * bridges stack the grand-parent of a downstream switch port is another
 * downstream switch port in the immediate ancestor switch.
 */
static struct device *grandparent(struct device *dev)
{
	if (dev && dev->parent)
		return dev->parent->parent;
	return NULL;
}

static struct device *endpoint_host(struct cxl_port *endpoint)
{
	struct cxl_port *port = to_cxl_port(endpoint->dev.parent);

	if (is_cxl_root(port))
		return port->uport_dev;
	return &port->dev;
}

static void delete_endpoint(void *data)
{
	struct cxl_memdev *cxlmd = data;
	struct cxl_port *endpoint = cxlmd->endpoint;
	struct device *host = endpoint_host(endpoint);

	scoped_guard(device, host) {
		if (host->driver && !endpoint->dead) {
			devm_release_action(host, cxl_unlink_parent_dport, endpoint);
			devm_release_action(host, cxl_unlink_uport, endpoint);
			devm_release_action(host, unregister_port, endpoint);
		}
		cxlmd->endpoint = NULL;
	}
	put_device(&endpoint->dev);
	put_device(host);
}

int cxl_endpoint_autoremove(struct cxl_memdev *cxlmd, struct cxl_port *endpoint)
{
	struct device *host = endpoint_host(endpoint);
	struct device *dev = &cxlmd->dev;

	get_device(host);
	get_device(&endpoint->dev);
	cxlmd->depth = endpoint->depth;
	return devm_add_action_or_reset(dev, delete_endpoint, cxlmd);
}
EXPORT_SYMBOL_NS_GPL(cxl_endpoint_autoremove, CXL);

/*
 * The natural end of life of a non-root 'cxl_port' is when its parent port goes
 * through a ->remove() event ("top-down" unregistration). The unnatural trigger
 * for a port to be unregistered is when all memdevs beneath that port have gone
 * through ->remove(). This "bottom-up" removal selectively removes individual
 * child ports manually. This depends on devm_cxl_add_port() to not change is
 * devm action registration order, and for dports to have already been
 * destroyed by reap_dports().
 */
static void delete_switch_port(struct cxl_port *port)
{
	devm_release_action(port->dev.parent, cxl_unlink_parent_dport, port);
	devm_release_action(port->dev.parent, cxl_unlink_uport, port);
	devm_release_action(port->dev.parent, unregister_port, port);
}

static void reap_dports(struct cxl_port *port)
{
	struct cxl_dport *dport;
	unsigned long index;

	device_lock_assert(&port->dev);

	xa_for_each(&port->dports, index, dport) {
		devm_release_action(&port->dev, cxl_dport_unlink, dport);
		devm_release_action(&port->dev, cxl_dport_remove, dport);
		devm_kfree(&port->dev, dport);
	}
}

struct detach_ctx {
	struct cxl_memdev *cxlmd;
	int depth;
};

static int port_has_memdev(struct device *dev, const void *data)
{
	const struct detach_ctx *ctx = data;
	struct cxl_port *port;

	if (!is_cxl_port(dev))
		return 0;

	port = to_cxl_port(dev);
	if (port->depth != ctx->depth)
		return 0;

	return !!cxl_ep_load(port, ctx->cxlmd);
}

static void cxl_detach_ep(void *data)
{
	struct cxl_memdev *cxlmd = data;

	for (int i = cxlmd->depth - 1; i >= 1; i--) {
		struct cxl_port *port, *parent_port;
		struct detach_ctx ctx = {
			.cxlmd = cxlmd,
			.depth = i,
		};
		struct cxl_ep *ep;
		bool died = false;

		struct device *dev __free(put_device) =
			bus_find_device(&cxl_bus_type, NULL, &ctx, port_has_memdev);
		if (!dev)
			continue;
		port = to_cxl_port(dev);

		parent_port = to_cxl_port(port->dev.parent);
		device_lock(&parent_port->dev);
		device_lock(&port->dev);
		ep = cxl_ep_load(port, cxlmd);
		dev_dbg(&cxlmd->dev, "disconnect %s from %s\n",
			ep ? dev_name(ep->ep) : "", dev_name(&port->dev));
		cxl_ep_remove(port, ep);
		if (ep && !port->dead && xa_empty(&port->endpoints) &&
		    !is_cxl_root(parent_port) && parent_port->dev.driver) {
			/*
			 * This was the last ep attached to a dynamically
			 * enumerated port. Block new cxl_add_ep() and garbage
			 * collect the port.
			 */
			died = true;
			port->dead = true;
			reap_dports(port);
		}
		device_unlock(&port->dev);

		if (died) {
			dev_dbg(&cxlmd->dev, "delete %s\n",
				dev_name(&port->dev));
			delete_switch_port(port);
		}
		device_unlock(&parent_port->dev);
	}
}

static resource_size_t find_component_registers(struct device *dev)
{
	struct cxl_register_map map;
	struct pci_dev *pdev;

	/*
	 * Theoretically, CXL component registers can be hosted on a
	 * non-PCI device, in practice, only cxl_test hits this case.
	 */
	if (!dev_is_pci(dev))
		return CXL_RESOURCE_NONE;

	pdev = to_pci_dev(dev);

	cxl_find_regblock(pdev, CXL_REGLOC_RBI_COMPONENT, &map);
	return map.resource;
}

static int add_port_attach_ep(struct cxl_memdev *cxlmd,
			      struct device *uport_dev,
			      struct device *dport_dev)
{
	struct device *dparent = grandparent(dport_dev);
	struct cxl_dport *dport, *parent_dport;
	resource_size_t component_reg_phys;
	int rc;

	if (!dparent) {
		/*
		 * The iteration reached the topology root without finding the
		 * CXL-root 'cxl_port' on a previous iteration, fail for now to
		 * be re-probed after platform driver attaches.
		 */
		dev_dbg(&cxlmd->dev, "%s is a root dport\n",
			dev_name(dport_dev));
		return -ENXIO;
	}

	struct cxl_port *parent_port __free(put_cxl_port) =
		find_cxl_port(dparent, &parent_dport);
	if (!parent_port) {
		/* iterate to create this parent_port */
		return -EAGAIN;
	}

	/*
	 * Definition with __free() here to keep the sequence of
	 * dereferencing the device of the port before the parent_port releasing.
	 */
	struct cxl_port *port __free(put_cxl_port) = NULL;
	scoped_guard(device, &parent_port->dev) {
		if (!parent_port->dev.driver) {
			dev_warn(&cxlmd->dev,
				 "port %s:%s disabled, failed to enumerate CXL.mem\n",
				 dev_name(&parent_port->dev), dev_name(uport_dev));
			return -ENXIO;
		}
<<<<<<< HEAD

		port = find_cxl_port_at(parent_port, dport_dev, &dport);
		if (!port) {
			component_reg_phys = find_component_registers(uport_dev);
			port = devm_cxl_add_port(&parent_port->dev, uport_dev,
						 component_reg_phys, parent_dport);
			if (IS_ERR(port))
				return PTR_ERR(port);

=======

		port = find_cxl_port_at(parent_port, dport_dev, &dport);
		if (!port) {
			component_reg_phys = find_component_registers(uport_dev);
			port = devm_cxl_add_port(&parent_port->dev, uport_dev,
						 component_reg_phys, parent_dport);
			if (IS_ERR(port))
				return PTR_ERR(port);

>>>>>>> e8a05819
			/* retry find to pick up the new dport information */
			port = find_cxl_port_at(parent_port, dport_dev, &dport);
			if (!port)
				return -ENXIO;
		}
	}

	dev_dbg(&cxlmd->dev, "add to new port %s:%s\n",
		dev_name(&port->dev), dev_name(port->uport_dev));
	rc = cxl_add_ep(dport, &cxlmd->dev);
	if (rc == -EBUSY) {
		/*
		 * "can't" happen, but this error code means
		 * something to the caller, so translate it.
		 */
		rc = -ENXIO;
	}

	return rc;
}

int devm_cxl_enumerate_ports(struct cxl_memdev *cxlmd)
{
	struct device *dev = &cxlmd->dev;
	struct device *iter;
	int rc;

	/*
	 * Skip intermediate port enumeration in the RCH case, there
	 * are no ports in between a host bridge and an endpoint.
	 */
	if (cxlmd->cxlds->rcd)
		return 0;

	rc = devm_add_action_or_reset(&cxlmd->dev, cxl_detach_ep, cxlmd);
	if (rc)
		return rc;

	/*
	 * Scan for and add all cxl_ports in this device's ancestry.
	 * Repeat until no more ports are added. Abort if a port add
	 * attempt fails.
	 */
retry:
	for (iter = dev; iter; iter = grandparent(iter)) {
		struct device *dport_dev = grandparent(iter);
		struct device *uport_dev;
		struct cxl_dport *dport;

		/*
		 * The terminal "grandparent" in PCI is NULL and @platform_bus
		 * for platform devices
		 */
		if (!dport_dev || dport_dev == &platform_bus)
			return 0;

		uport_dev = dport_dev->parent;
		if (!uport_dev) {
			dev_warn(dev, "at %s no parent for dport: %s\n",
				 dev_name(iter), dev_name(dport_dev));
			return -ENXIO;
		}

		dev_dbg(dev, "scan: iter: %s dport_dev: %s parent: %s\n",
			dev_name(iter), dev_name(dport_dev),
			dev_name(uport_dev));
		struct cxl_port *port __free(put_cxl_port) =
			find_cxl_port(dport_dev, &dport);
		if (port) {
			dev_dbg(&cxlmd->dev,
				"found already registered port %s:%s\n",
				dev_name(&port->dev),
				dev_name(port->uport_dev));
			rc = cxl_add_ep(dport, &cxlmd->dev);

			/*
			 * If the endpoint already exists in the port's list,
			 * that's ok, it was added on a previous pass.
			 * Otherwise, retry in add_port_attach_ep() after taking
			 * the parent_port lock as the current port may be being
			 * reaped.
			 */
			if (rc && rc != -EBUSY)
				return rc;

			/* Any more ports to add between this one and the root? */
			if (!dev_is_cxl_root_child(&port->dev))
				continue;

			return 0;
		}

		rc = add_port_attach_ep(cxlmd, uport_dev, dport_dev);
		/* port missing, try to add parent */
		if (rc == -EAGAIN)
			continue;
		/* failed to add ep or port */
		if (rc)
			return rc;
		/* port added, new descendants possible, start over */
		goto retry;
	}

	return 0;
}
EXPORT_SYMBOL_NS_GPL(devm_cxl_enumerate_ports, CXL);

struct cxl_port *cxl_pci_find_port(struct pci_dev *pdev,
				   struct cxl_dport **dport)
{
	return find_cxl_port(pdev->dev.parent, dport);
}
EXPORT_SYMBOL_NS_GPL(cxl_pci_find_port, CXL);

struct cxl_port *cxl_mem_find_port(struct cxl_memdev *cxlmd,
				   struct cxl_dport **dport)
{
	return find_cxl_port(grandparent(&cxlmd->dev), dport);
}
EXPORT_SYMBOL_NS_GPL(cxl_mem_find_port, CXL);

static int decoder_populate_targets(struct cxl_switch_decoder *cxlsd,
				    struct cxl_port *port, int *target_map)
{
	int i;

	if (!target_map)
		return 0;

	device_lock_assert(&port->dev);

	if (xa_empty(&port->dports))
		return -EINVAL;

	guard(rwsem_write)(&cxl_region_rwsem);
	for (i = 0; i < cxlsd->cxld.interleave_ways; i++) {
		struct cxl_dport *dport = find_dport(port, target_map[i]);

		if (!dport)
			return -ENXIO;
		cxlsd->target[i] = dport;
	}

	return 0;
}

static struct lock_class_key cxl_decoder_key;

/**
 * cxl_decoder_init - Common decoder setup / initialization
 * @port: owning port of this decoder
 * @cxld: common decoder properties to initialize
 *
 * A port may contain one or more decoders. Each of those decoders
 * enable some address space for CXL.mem utilization. A decoder is
 * expected to be configured by the caller before registering via
 * cxl_decoder_add()
 */
static int cxl_decoder_init(struct cxl_port *port, struct cxl_decoder *cxld)
{
	struct device *dev;
	int rc;

	rc = ida_alloc(&port->decoder_ida, GFP_KERNEL);
	if (rc < 0)
		return rc;

	/* need parent to stick around to release the id */
	get_device(&port->dev);
	cxld->id = rc;

	dev = &cxld->dev;
	device_initialize(dev);
	lockdep_set_class(&dev->mutex, &cxl_decoder_key);
	device_set_pm_not_required(dev);
	dev->parent = &port->dev;
	dev->bus = &cxl_bus_type;

	/* Pre initialize an "empty" decoder */
	cxld->interleave_ways = 1;
	cxld->interleave_granularity = PAGE_SIZE;
	cxld->target_type = CXL_DECODER_HOSTONLYMEM;
	cxld->hpa_range = (struct range) {
		.start = 0,
		.end = -1,
	};

	return 0;
}

static int cxl_switch_decoder_init(struct cxl_port *port,
				   struct cxl_switch_decoder *cxlsd,
				   int nr_targets)
{
	if (nr_targets > CXL_DECODER_MAX_INTERLEAVE)
		return -EINVAL;

	cxlsd->nr_targets = nr_targets;
	return cxl_decoder_init(port, &cxlsd->cxld);
}

/**
 * cxl_root_decoder_alloc - Allocate a root level decoder
 * @port: owning CXL root of this decoder
 * @nr_targets: static number of downstream targets
 *
 * Return: A new cxl decoder to be registered by cxl_decoder_add(). A
 * 'CXL root' decoder is one that decodes from a top-level / static platform
 * firmware description of CXL resources into a CXL standard decode
 * topology.
 */
struct cxl_root_decoder *cxl_root_decoder_alloc(struct cxl_port *port,
						unsigned int nr_targets)
{
	struct cxl_root_decoder *cxlrd;
	struct cxl_switch_decoder *cxlsd;
	struct cxl_decoder *cxld;
	int rc;

	if (!is_cxl_root(port))
		return ERR_PTR(-EINVAL);

	cxlrd = kzalloc(struct_size(cxlrd, cxlsd.target, nr_targets),
			GFP_KERNEL);
	if (!cxlrd)
		return ERR_PTR(-ENOMEM);

	cxlsd = &cxlrd->cxlsd;
	rc = cxl_switch_decoder_init(port, cxlsd, nr_targets);
	if (rc) {
		kfree(cxlrd);
		return ERR_PTR(rc);
	}

	mutex_init(&cxlrd->range_lock);

	cxld = &cxlsd->cxld;
	cxld->dev.type = &cxl_decoder_root_type;
	/*
	 * cxl_root_decoder_release() special cases negative ids to
	 * detect memregion_alloc() failures.
	 */
	atomic_set(&cxlrd->region_id, -1);
	rc = memregion_alloc(GFP_KERNEL);
	if (rc < 0) {
		put_device(&cxld->dev);
		return ERR_PTR(rc);
	}

	atomic_set(&cxlrd->region_id, rc);
	cxlrd->qos_class = CXL_QOS_CLASS_INVALID;
	return cxlrd;
}
EXPORT_SYMBOL_NS_GPL(cxl_root_decoder_alloc, CXL);

/**
 * cxl_switch_decoder_alloc - Allocate a switch level decoder
 * @port: owning CXL switch port of this decoder
 * @nr_targets: max number of dynamically addressable downstream targets
 *
 * Return: A new cxl decoder to be registered by cxl_decoder_add(). A
 * 'switch' decoder is any decoder that can be enumerated by PCIe
 * topology and the HDM Decoder Capability. This includes the decoders
 * that sit between Switch Upstream Ports / Switch Downstream Ports and
 * Host Bridges / Root Ports.
 */
struct cxl_switch_decoder *cxl_switch_decoder_alloc(struct cxl_port *port,
						    unsigned int nr_targets)
{
	struct cxl_switch_decoder *cxlsd;
	struct cxl_decoder *cxld;
	int rc;

	if (is_cxl_root(port) || is_cxl_endpoint(port))
		return ERR_PTR(-EINVAL);

	cxlsd = kzalloc(struct_size(cxlsd, target, nr_targets), GFP_KERNEL);
	if (!cxlsd)
		return ERR_PTR(-ENOMEM);

	rc = cxl_switch_decoder_init(port, cxlsd, nr_targets);
	if (rc) {
		kfree(cxlsd);
		return ERR_PTR(rc);
	}

	cxld = &cxlsd->cxld;
	cxld->dev.type = &cxl_decoder_switch_type;
	return cxlsd;
}
EXPORT_SYMBOL_NS_GPL(cxl_switch_decoder_alloc, CXL);

/**
 * cxl_endpoint_decoder_alloc - Allocate an endpoint decoder
 * @port: owning port of this decoder
 *
 * Return: A new cxl decoder to be registered by cxl_decoder_add()
 */
struct cxl_endpoint_decoder *cxl_endpoint_decoder_alloc(struct cxl_port *port)
{
	struct cxl_endpoint_decoder *cxled;
	struct cxl_decoder *cxld;
	int rc;

	if (!is_cxl_endpoint(port))
		return ERR_PTR(-EINVAL);

	cxled = kzalloc(sizeof(*cxled), GFP_KERNEL);
	if (!cxled)
		return ERR_PTR(-ENOMEM);

	cxled->pos = -1;
	cxld = &cxled->cxld;
	rc = cxl_decoder_init(port, cxld);
	if (rc)	 {
		kfree(cxled);
		return ERR_PTR(rc);
	}

	cxld->dev.type = &cxl_decoder_endpoint_type;
	return cxled;
}
EXPORT_SYMBOL_NS_GPL(cxl_endpoint_decoder_alloc, CXL);

/**
 * cxl_decoder_add_locked - Add a decoder with targets
 * @cxld: The cxl decoder allocated by cxl_<type>_decoder_alloc()
 * @target_map: A list of downstream ports that this decoder can direct memory
 *              traffic to. These numbers should correspond with the port number
 *              in the PCIe Link Capabilities structure.
 *
 * Certain types of decoders may not have any targets. The main example of this
 * is an endpoint device. A more awkward example is a hostbridge whose root
 * ports get hot added (technically possible, though unlikely).
 *
 * This is the locked variant of cxl_decoder_add().
 *
 * Context: Process context. Expects the device lock of the port that owns the
 *	    @cxld to be held.
 *
 * Return: Negative error code if the decoder wasn't properly configured; else
 *	   returns 0.
 */
int cxl_decoder_add_locked(struct cxl_decoder *cxld, int *target_map)
{
	struct cxl_port *port;
	struct device *dev;
	int rc;

	if (WARN_ON_ONCE(!cxld))
		return -EINVAL;

	if (WARN_ON_ONCE(IS_ERR(cxld)))
		return PTR_ERR(cxld);

	if (cxld->interleave_ways < 1)
		return -EINVAL;

	dev = &cxld->dev;

	port = to_cxl_port(cxld->dev.parent);
	if (!is_endpoint_decoder(dev)) {
		struct cxl_switch_decoder *cxlsd = to_cxl_switch_decoder(dev);

		rc = decoder_populate_targets(cxlsd, port, target_map);
		if (rc && (cxld->flags & CXL_DECODER_F_ENABLE)) {
			dev_err(&port->dev,
				"Failed to populate active decoder targets\n");
			return rc;
		}
	}

	rc = dev_set_name(dev, "decoder%d.%d", port->id, cxld->id);
	if (rc)
		return rc;

	return device_add(dev);
}
EXPORT_SYMBOL_NS_GPL(cxl_decoder_add_locked, CXL);

/**
 * cxl_decoder_add - Add a decoder with targets
 * @cxld: The cxl decoder allocated by cxl_<type>_decoder_alloc()
 * @target_map: A list of downstream ports that this decoder can direct memory
 *              traffic to. These numbers should correspond with the port number
 *              in the PCIe Link Capabilities structure.
 *
 * This is the unlocked variant of cxl_decoder_add_locked().
 * See cxl_decoder_add_locked().
 *
 * Context: Process context. Takes and releases the device lock of the port that
 *	    owns the @cxld.
 */
int cxl_decoder_add(struct cxl_decoder *cxld, int *target_map)
{
	struct cxl_port *port;

	if (WARN_ON_ONCE(!cxld))
		return -EINVAL;

	if (WARN_ON_ONCE(IS_ERR(cxld)))
		return PTR_ERR(cxld);

	port = to_cxl_port(cxld->dev.parent);

	guard(device)(&port->dev);
	return cxl_decoder_add_locked(cxld, target_map);
}
EXPORT_SYMBOL_NS_GPL(cxl_decoder_add, CXL);

static void cxld_unregister(void *dev)
{
	struct cxl_endpoint_decoder *cxled;

	if (is_endpoint_decoder(dev)) {
		cxled = to_cxl_endpoint_decoder(dev);
		cxl_decoder_kill_region(cxled);
	}

	device_unregister(dev);
}

int cxl_decoder_autoremove(struct device *host, struct cxl_decoder *cxld)
{
	return devm_add_action_or_reset(host, cxld_unregister, &cxld->dev);
}
EXPORT_SYMBOL_NS_GPL(cxl_decoder_autoremove, CXL);

/**
 * __cxl_driver_register - register a driver for the cxl bus
 * @cxl_drv: cxl driver structure to attach
 * @owner: owning module/driver
 * @modname: KBUILD_MODNAME for parent driver
 */
int __cxl_driver_register(struct cxl_driver *cxl_drv, struct module *owner,
			  const char *modname)
{
	if (!cxl_drv->probe) {
		pr_debug("%s ->probe() must be specified\n", modname);
		return -EINVAL;
	}

	if (!cxl_drv->name) {
		pr_debug("%s ->name must be specified\n", modname);
		return -EINVAL;
	}

	if (!cxl_drv->id) {
		pr_debug("%s ->id must be specified\n", modname);
		return -EINVAL;
	}

	cxl_drv->drv.bus = &cxl_bus_type;
	cxl_drv->drv.owner = owner;
	cxl_drv->drv.mod_name = modname;
	cxl_drv->drv.name = cxl_drv->name;

	return driver_register(&cxl_drv->drv);
}
EXPORT_SYMBOL_NS_GPL(__cxl_driver_register, CXL);

void cxl_driver_unregister(struct cxl_driver *cxl_drv)
{
	driver_unregister(&cxl_drv->drv);
}
EXPORT_SYMBOL_NS_GPL(cxl_driver_unregister, CXL);

static int cxl_bus_uevent(const struct device *dev, struct kobj_uevent_env *env)
{
	return add_uevent_var(env, "MODALIAS=" CXL_MODALIAS_FMT,
			      cxl_device_id(dev));
}

static int cxl_bus_match(struct device *dev, const struct device_driver *drv)
{
	return cxl_device_id(dev) == to_cxl_drv(drv)->id;
}

static int cxl_bus_probe(struct device *dev)
{
	int rc;

	rc = to_cxl_drv(dev->driver)->probe(dev);
	dev_dbg(dev, "probe: %d\n", rc);
	return rc;
}

static void cxl_bus_remove(struct device *dev)
{
	struct cxl_driver *cxl_drv = to_cxl_drv(dev->driver);

	if (cxl_drv->remove)
		cxl_drv->remove(dev);
}

static struct workqueue_struct *cxl_bus_wq;

static int cxl_rescan_attach(struct device *dev, void *data)
{
	int rc = device_attach(dev);

	dev_vdbg(dev, "rescan: %s\n", rc ? "attach" : "detached");

	return 0;
}

static void cxl_bus_rescan_queue(struct work_struct *w)
{
	bus_for_each_dev(&cxl_bus_type, NULL, NULL, cxl_rescan_attach);
}

void cxl_bus_rescan(void)
{
	static DECLARE_WORK(rescan_work, cxl_bus_rescan_queue);

	queue_work(cxl_bus_wq, &rescan_work);
}
EXPORT_SYMBOL_NS_GPL(cxl_bus_rescan, CXL);

void cxl_bus_drain(void)
{
	drain_workqueue(cxl_bus_wq);
}
EXPORT_SYMBOL_NS_GPL(cxl_bus_drain, CXL);

bool schedule_cxl_memdev_detach(struct cxl_memdev *cxlmd)
{
	return queue_work(cxl_bus_wq, &cxlmd->detach_work);
}
EXPORT_SYMBOL_NS_GPL(schedule_cxl_memdev_detach, CXL);

static void add_latency(struct access_coordinate *c, long latency)
{
	for (int i = 0; i < ACCESS_COORDINATE_MAX; i++) {
		c[i].write_latency += latency;
		c[i].read_latency += latency;
	}
}

static bool coordinates_valid(struct access_coordinate *c)
{
	for (int i = 0; i < ACCESS_COORDINATE_MAX; i++) {
		if (c[i].read_bandwidth && c[i].write_bandwidth &&
		    c[i].read_latency && c[i].write_latency)
			continue;
		return false;
	}

	return true;
}

static void set_min_bandwidth(struct access_coordinate *c, unsigned int bw)
{
	for (int i = 0; i < ACCESS_COORDINATE_MAX; i++) {
		c[i].write_bandwidth = min(c[i].write_bandwidth, bw);
		c[i].read_bandwidth = min(c[i].read_bandwidth, bw);
	}
}

static void set_access_coordinates(struct access_coordinate *out,
				   struct access_coordinate *in)
{
	for (int i = 0; i < ACCESS_COORDINATE_MAX; i++)
		out[i] = in[i];
}

static bool parent_port_is_cxl_root(struct cxl_port *port)
{
	return is_cxl_root(to_cxl_port(port->dev.parent));
}

/**
 * cxl_endpoint_get_perf_coordinates - Retrieve performance numbers stored in dports
 *				   of CXL path
 * @port: endpoint cxl_port
 * @coord: output performance data
 *
 * Return: errno on failure, 0 on success.
 */
int cxl_endpoint_get_perf_coordinates(struct cxl_port *port,
				      struct access_coordinate *coord)
{
	struct cxl_memdev *cxlmd = to_cxl_memdev(port->uport_dev);
	struct access_coordinate c[] = {
		{
			.read_bandwidth = UINT_MAX,
			.write_bandwidth = UINT_MAX,
		},
		{
			.read_bandwidth = UINT_MAX,
			.write_bandwidth = UINT_MAX,
		},
	};
	struct cxl_port *iter = port;
	struct cxl_dport *dport;
	struct pci_dev *pdev;
	struct device *dev;
	unsigned int bw;
	bool is_cxl_root;

	if (!is_cxl_endpoint(port))
		return -EINVAL;

	/*
	 * Skip calculation for RCD. Expectation is HMAT already covers RCD case
	 * since RCH does not support hotplug.
	 */
	if (cxlmd->cxlds->rcd)
		return 0;

	/*
	 * Exit the loop when the parent port of the current iter port is cxl
	 * root. The iterative loop starts at the endpoint and gathers the
	 * latency of the CXL link from the current device/port to the connected
	 * downstream port each iteration.
	 */
	do {
		dport = iter->parent_dport;
		iter = to_cxl_port(iter->dev.parent);
		is_cxl_root = parent_port_is_cxl_root(iter);

		/*
		 * There's no valid access_coordinate for a root port since RPs do not
		 * have CDAT and therefore needs to be skipped.
		 */
		if (!is_cxl_root) {
			if (!coordinates_valid(dport->coord))
				return -EINVAL;
			cxl_coordinates_combine(c, c, dport->coord);
		}
		add_latency(c, dport->link_latency);
	} while (!is_cxl_root);

	dport = iter->parent_dport;
	/* Retrieve HB coords */
	if (!coordinates_valid(dport->coord))
		return -EINVAL;
	cxl_coordinates_combine(c, c, dport->coord);

	dev = port->uport_dev->parent;
	if (!dev_is_pci(dev))
		return -ENODEV;

	/* Get the calculated PCI paths bandwidth */
	pdev = to_pci_dev(dev);
	bw = pcie_bandwidth_available(pdev, NULL, NULL, NULL);
	if (bw == 0)
		return -ENXIO;
	bw /= BITS_PER_BYTE;

	set_min_bandwidth(c, bw);
	set_access_coordinates(coord, c);

	return 0;
}
EXPORT_SYMBOL_NS_GPL(cxl_endpoint_get_perf_coordinates, CXL);

int cxl_port_get_switch_dport_bandwidth(struct cxl_port *port,
					struct access_coordinate *c)
{
	struct cxl_dport *dport = port->parent_dport;

	/* Check this port is connected to a switch DSP and not an RP */
	if (parent_port_is_cxl_root(to_cxl_port(port->dev.parent)))
		return -ENODEV;

	if (!coordinates_valid(dport->coord))
		return -EINVAL;

	for (int i = 0; i < ACCESS_COORDINATE_MAX; i++) {
		c[i].read_bandwidth = dport->coord[i].read_bandwidth;
		c[i].write_bandwidth = dport->coord[i].write_bandwidth;
	}

	return 0;
}

/* for user tooling to ensure port disable work has completed */
static ssize_t flush_store(const struct bus_type *bus, const char *buf, size_t count)
{
	if (sysfs_streq(buf, "1")) {
		flush_workqueue(cxl_bus_wq);
		return count;
	}

	return -EINVAL;
}

static BUS_ATTR_WO(flush);

static struct attribute *cxl_bus_attributes[] = {
	&bus_attr_flush.attr,
	NULL,
};

static struct attribute_group cxl_bus_attribute_group = {
	.attrs = cxl_bus_attributes,
};

static const struct attribute_group *cxl_bus_attribute_groups[] = {
	&cxl_bus_attribute_group,
	NULL,
};

struct bus_type cxl_bus_type = {
	.name = "cxl",
	.uevent = cxl_bus_uevent,
	.match = cxl_bus_match,
	.probe = cxl_bus_probe,
	.remove = cxl_bus_remove,
	.bus_groups = cxl_bus_attribute_groups,
};
EXPORT_SYMBOL_NS_GPL(cxl_bus_type, CXL);

static struct dentry *cxl_debugfs;

struct dentry *cxl_debugfs_create_dir(const char *dir)
{
	return debugfs_create_dir(dir, cxl_debugfs);
}
EXPORT_SYMBOL_NS_GPL(cxl_debugfs_create_dir, CXL);

static __init int cxl_core_init(void)
{
	int rc;

	cxl_debugfs = debugfs_create_dir("cxl", NULL);

	if (einj_cxl_is_initialized())
		debugfs_create_file("einj_types", 0400, cxl_debugfs, NULL,
				    &einj_cxl_available_error_type_fops);

	cxl_mbox_init();

	rc = cxl_memdev_init();
	if (rc)
		return rc;

	cxl_bus_wq = alloc_ordered_workqueue("cxl_port", 0);
	if (!cxl_bus_wq) {
		rc = -ENOMEM;
		goto err_wq;
	}

	rc = bus_register(&cxl_bus_type);
	if (rc)
		goto err_bus;

	rc = cxl_region_init();
	if (rc)
		goto err_region;

	return 0;

err_region:
	bus_unregister(&cxl_bus_type);
err_bus:
	destroy_workqueue(cxl_bus_wq);
err_wq:
	cxl_memdev_exit();
	return rc;
}

static void cxl_core_exit(void)
{
	cxl_region_exit();
	bus_unregister(&cxl_bus_type);
	destroy_workqueue(cxl_bus_wq);
	cxl_memdev_exit();
	debugfs_remove_recursive(cxl_debugfs);
}

subsys_initcall(cxl_core_init);
module_exit(cxl_core_exit);
MODULE_DESCRIPTION("CXL: Core Compute Express Link support");
MODULE_LICENSE("GPL v2");
MODULE_IMPORT_NS(CXL);<|MERGE_RESOLUTION|>--- conflicted
+++ resolved
@@ -1578,7 +1578,6 @@
 				 dev_name(&parent_port->dev), dev_name(uport_dev));
 			return -ENXIO;
 		}
-<<<<<<< HEAD
 
 		port = find_cxl_port_at(parent_port, dport_dev, &dport);
 		if (!port) {
@@ -1588,17 +1587,6 @@
 			if (IS_ERR(port))
 				return PTR_ERR(port);
 
-=======
-
-		port = find_cxl_port_at(parent_port, dport_dev, &dport);
-		if (!port) {
-			component_reg_phys = find_component_registers(uport_dev);
-			port = devm_cxl_add_port(&parent_port->dev, uport_dev,
-						 component_reg_phys, parent_dport);
-			if (IS_ERR(port))
-				return PTR_ERR(port);
-
->>>>>>> e8a05819
 			/* retry find to pick up the new dport information */
 			port = find_cxl_port_at(parent_port, dport_dev, &dport);
 			if (!port)
