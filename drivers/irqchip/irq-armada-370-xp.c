/*
 * Marvell Armada 370 and Armada XP SoC IRQ handling
 *
 * Copyright (C) 2012 Marvell
 *
 * Lior Amsalem <alior@marvell.com>
 * Gregory CLEMENT <gregory.clement@free-electrons.com>
 * Thomas Petazzoni <thomas.petazzoni@free-electrons.com>
 * Ben Dooks <ben.dooks@codethink.co.uk>
 *
 * This file is licensed under the terms of the GNU General Public
 * License version 2.  This program is licensed "as is" without any
 * warranty of any kind, whether express or implied.
 */

#include <linux/kernel.h>
#include <linux/module.h>
#include <linux/init.h>
#include <linux/irq.h>
#include <linux/interrupt.h>
#include <linux/irqchip.h>
#include <linux/irqchip/chained_irq.h>
#include <linux/cpu.h>
#include <linux/io.h>
#include <linux/of_address.h>
#include <linux/of_irq.h>
#include <linux/of_pci.h>
#include <linux/irqdomain.h>
#include <linux/slab.h>
#include <linux/syscore_ops.h>
#include <linux/msi.h>
#include <asm/mach/arch.h>
#include <asm/exception.h>
#include <asm/smp_plat.h>
#include <asm/mach/irq.h>

/*
 * Overall diagram of the Armada XP interrupt controller:
 *
 *    To CPU 0                 To CPU 1
 *
 *       /\                       /\
 *       ||                       ||
 * +---------------+     +---------------+
 * |               |	 |               |
 * |    per-CPU    |	 |    per-CPU    |
 * |  mask/unmask  |	 |  mask/unmask  |
 * |     CPU0      |	 |     CPU1      |
 * |               |	 |               |
 * +---------------+	 +---------------+
 *        /\                       /\
 *        ||                       ||
 *        \\_______________________//
 *                     ||
 *            +-------------------+
 *            |                   |
 *            | Global interrupt  |
 *            |    mask/unmask    |
 *            |                   |
 *            +-------------------+
 *                     /\
 *                     ||
 *               interrupt from
 *                   device
 *
 * The "global interrupt mask/unmask" is modified using the
 * ARMADA_370_XP_INT_SET_ENABLE_OFFS and
 * ARMADA_370_XP_INT_CLEAR_ENABLE_OFFS registers, which are relative
 * to "main_int_base".
 *
 * The "per-CPU mask/unmask" is modified using the
 * ARMADA_370_XP_INT_SET_MASK_OFFS and
 * ARMADA_370_XP_INT_CLEAR_MASK_OFFS registers, which are relative to
 * "per_cpu_int_base". This base address points to a special address,
 * which automatically accesses the registers of the current CPU.
 *
 * The per-CPU mask/unmask can also be adjusted using the global
 * per-interrupt ARMADA_370_XP_INT_SOURCE_CTL register, which we use
 * to configure interrupt affinity.
 *
 * Due to this model, all interrupts need to be mask/unmasked at two
 * different levels: at the global level and at the per-CPU level.
 *
 * This driver takes the following approach to deal with this:
 *
 *  - For global interrupts:
 *
 *    At ->map() time, a global interrupt is unmasked at the per-CPU
 *    mask/unmask level. It is therefore unmasked at this level for
 *    the current CPU, running the ->map() code. This allows to have
 *    the interrupt unmasked at this level in non-SMP
 *    configurations. In SMP configurations, the ->set_affinity()
 *    callback is called, which using the
 *    ARMADA_370_XP_INT_SOURCE_CTL() readjusts the per-CPU mask/unmask
 *    for the interrupt.
 *
 *    The ->mask() and ->unmask() operations only mask/unmask the
 *    interrupt at the "global" level.
 *
 *    So, a global interrupt is enabled at the per-CPU level as soon
 *    as it is mapped. At run time, the masking/unmasking takes place
 *    at the global level.
 *
 *  - For per-CPU interrupts
 *
 *    At ->map() time, a per-CPU interrupt is unmasked at the global
 *    mask/unmask level.
 *
 *    The ->mask() and ->unmask() operations mask/unmask the interrupt
 *    at the per-CPU level.
 *
 *    So, a per-CPU interrupt is enabled at the global level as soon
 *    as it is mapped. At run time, the masking/unmasking takes place
 *    at the per-CPU level.
 */

/* Registers relative to main_int_base */
#define ARMADA_370_XP_INT_CONTROL		(0x00)
#define ARMADA_370_XP_SW_TRIG_INT_OFFS		(0x04)
#define ARMADA_370_XP_INT_SET_ENABLE_OFFS	(0x30)
#define ARMADA_370_XP_INT_CLEAR_ENABLE_OFFS	(0x34)
#define ARMADA_370_XP_INT_SOURCE_CTL(irq)	(0x100 + irq*4)
#define ARMADA_370_XP_INT_SOURCE_CPU_MASK	0xF
#define ARMADA_370_XP_INT_IRQ_FIQ_MASK(cpuid)	((BIT(0) | BIT(8)) << cpuid)

/* Registers relative to per_cpu_int_base */
#define ARMADA_370_XP_IN_DRBEL_CAUSE_OFFS	(0x08)
#define ARMADA_370_XP_IN_DRBEL_MSK_OFFS		(0x0c)
#define ARMADA_375_PPI_CAUSE			(0x10)
#define ARMADA_370_XP_CPU_INTACK_OFFS		(0x44)
#define ARMADA_370_XP_INT_SET_MASK_OFFS		(0x48)
#define ARMADA_370_XP_INT_CLEAR_MASK_OFFS	(0x4C)
#define ARMADA_370_XP_INT_FABRIC_MASK_OFFS	(0x54)
#define ARMADA_370_XP_INT_CAUSE_PERF(cpu)	(1 << cpu)

#define ARMADA_370_XP_MAX_PER_CPU_IRQS		(28)

#define IPI_DOORBELL_START                      (0)
#define IPI_DOORBELL_END                        (8)
#define IPI_DOORBELL_MASK                       0xFF
#define PCI_MSI_DOORBELL_START                  (16)
#define PCI_MSI_DOORBELL_NR                     (16)
#define PCI_MSI_DOORBELL_END                    (32)
#define PCI_MSI_DOORBELL_MASK                   0xFFFF0000

static void __iomem *per_cpu_int_base;
static void __iomem *main_int_base;
static struct irq_domain *armada_370_xp_mpic_domain;
static u32 doorbell_mask_reg;
static int parent_irq;
#ifdef CONFIG_PCI_MSI
static struct irq_domain *armada_370_xp_msi_domain;
static struct irq_domain *armada_370_xp_msi_inner_domain;
static DECLARE_BITMAP(msi_used, PCI_MSI_DOORBELL_NR);
static DEFINE_MUTEX(msi_used_lock);
static phys_addr_t msi_doorbell_addr;
#endif

static inline bool is_percpu_irq(irq_hw_number_t irq)
{
	if (irq <= ARMADA_370_XP_MAX_PER_CPU_IRQS)
		return true;

	return false;
}

/*
 * In SMP mode:
 * For shared global interrupts, mask/unmask global enable bit
 * For CPU interrupts, mask/unmask the calling CPU's bit
 */
static void armada_370_xp_irq_mask(struct irq_data *d)
{
	irq_hw_number_t hwirq = irqd_to_hwirq(d);

	if (!is_percpu_irq(hwirq))
		writel(hwirq, main_int_base +
				ARMADA_370_XP_INT_CLEAR_ENABLE_OFFS);
	else
		writel(hwirq, per_cpu_int_base +
				ARMADA_370_XP_INT_SET_MASK_OFFS);
}

static void armada_370_xp_irq_unmask(struct irq_data *d)
{
	irq_hw_number_t hwirq = irqd_to_hwirq(d);

	if (!is_percpu_irq(hwirq))
		writel(hwirq, main_int_base +
				ARMADA_370_XP_INT_SET_ENABLE_OFFS);
	else
		writel(hwirq, per_cpu_int_base +
				ARMADA_370_XP_INT_CLEAR_MASK_OFFS);
}

#ifdef CONFIG_PCI_MSI

static struct irq_chip armada_370_xp_msi_irq_chip = {
	.name = "MPIC MSI",
	.irq_mask = pci_msi_mask_irq,
	.irq_unmask = pci_msi_unmask_irq,
};

static struct msi_domain_info armada_370_xp_msi_domain_info = {
	.flags	= (MSI_FLAG_USE_DEF_DOM_OPS | MSI_FLAG_USE_DEF_CHIP_OPS |
		   MSI_FLAG_MULTI_PCI_MSI | MSI_FLAG_PCI_MSIX),
	.chip	= &armada_370_xp_msi_irq_chip,
};

static void armada_370_xp_compose_msi_msg(struct irq_data *data, struct msi_msg *msg)
{
	msg->address_lo = lower_32_bits(msi_doorbell_addr);
	msg->address_hi = upper_32_bits(msi_doorbell_addr);
	msg->data = 0xf00 | (data->hwirq + PCI_MSI_DOORBELL_START);
}

static int armada_370_xp_msi_set_affinity(struct irq_data *irq_data,
					  const struct cpumask *mask, bool force)
{
	 return -EINVAL;
}

static struct irq_chip armada_370_xp_msi_bottom_irq_chip = {
	.name			= "MPIC MSI",
	.irq_compose_msi_msg	= armada_370_xp_compose_msi_msg,
	.irq_set_affinity	= armada_370_xp_msi_set_affinity,
};

static int armada_370_xp_msi_alloc(struct irq_domain *domain, unsigned int virq,
				   unsigned int nr_irqs, void *args)
{
	int hwirq, i;

	mutex_lock(&msi_used_lock);
	hwirq = bitmap_find_free_region(msi_used, PCI_MSI_DOORBELL_NR,
					order_base_2(nr_irqs));
	mutex_unlock(&msi_used_lock);

	if (hwirq < 0)
		return -ENOSPC;

	for (i = 0; i < nr_irqs; i++) {
		irq_domain_set_info(domain, virq + i, hwirq + i,
				    &armada_370_xp_msi_bottom_irq_chip,
				    domain->host_data, handle_simple_irq,
				    NULL, NULL);
	}

	return 0;
}

static void armada_370_xp_msi_free(struct irq_domain *domain,
				   unsigned int virq, unsigned int nr_irqs)
{
	struct irq_data *d = irq_domain_get_irq_data(domain, virq);

	mutex_lock(&msi_used_lock);
	bitmap_release_region(msi_used, d->hwirq, order_base_2(nr_irqs));
	mutex_unlock(&msi_used_lock);
}

static const struct irq_domain_ops armada_370_xp_msi_domain_ops = {
	.alloc	= armada_370_xp_msi_alloc,
	.free	= armada_370_xp_msi_free,
};

static int armada_370_xp_msi_init(struct device_node *node,
				  phys_addr_t main_int_phys_base)
{
	u32 reg;

	msi_doorbell_addr = main_int_phys_base +
		ARMADA_370_XP_SW_TRIG_INT_OFFS;

	armada_370_xp_msi_inner_domain =
		irq_domain_add_linear(NULL, PCI_MSI_DOORBELL_NR,
				      &armada_370_xp_msi_domain_ops, NULL);
	if (!armada_370_xp_msi_inner_domain)
		return -ENOMEM;

	armada_370_xp_msi_domain =
		pci_msi_create_irq_domain(of_node_to_fwnode(node),
					  &armada_370_xp_msi_domain_info,
					  armada_370_xp_msi_inner_domain);
	if (!armada_370_xp_msi_domain) {
		irq_domain_remove(armada_370_xp_msi_inner_domain);
		return -ENOMEM;
	}

	reg = readl(per_cpu_int_base + ARMADA_370_XP_IN_DRBEL_MSK_OFFS)
		| PCI_MSI_DOORBELL_MASK;

	writel(reg, per_cpu_int_base +
	       ARMADA_370_XP_IN_DRBEL_MSK_OFFS);

	/* Unmask IPI interrupt */
	writel(1, per_cpu_int_base + ARMADA_370_XP_INT_CLEAR_MASK_OFFS);

	return 0;
}
#else
static inline int armada_370_xp_msi_init(struct device_node *node,
					 phys_addr_t main_int_phys_base)
{
	return 0;
}
#endif

static void armada_xp_mpic_perf_init(void)
{
	unsigned long cpuid = cpu_logical_map(smp_processor_id());

	/* Enable Performance Counter Overflow interrupts */
	writel(ARMADA_370_XP_INT_CAUSE_PERF(cpuid),
	       per_cpu_int_base + ARMADA_370_XP_INT_FABRIC_MASK_OFFS);
}

#ifdef CONFIG_SMP
static struct irq_domain *ipi_domain;

static void armada_370_xp_ipi_mask(struct irq_data *d)
{
	u32 reg;
	reg = readl(per_cpu_int_base + ARMADA_370_XP_IN_DRBEL_MSK_OFFS);
	reg &= ~BIT(d->hwirq);
	writel(reg, per_cpu_int_base + ARMADA_370_XP_IN_DRBEL_MSK_OFFS);
}

static void armada_370_xp_ipi_unmask(struct irq_data *d)
{
	u32 reg;
	reg = readl(per_cpu_int_base + ARMADA_370_XP_IN_DRBEL_MSK_OFFS);
	reg |= BIT(d->hwirq);
	writel(reg, per_cpu_int_base + ARMADA_370_XP_IN_DRBEL_MSK_OFFS);
}

static void armada_370_xp_ipi_send_mask(struct irq_data *d,
					const struct cpumask *mask)
{
	unsigned long map = 0;
	int cpu;

	/* Convert our logical CPU mask into a physical one. */
	for_each_cpu(cpu, mask)
		map |= 1 << cpu_logical_map(cpu);

	/*
	 * Ensure that stores to Normal memory are visible to the
	 * other CPUs before issuing the IPI.
	 */
	dsb();

	/* submit softirq */
	writel((map << 8) | d->hwirq, main_int_base +
		ARMADA_370_XP_SW_TRIG_INT_OFFS);
}

static void armada_370_xp_ipi_ack(struct irq_data *d)
{
	writel(~BIT(d->hwirq), per_cpu_int_base + ARMADA_370_XP_IN_DRBEL_CAUSE_OFFS);
}

static struct irq_chip ipi_irqchip = {
	.name		= "IPI",
	.irq_ack	= armada_370_xp_ipi_ack,
	.irq_mask	= armada_370_xp_ipi_mask,
	.irq_unmask	= armada_370_xp_ipi_unmask,
	.ipi_send_mask	= armada_370_xp_ipi_send_mask,
};

static int armada_370_xp_ipi_alloc(struct irq_domain *d,
					 unsigned int virq,
					 unsigned int nr_irqs, void *args)
{
	int i;

	for (i = 0; i < nr_irqs; i++) {
		irq_set_percpu_devid(virq + i);
		irq_domain_set_info(d, virq + i, i, &ipi_irqchip,
				    d->host_data,
				    handle_percpu_devid_irq,
				    NULL, NULL);
	}

	return 0;
}

static void armada_370_xp_ipi_free(struct irq_domain *d,
					 unsigned int virq,
					 unsigned int nr_irqs)
{
	/* Not freeing IPIs */
}

static const struct irq_domain_ops ipi_domain_ops = {
	.alloc	= armada_370_xp_ipi_alloc,
	.free	= armada_370_xp_ipi_free,
};

static void ipi_resume(void)
{
	int i;

	for (i = 0; i < IPI_DOORBELL_END; i++) {
		int irq;

		irq = irq_find_mapping(ipi_domain, i);
		if (irq <= 0)
			continue;
		if (irq_percpu_is_enabled(irq)) {
			struct irq_data *d;
			d = irq_domain_get_irq_data(ipi_domain, irq);
			armada_370_xp_ipi_unmask(d);
		}
	}
}

static __init void armada_xp_ipi_init(struct device_node *node)
{
	int base_ipi;

	ipi_domain = irq_domain_create_linear(of_node_to_fwnode(node),
					      IPI_DOORBELL_END,
					      &ipi_domain_ops, NULL);
	if (WARN_ON(!ipi_domain))
		return;

	irq_domain_update_bus_token(ipi_domain, DOMAIN_BUS_IPI);
	base_ipi = __irq_domain_alloc_irqs(ipi_domain, -1, IPI_DOORBELL_END,
					   NUMA_NO_NODE, NULL, false, NULL);
	if (WARN_ON(!base_ipi))
		return;

	set_smp_ipi_range(base_ipi, IPI_DOORBELL_END);
}

static DEFINE_RAW_SPINLOCK(irq_controller_lock);

static int armada_xp_set_affinity(struct irq_data *d,
				  const struct cpumask *mask_val, bool force)
{
	irq_hw_number_t hwirq = irqd_to_hwirq(d);
	unsigned long reg, mask;
	int cpu;

	/* Select a single core from the affinity mask which is online */
	cpu = cpumask_any_and(mask_val, cpu_online_mask);
	mask = 1UL << cpu_logical_map(cpu);

	raw_spin_lock(&irq_controller_lock);
	reg = readl(main_int_base + ARMADA_370_XP_INT_SOURCE_CTL(hwirq));
	reg = (reg & (~ARMADA_370_XP_INT_SOURCE_CPU_MASK)) | mask;
	writel(reg, main_int_base + ARMADA_370_XP_INT_SOURCE_CTL(hwirq));
	raw_spin_unlock(&irq_controller_lock);

	irq_data_update_effective_affinity(d, cpumask_of(cpu));

	return IRQ_SET_MASK_OK;
}

static void armada_xp_mpic_smp_cpu_init(void)
{
	u32 control;
	int nr_irqs, i;

	control = readl(main_int_base + ARMADA_370_XP_INT_CONTROL);
	nr_irqs = (control >> 2) & 0x3ff;

	for (i = 0; i < nr_irqs; i++)
		writel(i, per_cpu_int_base + ARMADA_370_XP_INT_SET_MASK_OFFS);

	/* Disable all IPIs */
	writel(0, per_cpu_int_base + ARMADA_370_XP_IN_DRBEL_MSK_OFFS);

	/* Clear pending IPIs */
	writel(0, per_cpu_int_base + ARMADA_370_XP_IN_DRBEL_CAUSE_OFFS);

	/* Unmask IPI interrupt */
	writel(0, per_cpu_int_base + ARMADA_370_XP_INT_CLEAR_MASK_OFFS);
}

static void armada_xp_mpic_reenable_percpu(void)
{
	unsigned int irq;

	/* Re-enable per-CPU interrupts that were enabled before suspend */
	for (irq = 0; irq < ARMADA_370_XP_MAX_PER_CPU_IRQS; irq++) {
		struct irq_data *data;
		int virq;

		virq = irq_linear_revmap(armada_370_xp_mpic_domain, irq);
		if (virq == 0)
			continue;

		data = irq_get_irq_data(virq);

		if (!irq_percpu_is_enabled(virq))
			continue;

		armada_370_xp_irq_unmask(data);
	}

	ipi_resume();
}

static int armada_xp_mpic_starting_cpu(unsigned int cpu)
{
	armada_xp_mpic_perf_init();
	armada_xp_mpic_smp_cpu_init();
	armada_xp_mpic_reenable_percpu();
	return 0;
}

static int mpic_cascaded_starting_cpu(unsigned int cpu)
{
	armada_xp_mpic_perf_init();
	armada_xp_mpic_reenable_percpu();
	enable_percpu_irq(parent_irq, IRQ_TYPE_NONE);
	return 0;
}
#else
static void armada_xp_mpic_smp_cpu_init(void) {}
static void ipi_resume(void) {}
#endif

static struct irq_chip armada_370_xp_irq_chip = {
	.name		= "MPIC",
	.irq_mask       = armada_370_xp_irq_mask,
	.irq_mask_ack   = armada_370_xp_irq_mask,
	.irq_unmask     = armada_370_xp_irq_unmask,
#ifdef CONFIG_SMP
	.irq_set_affinity = armada_xp_set_affinity,
#endif
	.flags		= IRQCHIP_SKIP_SET_WAKE | IRQCHIP_MASK_ON_SUSPEND,
};

static int armada_370_xp_mpic_irq_map(struct irq_domain *h,
				      unsigned int virq, irq_hw_number_t hw)
{
	armada_370_xp_irq_mask(irq_get_irq_data(virq));
	if (!is_percpu_irq(hw))
		writel(hw, per_cpu_int_base +
			ARMADA_370_XP_INT_CLEAR_MASK_OFFS);
	else
		writel(hw, main_int_base + ARMADA_370_XP_INT_SET_ENABLE_OFFS);
	irq_set_status_flags(virq, IRQ_LEVEL);

	if (is_percpu_irq(hw)) {
		irq_set_percpu_devid(virq);
		irq_set_chip_and_handler(virq, &armada_370_xp_irq_chip,
					handle_percpu_devid_irq);
	} else {
		irq_set_chip_and_handler(virq, &armada_370_xp_irq_chip,
					handle_level_irq);
		irqd_set_single_target(irq_desc_get_irq_data(irq_to_desc(virq)));
	}
	irq_set_probe(virq);

	return 0;
}

static const struct irq_domain_ops armada_370_xp_mpic_irq_ops = {
	.map = armada_370_xp_mpic_irq_map,
	.xlate = irq_domain_xlate_onecell,
};

#ifdef CONFIG_PCI_MSI
static void armada_370_xp_handle_msi_irq(struct pt_regs *regs, bool is_chained)
{
	u32 msimask, msinr;

	msimask = readl_relaxed(per_cpu_int_base +
				ARMADA_370_XP_IN_DRBEL_CAUSE_OFFS)
		& PCI_MSI_DOORBELL_MASK;

	writel(~msimask, per_cpu_int_base +
	       ARMADA_370_XP_IN_DRBEL_CAUSE_OFFS);

	for (msinr = PCI_MSI_DOORBELL_START;
	     msinr < PCI_MSI_DOORBELL_END; msinr++) {
		unsigned int irq;

		if (!(msimask & BIT(msinr)))
			continue;

		irq = msinr - PCI_MSI_DOORBELL_START;

<<<<<<< HEAD
		if (is_chained)
			generic_handle_domain_irq(armada_370_xp_msi_inner_domain,
						  irq);
		else
			handle_domain_irq(armada_370_xp_msi_inner_domain,
					  irq, regs);
=======
		generic_handle_domain_irq(armada_370_xp_msi_inner_domain, irq);
>>>>>>> df0cc57e
	}
}
#else
static void armada_370_xp_handle_msi_irq(struct pt_regs *r, bool b) {}
#endif

static void armada_370_xp_mpic_handle_cascade_irq(struct irq_desc *desc)
{
	struct irq_chip *chip = irq_desc_get_chip(desc);
	unsigned long irqmap, irqn, irqsrc, cpuid;

	chained_irq_enter(chip, desc);

	irqmap = readl_relaxed(per_cpu_int_base + ARMADA_375_PPI_CAUSE);
	cpuid = cpu_logical_map(smp_processor_id());

	for_each_set_bit(irqn, &irqmap, BITS_PER_LONG) {
		irqsrc = readl_relaxed(main_int_base +
				       ARMADA_370_XP_INT_SOURCE_CTL(irqn));

		/* Check if the interrupt is not masked on current CPU.
		 * Test IRQ (0-1) and FIQ (8-9) mask bits.
		 */
		if (!(irqsrc & ARMADA_370_XP_INT_IRQ_FIQ_MASK(cpuid)))
			continue;

		if (irqn == 1) {
			armada_370_xp_handle_msi_irq(NULL, true);
			continue;
		}

		generic_handle_domain_irq(armada_370_xp_mpic_domain, irqn);
	}

	chained_irq_exit(chip, desc);
}

static void __exception_irq_entry
armada_370_xp_handle_irq(struct pt_regs *regs)
{
	u32 irqstat, irqnr;

	do {
		irqstat = readl_relaxed(per_cpu_int_base +
					ARMADA_370_XP_CPU_INTACK_OFFS);
		irqnr = irqstat & 0x3FF;

		if (irqnr > 1022)
			break;

		if (irqnr > 1) {
			generic_handle_domain_irq(armada_370_xp_mpic_domain,
						  irqnr);
			continue;
		}

		/* MSI handling */
		if (irqnr == 1)
			armada_370_xp_handle_msi_irq(regs, false);

#ifdef CONFIG_SMP
		/* IPI Handling */
		if (irqnr == 0) {
			unsigned long ipimask;
			int ipi;

			ipimask = readl_relaxed(per_cpu_int_base +
						ARMADA_370_XP_IN_DRBEL_CAUSE_OFFS)
				& IPI_DOORBELL_MASK;

			for_each_set_bit(ipi, &ipimask, IPI_DOORBELL_END)
				generic_handle_domain_irq(ipi_domain, ipi);
		}
#endif

	} while (1);
}

static int armada_370_xp_mpic_suspend(void)
{
	doorbell_mask_reg = readl(per_cpu_int_base +
				  ARMADA_370_XP_IN_DRBEL_MSK_OFFS);
	return 0;
}

static void armada_370_xp_mpic_resume(void)
{
	int nirqs;
	irq_hw_number_t irq;

	/* Re-enable interrupts */
	nirqs = (readl(main_int_base + ARMADA_370_XP_INT_CONTROL) >> 2) & 0x3ff;
	for (irq = 0; irq < nirqs; irq++) {
		struct irq_data *data;
		int virq;

		virq = irq_linear_revmap(armada_370_xp_mpic_domain, irq);
		if (virq == 0)
			continue;

		data = irq_get_irq_data(virq);

		if (!is_percpu_irq(irq)) {
			/* Non per-CPU interrupts */
			writel(irq, per_cpu_int_base +
			       ARMADA_370_XP_INT_CLEAR_MASK_OFFS);
			if (!irqd_irq_disabled(data))
				armada_370_xp_irq_unmask(data);
		} else {
			/* Per-CPU interrupts */
			writel(irq, main_int_base +
			       ARMADA_370_XP_INT_SET_ENABLE_OFFS);

			/*
			 * Re-enable on the current CPU,
			 * armada_xp_mpic_reenable_percpu() will take
			 * care of secondary CPUs when they come up.
			 */
			if (irq_percpu_is_enabled(virq))
				armada_370_xp_irq_unmask(data);
		}
	}

	/* Reconfigure doorbells for IPIs and MSIs */
	writel(doorbell_mask_reg,
	       per_cpu_int_base + ARMADA_370_XP_IN_DRBEL_MSK_OFFS);
	if (doorbell_mask_reg & IPI_DOORBELL_MASK)
		writel(0, per_cpu_int_base + ARMADA_370_XP_INT_CLEAR_MASK_OFFS);
	if (doorbell_mask_reg & PCI_MSI_DOORBELL_MASK)
		writel(1, per_cpu_int_base + ARMADA_370_XP_INT_CLEAR_MASK_OFFS);

	ipi_resume();
}

static struct syscore_ops armada_370_xp_mpic_syscore_ops = {
	.suspend	= armada_370_xp_mpic_suspend,
	.resume		= armada_370_xp_mpic_resume,
};

static int __init armada_370_xp_mpic_of_init(struct device_node *node,
					     struct device_node *parent)
{
	struct resource main_int_res, per_cpu_int_res;
	int nr_irqs, i;
	u32 control;

	BUG_ON(of_address_to_resource(node, 0, &main_int_res));
	BUG_ON(of_address_to_resource(node, 1, &per_cpu_int_res));

	BUG_ON(!request_mem_region(main_int_res.start,
				   resource_size(&main_int_res),
				   node->full_name));
	BUG_ON(!request_mem_region(per_cpu_int_res.start,
				   resource_size(&per_cpu_int_res),
				   node->full_name));

	main_int_base = ioremap(main_int_res.start,
				resource_size(&main_int_res));
	BUG_ON(!main_int_base);

	per_cpu_int_base = ioremap(per_cpu_int_res.start,
				   resource_size(&per_cpu_int_res));
	BUG_ON(!per_cpu_int_base);

	control = readl(main_int_base + ARMADA_370_XP_INT_CONTROL);
	nr_irqs = (control >> 2) & 0x3ff;

	for (i = 0; i < nr_irqs; i++)
		writel(i, main_int_base + ARMADA_370_XP_INT_CLEAR_ENABLE_OFFS);

	armada_370_xp_mpic_domain =
		irq_domain_add_linear(node, nr_irqs,
				&armada_370_xp_mpic_irq_ops, NULL);
	BUG_ON(!armada_370_xp_mpic_domain);
	irq_domain_update_bus_token(armada_370_xp_mpic_domain, DOMAIN_BUS_WIRED);

	/* Setup for the boot CPU */
	armada_xp_mpic_perf_init();
	armada_xp_mpic_smp_cpu_init();

	armada_370_xp_msi_init(node, main_int_res.start);

	parent_irq = irq_of_parse_and_map(node, 0);
	if (parent_irq <= 0) {
		irq_set_default_host(armada_370_xp_mpic_domain);
		set_handle_irq(armada_370_xp_handle_irq);
#ifdef CONFIG_SMP
		armada_xp_ipi_init(node);
		cpuhp_setup_state_nocalls(CPUHP_AP_IRQ_ARMADA_XP_STARTING,
					  "irqchip/armada/ipi:starting",
					  armada_xp_mpic_starting_cpu, NULL);
#endif
	} else {
#ifdef CONFIG_SMP
		cpuhp_setup_state_nocalls(CPUHP_AP_IRQ_ARMADA_XP_STARTING,
					  "irqchip/armada/cascade:starting",
					  mpic_cascaded_starting_cpu, NULL);
#endif
		irq_set_chained_handler(parent_irq,
					armada_370_xp_mpic_handle_cascade_irq);
	}

	register_syscore_ops(&armada_370_xp_mpic_syscore_ops);

	return 0;
}

IRQCHIP_DECLARE(armada_370_xp_mpic, "marvell,mpic", armada_370_xp_mpic_of_init);<|MERGE_RESOLUTION|>--- conflicted
+++ resolved
@@ -585,16 +585,7 @@
 
 		irq = msinr - PCI_MSI_DOORBELL_START;
 
-<<<<<<< HEAD
-		if (is_chained)
-			generic_handle_domain_irq(armada_370_xp_msi_inner_domain,
-						  irq);
-		else
-			handle_domain_irq(armada_370_xp_msi_inner_domain,
-					  irq, regs);
-=======
 		generic_handle_domain_irq(armada_370_xp_msi_inner_domain, irq);
->>>>>>> df0cc57e
 	}
 }
 #else
