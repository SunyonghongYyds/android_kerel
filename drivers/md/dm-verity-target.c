/*
 * Copyright (C) 2012 Red Hat, Inc.
 *
 * Author: Mikulas Patocka <mpatocka@redhat.com>
 *
 * Based on Chromium dm-verity driver (C) 2011 The Chromium OS Authors
 *
 * This file is released under the GPLv2.
 *
 * In the file "/sys/module/dm_verity/parameters/prefetch_cluster" you can set
 * default prefetch value. Data are read in "prefetch_cluster" chunks from the
 * hash device. Setting this greatly improves performance when data and hash
 * are on the same disk on different partitions on devices with poor random
 * access behavior.
 */

#include "dm-verity.h"
#include "dm-verity-fec.h"

#include <linux/module.h>
#include <linux/reboot.h>

#define DM_MSG_PREFIX			"verity"

#define DM_VERITY_ENV_LENGTH		42
#define DM_VERITY_ENV_VAR_NAME		"DM_VERITY_ERR_BLOCK_NR"

#define DM_VERITY_DEFAULT_PREFETCH_SIZE	262144

#define DM_VERITY_MAX_CORRUPTED_ERRS	100

#define DM_VERITY_OPT_LOGGING		"ignore_corruption"
#define DM_VERITY_OPT_RESTART		"restart_on_corruption"
#define DM_VERITY_OPT_IGN_ZEROES	"ignore_zero_blocks"
#define DM_VERITY_OPT_AT_MOST_ONCE	"check_at_most_once"

#define DM_VERITY_OPTS_MAX		(2 + DM_VERITY_OPTS_FEC)

static unsigned dm_verity_prefetch_cluster = DM_VERITY_DEFAULT_PREFETCH_SIZE;

module_param_named(prefetch_cluster, dm_verity_prefetch_cluster, uint, S_IRUGO | S_IWUSR);

struct dm_verity_prefetch_work {
	struct work_struct work;
	struct dm_verity *v;
	sector_t block;
	unsigned n_blocks;
};

/*
 * Auxiliary structure appended to each dm-bufio buffer. If the value
 * hash_verified is nonzero, hash of the block has been verified.
 *
 * The variable hash_verified is set to 0 when allocating the buffer, then
 * it can be changed to 1 and it is never reset to 0 again.
 *
 * There is no lock around this value, a race condition can at worst cause
 * that multiple processes verify the hash of the same buffer simultaneously
 * and write 1 to hash_verified simultaneously.
 * This condition is harmless, so we don't need locking.
 */
struct buffer_aux {
	int hash_verified;
};

/*
 * Initialize struct buffer_aux for a freshly created buffer.
 */
static void dm_bufio_alloc_callback(struct dm_buffer *buf)
{
	struct buffer_aux *aux = dm_bufio_get_aux_data(buf);

	aux->hash_verified = 0;
}

/*
 * Translate input sector number to the sector number on the target device.
 */
static sector_t verity_map_sector(struct dm_verity *v, sector_t bi_sector)
{
	return v->data_start + dm_target_offset(v->ti, bi_sector);
}

/*
 * Return hash position of a specified block at a specified tree level
 * (0 is the lowest level).
 * The lowest "hash_per_block_bits"-bits of the result denote hash position
 * inside a hash block. The remaining bits denote location of the hash block.
 */
static sector_t verity_position_at_level(struct dm_verity *v, sector_t block,
					 int level)
{
	return block >> (level * v->hash_per_block_bits);
}

/*
 * Callback function for asynchrnous crypto API completion notification
 */
static void verity_op_done(struct crypto_async_request *base, int err)
{
	struct verity_result *res = (struct verity_result *)base->data;

	if (err == -EINPROGRESS)
		return;

	res->err = err;
	complete(&res->completion);
}

/*
 * Wait for async crypto API callback
 */
static inline int verity_complete_op(struct verity_result *res, int ret)
{
	switch (ret) {
	case 0:
		break;

	case -EINPROGRESS:
	case -EBUSY:
		ret = wait_for_completion_interruptible(&res->completion);
		if (!ret)
			ret = res->err;
		reinit_completion(&res->completion);
		break;

	default:
		DMERR("verity_wait_hash: crypto op submission failed: %d", ret);
	}

	if (unlikely(ret < 0))
		DMERR("verity_wait_hash: crypto op failed: %d", ret);

	return ret;
}

static int verity_hash_update(struct dm_verity *v, struct ahash_request *req,
				const u8 *data, size_t len,
				struct verity_result *res)
{
	struct scatterlist sg;

	if (likely(!is_vmalloc_addr(data))) {
		sg_init_one(&sg, data, len);
		ahash_request_set_crypt(req, &sg, NULL, len);
		return verity_complete_op(res, crypto_ahash_update(req));
	} else {
		do {
			int r;
			size_t this_step = min_t(size_t, len, PAGE_SIZE - offset_in_page(data));
			flush_kernel_vmap_range((void *)data, this_step);
			sg_init_table(&sg, 1);
			sg_set_page(&sg, vmalloc_to_page(data), this_step, offset_in_page(data));
			ahash_request_set_crypt(req, &sg, NULL, this_step);
			r = verity_complete_op(res, crypto_ahash_update(req));
			if (unlikely(r))
				return r;
			data += this_step;
			len -= this_step;
		} while (len);
		return 0;
	}
}

/*
 * Wrapper for crypto_ahash_init, which handles verity salting.
 */
static int verity_hash_init(struct dm_verity *v, struct ahash_request *req,
				struct verity_result *res)
{
	int r;

	ahash_request_set_tfm(req, v->tfm);
	ahash_request_set_callback(req, CRYPTO_TFM_REQ_MAY_SLEEP |
					CRYPTO_TFM_REQ_MAY_BACKLOG,
					verity_op_done, (void *)res);
	init_completion(&res->completion);

	r = verity_complete_op(res, crypto_ahash_init(req));

	if (unlikely(r < 0)) {
		DMERR("crypto_ahash_init failed: %d", r);
		return r;
	}

	if (likely(v->salt_size && (v->version >= 1)))
		r = verity_hash_update(v, req, v->salt, v->salt_size, res);

	return r;
}

static int verity_hash_final(struct dm_verity *v, struct ahash_request *req,
			     u8 *digest, struct verity_result *res)
{
	int r;

	if (unlikely(v->salt_size && (!v->version))) {
		r = verity_hash_update(v, req, v->salt, v->salt_size, res);

		if (r < 0) {
			DMERR("verity_hash_final failed updating salt: %d", r);
			goto out;
		}
	}

	ahash_request_set_crypt(req, NULL, digest, 0);
	r = verity_complete_op(res, crypto_ahash_final(req));
out:
	return r;
}

int verity_hash(struct dm_verity *v, struct ahash_request *req,
		const u8 *data, size_t len, u8 *digest)
{
	int r;
	struct verity_result res;

	r = verity_hash_init(v, req, &res);
	if (unlikely(r < 0))
		goto out;

	r = verity_hash_update(v, req, data, len, &res);
	if (unlikely(r < 0))
		goto out;

	r = verity_hash_final(v, req, digest, &res);

out:
	return r;
}

static void verity_hash_at_level(struct dm_verity *v, sector_t block, int level,
				 sector_t *hash_block, unsigned *offset)
{
	sector_t position = verity_position_at_level(v, block, level);
	unsigned idx;

	*hash_block = v->hash_level_block[level] + (position >> v->hash_per_block_bits);

	if (!offset)
		return;

	idx = position & ((1 << v->hash_per_block_bits) - 1);
	if (!v->version)
		*offset = idx * v->digest_size;
	else
		*offset = idx << (v->hash_dev_block_bits - v->hash_per_block_bits);
}

/*
 * Handle verification errors.
 */
static int verity_handle_err(struct dm_verity *v, enum verity_block_type type,
			     unsigned long long block)
{
	char verity_env[DM_VERITY_ENV_LENGTH];
	char *envp[] = { verity_env, NULL };
	const char *type_str = "";
	struct mapped_device *md = dm_table_get_md(v->ti->table);

	/* Corruption should be visible in device status in all modes */
	v->hash_failed = 1;

	if (v->corrupted_errs >= DM_VERITY_MAX_CORRUPTED_ERRS)
		goto out;

	v->corrupted_errs++;

	switch (type) {
	case DM_VERITY_BLOCK_TYPE_DATA:
		type_str = "data";
		break;
	case DM_VERITY_BLOCK_TYPE_METADATA:
		type_str = "metadata";
		break;
	default:
		BUG();
	}

	DMERR_LIMIT("%s: %s block %llu is corrupted", v->data_dev->name,
		    type_str, block);

	if (v->corrupted_errs == DM_VERITY_MAX_CORRUPTED_ERRS)
		DMERR("%s: reached maximum errors", v->data_dev->name);

	snprintf(verity_env, DM_VERITY_ENV_LENGTH, "%s=%d,%llu",
		DM_VERITY_ENV_VAR_NAME, type, block);

	kobject_uevent_env(&disk_to_dev(dm_disk(md))->kobj, KOBJ_CHANGE, envp);

out:
	if (v->mode == DM_VERITY_MODE_LOGGING)
		return 0;

	if (v->mode == DM_VERITY_MODE_RESTART) {
#ifdef CONFIG_DM_VERITY_AVB
		dm_verity_avb_error_handler();
#endif
		kernel_restart("dm-verity device corrupted");
	}

	return 1;
}

/*
 * Verify hash of a metadata block pertaining to the specified data block
 * ("block" argument) at a specified level ("level" argument).
 *
 * On successful return, verity_io_want_digest(v, io) contains the hash value
 * for a lower tree level or for the data block (if we're at the lowest level).
 *
 * If "skip_unverified" is true, unverified buffer is skipped and 1 is returned.
 * If "skip_unverified" is false, unverified buffer is hashed and verified
 * against current value of verity_io_want_digest(v, io).
 */
static int verity_verify_level(struct dm_verity *v, struct dm_verity_io *io,
			       sector_t block, int level, bool skip_unverified,
			       u8 *want_digest)
{
	struct dm_buffer *buf;
	struct buffer_aux *aux;
	u8 *data;
	int r;
	sector_t hash_block;
	unsigned offset;

	verity_hash_at_level(v, block, level, &hash_block, &offset);

	data = dm_bufio_read(v->bufio, hash_block, &buf);
	if (IS_ERR(data))
		return PTR_ERR(data);

	aux = dm_bufio_get_aux_data(buf);

	if (!aux->hash_verified) {
		if (skip_unverified) {
			r = 1;
			goto release_ret_r;
		}

		r = verity_hash(v, verity_io_hash_req(v, io),
				data, 1 << v->hash_dev_block_bits,
				verity_io_real_digest(v, io));
		if (unlikely(r < 0))
			goto release_ret_r;

		if (likely(memcmp(verity_io_real_digest(v, io), want_digest,
				  v->digest_size) == 0))
			aux->hash_verified = 1;
		else if (verity_fec_decode(v, io,
					   DM_VERITY_BLOCK_TYPE_METADATA,
					   hash_block, data, NULL) == 0)
			aux->hash_verified = 1;
		else if (verity_handle_err(v,
					   DM_VERITY_BLOCK_TYPE_METADATA,
					   hash_block)) {
			r = -EIO;
			goto release_ret_r;
		}
	}

	data += offset;
	memcpy(want_digest, data, v->digest_size);
	r = 0;

release_ret_r:
	dm_bufio_release(buf);
	return r;
}

/*
 * Find a hash for a given block, write it to digest and verify the integrity
 * of the hash tree if necessary.
 */
int verity_hash_for_block(struct dm_verity *v, struct dm_verity_io *io,
			  sector_t block, u8 *digest, bool *is_zero)
{
	int r = 0, i;

	if (likely(v->levels)) {
		/*
		 * First, we try to get the requested hash for
		 * the current block. If the hash block itself is
		 * verified, zero is returned. If it isn't, this
		 * function returns 1 and we fall back to whole
		 * chain verification.
		 */
		r = verity_verify_level(v, io, block, 0, true, digest);
		if (likely(r <= 0))
			goto out;
	}

	memcpy(digest, v->root_digest, v->digest_size);

	for (i = v->levels - 1; i >= 0; i--) {
		r = verity_verify_level(v, io, block, i, false, digest);
		if (unlikely(r))
			goto out;
	}
out:
	if (!r && v->zero_digest)
		*is_zero = !memcmp(v->zero_digest, digest, v->digest_size);
	else
		*is_zero = false;

	return r;
}

/*
 * Calculates the digest for the given bio
 */
int verity_for_io_block(struct dm_verity *v, struct dm_verity_io *io,
			struct bvec_iter *iter, struct verity_result *res)
{
	unsigned int todo = 1 << v->data_dev_block_bits;
	struct bio *bio = dm_bio_from_per_bio_data(io, v->ti->per_io_data_size);
	struct scatterlist sg;
	struct ahash_request *req = verity_io_hash_req(v, io);

	do {
		int r;
		unsigned int len;
		struct bio_vec bv = bio_iter_iovec(bio, *iter);

		sg_init_table(&sg, 1);

		len = bv.bv_len;

		if (likely(len >= todo))
			len = todo;
		/*
		 * Operating on a single page at a time looks suboptimal
		 * until you consider the typical block size is 4,096B.
		 * Going through this loops twice should be very rare.
		 */
		sg_set_page(&sg, bv.bv_page, len, bv.bv_offset);
		ahash_request_set_crypt(req, &sg, NULL, len);
		r = verity_complete_op(res, crypto_ahash_update(req));

		if (unlikely(r < 0)) {
			DMERR("verity_for_io_block crypto op failed: %d", r);
			return r;
		}

		bio_advance_iter(bio, iter, len);
		todo -= len;
	} while (todo);

	return 0;
}

/*
 * Calls function process for 1 << v->data_dev_block_bits bytes in the bio_vec
 * starting from iter.
 */
int verity_for_bv_block(struct dm_verity *v, struct dm_verity_io *io,
			struct bvec_iter *iter,
			int (*process)(struct dm_verity *v,
				       struct dm_verity_io *io, u8 *data,
				       size_t len))
{
	unsigned todo = 1 << v->data_dev_block_bits;
	struct bio *bio = dm_bio_from_per_bio_data(io, v->ti->per_io_data_size);

	do {
		int r;
		u8 *page;
		unsigned len;
		struct bio_vec bv = bio_iter_iovec(bio, *iter);

		page = kmap_atomic(bv.bv_page);
		len = bv.bv_len;

		if (likely(len >= todo))
			len = todo;

		r = process(v, io, page + bv.bv_offset, len);
		kunmap_atomic(page);

		if (r < 0)
			return r;

		bio_advance_iter(bio, iter, len);
		todo -= len;
	} while (todo);

	return 0;
}

static int verity_bv_zero(struct dm_verity *v, struct dm_verity_io *io,
			  u8 *data, size_t len)
{
	memset(data, 0, len);
	return 0;
}

/*
 * Moves the bio iter one data block forward.
 */
static inline void verity_bv_skip_block(struct dm_verity *v,
					struct dm_verity_io *io,
					struct bvec_iter *iter)
{
	struct bio *bio = dm_bio_from_per_bio_data(io, v->ti->per_io_data_size);

	bio_advance_iter(bio, iter, 1 << v->data_dev_block_bits);
}

/*
 * Verify one "dm_verity_io" structure.
 */
static int verity_verify_io(struct dm_verity_io *io)
{
	bool is_zero;
	struct dm_verity *v = io->v;
	struct bvec_iter start;
	unsigned b;
	struct verity_result res;

	for (b = 0; b < io->n_blocks; b++) {
		int r;
		sector_t cur_block = io->block + b;
		struct ahash_request *req = verity_io_hash_req(v, io);

		if (v->validated_blocks &&
		    likely(test_bit(cur_block, v->validated_blocks))) {
			verity_bv_skip_block(v, io, &io->iter);
			continue;
		}

		r = verity_hash_for_block(v, io, cur_block,
					  verity_io_want_digest(v, io),
					  &is_zero);
		if (unlikely(r < 0))
			return r;

		if (is_zero) {
			/*
			 * If we expect a zero block, don't validate, just
			 * return zeros.
			 */
			r = verity_for_bv_block(v, io, &io->iter,
						verity_bv_zero);
			if (unlikely(r < 0))
				return r;

			continue;
		}

		r = verity_hash_init(v, req, &res);
		if (unlikely(r < 0))
			return r;

		start = io->iter;
		r = verity_for_io_block(v, io, &io->iter, &res);
		if (unlikely(r < 0))
			return r;

		r = verity_hash_final(v, req, verity_io_real_digest(v, io),
					&res);
		if (unlikely(r < 0))
			return r;

		if (likely(memcmp(verity_io_real_digest(v, io),
				  verity_io_want_digest(v, io), v->digest_size) == 0)) {
			if (v->validated_blocks)
				set_bit(cur_block, v->validated_blocks);
			continue;
		}
		else if (verity_fec_decode(v, io, DM_VERITY_BLOCK_TYPE_DATA,
					   cur_block, NULL, &start) == 0)
			continue;
		else if (verity_handle_err(v, DM_VERITY_BLOCK_TYPE_DATA,
					   cur_block))
			return -EIO;
	}

	return 0;
}

/*
 * Skip verity work in response to I/O error when system is shutting down.
 */
static inline bool verity_is_system_shutting_down(void)
{
	return system_state == SYSTEM_HALT || system_state == SYSTEM_POWER_OFF
		|| system_state == SYSTEM_RESTART;
}

/*
 * End one "io" structure with a given error.
 */
static void verity_finish_io(struct dm_verity_io *io, blk_status_t status)
{
	struct dm_verity *v = io->v;
	struct bio *bio = dm_bio_from_per_bio_data(io, v->ti->per_io_data_size);

	bio->bi_end_io = io->orig_bi_end_io;
	bio->bi_status = status;

	verity_fec_finish_io(io);

	bio_endio(bio);
}

static void verity_work(struct work_struct *w)
{
	struct dm_verity_io *io = container_of(w, struct dm_verity_io, work);

	verity_finish_io(io, errno_to_blk_status(verity_verify_io(io)));
}

static void verity_end_io(struct bio *bio)
{
	struct dm_verity_io *io = bio->bi_private;

	if (bio->bi_status &&
	    (!verity_fec_is_enabled(io->v) || verity_is_system_shutting_down())) {
		verity_finish_io(io, bio->bi_status);
		return;
	}

	INIT_WORK(&io->work, verity_work);
	queue_work(io->v->verify_wq, &io->work);
}

/*
 * Prefetch buffers for the specified io.
 * The root buffer is not prefetched, it is assumed that it will be cached
 * all the time.
 */
static void verity_prefetch_io(struct work_struct *work)
{
	struct dm_verity_prefetch_work *pw =
		container_of(work, struct dm_verity_prefetch_work, work);
	struct dm_verity *v = pw->v;
	int i;

	for (i = v->levels - 2; i >= 0; i--) {
		sector_t hash_block_start;
		sector_t hash_block_end;
		verity_hash_at_level(v, pw->block, i, &hash_block_start, NULL);
		verity_hash_at_level(v, pw->block + pw->n_blocks - 1, i, &hash_block_end, NULL);
		if (!i) {
			unsigned cluster = ACCESS_ONCE(dm_verity_prefetch_cluster);

			cluster >>= v->data_dev_block_bits;
			if (unlikely(!cluster))
				goto no_prefetch_cluster;

			if (unlikely(cluster & (cluster - 1)))
				cluster = 1 << __fls(cluster);

			hash_block_start &= ~(sector_t)(cluster - 1);
			hash_block_end |= cluster - 1;
			if (unlikely(hash_block_end >= v->hash_blocks))
				hash_block_end = v->hash_blocks - 1;
		}
no_prefetch_cluster:
		dm_bufio_prefetch(v->bufio, hash_block_start,
				  hash_block_end - hash_block_start + 1);
	}

	kfree(pw);
}

static void verity_submit_prefetch(struct dm_verity *v, struct dm_verity_io *io)
{
	struct dm_verity_prefetch_work *pw;

	pw = kmalloc(sizeof(struct dm_verity_prefetch_work),
		GFP_NOIO | __GFP_NORETRY | __GFP_NOMEMALLOC | __GFP_NOWARN);

	if (!pw)
		return;

	INIT_WORK(&pw->work, verity_prefetch_io);
	pw->v = v;
	pw->block = io->block;
	pw->n_blocks = io->n_blocks;
	queue_work(v->verify_wq, &pw->work);
}

/*
 * Bio map function. It allocates dm_verity_io structure and bio vector and
 * fills them. Then it issues prefetches and the I/O.
 */
int verity_map(struct dm_target *ti, struct bio *bio)
{
	struct dm_verity *v = ti->private;
	struct dm_verity_io *io;

	bio_set_dev(bio, v->data_dev->bdev);
	bio->bi_iter.bi_sector = verity_map_sector(v, bio->bi_iter.bi_sector);

	if (((unsigned)bio->bi_iter.bi_sector | bio_sectors(bio)) &
	    ((1 << (v->data_dev_block_bits - SECTOR_SHIFT)) - 1)) {
		DMERR_LIMIT("unaligned io");
		return DM_MAPIO_KILL;
	}

	if (bio_end_sector(bio) >>
	    (v->data_dev_block_bits - SECTOR_SHIFT) > v->data_blocks) {
		DMERR_LIMIT("io out of range");
		return DM_MAPIO_KILL;
	}

	if (bio_data_dir(bio) == WRITE)
		return DM_MAPIO_KILL;

	io = dm_per_bio_data(bio, ti->per_io_data_size);
	io->v = v;
	io->orig_bi_end_io = bio->bi_end_io;
	io->block = bio->bi_iter.bi_sector >> (v->data_dev_block_bits - SECTOR_SHIFT);
	io->n_blocks = bio->bi_iter.bi_size >> v->data_dev_block_bits;

	bio->bi_end_io = verity_end_io;
	bio->bi_private = io;
	io->iter = bio->bi_iter;

	verity_fec_init_io(io);

	verity_submit_prefetch(v, io);

	generic_make_request(bio);

	return DM_MAPIO_SUBMITTED;
}

/*
 * Status: V (valid) or C (corruption found)
 */
void verity_status(struct dm_target *ti, status_type_t type,
			  unsigned status_flags, char *result, unsigned maxlen)
{
	struct dm_verity *v = ti->private;
	unsigned args = 0;
	unsigned sz = 0;
	unsigned x;

	switch (type) {
	case STATUSTYPE_INFO:
		DMEMIT("%c", v->hash_failed ? 'C' : 'V');
		break;
	case STATUSTYPE_TABLE:
		DMEMIT("%u %s %s %u %u %llu %llu %s ",
			v->version,
			v->data_dev->name,
			v->hash_dev->name,
			1 << v->data_dev_block_bits,
			1 << v->hash_dev_block_bits,
			(unsigned long long)v->data_blocks,
			(unsigned long long)v->hash_start,
			v->alg_name
			);
		for (x = 0; x < v->digest_size; x++)
			DMEMIT("%02x", v->root_digest[x]);
		DMEMIT(" ");
		if (!v->salt_size)
			DMEMIT("-");
		else
			for (x = 0; x < v->salt_size; x++)
				DMEMIT("%02x", v->salt[x]);
		if (v->mode != DM_VERITY_MODE_EIO)
			args++;
		if (verity_fec_is_enabled(v))
			args += DM_VERITY_OPTS_FEC;
		if (v->zero_digest)
			args++;
		if (v->validated_blocks)
			args++;
		if (!args)
			return;
		DMEMIT(" %u", args);
		if (v->mode != DM_VERITY_MODE_EIO) {
			DMEMIT(" ");
			switch (v->mode) {
			case DM_VERITY_MODE_LOGGING:
				DMEMIT(DM_VERITY_OPT_LOGGING);
				break;
			case DM_VERITY_MODE_RESTART:
				DMEMIT(DM_VERITY_OPT_RESTART);
				break;
			default:
				BUG();
			}
		}
		if (v->zero_digest)
			DMEMIT(" " DM_VERITY_OPT_IGN_ZEROES);
		if (v->validated_blocks)
			DMEMIT(" " DM_VERITY_OPT_AT_MOST_ONCE);
		sz = verity_fec_status_table(v, sz, result, maxlen);
		break;
	}
}

int verity_prepare_ioctl(struct dm_target *ti,
		struct block_device **bdev, fmode_t *mode)
{
	struct dm_verity *v = ti->private;

	*bdev = v->data_dev->bdev;

	if (v->data_start ||
	    ti->len != i_size_read(v->data_dev->bdev->bd_inode) >> SECTOR_SHIFT)
		return 1;
	return 0;
}

int verity_iterate_devices(struct dm_target *ti,
				  iterate_devices_callout_fn fn, void *data)
{
	struct dm_verity *v = ti->private;

	return fn(ti, v->data_dev, v->data_start, ti->len, data);
}

void verity_io_hints(struct dm_target *ti, struct queue_limits *limits)
{
	struct dm_verity *v = ti->private;

	if (limits->logical_block_size < 1 << v->data_dev_block_bits)
		limits->logical_block_size = 1 << v->data_dev_block_bits;

	if (limits->physical_block_size < 1 << v->data_dev_block_bits)
		limits->physical_block_size = 1 << v->data_dev_block_bits;

	blk_limits_io_min(limits, limits->logical_block_size);
}

void verity_dtr(struct dm_target *ti)
{
	struct dm_verity *v = ti->private;

	if (v->verify_wq)
		destroy_workqueue(v->verify_wq);

	if (v->bufio)
		dm_bufio_client_destroy(v->bufio);

	kvfree(v->validated_blocks);
	kfree(v->salt);
	kfree(v->root_digest);
	kfree(v->zero_digest);

	if (v->tfm)
		crypto_free_ahash(v->tfm);

	kfree(v->alg_name);

	if (v->hash_dev)
		dm_put_device(ti, v->hash_dev);

	if (v->data_dev)
		dm_put_device(ti, v->data_dev);

	verity_fec_dtr(v);

	kfree(v);
}

static int verity_alloc_most_once(struct dm_verity *v)
{
	struct dm_target *ti = v->ti;

	/* the bitset can only handle INT_MAX blocks */
	if (v->data_blocks > INT_MAX) {
		ti->error = "device too large to use check_at_most_once";
		return -E2BIG;
	}

	v->validated_blocks = kvzalloc(BITS_TO_LONGS(v->data_blocks) *
				       sizeof(unsigned long), GFP_KERNEL);
	if (!v->validated_blocks) {
		ti->error = "failed to allocate bitset for check_at_most_once";
		return -ENOMEM;
	}

	return 0;
}

static int verity_alloc_zero_digest(struct dm_verity *v)
{
	int r = -ENOMEM;
	struct ahash_request *req;
	u8 *zero_data;

	v->zero_digest = kmalloc(v->digest_size, GFP_KERNEL);

	if (!v->zero_digest)
		return r;

	req = kmalloc(v->ahash_reqsize, GFP_KERNEL);

	if (!req)
		return r; /* verity_dtr will free zero_digest */

	zero_data = kzalloc(1 << v->data_dev_block_bits, GFP_KERNEL);

	if (!zero_data)
		goto out;

	r = verity_hash(v, req, zero_data, 1 << v->data_dev_block_bits,
			v->zero_digest);

out:
	kfree(req);
	kfree(zero_data);

	return r;
}

static int verity_parse_opt_args(struct dm_arg_set *as, struct dm_verity *v)
{
	int r;
	unsigned argc;
	struct dm_target *ti = v->ti;
	const char *arg_name;

	static const struct dm_arg _args[] = {
		{0, DM_VERITY_OPTS_MAX, "Invalid number of feature args"},
	};

	r = dm_read_arg_group(_args, as, &argc, &ti->error);
	if (r)
		return -EINVAL;

	if (!argc)
		return 0;

	do {
		arg_name = dm_shift_arg(as);
		argc--;

		if (!strcasecmp(arg_name, DM_VERITY_OPT_LOGGING)) {
			v->mode = DM_VERITY_MODE_LOGGING;
			continue;

		} else if (!strcasecmp(arg_name, DM_VERITY_OPT_RESTART)) {
			v->mode = DM_VERITY_MODE_RESTART;
			continue;

		} else if (!strcasecmp(arg_name, DM_VERITY_OPT_IGN_ZEROES)) {
			r = verity_alloc_zero_digest(v);
			if (r) {
				ti->error = "Cannot allocate zero digest";
				return r;
			}
			continue;

		} else if (!strcasecmp(arg_name, DM_VERITY_OPT_AT_MOST_ONCE)) {
			r = verity_alloc_most_once(v);
			if (r)
				return r;
			continue;

		} else if (verity_is_fec_opt_arg(arg_name)) {
			r = verity_fec_parse_opt_args(as, v, &argc, arg_name);
			if (r)
				return r;
			continue;
		}

		ti->error = "Unrecognized verity feature request";
		return -EINVAL;
	} while (argc && !r);

	return r;
}

/*
 * Target parameters:
 *	<version>	The current format is version 1.
 *			Vsn 0 is compatible with original Chromium OS releases.
 *	<data device>
 *	<hash device>
 *	<data block size>
 *	<hash block size>
 *	<the number of data blocks>
 *	<hash start block>
 *	<algorithm>
 *	<digest>
 *	<salt>		Hex string or "-" if no salt.
 */
int verity_ctr(struct dm_target *ti, unsigned argc, char **argv)
{
	struct dm_verity *v;
	struct dm_arg_set as;
	unsigned int num;
	unsigned long long num_ll;
	int r;
	int i;
	sector_t hash_position;
	char dummy;

	v = kzalloc(sizeof(struct dm_verity), GFP_KERNEL);
	if (!v) {
		ti->error = "Cannot allocate verity structure";
		return -ENOMEM;
	}
	ti->private = v;
	v->ti = ti;

	r = verity_fec_ctr_alloc(v);
	if (r)
		goto bad;

	if ((dm_table_get_mode(ti->table) & ~FMODE_READ)) {
		ti->error = "Device must be readonly";
		r = -EINVAL;
		goto bad;
	}

	if (argc < 10) {
		ti->error = "Not enough arguments";
		r = -EINVAL;
		goto bad;
	}

	if (sscanf(argv[0], "%u%c", &num, &dummy) != 1 ||
	    num > 1) {
		ti->error = "Invalid version";
		r = -EINVAL;
		goto bad;
	}
	v->version = num;

	r = dm_get_device(ti, argv[1], FMODE_READ, &v->data_dev);
	if (r) {
		ti->error = "Data device lookup failed";
		goto bad;
	}

	r = dm_get_device(ti, argv[2], FMODE_READ, &v->hash_dev);
	if (r) {
		ti->error = "Hash device lookup failed";
		goto bad;
	}

	if (sscanf(argv[3], "%u%c", &num, &dummy) != 1 ||
	    !num || (num & (num - 1)) ||
	    num < bdev_logical_block_size(v->data_dev->bdev) ||
	    num > PAGE_SIZE) {
		ti->error = "Invalid data device block size";
		r = -EINVAL;
		goto bad;
	}
	v->data_dev_block_bits = __ffs(num);

	if (sscanf(argv[4], "%u%c", &num, &dummy) != 1 ||
	    !num || (num & (num - 1)) ||
	    num < bdev_logical_block_size(v->hash_dev->bdev) ||
	    num > INT_MAX) {
		ti->error = "Invalid hash device block size";
		r = -EINVAL;
		goto bad;
	}
	v->hash_dev_block_bits = __ffs(num);

	if (sscanf(argv[5], "%llu%c", &num_ll, &dummy) != 1 ||
	    (sector_t)(num_ll << (v->data_dev_block_bits - SECTOR_SHIFT))
	    >> (v->data_dev_block_bits - SECTOR_SHIFT) != num_ll) {
		ti->error = "Invalid data blocks";
		r = -EINVAL;
		goto bad;
	}
	v->data_blocks = num_ll;

	if (ti->len > (v->data_blocks << (v->data_dev_block_bits - SECTOR_SHIFT))) {
		ti->error = "Data device is too small";
		r = -EINVAL;
		goto bad;
	}

	if (sscanf(argv[6], "%llu%c", &num_ll, &dummy) != 1 ||
	    (sector_t)(num_ll << (v->hash_dev_block_bits - SECTOR_SHIFT))
	    >> (v->hash_dev_block_bits - SECTOR_SHIFT) != num_ll) {
		ti->error = "Invalid hash start";
		r = -EINVAL;
		goto bad;
	}
	v->hash_start = num_ll;

	v->alg_name = kstrdup(argv[7], GFP_KERNEL);
	if (!v->alg_name) {
		ti->error = "Cannot allocate algorithm name";
		r = -ENOMEM;
		goto bad;
	}

	v->tfm = crypto_alloc_ahash(v->alg_name, 0, 0);
	if (IS_ERR(v->tfm)) {
		ti->error = "Cannot initialize hash function";
		r = PTR_ERR(v->tfm);
		v->tfm = NULL;
		goto bad;
	}

	/*
	 * dm-verity performance can vary greatly depending on which hash
	 * algorithm implementation is used.  Help people debug performance
	 * problems by logging the ->cra_driver_name.
	 */
	DMINFO("%s using implementation \"%s\"", v->alg_name,
	       crypto_hash_alg_common(v->tfm)->base.cra_driver_name);

	v->digest_size = crypto_ahash_digestsize(v->tfm);
	if ((1 << v->hash_dev_block_bits) < v->digest_size * 2) {
		ti->error = "Digest size too big";
		r = -EINVAL;
		goto bad;
	}
	v->ahash_reqsize = sizeof(struct ahash_request) +
		crypto_ahash_reqsize(v->tfm);

	v->root_digest = kmalloc(v->digest_size, GFP_KERNEL);
	if (!v->root_digest) {
		ti->error = "Cannot allocate root digest";
		r = -ENOMEM;
		goto bad;
	}
	if (strlen(argv[8]) != v->digest_size * 2 ||
	    hex2bin(v->root_digest, argv[8], v->digest_size)) {
		ti->error = "Invalid root digest";
		r = -EINVAL;
		goto bad;
	}

	if (strcmp(argv[9], "-")) {
		v->salt_size = strlen(argv[9]) / 2;
		v->salt = kmalloc(v->salt_size, GFP_KERNEL);
		if (!v->salt) {
			ti->error = "Cannot allocate salt";
			r = -ENOMEM;
			goto bad;
		}
		if (strlen(argv[9]) != v->salt_size * 2 ||
		    hex2bin(v->salt, argv[9], v->salt_size)) {
			ti->error = "Invalid salt";
			r = -EINVAL;
			goto bad;
		}
	}

	argv += 10;
	argc -= 10;

	/* Optional parameters */
	if (argc) {
		as.argc = argc;
		as.argv = argv;

		r = verity_parse_opt_args(&as, v);
		if (r < 0)
			goto bad;
	}

#ifdef CONFIG_DM_ANDROID_VERITY_AT_MOST_ONCE_DEFAULT_ENABLED
	if (!v->validated_blocks) {
		r = verity_alloc_most_once(v);
		if (r)
			goto bad;
	}
#endif

	v->hash_per_block_bits =
		__fls((1 << v->hash_dev_block_bits) / v->digest_size);

	v->levels = 0;
	if (v->data_blocks)
		while (v->hash_per_block_bits * v->levels < 64 &&
		       (unsigned long long)(v->data_blocks - 1) >>
		       (v->hash_per_block_bits * v->levels))
			v->levels++;

	if (v->levels > DM_VERITY_MAX_LEVELS) {
		ti->error = "Too many tree levels";
		r = -E2BIG;
		goto bad;
	}

	hash_position = v->hash_start;
	for (i = v->levels - 1; i >= 0; i--) {
		sector_t s;
		v->hash_level_block[i] = hash_position;
		s = (v->data_blocks + ((sector_t)1 << ((i + 1) * v->hash_per_block_bits)) - 1)
					>> ((i + 1) * v->hash_per_block_bits);
		if (hash_position + s < hash_position) {
			ti->error = "Hash device offset overflow";
			r = -E2BIG;
			goto bad;
		}
		hash_position += s;
	}
	v->hash_blocks = hash_position;

	v->bufio = dm_bufio_client_create(v->hash_dev->bdev,
		1 << v->hash_dev_block_bits, 1, sizeof(struct buffer_aux),
		dm_bufio_alloc_callback, NULL);
	if (IS_ERR(v->bufio)) {
		ti->error = "Cannot initialize dm-bufio";
		r = PTR_ERR(v->bufio);
		v->bufio = NULL;
		goto bad;
	}

	if (dm_bufio_get_device_size(v->bufio) < v->hash_blocks) {
		ti->error = "Hash device is too small";
		r = -E2BIG;
		goto bad;
	}

	/* WQ_UNBOUND greatly improves performance when running on ramdisk */
	v->verify_wq = alloc_workqueue("kverityd", WQ_CPU_INTENSIVE | WQ_MEM_RECLAIM | WQ_UNBOUND, num_online_cpus());
	if (!v->verify_wq) {
		ti->error = "Cannot allocate workqueue";
		r = -ENOMEM;
		goto bad;
	}

	ti->per_io_data_size = sizeof(struct dm_verity_io) +
				v->ahash_reqsize + v->digest_size * 2;

	r = verity_fec_ctr(v);
	if (r)
		goto bad;

	ti->per_io_data_size = roundup(ti->per_io_data_size,
				       __alignof__(struct dm_verity_io));

	return 0;

bad:
	verity_dtr(ti);

	return r;
}

static struct target_type verity_target = {
	.name		= "verity",
<<<<<<< HEAD
	.version	= {1, 4, 0},
=======
	.features	= DM_TARGET_IMMUTABLE,
	.version	= {1, 3, 0},
>>>>>>> b8f3be29
	.module		= THIS_MODULE,
	.ctr		= verity_ctr,
	.dtr		= verity_dtr,
	.map		= verity_map,
	.status		= verity_status,
	.prepare_ioctl	= verity_prepare_ioctl,
	.iterate_devices = verity_iterate_devices,
	.io_hints	= verity_io_hints,
};

static int __init dm_verity_init(void)
{
	int r;

	r = dm_register_target(&verity_target);
	if (r < 0)
		DMERR("register failed %d", r);

	return r;
}

static void __exit dm_verity_exit(void)
{
	dm_unregister_target(&verity_target);
}

module_init(dm_verity_init);
module_exit(dm_verity_exit);

MODULE_AUTHOR("Mikulas Patocka <mpatocka@redhat.com>");
MODULE_AUTHOR("Mandeep Baines <msb@chromium.org>");
MODULE_AUTHOR("Will Drewry <wad@chromium.org>");
MODULE_DESCRIPTION(DM_NAME " target for transparent disk integrity checking");
MODULE_LICENSE("GPL");<|MERGE_RESOLUTION|>--- conflicted
+++ resolved
@@ -1238,12 +1238,8 @@
 
 static struct target_type verity_target = {
 	.name		= "verity",
-<<<<<<< HEAD
+	.features	= DM_TARGET_IMMUTABLE,
 	.version	= {1, 4, 0},
-=======
-	.features	= DM_TARGET_IMMUTABLE,
-	.version	= {1, 3, 0},
->>>>>>> b8f3be29
 	.module		= THIS_MODULE,
 	.ctr		= verity_ctr,
 	.dtr		= verity_dtr,
