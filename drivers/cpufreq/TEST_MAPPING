--- conflicted
+++ resolved
@@ -239,8 +239,6 @@
       ]
     },
     {
-<<<<<<< HEAD
-=======
       "name": "CtsIncrementalInstallHostTestCases",
       "options": [
         {
@@ -249,7 +247,6 @@
       ]
     },
     {
->>>>>>> f4053f5b
       "name": "CtsLibcoreLegacy22TestCases",
       "options": [
         {
