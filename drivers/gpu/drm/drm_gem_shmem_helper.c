--- conflicted
+++ resolved
@@ -614,12 +614,10 @@
 		return ret;
 	}
 
-<<<<<<< HEAD
-	shmem = to_drm_gem_shmem_obj(obj);
-=======
 	if (is_cow_mapping(vma->vm_flags))
 		return -EINVAL;
->>>>>>> 74cdd62c
+
+	shmem = to_drm_gem_shmem_obj(obj);
 
 	ret = drm_gem_shmem_get_pages(shmem);
 	if (ret)
