--- conflicted
+++ resolved
@@ -263,21 +263,6 @@
 	return 0;
 }
 
-<<<<<<< HEAD
-/* from vcn4 and above, only unified queue is used */
-static bool amdgpu_vcn_using_unified_queue(struct amdgpu_ring *ring)
-{
-	struct amdgpu_device *adev = ring->adev;
-	bool ret = false;
-
-	if (amdgpu_ip_version(adev, UVD_HWIP, 0) >= IP_VERSION(4, 0, 0))
-		ret = true;
-
-	return ret;
-}
-
-=======
->>>>>>> e7a4f5e3
 bool amdgpu_vcn_is_disabled_vcn(struct amdgpu_device *adev, enum vcn_ring_type type, uint32_t vcn_instance)
 {
 	bool ret = false;
