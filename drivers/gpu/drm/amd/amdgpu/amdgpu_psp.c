--- conflicted
+++ resolved
@@ -76,13 +76,9 @@
 	}
 
 	switch (adev->ip_versions[MP0_HWIP][0]) {
-<<<<<<< HEAD
-	case IP_VERSION(11, 0, 4):
-=======
 	case IP_VERSION(11, 0, 0):
 	case IP_VERSION(11, 0, 4):
 	case IP_VERSION(11, 0, 5):
->>>>>>> 56d33754
 	case IP_VERSION(11, 0, 7):
 	case IP_VERSION(11, 0, 9):
 	case IP_VERSION(11, 0, 11):
@@ -1119,11 +1115,7 @@
 static bool psp_xgmi_peer_link_info_supported(struct psp_context *psp)
 {
 	return psp->adev->ip_versions[MP0_HWIP][0] == IP_VERSION(13, 0, 2) &&
-<<<<<<< HEAD
-		psp->xgmi_context.context.bin_desc.feature_version >= 0x2000000b;
-=======
 		psp->xgmi_context.context.bin_desc.fw_version >= 0x2000000b;
->>>>>>> 56d33754
 }
 
 /*
@@ -1298,8 +1290,6 @@
 static int psp_ras_unload(struct psp_context *psp)
 {
 	return psp_ta_unload(psp, &psp->ras_context.context);
-<<<<<<< HEAD
-=======
 }
 
 static void psp_ras_ta_check_status(struct psp_context *psp)
@@ -1323,7 +1313,6 @@
 				"RAS WARNING: ras status = 0x%X\n", ras_cmd->ras_status);
 		break;
 	}
->>>>>>> 56d33754
 }
 
 int psp_ras_invoke(struct psp_context *psp, uint32_t ta_cmd_id)
@@ -1360,14 +1349,7 @@
 			dev_warn(psp->adev->dev,
 				 "RAS internal register access blocked\n");
 
-<<<<<<< HEAD
-		if (ras_cmd->ras_status == TA_RAS_STATUS__ERROR_UNSUPPORTED_IP)
-		    dev_warn(psp->adev->dev, "RAS WARNING: cmd failed due to unsupported ip\n");
-		else if (ras_cmd->ras_status)
-		    dev_warn(psp->adev->dev, "RAS WARNING: ras status = 0x%X\n", ras_cmd->ras_status);
-=======
 		psp_ras_ta_check_status(psp);
->>>>>>> 56d33754
 	}
 
 	return ret;
@@ -3126,56 +3108,32 @@
 		psp->asd_context.bin_desc.start_addr        = ucode_start_addr;
 		break;
 	case TA_FW_TYPE_PSP_XGMI:
-<<<<<<< HEAD
-		psp->xgmi_context.context.bin_desc.feature_version  = le32_to_cpu(desc->fw_version);
-=======
 		psp->xgmi_context.context.bin_desc.fw_version       = le32_to_cpu(desc->fw_version);
->>>>>>> 56d33754
 		psp->xgmi_context.context.bin_desc.size_bytes       = le32_to_cpu(desc->size_bytes);
 		psp->xgmi_context.context.bin_desc.start_addr       = ucode_start_addr;
 		break;
 	case TA_FW_TYPE_PSP_RAS:
-<<<<<<< HEAD
-		psp->ras_context.context.bin_desc.feature_version   = le32_to_cpu(desc->fw_version);
-=======
 		psp->ras_context.context.bin_desc.fw_version        = le32_to_cpu(desc->fw_version);
->>>>>>> 56d33754
 		psp->ras_context.context.bin_desc.size_bytes        = le32_to_cpu(desc->size_bytes);
 		psp->ras_context.context.bin_desc.start_addr        = ucode_start_addr;
 		break;
 	case TA_FW_TYPE_PSP_HDCP:
-<<<<<<< HEAD
-		psp->hdcp_context.context.bin_desc.feature_version  = le32_to_cpu(desc->fw_version);
-=======
 		psp->hdcp_context.context.bin_desc.fw_version       = le32_to_cpu(desc->fw_version);
->>>>>>> 56d33754
 		psp->hdcp_context.context.bin_desc.size_bytes       = le32_to_cpu(desc->size_bytes);
 		psp->hdcp_context.context.bin_desc.start_addr       = ucode_start_addr;
 		break;
 	case TA_FW_TYPE_PSP_DTM:
-<<<<<<< HEAD
-		psp->dtm_context.context.bin_desc.feature_version  = le32_to_cpu(desc->fw_version);
-=======
 		psp->dtm_context.context.bin_desc.fw_version       = le32_to_cpu(desc->fw_version);
->>>>>>> 56d33754
 		psp->dtm_context.context.bin_desc.size_bytes       = le32_to_cpu(desc->size_bytes);
 		psp->dtm_context.context.bin_desc.start_addr       = ucode_start_addr;
 		break;
 	case TA_FW_TYPE_PSP_RAP:
-<<<<<<< HEAD
-		psp->rap_context.context.bin_desc.feature_version  = le32_to_cpu(desc->fw_version);
-=======
 		psp->rap_context.context.bin_desc.fw_version       = le32_to_cpu(desc->fw_version);
->>>>>>> 56d33754
 		psp->rap_context.context.bin_desc.size_bytes       = le32_to_cpu(desc->size_bytes);
 		psp->rap_context.context.bin_desc.start_addr       = ucode_start_addr;
 		break;
 	case TA_FW_TYPE_PSP_SECUREDISPLAY:
-<<<<<<< HEAD
-		psp->securedisplay_context.context.bin_desc.feature_version =
-=======
 		psp->securedisplay_context.context.bin_desc.fw_version =
->>>>>>> 56d33754
 			le32_to_cpu(desc->fw_version);
 		psp->securedisplay_context.context.bin_desc.size_bytes =
 			le32_to_cpu(desc->size_bytes);
