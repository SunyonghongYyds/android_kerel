/*
 * Copyright © 2014 Intel Corporation
 *
 * Permission is hereby granted, free of charge, to any person obtaining a
 * copy of this software and associated documentation files (the "Software"),
 * to deal in the Software without restriction, including without limitation
 * the rights to use, copy, modify, merge, publish, distribute, sublicense,
 * and/or sell copies of the Software, and to permit persons to whom the
 * Software is furnished to do so, subject to the following conditions:
 *
 * The above copyright notice and this permission notice (including the next
 * paragraph) shall be included in all copies or substantial portions of the
 * Software.
 *
 * THE SOFTWARE IS PROVIDED "AS IS", WITHOUT WARRANTY OF ANY KIND, EXPRESS OR
 * IMPLIED, INCLUDING BUT NOT LIMITED TO THE WARRANTIES OF MERCHANTABILITY,
 * FITNESS FOR A PARTICULAR PURPOSE AND NONINFRINGEMENT.  IN NO EVENT SHALL
 * THE AUTHORS OR COPYRIGHT HOLDERS BE LIABLE FOR ANY CLAIM, DAMAGES OR OTHER
 * LIABILITY, WHETHER IN AN ACTION OF CONTRACT, TORT OR OTHERWISE, ARISING
 * FROM, OUT OF OR IN CONNECTION WITH THE SOFTWARE OR THE USE OR OTHER
 * DEALINGS IN THE SOFTWARE.
 */

/**
 * DOC: Frame Buffer Compression (FBC)
 *
 * FBC tries to save memory bandwidth (and so power consumption) by
 * compressing the amount of memory used by the display. It is total
 * transparent to user space and completely handled in the kernel.
 *
 * The benefits of FBC are mostly visible with solid backgrounds and
 * variation-less patterns. It comes from keeping the memory footprint small
 * and having fewer memory pages opened and accessed for refreshing the display.
 *
 * i915 is responsible to reserve stolen memory for FBC and configure its
 * offset on proper registers. The hardware takes care of all
 * compress/decompress. However there are many known cases where we have to
 * forcibly disable it to allow proper screen updates.
 */

#include <drm/drm_fourcc.h>

#include "i915_drv.h"
#include "i915_trace.h"
#include "i915_vgpu.h"
#include "intel_de.h"
#include "intel_display_types.h"
#include "intel_fbc.h"
#include "intel_frontbuffer.h"

/*
 * For SKL+, the plane source size used by the hardware is based on the value we
 * write to the PLANE_SIZE register. For BDW-, the hardware looks at the value
 * we wrote to PIPESRC.
 */
static void intel_fbc_get_plane_source_size(const struct intel_fbc_state_cache *cache,
					    int *width, int *height)
{
	if (width)
		*width = cache->plane.src_w;
	if (height)
		*height = cache->plane.src_h;
}

/* plane stride in pixels */
static unsigned int intel_fbc_plane_stride(const struct intel_plane_state *plane_state)
{
	const struct drm_framebuffer *fb = plane_state->hw.fb;
	unsigned int stride;

	stride = plane_state->view.color_plane[0].stride;
	if (!drm_rotation_90_or_270(plane_state->hw.rotation))
		stride /= fb->format->cpp[0];

	return stride;
}

/* plane stride based cfb stride in bytes, assuming 1:1 compression limit */
static unsigned int _intel_fbc_cfb_stride(const struct intel_fbc_state_cache *cache)
{
	unsigned int cpp = 4; /* FBC always 4 bytes per pixel */

	return cache->fb.stride * cpp;
}

/* minimum acceptable cfb stride in bytes, assuming 1:1 compression limit */
static unsigned int skl_fbc_min_cfb_stride(struct drm_i915_private *i915,
					   const struct intel_fbc_state_cache *cache)
{
	unsigned int limit = 4; /* 1:4 compression limit is the worst case */
	unsigned int cpp = 4; /* FBC always 4 bytes per pixel */
	unsigned int height = 4; /* FBC segment is 4 lines */
	unsigned int stride;

	/* minimum segment stride we can use */
	stride = cache->plane.src_w * cpp * height / limit;

	/*
	 * Wa_16011863758: icl+
	 * Avoid some hardware segment address miscalculation.
	 */
	if (DISPLAY_VER(i915) >= 11)
		stride += 64;

	/*
	 * At least some of the platforms require each 4 line segment to
	 * be 512 byte aligned. Just do it always for simplicity.
	 */
	stride = ALIGN(stride, 512);

	/* convert back to single line equivalent with 1:1 compression limit */
	return stride * limit / height;
}

/* properly aligned cfb stride in bytes, assuming 1:1 compression limit */
static unsigned int intel_fbc_cfb_stride(struct drm_i915_private *i915,
					 const struct intel_fbc_state_cache *cache)
{
	unsigned int stride = _intel_fbc_cfb_stride(cache);

	/*
	 * At least some of the platforms require each 4 line segment to
	 * be 512 byte aligned. Aligning each line to 512 bytes guarantees
	 * that regardless of the compression limit we choose later.
	 */
	if (DISPLAY_VER(i915) >= 9)
		return max(ALIGN(stride, 512), skl_fbc_min_cfb_stride(i915, cache));
	else
		return stride;
}

static unsigned int intel_fbc_cfb_size(struct drm_i915_private *dev_priv,
				       const struct intel_fbc_state_cache *cache)
{
	int lines = cache->plane.src_h;

	if (DISPLAY_VER(dev_priv) == 7)
		lines = min(lines, 2048);
	else if (DISPLAY_VER(dev_priv) >= 8)
		lines = min(lines, 2560);

	return lines * intel_fbc_cfb_stride(dev_priv, cache);
}

static void i8xx_fbc_deactivate(struct drm_i915_private *dev_priv)
{
	u32 fbc_ctl;

	/* Disable compression */
	fbc_ctl = intel_de_read(dev_priv, FBC_CONTROL);
	if ((fbc_ctl & FBC_CTL_EN) == 0)
		return;

	fbc_ctl &= ~FBC_CTL_EN;
	intel_de_write(dev_priv, FBC_CONTROL, fbc_ctl);

	/* Wait for compressing bit to clear */
	if (intel_de_wait_for_clear(dev_priv, FBC_STATUS,
				    FBC_STAT_COMPRESSING, 10)) {
		drm_dbg_kms(&dev_priv->drm, "FBC idle timed out\n");
		return;
	}
}

static void i8xx_fbc_activate(struct drm_i915_private *dev_priv)
{
	struct intel_fbc *fbc = &dev_priv->fbc;
	const struct intel_fbc_reg_params *params = &fbc->params;
	int cfb_pitch;
	int i;
	u32 fbc_ctl;

	cfb_pitch = params->cfb_stride / fbc->limit;

	/* FBC_CTL wants 32B or 64B units */
	if (DISPLAY_VER(dev_priv) == 2)
		cfb_pitch = (cfb_pitch / 32) - 1;
	else
		cfb_pitch = (cfb_pitch / 64) - 1;

	/* Clear old tags */
	for (i = 0; i < (FBC_LL_SIZE / 32) + 1; i++)
		intel_de_write(dev_priv, FBC_TAG(i), 0);

	if (DISPLAY_VER(dev_priv) == 4) {
		u32 fbc_ctl2;

		/* Set it up... */
		fbc_ctl2 = FBC_CTL_FENCE_DBL | FBC_CTL_IDLE_IMM;
		fbc_ctl2 |= FBC_CTL_PLANE(params->crtc.i9xx_plane);
		if (params->fence_id >= 0)
			fbc_ctl2 |= FBC_CTL_CPU_FENCE;
		intel_de_write(dev_priv, FBC_CONTROL2, fbc_ctl2);
		intel_de_write(dev_priv, FBC_FENCE_OFF,
			       params->fence_y_offset);
	}

	/* enable it... */
	fbc_ctl = FBC_CTL_INTERVAL(params->interval);
	fbc_ctl |= FBC_CTL_EN | FBC_CTL_PERIODIC;
	if (IS_I945GM(dev_priv))
		fbc_ctl |= FBC_CTL_C3_IDLE; /* 945 needs special SR handling */
	fbc_ctl |= FBC_CTL_STRIDE(cfb_pitch & 0xff);
	if (params->fence_id >= 0)
		fbc_ctl |= FBC_CTL_FENCENO(params->fence_id);
	intel_de_write(dev_priv, FBC_CONTROL, fbc_ctl);
}

static bool i8xx_fbc_is_active(struct drm_i915_private *dev_priv)
{
	return intel_de_read(dev_priv, FBC_CONTROL) & FBC_CTL_EN;
}

static u32 g4x_dpfc_ctl_limit(struct drm_i915_private *i915)
{
	switch (i915->fbc.limit) {
	default:
		MISSING_CASE(i915->fbc.limit);
		fallthrough;
	case 1:
		return DPFC_CTL_LIMIT_1X;
	case 2:
		return DPFC_CTL_LIMIT_2X;
	case 4:
		return DPFC_CTL_LIMIT_4X;
	}
}

static void g4x_fbc_activate(struct drm_i915_private *dev_priv)
{
	struct intel_fbc_reg_params *params = &dev_priv->fbc.params;
	u32 dpfc_ctl;

	dpfc_ctl = DPFC_CTL_PLANE(params->crtc.i9xx_plane) | DPFC_SR_EN;

	dpfc_ctl |= g4x_dpfc_ctl_limit(dev_priv);

	if (params->fence_id >= 0) {
		dpfc_ctl |= DPFC_CTL_FENCE_EN | params->fence_id;
		intel_de_write(dev_priv, DPFC_FENCE_YOFF,
			       params->fence_y_offset);
	} else {
		intel_de_write(dev_priv, DPFC_FENCE_YOFF, 0);
	}

	/* enable it... */
	intel_de_write(dev_priv, DPFC_CONTROL, dpfc_ctl | DPFC_CTL_EN);
}

static void g4x_fbc_deactivate(struct drm_i915_private *dev_priv)
{
	u32 dpfc_ctl;

	/* Disable compression */
	dpfc_ctl = intel_de_read(dev_priv, DPFC_CONTROL);
	if (dpfc_ctl & DPFC_CTL_EN) {
		dpfc_ctl &= ~DPFC_CTL_EN;
		intel_de_write(dev_priv, DPFC_CONTROL, dpfc_ctl);
	}
}

static bool g4x_fbc_is_active(struct drm_i915_private *dev_priv)
{
	return intel_de_read(dev_priv, DPFC_CONTROL) & DPFC_CTL_EN;
}

static void i8xx_fbc_recompress(struct drm_i915_private *dev_priv)
{
	struct intel_fbc_reg_params *params = &dev_priv->fbc.params;
	enum i9xx_plane_id i9xx_plane = params->crtc.i9xx_plane;

	spin_lock_irq(&dev_priv->uncore.lock);
	intel_de_write_fw(dev_priv, DSPADDR(i9xx_plane),
			  intel_de_read_fw(dev_priv, DSPADDR(i9xx_plane)));
	spin_unlock_irq(&dev_priv->uncore.lock);
}

static void i965_fbc_recompress(struct drm_i915_private *dev_priv)
{
	struct intel_fbc_reg_params *params = &dev_priv->fbc.params;
	enum i9xx_plane_id i9xx_plane = params->crtc.i9xx_plane;

	spin_lock_irq(&dev_priv->uncore.lock);
	intel_de_write_fw(dev_priv, DSPSURF(i9xx_plane),
			  intel_de_read_fw(dev_priv, DSPSURF(i9xx_plane)));
	spin_unlock_irq(&dev_priv->uncore.lock);
}

/* This function forces a CFB recompression through the nuke operation. */
static void snb_fbc_recompress(struct drm_i915_private *dev_priv)
{
	intel_de_write(dev_priv, MSG_FBC_REND_STATE, FBC_REND_NUKE);
	intel_de_posting_read(dev_priv, MSG_FBC_REND_STATE);
}

static void intel_fbc_recompress(struct drm_i915_private *dev_priv)
{
	struct intel_fbc *fbc = &dev_priv->fbc;

	trace_intel_fbc_nuke(fbc->crtc);

	if (DISPLAY_VER(dev_priv) >= 6)
		snb_fbc_recompress(dev_priv);
	else if (DISPLAY_VER(dev_priv) >= 4)
		i965_fbc_recompress(dev_priv);
	else
		i8xx_fbc_recompress(dev_priv);
}

static void ilk_fbc_activate(struct drm_i915_private *dev_priv)
{
	struct intel_fbc_reg_params *params = &dev_priv->fbc.params;
	u32 dpfc_ctl;

	dpfc_ctl = DPFC_CTL_PLANE(params->crtc.i9xx_plane);

	dpfc_ctl |= g4x_dpfc_ctl_limit(dev_priv);

	if (params->fence_id >= 0) {
		dpfc_ctl |= DPFC_CTL_FENCE_EN;
		if (IS_IRONLAKE(dev_priv))
			dpfc_ctl |= params->fence_id;
		if (IS_SANDYBRIDGE(dev_priv)) {
			intel_de_write(dev_priv, SNB_DPFC_CTL_SA,
				       SNB_CPU_FENCE_ENABLE | params->fence_id);
			intel_de_write(dev_priv, DPFC_CPU_FENCE_OFFSET,
				       params->fence_y_offset);
		}
	} else {
		if (IS_SANDYBRIDGE(dev_priv)) {
			intel_de_write(dev_priv, SNB_DPFC_CTL_SA, 0);
			intel_de_write(dev_priv, DPFC_CPU_FENCE_OFFSET, 0);
		}
	}

	intel_de_write(dev_priv, ILK_DPFC_FENCE_YOFF,
		       params->fence_y_offset);
	/* enable it... */
	intel_de_write(dev_priv, ILK_DPFC_CONTROL, dpfc_ctl | DPFC_CTL_EN);
}

static void ilk_fbc_deactivate(struct drm_i915_private *dev_priv)
{
	u32 dpfc_ctl;

	/* Disable compression */
	dpfc_ctl = intel_de_read(dev_priv, ILK_DPFC_CONTROL);
	if (dpfc_ctl & DPFC_CTL_EN) {
		dpfc_ctl &= ~DPFC_CTL_EN;
		intel_de_write(dev_priv, ILK_DPFC_CONTROL, dpfc_ctl);
	}
}

static bool ilk_fbc_is_active(struct drm_i915_private *dev_priv)
{
	return intel_de_read(dev_priv, ILK_DPFC_CONTROL) & DPFC_CTL_EN;
}

static void gen7_fbc_activate(struct drm_i915_private *dev_priv)
{
	struct intel_fbc *fbc = &dev_priv->fbc;
	const struct intel_fbc_reg_params *params = &fbc->params;
	u32 dpfc_ctl;

<<<<<<< HEAD
	/* Display WA #0529: skl, kbl, bxt. */
	if (DISPLAY_VER(dev_priv) == 9) {
		u32 val = 0;

		if (params->override_cfb_stride)
			val |= CHICKEN_FBC_STRIDE_OVERRIDE |
				CHICKEN_FBC_STRIDE(params->override_cfb_stride);

=======
	if (DISPLAY_VER(dev_priv) >= 10) {
		u32 val = 0;

		if (params->override_cfb_stride)
			val |= FBC_STRIDE_OVERRIDE |
				FBC_STRIDE(params->override_cfb_stride / fbc->limit);

		intel_de_write(dev_priv, GLK_FBC_STRIDE, val);
	} else if (DISPLAY_VER(dev_priv) == 9) {
		u32 val = 0;

		/* Display WA #0529: skl, kbl, bxt. */
		if (params->override_cfb_stride)
			val |= CHICKEN_FBC_STRIDE_OVERRIDE |
				CHICKEN_FBC_STRIDE(params->override_cfb_stride / fbc->limit);

>>>>>>> 56d33754
		intel_de_rmw(dev_priv, CHICKEN_MISC_4,
			     CHICKEN_FBC_STRIDE_OVERRIDE |
			     CHICKEN_FBC_STRIDE_MASK, val);
	}

	dpfc_ctl = 0;
	if (IS_IVYBRIDGE(dev_priv))
		dpfc_ctl |= IVB_DPFC_CTL_PLANE(params->crtc.i9xx_plane);

	dpfc_ctl |= g4x_dpfc_ctl_limit(dev_priv);

	if (params->fence_id >= 0) {
		dpfc_ctl |= IVB_DPFC_CTL_FENCE_EN;
		intel_de_write(dev_priv, SNB_DPFC_CTL_SA,
			       SNB_CPU_FENCE_ENABLE | params->fence_id);
		intel_de_write(dev_priv, DPFC_CPU_FENCE_OFFSET,
			       params->fence_y_offset);
	} else if (dev_priv->ggtt.num_fences) {
		intel_de_write(dev_priv, SNB_DPFC_CTL_SA, 0);
		intel_de_write(dev_priv, DPFC_CPU_FENCE_OFFSET, 0);
	}

	if (dev_priv->fbc.false_color)
		dpfc_ctl |= FBC_CTL_FALSE_COLOR;

	intel_de_write(dev_priv, ILK_DPFC_CONTROL, dpfc_ctl | DPFC_CTL_EN);
}

static bool intel_fbc_hw_is_active(struct drm_i915_private *dev_priv)
{
	if (DISPLAY_VER(dev_priv) >= 5)
		return ilk_fbc_is_active(dev_priv);
	else if (IS_GM45(dev_priv))
		return g4x_fbc_is_active(dev_priv);
	else
		return i8xx_fbc_is_active(dev_priv);
}

static void intel_fbc_hw_activate(struct drm_i915_private *dev_priv)
{
	struct intel_fbc *fbc = &dev_priv->fbc;

	trace_intel_fbc_activate(fbc->crtc);

	fbc->active = true;
	fbc->activated = true;

	if (DISPLAY_VER(dev_priv) >= 7)
		gen7_fbc_activate(dev_priv);
	else if (DISPLAY_VER(dev_priv) >= 5)
		ilk_fbc_activate(dev_priv);
	else if (IS_GM45(dev_priv))
		g4x_fbc_activate(dev_priv);
	else
		i8xx_fbc_activate(dev_priv);
}

static void intel_fbc_hw_deactivate(struct drm_i915_private *dev_priv)
{
	struct intel_fbc *fbc = &dev_priv->fbc;

	trace_intel_fbc_deactivate(fbc->crtc);

	fbc->active = false;

	if (DISPLAY_VER(dev_priv) >= 5)
		ilk_fbc_deactivate(dev_priv);
	else if (IS_GM45(dev_priv))
		g4x_fbc_deactivate(dev_priv);
	else
		i8xx_fbc_deactivate(dev_priv);
}

/**
 * intel_fbc_is_active - Is FBC active?
 * @dev_priv: i915 device instance
 *
 * This function is used to verify the current state of FBC.
 *
 * FIXME: This should be tracked in the plane config eventually
 * instead of queried at runtime for most callers.
 */
bool intel_fbc_is_active(struct drm_i915_private *dev_priv)
{
	return dev_priv->fbc.active;
}

static void intel_fbc_activate(struct drm_i915_private *dev_priv)
{
	intel_fbc_hw_activate(dev_priv);
	intel_fbc_recompress(dev_priv);
}

static void intel_fbc_deactivate(struct drm_i915_private *dev_priv,
				 const char *reason)
{
	struct intel_fbc *fbc = &dev_priv->fbc;

	drm_WARN_ON(&dev_priv->drm, !mutex_is_locked(&fbc->lock));

	if (fbc->active)
		intel_fbc_hw_deactivate(dev_priv);

	fbc->no_fbc_reason = reason;
}

static u64 intel_fbc_cfb_base_max(struct drm_i915_private *i915)
{
	if (DISPLAY_VER(i915) >= 5 || IS_G4X(i915))
		return BIT_ULL(28);
	else
		return BIT_ULL(32);
}

static u64 intel_fbc_stolen_end(struct drm_i915_private *dev_priv)
{
	u64 end;

	/* The FBC hardware for BDW/SKL doesn't have access to the stolen
	 * reserved range size, so it always assumes the maximum (8mb) is used.
	 * If we enable FBC using a CFB on that memory range we'll get FIFO
	 * underruns, even if that range is not reserved by the BIOS. */
	if (IS_BROADWELL(dev_priv) || (DISPLAY_VER(dev_priv) == 9 &&
				       !IS_BROXTON(dev_priv)))
		end = resource_size(&dev_priv->dsm) - 8 * 1024 * 1024;
	else
		end = U64_MAX;

	return min(end, intel_fbc_cfb_base_max(dev_priv));
}

static int intel_fbc_min_limit(int fb_cpp)
{
	return fb_cpp == 2 ? 2 : 1;
}

static int intel_fbc_max_limit(struct drm_i915_private *dev_priv)
{
	/* WaFbcOnly1to1Ratio:ctg */
	if (IS_G4X(dev_priv))
		return 1;

	/*
	 * FBC2 can only do 1:1, 1:2, 1:4, we limit
	 * FBC1 to the same out of convenience.
	 */
	return 4;
}

static int find_compression_limit(struct drm_i915_private *dev_priv,
				  unsigned int size, int min_limit)
{
	struct intel_fbc *fbc = &dev_priv->fbc;
	u64 end = intel_fbc_stolen_end(dev_priv);
	int ret, limit = min_limit;

	size /= limit;

	/* Try to over-allocate to reduce reallocations and fragmentation. */
	ret = i915_gem_stolen_insert_node_in_range(dev_priv, &fbc->compressed_fb,
						   size <<= 1, 4096, 0, end);
	if (ret == 0)
		return limit;

	for (; limit <= intel_fbc_max_limit(dev_priv); limit <<= 1) {
		ret = i915_gem_stolen_insert_node_in_range(dev_priv, &fbc->compressed_fb,
							   size >>= 1, 4096, 0, end);
		if (ret == 0)
			return limit;
	}

	return 0;
}

static int intel_fbc_alloc_cfb(struct drm_i915_private *dev_priv,
			       unsigned int size, int min_limit)
{
	struct intel_fbc *fbc = &dev_priv->fbc;
	int ret;

	drm_WARN_ON(&dev_priv->drm,
		    drm_mm_node_allocated(&fbc->compressed_fb));
	drm_WARN_ON(&dev_priv->drm,
		    drm_mm_node_allocated(&fbc->compressed_llb));

	if (DISPLAY_VER(dev_priv) < 5 && !IS_G4X(dev_priv)) {
		ret = i915_gem_stolen_insert_node(dev_priv, &fbc->compressed_llb,
						  4096, 4096);
		if (ret)
			goto err;
	}

	ret = find_compression_limit(dev_priv, size, min_limit);
	if (!ret)
		goto err_llb;
	else if (ret > min_limit)
		drm_info_once(&dev_priv->drm,
			      "Reducing the compressed framebuffer size. This may lead to less power savings than a non-reduced-size. Try to increase stolen memory size if available in BIOS.\n");

	fbc->limit = ret;

	drm_dbg_kms(&dev_priv->drm,
		    "reserved %llu bytes of contiguous stolen space for FBC, limit: %d\n",
		    fbc->compressed_fb.size, fbc->limit);

	return 0;

err_llb:
	if (drm_mm_node_allocated(&fbc->compressed_llb))
		i915_gem_stolen_remove_node(dev_priv, &fbc->compressed_llb);
err:
	if (drm_mm_initialized(&dev_priv->mm.stolen))
		drm_info_once(&dev_priv->drm, "not enough stolen space for compressed buffer (need %d more bytes), disabling. Hint: you may be able to increase stolen memory size in the BIOS to avoid this.\n", size);
	return -ENOSPC;
}

static void intel_fbc_program_cfb(struct drm_i915_private *dev_priv)
{
	struct intel_fbc *fbc = &dev_priv->fbc;

	if (DISPLAY_VER(dev_priv) >= 5) {
		intel_de_write(dev_priv, ILK_DPFC_CB_BASE,
			       fbc->compressed_fb.start);
	} else if (IS_GM45(dev_priv)) {
		intel_de_write(dev_priv, DPFC_CB_BASE,
			       fbc->compressed_fb.start);
	} else {
		GEM_BUG_ON(range_overflows_end_t(u64, dev_priv->dsm.start,
						 fbc->compressed_fb.start,
						 U32_MAX));
		GEM_BUG_ON(range_overflows_end_t(u64, dev_priv->dsm.start,
						 fbc->compressed_llb.start,
						 U32_MAX));

		intel_de_write(dev_priv, FBC_CFB_BASE,
			       dev_priv->dsm.start + fbc->compressed_fb.start);
		intel_de_write(dev_priv, FBC_LL_BASE,
			       dev_priv->dsm.start + fbc->compressed_llb.start);
	}
}

static void __intel_fbc_cleanup_cfb(struct drm_i915_private *dev_priv)
{
	struct intel_fbc *fbc = &dev_priv->fbc;

	if (WARN_ON(intel_fbc_hw_is_active(dev_priv)))
		return;

	if (drm_mm_node_allocated(&fbc->compressed_llb))
		i915_gem_stolen_remove_node(dev_priv, &fbc->compressed_llb);
	if (drm_mm_node_allocated(&fbc->compressed_fb))
		i915_gem_stolen_remove_node(dev_priv, &fbc->compressed_fb);
}

void intel_fbc_cleanup_cfb(struct drm_i915_private *dev_priv)
{
	struct intel_fbc *fbc = &dev_priv->fbc;

	if (!HAS_FBC(dev_priv))
		return;

	mutex_lock(&fbc->lock);
	__intel_fbc_cleanup_cfb(dev_priv);
	mutex_unlock(&fbc->lock);
}

static bool stride_is_valid(struct drm_i915_private *dev_priv,
			    u64 modifier, unsigned int stride)
{
	/* This should have been caught earlier. */
	if (drm_WARN_ON_ONCE(&dev_priv->drm, (stride & (64 - 1)) != 0))
		return false;

	/* Below are the additional FBC restrictions. */
	if (stride < 512)
		return false;

	if (DISPLAY_VER(dev_priv) == 2 || DISPLAY_VER(dev_priv) == 3)
		return stride == 4096 || stride == 8192;

	if (DISPLAY_VER(dev_priv) == 4 && !IS_G4X(dev_priv) && stride < 2048)
		return false;

	/* Display WA #1105: skl,bxt,kbl,cfl,glk */
	if ((DISPLAY_VER(dev_priv) == 9 || IS_GEMINILAKE(dev_priv)) &&
	    modifier == DRM_FORMAT_MOD_LINEAR && stride & 511)
		return false;

	if (stride > 16384)
		return false;

	return true;
}

static bool pixel_format_is_valid(struct drm_i915_private *dev_priv,
				  u32 pixel_format)
{
	switch (pixel_format) {
	case DRM_FORMAT_XRGB8888:
	case DRM_FORMAT_XBGR8888:
		return true;
	case DRM_FORMAT_XRGB1555:
	case DRM_FORMAT_RGB565:
		/* 16bpp not supported on gen2 */
		if (DISPLAY_VER(dev_priv) == 2)
			return false;
		/* WaFbcOnly1to1Ratio:ctg */
		if (IS_G4X(dev_priv))
			return false;
		return true;
	default:
		return false;
	}
}

static bool rotation_is_valid(struct drm_i915_private *dev_priv,
			      u32 pixel_format, unsigned int rotation)
{
	if (DISPLAY_VER(dev_priv) >= 9 && pixel_format == DRM_FORMAT_RGB565 &&
	    drm_rotation_90_or_270(rotation))
		return false;
	else if (DISPLAY_VER(dev_priv) <= 4 && !IS_G4X(dev_priv) &&
		 rotation != DRM_MODE_ROTATE_0)
		return false;

	return true;
}

/*
 * For some reason, the hardware tracking starts looking at whatever we
 * programmed as the display plane base address register. It does not look at
 * the X and Y offset registers. That's why we include the src x/y offsets
 * instead of just looking at the plane size.
 */
static bool intel_fbc_hw_tracking_covers_screen(struct intel_crtc *crtc)
{
	struct drm_i915_private *dev_priv = to_i915(crtc->base.dev);
	struct intel_fbc *fbc = &dev_priv->fbc;
	unsigned int effective_w, effective_h, max_w, max_h;

	if (DISPLAY_VER(dev_priv) >= 10) {
		max_w = 5120;
		max_h = 4096;
	} else if (DISPLAY_VER(dev_priv) >= 8 || IS_HASWELL(dev_priv)) {
		max_w = 4096;
		max_h = 4096;
	} else if (IS_G4X(dev_priv) || DISPLAY_VER(dev_priv) >= 5) {
		max_w = 4096;
		max_h = 2048;
	} else {
		max_w = 2048;
		max_h = 1536;
	}

	intel_fbc_get_plane_source_size(&fbc->state_cache, &effective_w,
					&effective_h);
	effective_w += fbc->state_cache.plane.adjusted_x;
	effective_h += fbc->state_cache.plane.adjusted_y;

	return effective_w <= max_w && effective_h <= max_h;
}

static bool tiling_is_valid(struct drm_i915_private *dev_priv,
			    u64 modifier)
{
	switch (modifier) {
	case DRM_FORMAT_MOD_LINEAR:
	case I915_FORMAT_MOD_Y_TILED:
<<<<<<< HEAD
=======
	case I915_FORMAT_MOD_Yf_TILED:
>>>>>>> 56d33754
		return DISPLAY_VER(dev_priv) >= 9;
	case I915_FORMAT_MOD_X_TILED:
		return true;
	default:
		return false;
	}
}

static void intel_fbc_update_state_cache(struct intel_crtc *crtc,
					 const struct intel_crtc_state *crtc_state,
					 const struct intel_plane_state *plane_state)
{
	struct drm_i915_private *dev_priv = to_i915(crtc->base.dev);
	struct intel_fbc *fbc = &dev_priv->fbc;
	struct intel_fbc_state_cache *cache = &fbc->state_cache;
	struct drm_framebuffer *fb = plane_state->hw.fb;

	cache->plane.visible = plane_state->uapi.visible;
	if (!cache->plane.visible)
		return;

	cache->crtc.mode_flags = crtc_state->hw.adjusted_mode.flags;
	if (IS_HASWELL(dev_priv) || IS_BROADWELL(dev_priv))
		cache->crtc.hsw_bdw_pixel_rate = crtc_state->pixel_rate;

	cache->plane.rotation = plane_state->hw.rotation;
	/*
	 * Src coordinates are already rotated by 270 degrees for
	 * the 90/270 degree plane rotation cases (to match the
	 * GTT mapping), hence no need to account for rotation here.
	 */
	cache->plane.src_w = drm_rect_width(&plane_state->uapi.src) >> 16;
	cache->plane.src_h = drm_rect_height(&plane_state->uapi.src) >> 16;
	cache->plane.adjusted_x = plane_state->view.color_plane[0].x;
	cache->plane.adjusted_y = plane_state->view.color_plane[0].y;

	cache->plane.pixel_blend_mode = plane_state->hw.pixel_blend_mode;

	cache->fb.format = fb->format;
	cache->fb.modifier = fb->modifier;
	cache->fb.stride = intel_fbc_plane_stride(plane_state);

	/* FBC1 compression interval: arbitrary choice of 1 second */
	cache->interval = drm_mode_vrefresh(&crtc_state->hw.adjusted_mode);

	cache->fence_y_offset = intel_plane_fence_y_offset(plane_state);

	drm_WARN_ON(&dev_priv->drm, plane_state->flags & PLANE_HAS_FENCE &&
		    !plane_state->ggtt_vma->fence);

	if (plane_state->flags & PLANE_HAS_FENCE &&
	    plane_state->ggtt_vma->fence)
		cache->fence_id = plane_state->ggtt_vma->fence->id;
	else
		cache->fence_id = -1;

	cache->psr2_active = crtc_state->has_psr2;
}

static bool intel_fbc_cfb_size_changed(struct drm_i915_private *dev_priv)
{
	struct intel_fbc *fbc = &dev_priv->fbc;

	return intel_fbc_cfb_size(dev_priv, &fbc->state_cache) >
		fbc->compressed_fb.size * fbc->limit;
}

<<<<<<< HEAD
static u16 intel_fbc_override_cfb_stride(struct drm_i915_private *dev_priv)
=======
static u16 intel_fbc_override_cfb_stride(struct drm_i915_private *dev_priv,
					 const struct intel_fbc_state_cache *cache)
>>>>>>> 56d33754
{
	unsigned int stride = _intel_fbc_cfb_stride(cache);
	unsigned int stride_aligned = intel_fbc_cfb_stride(dev_priv, cache);

<<<<<<< HEAD
static bool intel_fbc_override_cfb_stride_changed(struct drm_i915_private *dev_priv)
{
	struct intel_fbc *fbc = &dev_priv->fbc;

	return fbc->params.override_cfb_stride != intel_fbc_override_cfb_stride(dev_priv);
=======
	/*
	 * Override stride in 64 byte units per 4 line segment.
	 *
	 * Gen9 hw miscalculates cfb stride for linear as
	 * PLANE_STRIDE*512 instead of PLANE_STRIDE*64, so
	 * we always need to use the override there.
	 */
	if (stride != stride_aligned ||
	    (DISPLAY_VER(dev_priv) == 9 &&
	     cache->fb.modifier == DRM_FORMAT_MOD_LINEAR))
		return stride_aligned * 4 / 64;

	return 0;
>>>>>>> 56d33754
}

static bool intel_fbc_can_enable(struct drm_i915_private *dev_priv)
{
	struct intel_fbc *fbc = &dev_priv->fbc;

	if (intel_vgpu_active(dev_priv)) {
		fbc->no_fbc_reason = "VGPU is active";
		return false;
	}

	if (!dev_priv->params.enable_fbc) {
		fbc->no_fbc_reason = "disabled per module param or by default";
		return false;
	}

	if (fbc->underrun_detected) {
		fbc->no_fbc_reason = "underrun detected";
		return false;
	}

	return true;
}

static bool intel_fbc_can_activate(struct intel_crtc *crtc)
{
	struct drm_i915_private *dev_priv = to_i915(crtc->base.dev);
	struct intel_fbc *fbc = &dev_priv->fbc;
	struct intel_fbc_state_cache *cache = &fbc->state_cache;

	if (!intel_fbc_can_enable(dev_priv))
		return false;

	if (!cache->plane.visible) {
		fbc->no_fbc_reason = "primary plane not visible";
		return false;
	}

	/* We don't need to use a state cache here since this information is
	 * global for all CRTC.
	 */
	if (fbc->underrun_detected) {
		fbc->no_fbc_reason = "underrun detected";
		return false;
	}

	if (cache->crtc.mode_flags & DRM_MODE_FLAG_INTERLACE) {
		fbc->no_fbc_reason = "incompatible mode";
		return false;
	}

	if (!intel_fbc_hw_tracking_covers_screen(crtc)) {
		fbc->no_fbc_reason = "mode too large for compression";
		return false;
	}

	/* The use of a CPU fence is one of two ways to detect writes by the
	 * CPU to the scanout and trigger updates to the FBC.
	 *
	 * The other method is by software tracking (see
	 * intel_fbc_invalidate/flush()), it will manually notify FBC and nuke
	 * the current compressed buffer and recompress it.
	 *
	 * Note that is possible for a tiled surface to be unmappable (and
	 * so have no fence associated with it) due to aperture constraints
	 * at the time of pinning.
	 *
	 * FIXME with 90/270 degree rotation we should use the fence on
	 * the normal GTT view (the rotated view doesn't even have a
	 * fence). Would need changes to the FBC fence Y offset as well.
	 * For now this will effectively disable FBC with 90/270 degree
	 * rotation.
	 */
	if (DISPLAY_VER(dev_priv) < 9 && cache->fence_id < 0) {
		fbc->no_fbc_reason = "framebuffer not tiled or fenced";
		return false;
	}

	if (!pixel_format_is_valid(dev_priv, cache->fb.format->format)) {
		fbc->no_fbc_reason = "pixel format is invalid";
		return false;
	}

	if (!rotation_is_valid(dev_priv, cache->fb.format->format,
			       cache->plane.rotation)) {
		fbc->no_fbc_reason = "rotation unsupported";
		return false;
	}

	if (!tiling_is_valid(dev_priv, cache->fb.modifier)) {
		fbc->no_fbc_reason = "tiling unsupported";
		return false;
	}

	if (!stride_is_valid(dev_priv, cache->fb.modifier,
			     cache->fb.stride * cache->fb.format->cpp[0])) {
		fbc->no_fbc_reason = "framebuffer stride not supported";
		return false;
	}

	if (cache->plane.pixel_blend_mode != DRM_MODE_BLEND_PIXEL_NONE &&
	    cache->fb.format->has_alpha) {
		fbc->no_fbc_reason = "per-pixel alpha blending is incompatible with FBC";
		return false;
	}

	/* WaFbcExceedCdClockThreshold:hsw,bdw */
	if ((IS_HASWELL(dev_priv) || IS_BROADWELL(dev_priv)) &&
	    cache->crtc.hsw_bdw_pixel_rate >= dev_priv->cdclk.hw.cdclk * 95 / 100) {
		fbc->no_fbc_reason = "pixel rate is too big";
		return false;
	}

	/* It is possible for the required CFB size change without a
	 * crtc->disable + crtc->enable since it is possible to change the
	 * stride without triggering a full modeset. Since we try to
	 * over-allocate the CFB, there's a chance we may keep FBC enabled even
	 * if this happens, but if we exceed the current CFB size we'll have to
	 * disable FBC. Notice that it would be possible to disable FBC, wait
	 * for a frame, free the stolen node, then try to reenable FBC in case
	 * we didn't get any invalidate/deactivate calls, but this would require
	 * a lot of tracking just for a specific case. If we conclude it's an
	 * important case, we can implement it later. */
	if (intel_fbc_cfb_size_changed(dev_priv)) {
		fbc->no_fbc_reason = "CFB requirements changed";
		return false;
	}

	/*
	 * Work around a problem on GEN9+ HW, where enabling FBC on a plane
	 * having a Y offset that isn't divisible by 4 causes FIFO underrun
	 * and screen flicker.
	 */
	if (DISPLAY_VER(dev_priv) >= 9 &&
	    (fbc->state_cache.plane.adjusted_y & 3)) {
		fbc->no_fbc_reason = "plane Y offset is misaligned";
		return false;
	}

	/* Wa_22010751166: icl, ehl, tgl, dg1, rkl */
	if (DISPLAY_VER(dev_priv) >= 11 &&
	    (cache->plane.src_h + cache->plane.adjusted_y) % 4) {
		fbc->no_fbc_reason = "plane height + offset is non-modulo of 4";
		return false;
	}

	/*
	 * Display 12+ is not supporting FBC with PSR2.
	 * Recommendation is to keep this combination disabled
	 * Bspec: 50422 HSD: 14010260002
	 */
	if (fbc->state_cache.psr2_active && DISPLAY_VER(dev_priv) >= 12) {
		fbc->no_fbc_reason = "not supported with PSR2";
		return false;
	}

	return true;
}

static void intel_fbc_get_reg_params(struct intel_crtc *crtc,
				     struct intel_fbc_reg_params *params)
{
	struct drm_i915_private *dev_priv = to_i915(crtc->base.dev);
	struct intel_fbc *fbc = &dev_priv->fbc;
	struct intel_fbc_state_cache *cache = &fbc->state_cache;

	/* Since all our fields are integer types, use memset here so the
	 * comparison function can rely on memcmp because the padding will be
	 * zero. */
	memset(params, 0, sizeof(*params));

	params->fence_id = cache->fence_id;
	params->fence_y_offset = cache->fence_y_offset;

	params->interval = cache->interval;

	params->crtc.pipe = crtc->pipe;
	params->crtc.i9xx_plane = to_intel_plane(crtc->base.primary)->i9xx_plane;

	params->fb.format = cache->fb.format;
	params->fb.modifier = cache->fb.modifier;
	params->fb.stride = cache->fb.stride;

<<<<<<< HEAD
	params->cfb_size = intel_fbc_calculate_cfb_size(dev_priv, cache);

	params->override_cfb_stride = cache->override_cfb_stride;
=======
	params->cfb_stride = intel_fbc_cfb_stride(dev_priv, cache);
	params->cfb_size = intel_fbc_cfb_size(dev_priv, cache);
	params->override_cfb_stride = intel_fbc_override_cfb_stride(dev_priv, cache);
>>>>>>> 56d33754

	params->plane_visible = cache->plane.visible;
}

static bool intel_fbc_can_flip_nuke(const struct intel_crtc_state *crtc_state)
{
	struct intel_crtc *crtc = to_intel_crtc(crtc_state->uapi.crtc);
	struct drm_i915_private *dev_priv = to_i915(crtc->base.dev);
	const struct intel_fbc *fbc = &dev_priv->fbc;
	const struct intel_fbc_state_cache *cache = &fbc->state_cache;
	const struct intel_fbc_reg_params *params = &fbc->params;

	if (drm_atomic_crtc_needs_modeset(&crtc_state->uapi))
		return false;

	if (!params->plane_visible)
		return false;

	if (!intel_fbc_can_activate(crtc))
		return false;

	if (params->fb.format != cache->fb.format)
		return false;

	if (params->fb.modifier != cache->fb.modifier)
		return false;

	if (params->fb.stride != cache->fb.stride)
		return false;

	if (params->cfb_stride != intel_fbc_cfb_stride(dev_priv, cache))
		return false;

	if (params->cfb_size != intel_fbc_cfb_size(dev_priv, cache))
		return false;

<<<<<<< HEAD
	if (params->override_cfb_stride != cache->override_cfb_stride)
=======
	if (params->override_cfb_stride != intel_fbc_override_cfb_stride(dev_priv, cache))
>>>>>>> 56d33754
		return false;

	return true;
}

bool intel_fbc_pre_update(struct intel_atomic_state *state,
			  struct intel_crtc *crtc)
{
	struct intel_plane *plane = to_intel_plane(crtc->base.primary);
	const struct intel_crtc_state *crtc_state =
		intel_atomic_get_new_crtc_state(state, crtc);
	const struct intel_plane_state *plane_state =
		intel_atomic_get_new_plane_state(state, plane);
	struct drm_i915_private *dev_priv = to_i915(crtc->base.dev);
	struct intel_fbc *fbc = &dev_priv->fbc;
	const char *reason = "update pending";
	bool need_vblank_wait = false;

	if (!plane->has_fbc || !plane_state)
		return need_vblank_wait;

	mutex_lock(&fbc->lock);

	if (fbc->crtc != crtc)
		goto unlock;

	intel_fbc_update_state_cache(crtc, crtc_state, plane_state);
	fbc->flip_pending = true;

	if (!intel_fbc_can_flip_nuke(crtc_state)) {
		intel_fbc_deactivate(dev_priv, reason);

		/*
		 * Display WA #1198: glk+
		 * Need an extra vblank wait between FBC disable and most plane
		 * updates. Bspec says this is only needed for plane disable, but
		 * that is not true. Touching most plane registers will cause the
		 * corruption to appear. Also SKL/derivatives do not seem to be
		 * affected.
		 *
		 * TODO: could optimize this a bit by sampling the frame
		 * counter when we disable FBC (if it was already done earlier)
		 * and skipping the extra vblank wait before the plane update
		 * if at least one frame has already passed.
		 */
		if (fbc->activated &&
		    DISPLAY_VER(dev_priv) >= 10)
			need_vblank_wait = true;
		fbc->activated = false;
	}
unlock:
	mutex_unlock(&fbc->lock);

	return need_vblank_wait;
}

/**
 * __intel_fbc_disable - disable FBC
 * @dev_priv: i915 device instance
 *
 * This is the low level function that actually disables FBC. Callers should
 * grab the FBC lock.
 */
static void __intel_fbc_disable(struct drm_i915_private *dev_priv)
{
	struct intel_fbc *fbc = &dev_priv->fbc;
	struct intel_crtc *crtc = fbc->crtc;

	drm_WARN_ON(&dev_priv->drm, !mutex_is_locked(&fbc->lock));
	drm_WARN_ON(&dev_priv->drm, !fbc->crtc);
	drm_WARN_ON(&dev_priv->drm, fbc->active);

	drm_dbg_kms(&dev_priv->drm, "Disabling FBC on pipe %c\n",
		    pipe_name(crtc->pipe));

	__intel_fbc_cleanup_cfb(dev_priv);

	fbc->crtc = NULL;
}

static void __intel_fbc_post_update(struct intel_crtc *crtc)
{
	struct drm_i915_private *dev_priv = to_i915(crtc->base.dev);
	struct intel_fbc *fbc = &dev_priv->fbc;

	drm_WARN_ON(&dev_priv->drm, !mutex_is_locked(&fbc->lock));

	if (fbc->crtc != crtc)
		return;

	fbc->flip_pending = false;

	if (!dev_priv->params.enable_fbc) {
		intel_fbc_deactivate(dev_priv, "disabled at runtime per module param");
		__intel_fbc_disable(dev_priv);

		return;
	}

	intel_fbc_get_reg_params(crtc, &fbc->params);

	if (!intel_fbc_can_activate(crtc))
		return;

	if (!fbc->busy_bits)
		intel_fbc_activate(dev_priv);
	else
		intel_fbc_deactivate(dev_priv, "frontbuffer write");
}

void intel_fbc_post_update(struct intel_atomic_state *state,
			   struct intel_crtc *crtc)
{
	struct drm_i915_private *dev_priv = to_i915(crtc->base.dev);
	struct intel_plane *plane = to_intel_plane(crtc->base.primary);
	const struct intel_plane_state *plane_state =
		intel_atomic_get_new_plane_state(state, plane);
	struct intel_fbc *fbc = &dev_priv->fbc;

	if (!plane->has_fbc || !plane_state)
		return;

	mutex_lock(&fbc->lock);
	__intel_fbc_post_update(crtc);
	mutex_unlock(&fbc->lock);
}

static unsigned int intel_fbc_get_frontbuffer_bit(struct intel_fbc *fbc)
{
	if (fbc->crtc)
		return to_intel_plane(fbc->crtc->base.primary)->frontbuffer_bit;
	else
		return fbc->possible_framebuffer_bits;
}

void intel_fbc_invalidate(struct drm_i915_private *dev_priv,
			  unsigned int frontbuffer_bits,
			  enum fb_op_origin origin)
{
	struct intel_fbc *fbc = &dev_priv->fbc;

	if (!HAS_FBC(dev_priv))
		return;

<<<<<<< HEAD
	if (origin == ORIGIN_FLIP)
=======
	if (origin == ORIGIN_FLIP || origin == ORIGIN_CURSOR_UPDATE)
>>>>>>> 56d33754
		return;

	mutex_lock(&fbc->lock);

	fbc->busy_bits |= intel_fbc_get_frontbuffer_bit(fbc) & frontbuffer_bits;

	if (fbc->crtc && fbc->busy_bits)
		intel_fbc_deactivate(dev_priv, "frontbuffer write");

	mutex_unlock(&fbc->lock);
}

void intel_fbc_flush(struct drm_i915_private *dev_priv,
		     unsigned int frontbuffer_bits, enum fb_op_origin origin)
{
	struct intel_fbc *fbc = &dev_priv->fbc;

	if (!HAS_FBC(dev_priv))
		return;

	mutex_lock(&fbc->lock);

	fbc->busy_bits &= ~frontbuffer_bits;

	if (origin == ORIGIN_FLIP || origin == ORIGIN_CURSOR_UPDATE)
		goto out;

	if (!fbc->busy_bits && fbc->crtc &&
	    (frontbuffer_bits & intel_fbc_get_frontbuffer_bit(fbc))) {
		if (fbc->active)
			intel_fbc_recompress(dev_priv);
		else if (!fbc->flip_pending)
			__intel_fbc_post_update(fbc->crtc);
	}

out:
	mutex_unlock(&fbc->lock);
}

/**
 * intel_fbc_choose_crtc - select a CRTC to enable FBC on
 * @dev_priv: i915 device instance
 * @state: the atomic state structure
 *
 * This function looks at the proposed state for CRTCs and planes, then chooses
 * which pipe is going to have FBC by setting intel_crtc_state->enable_fbc to
 * true.
 *
 * Later, intel_fbc_enable is going to look for state->enable_fbc and then maybe
 * enable FBC for the chosen CRTC. If it does, it will set dev_priv->fbc.crtc.
 */
void intel_fbc_choose_crtc(struct drm_i915_private *dev_priv,
			   struct intel_atomic_state *state)
{
	struct intel_fbc *fbc = &dev_priv->fbc;
	struct intel_plane *plane;
	struct intel_plane_state *plane_state;
	bool crtc_chosen = false;
	int i;

	mutex_lock(&fbc->lock);

	/* Does this atomic commit involve the CRTC currently tied to FBC? */
	if (fbc->crtc &&
	    !intel_atomic_get_new_crtc_state(state, fbc->crtc))
		goto out;

	if (!intel_fbc_can_enable(dev_priv))
		goto out;

	/* Simply choose the first CRTC that is compatible and has a visible
	 * plane. We could go for fancier schemes such as checking the plane
	 * size, but this would just affect the few platforms that don't tie FBC
	 * to pipe or plane A. */
	for_each_new_intel_plane_in_state(state, plane, plane_state, i) {
		struct intel_crtc_state *crtc_state;
		struct intel_crtc *crtc = to_intel_crtc(plane_state->hw.crtc);

		if (!plane->has_fbc)
			continue;

		if (!plane_state->uapi.visible)
			continue;

		crtc_state = intel_atomic_get_new_crtc_state(state, crtc);

		crtc_state->enable_fbc = true;
		crtc_chosen = true;
		break;
	}

	if (!crtc_chosen)
		fbc->no_fbc_reason = "no suitable CRTC for FBC";

out:
	mutex_unlock(&fbc->lock);
}

/**
 * intel_fbc_enable: tries to enable FBC on the CRTC
 * @crtc: the CRTC
 * @state: corresponding &drm_crtc_state for @crtc
 *
 * This function checks if the given CRTC was chosen for FBC, then enables it if
 * possible. Notice that it doesn't activate FBC. It is valid to call
 * intel_fbc_enable multiple times for the same pipe without an
 * intel_fbc_disable in the middle, as long as it is deactivated.
 */
static void intel_fbc_enable(struct intel_atomic_state *state,
			     struct intel_crtc *crtc)
{
	struct drm_i915_private *dev_priv = to_i915(crtc->base.dev);
	struct intel_plane *plane = to_intel_plane(crtc->base.primary);
	const struct intel_crtc_state *crtc_state =
		intel_atomic_get_new_crtc_state(state, crtc);
	const struct intel_plane_state *plane_state =
		intel_atomic_get_new_plane_state(state, plane);
	struct intel_fbc *fbc = &dev_priv->fbc;
	struct intel_fbc_state_cache *cache = &fbc->state_cache;
	int min_limit;

	if (!plane->has_fbc || !plane_state)
		return;

	min_limit = intel_fbc_min_limit(plane_state->hw.fb ?
					plane_state->hw.fb->format->cpp[0] : 0);

	mutex_lock(&fbc->lock);

	if (fbc->crtc) {
<<<<<<< HEAD
		if (fbc->crtc != crtc ||
		    (!intel_fbc_cfb_size_changed(dev_priv) &&
		     !intel_fbc_override_cfb_stride_changed(dev_priv)))
=======
		if (fbc->crtc != crtc)
			goto out;

		if (fbc->limit >= min_limit &&
		    !intel_fbc_cfb_size_changed(dev_priv))
>>>>>>> 56d33754
			goto out;

		__intel_fbc_disable(dev_priv);
	}

	drm_WARN_ON(&dev_priv->drm, fbc->active);

	intel_fbc_update_state_cache(crtc, crtc_state, plane_state);

	/* FIXME crtc_state->enable_fbc lies :( */
	if (!cache->plane.visible)
		goto out;

	if (intel_fbc_alloc_cfb(dev_priv,
				intel_fbc_cfb_size(dev_priv, cache), min_limit)) {
		cache->plane.visible = false;
		fbc->no_fbc_reason = "not enough stolen memory";
		goto out;
	}

<<<<<<< HEAD
	cache->override_cfb_stride = intel_fbc_override_cfb_stride(dev_priv);

=======
>>>>>>> 56d33754
	drm_dbg_kms(&dev_priv->drm, "Enabling FBC on pipe %c\n",
		    pipe_name(crtc->pipe));
	fbc->no_fbc_reason = "FBC enabled but not active yet\n";

	fbc->crtc = crtc;

	intel_fbc_program_cfb(dev_priv);
out:
	mutex_unlock(&fbc->lock);
}

/**
 * intel_fbc_disable - disable FBC if it's associated with crtc
 * @crtc: the CRTC
 *
 * This function disables FBC if it's associated with the provided CRTC.
 */
void intel_fbc_disable(struct intel_crtc *crtc)
{
	struct drm_i915_private *dev_priv = to_i915(crtc->base.dev);
	struct intel_plane *plane = to_intel_plane(crtc->base.primary);
	struct intel_fbc *fbc = &dev_priv->fbc;

	if (!plane->has_fbc)
		return;

	mutex_lock(&fbc->lock);
	if (fbc->crtc == crtc)
		__intel_fbc_disable(dev_priv);
	mutex_unlock(&fbc->lock);
}

/**
 * intel_fbc_update: enable/disable FBC on the CRTC
 * @state: atomic state
 * @crtc: the CRTC
 *
 * This function checks if the given CRTC was chosen for FBC, then enables it if
 * possible. Notice that it doesn't activate FBC. It is valid to call
 * intel_fbc_update multiple times for the same pipe without an
 * intel_fbc_disable in the middle.
 */
void intel_fbc_update(struct intel_atomic_state *state,
		      struct intel_crtc *crtc)
{
	const struct intel_crtc_state *crtc_state =
		intel_atomic_get_new_crtc_state(state, crtc);

	if (crtc_state->update_pipe && !crtc_state->enable_fbc)
		intel_fbc_disable(crtc);
	else
		intel_fbc_enable(state, crtc);
}

/**
 * intel_fbc_global_disable - globally disable FBC
 * @dev_priv: i915 device instance
 *
 * This function disables FBC regardless of which CRTC is associated with it.
 */
void intel_fbc_global_disable(struct drm_i915_private *dev_priv)
{
	struct intel_fbc *fbc = &dev_priv->fbc;

	if (!HAS_FBC(dev_priv))
		return;

	mutex_lock(&fbc->lock);
	if (fbc->crtc) {
		drm_WARN_ON(&dev_priv->drm, fbc->crtc->active);
		__intel_fbc_disable(dev_priv);
	}
	mutex_unlock(&fbc->lock);
}

static void intel_fbc_underrun_work_fn(struct work_struct *work)
{
	struct drm_i915_private *dev_priv =
		container_of(work, struct drm_i915_private, fbc.underrun_work);
	struct intel_fbc *fbc = &dev_priv->fbc;

	mutex_lock(&fbc->lock);

	/* Maybe we were scheduled twice. */
	if (fbc->underrun_detected || !fbc->crtc)
		goto out;

	drm_dbg_kms(&dev_priv->drm, "Disabling FBC due to FIFO underrun.\n");
	fbc->underrun_detected = true;

	intel_fbc_deactivate(dev_priv, "FIFO underrun");
out:
	mutex_unlock(&fbc->lock);
}

/*
 * intel_fbc_reset_underrun - reset FBC fifo underrun status.
 * @dev_priv: i915 device instance
 *
 * See intel_fbc_handle_fifo_underrun_irq(). For automated testing we
 * want to re-enable FBC after an underrun to increase test coverage.
 */
int intel_fbc_reset_underrun(struct drm_i915_private *dev_priv)
{
	int ret;

	cancel_work_sync(&dev_priv->fbc.underrun_work);

	ret = mutex_lock_interruptible(&dev_priv->fbc.lock);
	if (ret)
		return ret;

	if (dev_priv->fbc.underrun_detected) {
		drm_dbg_kms(&dev_priv->drm,
			    "Re-allowing FBC after fifo underrun\n");
		dev_priv->fbc.no_fbc_reason = "FIFO underrun cleared";
	}

	dev_priv->fbc.underrun_detected = false;
	mutex_unlock(&dev_priv->fbc.lock);

	return 0;
}

/**
 * intel_fbc_handle_fifo_underrun_irq - disable FBC when we get a FIFO underrun
 * @dev_priv: i915 device instance
 *
 * Without FBC, most underruns are harmless and don't really cause too many
 * problems, except for an annoying message on dmesg. With FBC, underruns can
 * become black screens or even worse, especially when paired with bad
 * watermarks. So in order for us to be on the safe side, completely disable FBC
 * in case we ever detect a FIFO underrun on any pipe. An underrun on any pipe
 * already suggests that watermarks may be bad, so try to be as safe as
 * possible.
 *
 * This function is called from the IRQ handler.
 */
void intel_fbc_handle_fifo_underrun_irq(struct drm_i915_private *dev_priv)
{
	struct intel_fbc *fbc = &dev_priv->fbc;

	if (!HAS_FBC(dev_priv))
		return;

	/* There's no guarantee that underrun_detected won't be set to true
	 * right after this check and before the work is scheduled, but that's
	 * not a problem since we'll check it again under the work function
	 * while FBC is locked. This check here is just to prevent us from
	 * unnecessarily scheduling the work, and it relies on the fact that we
	 * never switch underrun_detect back to false after it's true. */
	if (READ_ONCE(fbc->underrun_detected))
		return;

	schedule_work(&fbc->underrun_work);
}

/*
 * The DDX driver changes its behavior depending on the value it reads from
 * i915.enable_fbc, so sanitize it by translating the default value into either
 * 0 or 1 in order to allow it to know what's going on.
 *
 * Notice that this is done at driver initialization and we still allow user
 * space to change the value during runtime without sanitizing it again. IGT
 * relies on being able to change i915.enable_fbc at runtime.
 */
static int intel_sanitize_fbc_option(struct drm_i915_private *dev_priv)
{
	if (dev_priv->params.enable_fbc >= 0)
		return !!dev_priv->params.enable_fbc;

	if (!HAS_FBC(dev_priv))
		return 0;

	if (IS_BROADWELL(dev_priv) || DISPLAY_VER(dev_priv) >= 9)
		return 1;

	return 0;
}

static bool need_fbc_vtd_wa(struct drm_i915_private *dev_priv)
{
	/* WaFbcTurnOffFbcWhenHyperVisorIsUsed:skl,bxt */
	if (intel_vtd_active() &&
	    (IS_SKYLAKE(dev_priv) || IS_BROXTON(dev_priv))) {
		drm_info(&dev_priv->drm,
			 "Disabling framebuffer compression (FBC) to prevent screen flicker with VT-d enabled\n");
		return true;
	}

	return false;
}

/**
 * intel_fbc_init - Initialize FBC
 * @dev_priv: the i915 device
 *
 * This function might be called during PM init process.
 */
void intel_fbc_init(struct drm_i915_private *dev_priv)
{
	struct intel_fbc *fbc = &dev_priv->fbc;

	INIT_WORK(&fbc->underrun_work, intel_fbc_underrun_work_fn);
	mutex_init(&fbc->lock);
	fbc->active = false;

	if (!drm_mm_initialized(&dev_priv->mm.stolen))
		mkwrite_device_info(dev_priv)->display.has_fbc = false;

	if (need_fbc_vtd_wa(dev_priv))
		mkwrite_device_info(dev_priv)->display.has_fbc = false;

	dev_priv->params.enable_fbc = intel_sanitize_fbc_option(dev_priv);
	drm_dbg_kms(&dev_priv->drm, "Sanitized enable_fbc value: %d\n",
		    dev_priv->params.enable_fbc);

	if (!HAS_FBC(dev_priv)) {
		fbc->no_fbc_reason = "unsupported by this chipset";
		return;
	}

	/* We still don't have any sort of hardware state readout for FBC, so
	 * deactivate it in case the BIOS activated it to make sure software
	 * matches the hardware state. */
	if (intel_fbc_hw_is_active(dev_priv))
		intel_fbc_hw_deactivate(dev_priv);
}<|MERGE_RESOLUTION|>--- conflicted
+++ resolved
@@ -362,16 +362,6 @@
 	const struct intel_fbc_reg_params *params = &fbc->params;
 	u32 dpfc_ctl;
 
-<<<<<<< HEAD
-	/* Display WA #0529: skl, kbl, bxt. */
-	if (DISPLAY_VER(dev_priv) == 9) {
-		u32 val = 0;
-
-		if (params->override_cfb_stride)
-			val |= CHICKEN_FBC_STRIDE_OVERRIDE |
-				CHICKEN_FBC_STRIDE(params->override_cfb_stride);
-
-=======
 	if (DISPLAY_VER(dev_priv) >= 10) {
 		u32 val = 0;
 
@@ -388,7 +378,6 @@
 			val |= CHICKEN_FBC_STRIDE_OVERRIDE |
 				CHICKEN_FBC_STRIDE(params->override_cfb_stride / fbc->limit);
 
->>>>>>> 56d33754
 		intel_de_rmw(dev_priv, CHICKEN_MISC_4,
 			     CHICKEN_FBC_STRIDE_OVERRIDE |
 			     CHICKEN_FBC_STRIDE_MASK, val);
@@ -757,10 +746,7 @@
 	switch (modifier) {
 	case DRM_FORMAT_MOD_LINEAR:
 	case I915_FORMAT_MOD_Y_TILED:
-<<<<<<< HEAD
-=======
 	case I915_FORMAT_MOD_Yf_TILED:
->>>>>>> 56d33754
 		return DISPLAY_VER(dev_priv) >= 9;
 	case I915_FORMAT_MOD_X_TILED:
 		return true;
@@ -828,23 +814,12 @@
 		fbc->compressed_fb.size * fbc->limit;
 }
 
-<<<<<<< HEAD
-static u16 intel_fbc_override_cfb_stride(struct drm_i915_private *dev_priv)
-=======
 static u16 intel_fbc_override_cfb_stride(struct drm_i915_private *dev_priv,
 					 const struct intel_fbc_state_cache *cache)
->>>>>>> 56d33754
 {
 	unsigned int stride = _intel_fbc_cfb_stride(cache);
 	unsigned int stride_aligned = intel_fbc_cfb_stride(dev_priv, cache);
 
-<<<<<<< HEAD
-static bool intel_fbc_override_cfb_stride_changed(struct drm_i915_private *dev_priv)
-{
-	struct intel_fbc *fbc = &dev_priv->fbc;
-
-	return fbc->params.override_cfb_stride != intel_fbc_override_cfb_stride(dev_priv);
-=======
 	/*
 	 * Override stride in 64 byte units per 4 line segment.
 	 *
@@ -858,7 +833,6 @@
 		return stride_aligned * 4 / 64;
 
 	return 0;
->>>>>>> 56d33754
 }
 
 static bool intel_fbc_can_enable(struct drm_i915_private *dev_priv)
@@ -1042,15 +1016,9 @@
 	params->fb.modifier = cache->fb.modifier;
 	params->fb.stride = cache->fb.stride;
 
-<<<<<<< HEAD
-	params->cfb_size = intel_fbc_calculate_cfb_size(dev_priv, cache);
-
-	params->override_cfb_stride = cache->override_cfb_stride;
-=======
 	params->cfb_stride = intel_fbc_cfb_stride(dev_priv, cache);
 	params->cfb_size = intel_fbc_cfb_size(dev_priv, cache);
 	params->override_cfb_stride = intel_fbc_override_cfb_stride(dev_priv, cache);
->>>>>>> 56d33754
 
 	params->plane_visible = cache->plane.visible;
 }
@@ -1087,11 +1055,7 @@
 	if (params->cfb_size != intel_fbc_cfb_size(dev_priv, cache))
 		return false;
 
-<<<<<<< HEAD
-	if (params->override_cfb_stride != cache->override_cfb_stride)
-=======
 	if (params->override_cfb_stride != intel_fbc_override_cfb_stride(dev_priv, cache))
->>>>>>> 56d33754
 		return false;
 
 	return true;
@@ -1236,11 +1200,7 @@
 	if (!HAS_FBC(dev_priv))
 		return;
 
-<<<<<<< HEAD
-	if (origin == ORIGIN_FLIP)
-=======
 	if (origin == ORIGIN_FLIP || origin == ORIGIN_CURSOR_UPDATE)
->>>>>>> 56d33754
 		return;
 
 	mutex_lock(&fbc->lock);
@@ -1371,17 +1331,11 @@
 	mutex_lock(&fbc->lock);
 
 	if (fbc->crtc) {
-<<<<<<< HEAD
-		if (fbc->crtc != crtc ||
-		    (!intel_fbc_cfb_size_changed(dev_priv) &&
-		     !intel_fbc_override_cfb_stride_changed(dev_priv)))
-=======
 		if (fbc->crtc != crtc)
 			goto out;
 
 		if (fbc->limit >= min_limit &&
 		    !intel_fbc_cfb_size_changed(dev_priv))
->>>>>>> 56d33754
 			goto out;
 
 		__intel_fbc_disable(dev_priv);
@@ -1402,11 +1356,6 @@
 		goto out;
 	}
 
-<<<<<<< HEAD
-	cache->override_cfb_stride = intel_fbc_override_cfb_stride(dev_priv);
-
-=======
->>>>>>> 56d33754
 	drm_dbg_kms(&dev_priv->drm, "Enabling FBC on pipe %c\n",
 		    pipe_name(crtc->pipe));
 	fbc->no_fbc_reason = "FBC enabled but not active yet\n";
