/*
 * Copyright © 2014 Intel Corporation
 *
 * Permission is hereby granted, free of charge, to any person obtaining a
 * copy of this software and associated documentation files (the "Software"),
 * to deal in the Software without restriction, including without limitation
 * the rights to use, copy, modify, merge, publish, distribute, sublicense,
 * and/or sell copies of the Software, and to permit persons to whom the
 * Software is furnished to do so, subject to the following conditions:
 *
 * The above copyright notice and this permission notice (including the next
 * paragraph) shall be included in all copies or substantial portions of the
 * Software.
 *
 * THE SOFTWARE IS PROVIDED "AS IS", WITHOUT WARRANTY OF ANY KIND, EXPRESS OR
 * IMPLIED, INCLUDING BUT NOT LIMITED TO THE WARRANTIES OF MERCHANTABILITY,
 * FITNESS FOR A PARTICULAR PURPOSE AND NONINFRINGEMENT.  IN NO EVENT SHALL
 * THE AUTHORS OR COPYRIGHT HOLDERS BE LIABLE FOR ANY CLAIM, DAMAGES OR OTHER
 * LIABILITY, WHETHER IN AN ACTION OF CONTRACT, TORT OR OTHERWISE, ARISING
 * FROM, OUT OF OR IN CONNECTION WITH THE SOFTWARE OR THE USE OR OTHER
 * DEALINGS IN THE SOFTWARE.
 */

/**
 * DOC: Panel Self Refresh (PSR/SRD)
 *
 * Since Haswell Display controller supports Panel Self-Refresh on display
 * panels witch have a remote frame buffer (RFB) implemented according to PSR
 * spec in eDP1.3. PSR feature allows the display to go to lower standby states
 * when system is idle but display is on as it eliminates display refresh
 * request to DDR memory completely as long as the frame buffer for that
 * display is unchanged.
 *
 * Panel Self Refresh must be supported by both Hardware (source) and
 * Panel (sink).
 *
 * PSR saves power by caching the framebuffer in the panel RFB, which allows us
 * to power down the link and memory controller. For DSI panels the same idea
 * is called "manual mode".
 *
 * The implementation uses the hardware-based PSR support which automatically
 * enters/exits self-refresh mode. The hardware takes care of sending the
 * required DP aux message and could even retrain the link (that part isn't
 * enabled yet though). The hardware also keeps track of any frontbuffer
 * changes to know when to exit self-refresh mode again. Unfortunately that
 * part doesn't work too well, hence why the i915 PSR support uses the
 * software frontbuffer tracking to make sure it doesn't miss a screen
 * update. For this integration intel_psr_invalidate() and intel_psr_flush()
 * get called by the frontbuffer tracking code. Note that because of locking
 * issues the self-refresh re-enable code is done from a work queue, which
 * must be correctly synchronized/cancelled when shutting down the pipe."
 */

#include <drm/drmP.h>

#include "intel_drv.h"
#include "i915_drv.h"

static bool psr_global_enabled(u32 debug)
{
	switch (debug & I915_PSR_DEBUG_MODE_MASK) {
	case I915_PSR_DEBUG_DEFAULT:
		return i915_modparams.enable_psr;
	case I915_PSR_DEBUG_DISABLE:
		return false;
	default:
		return true;
	}
}

static bool intel_psr2_enabled(struct drm_i915_private *dev_priv,
			       const struct intel_crtc_state *crtc_state)
{
	/* Disable PSR2 by default for all platforms */
	if (i915_modparams.enable_psr == -1)
		return false;

	/* Cannot enable DSC and PSR2 simultaneously */
	WARN_ON(crtc_state->dsc_params.compression_enable &&
		crtc_state->has_psr2);

	switch (dev_priv->psr.debug & I915_PSR_DEBUG_MODE_MASK) {
	case I915_PSR_DEBUG_FORCE_PSR1:
		return false;
	default:
		return crtc_state->has_psr2;
	}
}

static int edp_psr_shift(enum transcoder cpu_transcoder)
{
	switch (cpu_transcoder) {
	case TRANSCODER_A:
		return EDP_PSR_TRANSCODER_A_SHIFT;
	case TRANSCODER_B:
		return EDP_PSR_TRANSCODER_B_SHIFT;
	case TRANSCODER_C:
		return EDP_PSR_TRANSCODER_C_SHIFT;
	default:
		MISSING_CASE(cpu_transcoder);
		/* fallthrough */
	case TRANSCODER_EDP:
		return EDP_PSR_TRANSCODER_EDP_SHIFT;
	}
}

void intel_psr_irq_control(struct drm_i915_private *dev_priv, u32 debug)
{
	u32 debug_mask, mask;
	enum transcoder cpu_transcoder;
	u32 transcoders = BIT(TRANSCODER_EDP);
<<<<<<< HEAD

	if (INTEL_GEN(dev_priv) >= 8)
		transcoders |= BIT(TRANSCODER_A) |
			       BIT(TRANSCODER_B) |
			       BIT(TRANSCODER_C);

	debug_mask = 0;
	mask = 0;
	for_each_cpu_transcoder_masked(dev_priv, cpu_transcoder, transcoders) {
		int shift = edp_psr_shift(cpu_transcoder);

=======

	if (INTEL_GEN(dev_priv) >= 8)
		transcoders |= BIT(TRANSCODER_A) |
			       BIT(TRANSCODER_B) |
			       BIT(TRANSCODER_C);

	debug_mask = 0;
	mask = 0;
	for_each_cpu_transcoder_masked(dev_priv, cpu_transcoder, transcoders) {
		int shift = edp_psr_shift(cpu_transcoder);

>>>>>>> f17b5f06
		mask |= EDP_PSR_ERROR(shift);
		debug_mask |= EDP_PSR_POST_EXIT(shift) |
			      EDP_PSR_PRE_ENTRY(shift);
	}

	if (debug & I915_PSR_DEBUG_IRQ)
		mask |= debug_mask;

	I915_WRITE(EDP_PSR_IMR, ~mask);
}

static void psr_event_print(u32 val, bool psr2_enabled)
{
	DRM_DEBUG_KMS("PSR exit events: 0x%x\n", val);
	if (val & PSR_EVENT_PSR2_WD_TIMER_EXPIRE)
		DRM_DEBUG_KMS("\tPSR2 watchdog timer expired\n");
	if ((val & PSR_EVENT_PSR2_DISABLED) && psr2_enabled)
		DRM_DEBUG_KMS("\tPSR2 disabled\n");
	if (val & PSR_EVENT_SU_DIRTY_FIFO_UNDERRUN)
		DRM_DEBUG_KMS("\tSU dirty FIFO underrun\n");
	if (val & PSR_EVENT_SU_CRC_FIFO_UNDERRUN)
		DRM_DEBUG_KMS("\tSU CRC FIFO underrun\n");
	if (val & PSR_EVENT_GRAPHICS_RESET)
		DRM_DEBUG_KMS("\tGraphics reset\n");
	if (val & PSR_EVENT_PCH_INTERRUPT)
		DRM_DEBUG_KMS("\tPCH interrupt\n");
	if (val & PSR_EVENT_MEMORY_UP)
		DRM_DEBUG_KMS("\tMemory up\n");
	if (val & PSR_EVENT_FRONT_BUFFER_MODIFY)
		DRM_DEBUG_KMS("\tFront buffer modification\n");
	if (val & PSR_EVENT_WD_TIMER_EXPIRE)
		DRM_DEBUG_KMS("\tPSR watchdog timer expired\n");
	if (val & PSR_EVENT_PIPE_REGISTERS_UPDATE)
		DRM_DEBUG_KMS("\tPIPE registers updated\n");
	if (val & PSR_EVENT_REGISTER_UPDATE)
		DRM_DEBUG_KMS("\tRegister updated\n");
	if (val & PSR_EVENT_HDCP_ENABLE)
		DRM_DEBUG_KMS("\tHDCP enabled\n");
	if (val & PSR_EVENT_KVMR_SESSION_ENABLE)
		DRM_DEBUG_KMS("\tKVMR session enabled\n");
	if (val & PSR_EVENT_VBI_ENABLE)
		DRM_DEBUG_KMS("\tVBI enabled\n");
	if (val & PSR_EVENT_LPSP_MODE_EXIT)
		DRM_DEBUG_KMS("\tLPSP mode exited\n");
	if ((val & PSR_EVENT_PSR_DISABLE) && !psr2_enabled)
		DRM_DEBUG_KMS("\tPSR disabled\n");
}

void intel_psr_irq_handler(struct drm_i915_private *dev_priv, u32 psr_iir)
{
	u32 transcoders = BIT(TRANSCODER_EDP);
	enum transcoder cpu_transcoder;
	ktime_t time_ns =  ktime_get();
	u32 mask = 0;

	if (INTEL_GEN(dev_priv) >= 8)
		transcoders |= BIT(TRANSCODER_A) |
			       BIT(TRANSCODER_B) |
			       BIT(TRANSCODER_C);

	for_each_cpu_transcoder_masked(dev_priv, cpu_transcoder, transcoders) {
		int shift = edp_psr_shift(cpu_transcoder);
<<<<<<< HEAD

		if (psr_iir & EDP_PSR_ERROR(shift)) {
			DRM_WARN("[transcoder %s] PSR aux error\n",
				 transcoder_name(cpu_transcoder));

			dev_priv->psr.irq_aux_error = true;

=======

		if (psr_iir & EDP_PSR_ERROR(shift)) {
			DRM_WARN("[transcoder %s] PSR aux error\n",
				 transcoder_name(cpu_transcoder));

			dev_priv->psr.irq_aux_error = true;

>>>>>>> f17b5f06
			/*
			 * If this interruption is not masked it will keep
			 * interrupting so fast that it prevents the scheduled
			 * work to run.
			 * Also after a PSR error, we don't want to arm PSR
			 * again so we don't care about unmask the interruption
			 * or unset irq_aux_error.
			 */
			mask |= EDP_PSR_ERROR(shift);
		}

		if (psr_iir & EDP_PSR_PRE_ENTRY(shift)) {
			dev_priv->psr.last_entry_attempt = time_ns;
			DRM_DEBUG_KMS("[transcoder %s] PSR entry attempt in 2 vblanks\n",
				      transcoder_name(cpu_transcoder));
		}

		if (psr_iir & EDP_PSR_POST_EXIT(shift)) {
			dev_priv->psr.last_exit = time_ns;
			DRM_DEBUG_KMS("[transcoder %s] PSR exit completed\n",
				      transcoder_name(cpu_transcoder));

			if (INTEL_GEN(dev_priv) >= 9) {
				u32 val = I915_READ(PSR_EVENT(cpu_transcoder));
				bool psr2_enabled = dev_priv->psr.psr2_enabled;

				I915_WRITE(PSR_EVENT(cpu_transcoder), val);
				psr_event_print(val, psr2_enabled);
			}
		}
	}

	if (mask) {
		mask |= I915_READ(EDP_PSR_IMR);
		I915_WRITE(EDP_PSR_IMR, mask);

		schedule_work(&dev_priv->psr.work);
	}
}

static bool intel_dp_get_colorimetry_status(struct intel_dp *intel_dp)
{
	uint8_t dprx = 0;

	if (drm_dp_dpcd_readb(&intel_dp->aux, DP_DPRX_FEATURE_ENUMERATION_LIST,
			      &dprx) != 1)
		return false;
	return dprx & DP_VSC_SDP_EXT_FOR_COLORIMETRY_SUPPORTED;
}

static bool intel_dp_get_alpm_status(struct intel_dp *intel_dp)
{
	uint8_t alpm_caps = 0;

	if (drm_dp_dpcd_readb(&intel_dp->aux, DP_RECEIVER_ALPM_CAP,
			      &alpm_caps) != 1)
		return false;
	return alpm_caps & DP_ALPM_CAP;
}

static u8 intel_dp_get_sink_sync_latency(struct intel_dp *intel_dp)
{
	u8 val = 8; /* assume the worst if we can't read the value */

	if (drm_dp_dpcd_readb(&intel_dp->aux,
			      DP_SYNCHRONIZATION_LATENCY_IN_SINK, &val) == 1)
		val &= DP_MAX_RESYNC_FRAME_COUNT_MASK;
	else
		DRM_DEBUG_KMS("Unable to get sink synchronization latency, assuming 8 frames\n");
	return val;
}

void intel_psr_init_dpcd(struct intel_dp *intel_dp)
{
	struct drm_i915_private *dev_priv =
		to_i915(dp_to_dig_port(intel_dp)->base.base.dev);

	drm_dp_dpcd_read(&intel_dp->aux, DP_PSR_SUPPORT, intel_dp->psr_dpcd,
			 sizeof(intel_dp->psr_dpcd));

	if (!intel_dp->psr_dpcd[0])
		return;
	DRM_DEBUG_KMS("eDP panel supports PSR version %x\n",
		      intel_dp->psr_dpcd[0]);

	if (drm_dp_has_quirk(&intel_dp->desc, DP_DPCD_QUIRK_NO_PSR)) {
		DRM_DEBUG_KMS("PSR support not currently available for this panel\n");
		return;
	}

	if (!(intel_dp->edp_dpcd[1] & DP_EDP_SET_POWER_CAP)) {
		DRM_DEBUG_KMS("Panel lacks power state control, PSR cannot be enabled\n");
		return;
	}

	dev_priv->psr.sink_support = true;
	dev_priv->psr.sink_sync_latency =
		intel_dp_get_sink_sync_latency(intel_dp);

	WARN_ON(dev_priv->psr.dp);
	dev_priv->psr.dp = intel_dp;

	if (INTEL_GEN(dev_priv) >= 9 &&
	    (intel_dp->psr_dpcd[0] == DP_PSR2_WITH_Y_COORD_IS_SUPPORTED)) {
		bool y_req = intel_dp->psr_dpcd[1] &
			     DP_PSR2_SU_Y_COORDINATE_REQUIRED;
		bool alpm = intel_dp_get_alpm_status(intel_dp);

		/*
		 * All panels that supports PSR version 03h (PSR2 +
		 * Y-coordinate) can handle Y-coordinates in VSC but we are
		 * only sure that it is going to be used when required by the
		 * panel. This way panel is capable to do selective update
		 * without a aux frame sync.
		 *
		 * To support PSR version 02h and PSR version 03h without
		 * Y-coordinate requirement panels we would need to enable
		 * GTC first.
		 */
		dev_priv->psr.sink_psr2_support = y_req && alpm;
		DRM_DEBUG_KMS("PSR2 %ssupported\n",
			      dev_priv->psr.sink_psr2_support ? "" : "not ");

		if (dev_priv->psr.sink_psr2_support) {
			dev_priv->psr.colorimetry_support =
				intel_dp_get_colorimetry_status(intel_dp);
		}
	}
}

static void intel_psr_setup_vsc(struct intel_dp *intel_dp,
				const struct intel_crtc_state *crtc_state)
{
	struct intel_digital_port *intel_dig_port = dp_to_dig_port(intel_dp);
	struct drm_i915_private *dev_priv = dp_to_i915(intel_dp);
	struct edp_vsc_psr psr_vsc;

	if (dev_priv->psr.psr2_enabled) {
		/* Prepare VSC Header for SU as per EDP 1.4 spec, Table 6.11 */
		memset(&psr_vsc, 0, sizeof(psr_vsc));
		psr_vsc.sdp_header.HB0 = 0;
		psr_vsc.sdp_header.HB1 = 0x7;
		if (dev_priv->psr.colorimetry_support) {
			psr_vsc.sdp_header.HB2 = 0x5;
			psr_vsc.sdp_header.HB3 = 0x13;
		} else {
			psr_vsc.sdp_header.HB2 = 0x4;
			psr_vsc.sdp_header.HB3 = 0xe;
		}
	} else {
		/* Prepare VSC packet as per EDP 1.3 spec, Table 3.10 */
		memset(&psr_vsc, 0, sizeof(psr_vsc));
		psr_vsc.sdp_header.HB0 = 0;
		psr_vsc.sdp_header.HB1 = 0x7;
		psr_vsc.sdp_header.HB2 = 0x2;
		psr_vsc.sdp_header.HB3 = 0x8;
	}

	intel_dig_port->write_infoframe(&intel_dig_port->base,
					crtc_state,
					DP_SDP_VSC, &psr_vsc, sizeof(psr_vsc));
}

static void hsw_psr_setup_aux(struct intel_dp *intel_dp)
{
	struct drm_i915_private *dev_priv = dp_to_i915(intel_dp);
	u32 aux_clock_divider, aux_ctl;
	int i;
	static const uint8_t aux_msg[] = {
		[0] = DP_AUX_NATIVE_WRITE << 4,
		[1] = DP_SET_POWER >> 8,
		[2] = DP_SET_POWER & 0xff,
		[3] = 1 - 1,
		[4] = DP_SET_POWER_D0,
	};
	u32 psr_aux_mask = EDP_PSR_AUX_CTL_TIME_OUT_MASK |
			   EDP_PSR_AUX_CTL_MESSAGE_SIZE_MASK |
			   EDP_PSR_AUX_CTL_PRECHARGE_2US_MASK |
			   EDP_PSR_AUX_CTL_BIT_CLOCK_2X_MASK;

	BUILD_BUG_ON(sizeof(aux_msg) > 20);
	for (i = 0; i < sizeof(aux_msg); i += 4)
		I915_WRITE(EDP_PSR_AUX_DATA(i >> 2),
			   intel_dp_pack_aux(&aux_msg[i], sizeof(aux_msg) - i));

	aux_clock_divider = intel_dp->get_aux_clock_divider(intel_dp, 0);

	/* Start with bits set for DDI_AUX_CTL register */
	aux_ctl = intel_dp->get_aux_send_ctl(intel_dp, sizeof(aux_msg),
					     aux_clock_divider);

	/* Select only valid bits for SRD_AUX_CTL */
	aux_ctl &= psr_aux_mask;
	I915_WRITE(EDP_PSR_AUX_CTL, aux_ctl);
}

static void intel_psr_enable_sink(struct intel_dp *intel_dp)
{
	struct drm_i915_private *dev_priv = dp_to_i915(intel_dp);
	u8 dpcd_val = DP_PSR_ENABLE;

	/* Enable ALPM at sink for psr2 */
	if (dev_priv->psr.psr2_enabled) {
		drm_dp_dpcd_writeb(&intel_dp->aux, DP_RECEIVER_ALPM_CONFIG,
				   DP_ALPM_ENABLE);
		dpcd_val |= DP_PSR_ENABLE_PSR2;
	}

	if (dev_priv->psr.link_standby)
		dpcd_val |= DP_PSR_MAIN_LINK_ACTIVE;
	if (!dev_priv->psr.psr2_enabled && INTEL_GEN(dev_priv) >= 8)
		dpcd_val |= DP_PSR_CRC_VERIFICATION;
	drm_dp_dpcd_writeb(&intel_dp->aux, DP_PSR_EN_CFG, dpcd_val);

	drm_dp_dpcd_writeb(&intel_dp->aux, DP_SET_POWER, DP_SET_POWER_D0);
}

static void hsw_activate_psr1(struct intel_dp *intel_dp)
{
	struct drm_i915_private *dev_priv = dp_to_i915(intel_dp);
	u32 max_sleep_time = 0x1f;
	u32 val = EDP_PSR_ENABLE;

	/* Let's use 6 as the minimum to cover all known cases including the
	 * off-by-one issue that HW has in some cases.
	 */
	int idle_frames = max(6, dev_priv->vbt.psr.idle_frames);

	/* sink_sync_latency of 8 means source has to wait for more than 8
	 * frames, we'll go with 9 frames for now
	 */
	idle_frames = max(idle_frames, dev_priv->psr.sink_sync_latency + 1);
	val |= idle_frames << EDP_PSR_IDLE_FRAME_SHIFT;

	val |= max_sleep_time << EDP_PSR_MAX_SLEEP_TIME_SHIFT;
	if (IS_HASWELL(dev_priv))
		val |= EDP_PSR_MIN_LINK_ENTRY_TIME_8_LINES;

	if (dev_priv->psr.link_standby)
		val |= EDP_PSR_LINK_STANDBY;

	if (dev_priv->vbt.psr.tp1_wakeup_time_us == 0)
		val |=  EDP_PSR_TP1_TIME_0us;
	else if (dev_priv->vbt.psr.tp1_wakeup_time_us <= 100)
		val |= EDP_PSR_TP1_TIME_100us;
	else if (dev_priv->vbt.psr.tp1_wakeup_time_us <= 500)
		val |= EDP_PSR_TP1_TIME_500us;
	else
		val |= EDP_PSR_TP1_TIME_2500us;

	if (dev_priv->vbt.psr.tp2_tp3_wakeup_time_us == 0)
		val |=  EDP_PSR_TP2_TP3_TIME_0us;
	else if (dev_priv->vbt.psr.tp2_tp3_wakeup_time_us <= 100)
		val |= EDP_PSR_TP2_TP3_TIME_100us;
	else if (dev_priv->vbt.psr.tp2_tp3_wakeup_time_us <= 500)
		val |= EDP_PSR_TP2_TP3_TIME_500us;
	else
		val |= EDP_PSR_TP2_TP3_TIME_2500us;

	if (intel_dp_source_supports_hbr2(intel_dp) &&
	    drm_dp_tps3_supported(intel_dp->dpcd))
		val |= EDP_PSR_TP1_TP3_SEL;
	else
		val |= EDP_PSR_TP1_TP2_SEL;

	if (INTEL_GEN(dev_priv) >= 8)
		val |= EDP_PSR_CRC_ENABLE;

	val |= I915_READ(EDP_PSR_CTL) & EDP_PSR_RESTORE_PSR_ACTIVE_CTX_MASK;
	I915_WRITE(EDP_PSR_CTL, val);
}

static void hsw_activate_psr2(struct intel_dp *intel_dp)
{
	struct drm_i915_private *dev_priv = dp_to_i915(intel_dp);
	u32 val;

	/* Let's use 6 as the minimum to cover all known cases including the
	 * off-by-one issue that HW has in some cases.
	 */
	int idle_frames = max(6, dev_priv->vbt.psr.idle_frames);

	idle_frames = max(idle_frames, dev_priv->psr.sink_sync_latency + 1);
	val = idle_frames << EDP_PSR2_IDLE_FRAME_SHIFT;

	/* FIXME: selective update is probably totally broken because it doesn't
	 * mesh at all with our frontbuffer tracking. And the hw alone isn't
	 * good enough. */
	val |= EDP_PSR2_ENABLE | EDP_SU_TRACK_ENABLE;
	if (INTEL_GEN(dev_priv) >= 10 || IS_GEMINILAKE(dev_priv))
		val |= EDP_Y_COORDINATE_ENABLE;

	val |= EDP_PSR2_FRAME_BEFORE_SU(dev_priv->psr.sink_sync_latency + 1);

	if (dev_priv->vbt.psr.tp2_tp3_wakeup_time_us >= 0 &&
	    dev_priv->vbt.psr.tp2_tp3_wakeup_time_us <= 50)
		val |= EDP_PSR2_TP2_TIME_50us;
	else if (dev_priv->vbt.psr.tp2_tp3_wakeup_time_us <= 100)
		val |= EDP_PSR2_TP2_TIME_100us;
	else if (dev_priv->vbt.psr.tp2_tp3_wakeup_time_us <= 500)
		val |= EDP_PSR2_TP2_TIME_500us;
	else
		val |= EDP_PSR2_TP2_TIME_2500us;

	I915_WRITE(EDP_PSR2_CTL, val);
}

static bool intel_psr2_config_valid(struct intel_dp *intel_dp,
				    struct intel_crtc_state *crtc_state)
{
	struct drm_i915_private *dev_priv = dp_to_i915(intel_dp);
	int crtc_hdisplay = crtc_state->base.adjusted_mode.crtc_hdisplay;
	int crtc_vdisplay = crtc_state->base.adjusted_mode.crtc_vdisplay;
	int psr_max_h = 0, psr_max_v = 0;

	/*
	 * FIXME psr2_support is messed up. It's both computed
	 * dynamically during PSR enable, and extracted from sink
	 * caps during eDP detection.
	 */
	if (!dev_priv->psr.sink_psr2_support)
		return false;

	/*
	 * DSC and PSR2 cannot be enabled simultaneously. If a requested
	 * resolution requires DSC to be enabled, priority is given to DSC
	 * over PSR2.
	 */
	if (crtc_state->dsc_params.compression_enable) {
		DRM_DEBUG_KMS("PSR2 cannot be enabled since DSC is enabled\n");
		return false;
	}

	if (INTEL_GEN(dev_priv) >= 10 || IS_GEMINILAKE(dev_priv)) {
		psr_max_h = 4096;
		psr_max_v = 2304;
	} else if (IS_GEN9(dev_priv)) {
		psr_max_h = 3640;
		psr_max_v = 2304;
	}

	if (crtc_hdisplay > psr_max_h || crtc_vdisplay > psr_max_v) {
		DRM_DEBUG_KMS("PSR2 not enabled, resolution %dx%d > max supported %dx%d\n",
			      crtc_hdisplay, crtc_vdisplay,
			      psr_max_h, psr_max_v);
		return false;
	}

	return true;
}

void intel_psr_compute_config(struct intel_dp *intel_dp,
			      struct intel_crtc_state *crtc_state)
{
	struct intel_digital_port *dig_port = dp_to_dig_port(intel_dp);
	struct drm_i915_private *dev_priv = dp_to_i915(intel_dp);
	const struct drm_display_mode *adjusted_mode =
		&crtc_state->base.adjusted_mode;
	int psr_setup_time;

	if (!CAN_PSR(dev_priv))
		return;

	if (intel_dp != dev_priv->psr.dp)
		return;

	/*
	 * HSW spec explicitly says PSR is tied to port A.
	 * BDW+ platforms with DDI implementation of PSR have different
	 * PSR registers per transcoder and we only implement transcoder EDP
	 * ones. Since by Display design transcoder EDP is tied to port A
	 * we can safely escape based on the port A.
	 */
	if (dig_port->base.port != PORT_A) {
		DRM_DEBUG_KMS("PSR condition failed: Port not supported\n");
		return;
	}

	if (dev_priv->psr.sink_not_reliable) {
		DRM_DEBUG_KMS("PSR sink implementation is not reliable\n");
		return;
	}

	if (IS_HASWELL(dev_priv) &&
	    adjusted_mode->flags & DRM_MODE_FLAG_INTERLACE) {
		DRM_DEBUG_KMS("PSR condition failed: Interlaced is Enabled\n");
		return;
	}

	psr_setup_time = drm_dp_psr_setup_time(intel_dp->psr_dpcd);
	if (psr_setup_time < 0) {
		DRM_DEBUG_KMS("PSR condition failed: Invalid PSR setup time (0x%02x)\n",
			      intel_dp->psr_dpcd[1]);
		return;
	}

	if (intel_usecs_to_scanlines(adjusted_mode, psr_setup_time) >
	    adjusted_mode->crtc_vtotal - adjusted_mode->crtc_vdisplay - 1) {
		DRM_DEBUG_KMS("PSR condition failed: PSR setup time (%d us) too long\n",
			      psr_setup_time);
		return;
	}

	crtc_state->has_psr = true;
	crtc_state->has_psr2 = intel_psr2_config_valid(intel_dp, crtc_state);
}

static void intel_psr_activate(struct intel_dp *intel_dp)
{
	struct drm_i915_private *dev_priv = dp_to_i915(intel_dp);

	if (INTEL_GEN(dev_priv) >= 9)
		WARN_ON(I915_READ(EDP_PSR2_CTL) & EDP_PSR2_ENABLE);
	WARN_ON(I915_READ(EDP_PSR_CTL) & EDP_PSR_ENABLE);
	WARN_ON(dev_priv->psr.active);
	lockdep_assert_held(&dev_priv->psr.lock);

	/* psr1 and psr2 are mutually exclusive.*/
	if (dev_priv->psr.psr2_enabled)
		hsw_activate_psr2(intel_dp);
	else
		hsw_activate_psr1(intel_dp);

	dev_priv->psr.active = true;
}

static i915_reg_t gen9_chicken_trans_reg(struct drm_i915_private *dev_priv,
					 enum transcoder cpu_transcoder)
{
	static const i915_reg_t regs[] = {
		[TRANSCODER_A] = CHICKEN_TRANS_A,
		[TRANSCODER_B] = CHICKEN_TRANS_B,
		[TRANSCODER_C] = CHICKEN_TRANS_C,
		[TRANSCODER_EDP] = CHICKEN_TRANS_EDP,
	};

	WARN_ON(INTEL_GEN(dev_priv) < 9);

	if (WARN_ON(cpu_transcoder >= ARRAY_SIZE(regs) ||
		    !regs[cpu_transcoder].reg))
		cpu_transcoder = TRANSCODER_A;

	return regs[cpu_transcoder];
}

static void intel_psr_enable_source(struct intel_dp *intel_dp,
				    const struct intel_crtc_state *crtc_state)
{
	struct drm_i915_private *dev_priv = dp_to_i915(intel_dp);
	enum transcoder cpu_transcoder = crtc_state->cpu_transcoder;
	u32 mask;

	/* Only HSW and BDW have PSR AUX registers that need to be setup. SKL+
	 * use hardcoded values PSR AUX transactions
	 */
	if (IS_HASWELL(dev_priv) || IS_BROADWELL(dev_priv))
		hsw_psr_setup_aux(intel_dp);

	if (dev_priv->psr.psr2_enabled) {
		i915_reg_t reg = gen9_chicken_trans_reg(dev_priv,
							cpu_transcoder);
		u32 chicken = I915_READ(reg);

		if (IS_GEN9(dev_priv) && !IS_GEMINILAKE(dev_priv))
			chicken |= (PSR2_VSC_ENABLE_PROG_HEADER
				   | PSR2_ADD_VERTICAL_LINE_COUNT);

		else
			chicken &= ~VSC_DATA_SEL_SOFTWARE_CONTROL;
		I915_WRITE(reg, chicken);
	}

	/*
	 * Per Spec: Avoid continuous PSR exit by masking MEMUP and HPD also
	 * mask LPSP to avoid dependency on other drivers that might block
	 * runtime_pm besides preventing  other hw tracking issues now we
	 * can rely on frontbuffer tracking.
	 */
	mask = EDP_PSR_DEBUG_MASK_MEMUP |
	       EDP_PSR_DEBUG_MASK_HPD |
	       EDP_PSR_DEBUG_MASK_LPSP |
	       EDP_PSR_DEBUG_MASK_MAX_SLEEP;

	if (INTEL_GEN(dev_priv) < 11)
		mask |= EDP_PSR_DEBUG_MASK_DISP_REG_WRITE;

	I915_WRITE(EDP_PSR_DEBUG, mask);
}

static void intel_psr_enable_locked(struct drm_i915_private *dev_priv,
				    const struct intel_crtc_state *crtc_state)
{
	struct intel_dp *intel_dp = dev_priv->psr.dp;

	if (dev_priv->psr.enabled)
		return;

	DRM_DEBUG_KMS("Enabling PSR%s\n",
		      dev_priv->psr.psr2_enabled ? "2" : "1");
	intel_psr_setup_vsc(intel_dp, crtc_state);
	intel_psr_enable_sink(intel_dp);
	intel_psr_enable_source(intel_dp, crtc_state);
	dev_priv->psr.enabled = true;

	intel_psr_activate(intel_dp);
}

/**
 * intel_psr_enable - Enable PSR
 * @intel_dp: Intel DP
 * @crtc_state: new CRTC state
 *
 * This function can only be called after the pipe is fully trained and enabled.
 */
void intel_psr_enable(struct intel_dp *intel_dp,
		      const struct intel_crtc_state *crtc_state)
{
	struct drm_i915_private *dev_priv = dp_to_i915(intel_dp);

	if (!crtc_state->has_psr)
		return;

	if (WARN_ON(!CAN_PSR(dev_priv)))
		return;

	WARN_ON(dev_priv->drrs.dp);

	mutex_lock(&dev_priv->psr.lock);
	if (dev_priv->psr.prepared) {
		DRM_DEBUG_KMS("PSR already in use\n");
		goto unlock;
	}

	dev_priv->psr.psr2_enabled = intel_psr2_enabled(dev_priv, crtc_state);
	dev_priv->psr.busy_frontbuffer_bits = 0;
	dev_priv->psr.prepared = true;
	dev_priv->psr.pipe = to_intel_crtc(crtc_state->base.crtc)->pipe;

	if (psr_global_enabled(dev_priv->psr.debug))
		intel_psr_enable_locked(dev_priv, crtc_state);
	else
		DRM_DEBUG_KMS("PSR disabled by flag\n");

unlock:
	mutex_unlock(&dev_priv->psr.lock);
}

static void intel_psr_exit(struct drm_i915_private *dev_priv)
{
	u32 val;

	if (!dev_priv->psr.active) {
		if (INTEL_GEN(dev_priv) >= 9)
			WARN_ON(I915_READ(EDP_PSR2_CTL) & EDP_PSR2_ENABLE);
		WARN_ON(I915_READ(EDP_PSR_CTL) & EDP_PSR_ENABLE);
		return;
	}

	if (dev_priv->psr.psr2_enabled) {
		val = I915_READ(EDP_PSR2_CTL);
		WARN_ON(!(val & EDP_PSR2_ENABLE));
		I915_WRITE(EDP_PSR2_CTL, val & ~EDP_PSR2_ENABLE);
	} else {
		val = I915_READ(EDP_PSR_CTL);
		WARN_ON(!(val & EDP_PSR_ENABLE));
		I915_WRITE(EDP_PSR_CTL, val & ~EDP_PSR_ENABLE);
	}
	dev_priv->psr.active = false;
}

static void intel_psr_disable_locked(struct intel_dp *intel_dp)
{
	struct drm_i915_private *dev_priv = dp_to_i915(intel_dp);
	i915_reg_t psr_status;
	u32 psr_status_mask;

	lockdep_assert_held(&dev_priv->psr.lock);

	if (!dev_priv->psr.enabled)
		return;

	DRM_DEBUG_KMS("Disabling PSR%s\n",
		      dev_priv->psr.psr2_enabled ? "2" : "1");

	intel_psr_exit(dev_priv);

	if (dev_priv->psr.psr2_enabled) {
		psr_status = EDP_PSR2_STATUS;
		psr_status_mask = EDP_PSR2_STATUS_STATE_MASK;
	} else {
		psr_status = EDP_PSR_STATUS;
		psr_status_mask = EDP_PSR_STATUS_STATE_MASK;
	}

	/* Wait till PSR is idle */
	if (intel_wait_for_register(dev_priv, psr_status, psr_status_mask, 0,
				    2000))
		DRM_ERROR("Timed out waiting PSR idle state\n");

	/* Disable PSR on Sink */
	drm_dp_dpcd_writeb(&intel_dp->aux, DP_PSR_EN_CFG, 0);

	dev_priv->psr.enabled = false;
}

/**
 * intel_psr_disable - Disable PSR
 * @intel_dp: Intel DP
 * @old_crtc_state: old CRTC state
 *
 * This function needs to be called before disabling pipe.
 */
void intel_psr_disable(struct intel_dp *intel_dp,
		       const struct intel_crtc_state *old_crtc_state)
{
	struct drm_i915_private *dev_priv = dp_to_i915(intel_dp);

	if (!old_crtc_state->has_psr)
		return;

	if (WARN_ON(!CAN_PSR(dev_priv)))
		return;

	mutex_lock(&dev_priv->psr.lock);
	if (!dev_priv->psr.prepared) {
		mutex_unlock(&dev_priv->psr.lock);
		return;
	}

	intel_psr_disable_locked(intel_dp);

	dev_priv->psr.prepared = false;
	mutex_unlock(&dev_priv->psr.lock);
	cancel_work_sync(&dev_priv->psr.work);
}

/**
 * intel_psr_wait_for_idle - wait for PSR1 to idle
 * @new_crtc_state: new CRTC state
 * @out_value: PSR status in case of failure
 *
 * This function is expected to be called from pipe_update_start() where it is
 * not expected to race with PSR enable or disable.
 *
 * Returns: 0 on success or -ETIMEOUT if PSR status does not idle.
 */
int intel_psr_wait_for_idle(const struct intel_crtc_state *new_crtc_state,
			    u32 *out_value)
{
	struct intel_crtc *crtc = to_intel_crtc(new_crtc_state->base.crtc);
	struct drm_i915_private *dev_priv = to_i915(crtc->base.dev);

	if (!dev_priv->psr.enabled || !new_crtc_state->has_psr)
		return 0;

	/* FIXME: Update this for PSR2 if we need to wait for idle */
	if (READ_ONCE(dev_priv->psr.psr2_enabled))
		return 0;

	/*
	 * From bspec: Panel Self Refresh (BDW+)
	 * Max. time for PSR to idle = Inverse of the refresh rate + 6 ms of
	 * exit training time + 1.5 ms of aux channel handshake. 50 ms is
	 * defensive enough to cover everything.
	 */

	return __intel_wait_for_register(dev_priv, EDP_PSR_STATUS,
					 EDP_PSR_STATUS_STATE_MASK,
					 EDP_PSR_STATUS_STATE_IDLE, 2, 50,
					 out_value);
}

static bool __psr_wait_for_idle_locked(struct drm_i915_private *dev_priv)
{
	i915_reg_t reg;
	u32 mask;
	int err;

	if (!dev_priv->psr.enabled)
		return false;

	if (dev_priv->psr.psr2_enabled) {
		reg = EDP_PSR2_STATUS;
		mask = EDP_PSR2_STATUS_STATE_MASK;
	} else {
		reg = EDP_PSR_STATUS;
		mask = EDP_PSR_STATUS_STATE_MASK;
	}

	mutex_unlock(&dev_priv->psr.lock);

	err = intel_wait_for_register(dev_priv, reg, mask, 0, 50);
	if (err)
		DRM_ERROR("Timed out waiting for PSR Idle for re-enable\n");

	/* After the unlocked wait, verify that PSR is still wanted! */
	mutex_lock(&dev_priv->psr.lock);
	return err == 0 && dev_priv->psr.enabled;
}

static bool switching_psr(struct drm_i915_private *dev_priv,
			  struct intel_crtc_state *crtc_state,
			  u32 mode)
{
	/* Can't switch psr state anyway if PSR2 is not supported. */
	if (!crtc_state || !crtc_state->has_psr2)
		return false;

	if (dev_priv->psr.psr2_enabled && mode == I915_PSR_DEBUG_FORCE_PSR1)
		return true;

	if (!dev_priv->psr.psr2_enabled && mode != I915_PSR_DEBUG_FORCE_PSR1)
		return true;

	return false;
}

int intel_psr_set_debugfs_mode(struct drm_i915_private *dev_priv,
			       struct drm_modeset_acquire_ctx *ctx,
			       u64 val)
{
	struct drm_device *dev = &dev_priv->drm;
	struct drm_connector_state *conn_state;
	struct intel_crtc_state *crtc_state = NULL;
	struct drm_crtc_commit *commit;
	struct drm_crtc *crtc;
	struct intel_dp *dp;
	int ret;
	bool enable;
	u32 mode = val & I915_PSR_DEBUG_MODE_MASK;

	if (val & ~(I915_PSR_DEBUG_IRQ | I915_PSR_DEBUG_MODE_MASK) ||
	    mode > I915_PSR_DEBUG_FORCE_PSR1) {
		DRM_DEBUG_KMS("Invalid debug mask %llx\n", val);
		return -EINVAL;
	}

	ret = drm_modeset_lock(&dev->mode_config.connection_mutex, ctx);
	if (ret)
		return ret;

	/* dev_priv->psr.dp should be set once and then never touched again. */
	dp = READ_ONCE(dev_priv->psr.dp);
	conn_state = dp->attached_connector->base.state;
	crtc = conn_state->crtc;
	if (crtc) {
		ret = drm_modeset_lock(&crtc->mutex, ctx);
		if (ret)
			return ret;

		crtc_state = to_intel_crtc_state(crtc->state);
		commit = crtc_state->base.commit;
	} else {
		commit = conn_state->commit;
	}
	if (commit) {
		ret = wait_for_completion_interruptible(&commit->hw_done);
		if (ret)
			return ret;
	}

	ret = mutex_lock_interruptible(&dev_priv->psr.lock);
	if (ret)
		return ret;

	enable = psr_global_enabled(val);

	if (!enable || switching_psr(dev_priv, crtc_state, mode))
		intel_psr_disable_locked(dev_priv->psr.dp);

	dev_priv->psr.debug = val;
	if (crtc)
		dev_priv->psr.psr2_enabled = intel_psr2_enabled(dev_priv, crtc_state);

	intel_psr_irq_control(dev_priv, dev_priv->psr.debug);

	if (dev_priv->psr.prepared && enable)
		intel_psr_enable_locked(dev_priv, crtc_state);

	mutex_unlock(&dev_priv->psr.lock);
	return ret;
}

static void intel_psr_handle_irq(struct drm_i915_private *dev_priv)
{
	struct i915_psr *psr = &dev_priv->psr;

	intel_psr_disable_locked(psr->dp);
	psr->sink_not_reliable = true;
	/* let's make sure that sink is awaken */
	drm_dp_dpcd_writeb(&psr->dp->aux, DP_SET_POWER, DP_SET_POWER_D0);
}

static void intel_psr_work(struct work_struct *work)
{
	struct drm_i915_private *dev_priv =
		container_of(work, typeof(*dev_priv), psr.work);

	mutex_lock(&dev_priv->psr.lock);

	if (!dev_priv->psr.enabled)
		goto unlock;

	if (READ_ONCE(dev_priv->psr.irq_aux_error))
		intel_psr_handle_irq(dev_priv);

	/*
	 * We have to make sure PSR is ready for re-enable
	 * otherwise it keeps disabled until next full enable/disable cycle.
	 * PSR might take some time to get fully disabled
	 * and be ready for re-enable.
	 */
	if (!__psr_wait_for_idle_locked(dev_priv))
		goto unlock;

	/*
	 * The delayed work can race with an invalidate hence we need to
	 * recheck. Since psr_flush first clears this and then reschedules we
	 * won't ever miss a flush when bailing out here.
	 */
	if (dev_priv->psr.busy_frontbuffer_bits || dev_priv->psr.active)
		goto unlock;

	intel_psr_activate(dev_priv->psr.dp);
unlock:
	mutex_unlock(&dev_priv->psr.lock);
}

/**
 * intel_psr_invalidate - Invalidade PSR
 * @dev_priv: i915 device
 * @frontbuffer_bits: frontbuffer plane tracking bits
 * @origin: which operation caused the invalidate
 *
 * Since the hardware frontbuffer tracking has gaps we need to integrate
 * with the software frontbuffer tracking. This function gets called every
 * time frontbuffer rendering starts and a buffer gets dirtied. PSR must be
 * disabled if the frontbuffer mask contains a buffer relevant to PSR.
 *
 * Dirty frontbuffers relevant to PSR are tracked in busy_frontbuffer_bits."
 */
void intel_psr_invalidate(struct drm_i915_private *dev_priv,
			  unsigned frontbuffer_bits, enum fb_op_origin origin)
{
	if (!CAN_PSR(dev_priv))
		return;

	if (origin == ORIGIN_FLIP)
		return;

	mutex_lock(&dev_priv->psr.lock);
	if (!dev_priv->psr.enabled) {
		mutex_unlock(&dev_priv->psr.lock);
		return;
	}

	frontbuffer_bits &= INTEL_FRONTBUFFER_ALL_MASK(dev_priv->psr.pipe);
	dev_priv->psr.busy_frontbuffer_bits |= frontbuffer_bits;

	if (frontbuffer_bits)
		intel_psr_exit(dev_priv);

	mutex_unlock(&dev_priv->psr.lock);
}

/**
 * intel_psr_flush - Flush PSR
 * @dev_priv: i915 device
 * @frontbuffer_bits: frontbuffer plane tracking bits
 * @origin: which operation caused the flush
 *
 * Since the hardware frontbuffer tracking has gaps we need to integrate
 * with the software frontbuffer tracking. This function gets called every
 * time frontbuffer rendering has completed and flushed out to memory. PSR
 * can be enabled again if no other frontbuffer relevant to PSR is dirty.
 *
 * Dirty frontbuffers relevant to PSR are tracked in busy_frontbuffer_bits.
 */
void intel_psr_flush(struct drm_i915_private *dev_priv,
		     unsigned frontbuffer_bits, enum fb_op_origin origin)
{
	if (!CAN_PSR(dev_priv))
		return;

	if (origin == ORIGIN_FLIP)
		return;

	mutex_lock(&dev_priv->psr.lock);
	if (!dev_priv->psr.enabled) {
		mutex_unlock(&dev_priv->psr.lock);
		return;
	}

	frontbuffer_bits &= INTEL_FRONTBUFFER_ALL_MASK(dev_priv->psr.pipe);
	dev_priv->psr.busy_frontbuffer_bits &= ~frontbuffer_bits;

	/* By definition flush = invalidate + flush */
	if (frontbuffer_bits) {
		/*
		 * Display WA #0884: all
		 * This documented WA for bxt can be safely applied
		 * broadly so we can force HW tracking to exit PSR
		 * instead of disabling and re-enabling.
		 * Workaround tells us to write 0 to CUR_SURFLIVE_A,
		 * but it makes more sense write to the current active
		 * pipe.
		 */
		I915_WRITE(CURSURFLIVE(dev_priv->psr.pipe), 0);
	}

	if (!dev_priv->psr.active && !dev_priv->psr.busy_frontbuffer_bits)
		schedule_work(&dev_priv->psr.work);
	mutex_unlock(&dev_priv->psr.lock);
}

/**
 * intel_psr_init - Init basic PSR work and mutex.
 * @dev_priv: i915 device private
 *
 * This function is  called only once at driver load to initialize basic
 * PSR stuff.
 */
void intel_psr_init(struct drm_i915_private *dev_priv)
{
	u32 val;

	if (!HAS_PSR(dev_priv))
		return;

	dev_priv->psr_mmio_base = IS_HASWELL(dev_priv) ?
		HSW_EDP_PSR_BASE : BDW_EDP_PSR_BASE;

	if (!dev_priv->psr.sink_support)
		return;

	if (i915_modparams.enable_psr == -1)
		if (INTEL_GEN(dev_priv) < 9 || !dev_priv->vbt.psr.enable)
			i915_modparams.enable_psr = 0;

	/*
	 * If a PSR error happened and the driver is reloaded, the EDP_PSR_IIR
	 * will still keep the error set even after the reset done in the
	 * irq_preinstall and irq_uninstall hooks.
	 * And enabling in this situation cause the screen to freeze in the
	 * first time that PSR HW tries to activate so lets keep PSR disabled
	 * to avoid any rendering problems.
	 */
	val = I915_READ(EDP_PSR_IIR);
	val &= EDP_PSR_ERROR(edp_psr_shift(TRANSCODER_EDP));
	if (val) {
		DRM_DEBUG_KMS("PSR interruption error set\n");
		dev_priv->psr.sink_not_reliable = true;
		return;
	}

	/* Set link_standby x link_off defaults */
	if (IS_HASWELL(dev_priv) || IS_BROADWELL(dev_priv))
		/* HSW and BDW require workarounds that we don't implement. */
		dev_priv->psr.link_standby = false;
	else
		/* For new platforms let's respect VBT back again */
		dev_priv->psr.link_standby = dev_priv->vbt.psr.full_link;

	INIT_WORK(&dev_priv->psr.work, intel_psr_work);
	mutex_init(&dev_priv->psr.lock);
}

void intel_psr_short_pulse(struct intel_dp *intel_dp)
{
	struct drm_i915_private *dev_priv = dp_to_i915(intel_dp);
	struct i915_psr *psr = &dev_priv->psr;
	u8 val;
	const u8 errors = DP_PSR_RFB_STORAGE_ERROR |
			  DP_PSR_VSC_SDP_UNCORRECTABLE_ERROR |
			  DP_PSR_LINK_CRC_ERROR;

	if (!CAN_PSR(dev_priv) || !intel_dp_is_edp(intel_dp))
		return;

	mutex_lock(&psr->lock);

	if (!psr->enabled || psr->dp != intel_dp)
		goto exit;

	if (drm_dp_dpcd_readb(&intel_dp->aux, DP_PSR_STATUS, &val) != 1) {
		DRM_ERROR("PSR_STATUS dpcd read failed\n");
		goto exit;
	}

	if ((val & DP_PSR_SINK_STATE_MASK) == DP_PSR_SINK_INTERNAL_ERROR) {
		DRM_DEBUG_KMS("PSR sink internal error, disabling PSR\n");
		intel_psr_disable_locked(intel_dp);
		psr->sink_not_reliable = true;
	}

	if (drm_dp_dpcd_readb(&intel_dp->aux, DP_PSR_ERROR_STATUS, &val) != 1) {
		DRM_ERROR("PSR_ERROR_STATUS dpcd read failed\n");
		goto exit;
	}

	if (val & DP_PSR_RFB_STORAGE_ERROR)
		DRM_DEBUG_KMS("PSR RFB storage error, disabling PSR\n");
	if (val & DP_PSR_VSC_SDP_UNCORRECTABLE_ERROR)
		DRM_DEBUG_KMS("PSR VSC SDP uncorrectable error, disabling PSR\n");
	if (val & DP_PSR_LINK_CRC_ERROR)
		DRM_ERROR("PSR Link CRC error, disabling PSR\n");

	if (val & ~errors)
		DRM_ERROR("PSR_ERROR_STATUS unhandled errors %x\n",
			  val & ~errors);
	if (val & errors) {
		intel_psr_disable_locked(intel_dp);
		psr->sink_not_reliable = true;
	}
	/* clear status register */
	drm_dp_dpcd_writeb(&intel_dp->aux, DP_PSR_ERROR_STATUS, val);
exit:
	mutex_unlock(&psr->lock);
}

bool intel_psr_enabled(struct intel_dp *intel_dp)
{
	struct drm_i915_private *dev_priv = dp_to_i915(intel_dp);
	bool ret;

	if (!CAN_PSR(dev_priv) || !intel_dp_is_edp(intel_dp))
		return false;

	mutex_lock(&dev_priv->psr.lock);
	ret = (dev_priv->psr.dp == intel_dp && dev_priv->psr.enabled);
	mutex_unlock(&dev_priv->psr.lock);

	return ret;
}<|MERGE_RESOLUTION|>--- conflicted
+++ resolved
@@ -109,7 +109,6 @@
 	u32 debug_mask, mask;
 	enum transcoder cpu_transcoder;
 	u32 transcoders = BIT(TRANSCODER_EDP);
-<<<<<<< HEAD
 
 	if (INTEL_GEN(dev_priv) >= 8)
 		transcoders |= BIT(TRANSCODER_A) |
@@ -121,19 +120,6 @@
 	for_each_cpu_transcoder_masked(dev_priv, cpu_transcoder, transcoders) {
 		int shift = edp_psr_shift(cpu_transcoder);
 
-=======
-
-	if (INTEL_GEN(dev_priv) >= 8)
-		transcoders |= BIT(TRANSCODER_A) |
-			       BIT(TRANSCODER_B) |
-			       BIT(TRANSCODER_C);
-
-	debug_mask = 0;
-	mask = 0;
-	for_each_cpu_transcoder_masked(dev_priv, cpu_transcoder, transcoders) {
-		int shift = edp_psr_shift(cpu_transcoder);
-
->>>>>>> f17b5f06
 		mask |= EDP_PSR_ERROR(shift);
 		debug_mask |= EDP_PSR_POST_EXIT(shift) |
 			      EDP_PSR_PRE_ENTRY(shift);
@@ -196,7 +182,6 @@
 
 	for_each_cpu_transcoder_masked(dev_priv, cpu_transcoder, transcoders) {
 		int shift = edp_psr_shift(cpu_transcoder);
-<<<<<<< HEAD
 
 		if (psr_iir & EDP_PSR_ERROR(shift)) {
 			DRM_WARN("[transcoder %s] PSR aux error\n",
@@ -204,15 +189,6 @@
 
 			dev_priv->psr.irq_aux_error = true;
 
-=======
-
-		if (psr_iir & EDP_PSR_ERROR(shift)) {
-			DRM_WARN("[transcoder %s] PSR aux error\n",
-				 transcoder_name(cpu_transcoder));
-
-			dev_priv->psr.irq_aux_error = true;
-
->>>>>>> f17b5f06
 			/*
 			 * If this interruption is not masked it will keep
 			 * interrupting so fast that it prevents the scheduled
