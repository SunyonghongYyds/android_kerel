/*
 * MIPI DSI Bus
 *
 * Copyright (C) 2012-2013, Samsung Electronics, Co., Ltd.
 * Andrzej Hajda <a.hajda@samsung.com>
 *
 * Permission is hereby granted, free of charge, to any person obtaining a
 * copy of this software and associated documentation files (the
 * "Software"), to deal in the Software without restriction, including
 * without limitation the rights to use, copy, modify, merge, publish,
 * distribute, sub license, and/or sell copies of the Software, and to
 * permit persons to whom the Software is furnished to do so, subject to
 * the following conditions:
 *
 * The above copyright notice and this permission notice (including the
 * next paragraph) shall be included in all copies or substantial portions
 * of the Software.
 *
 * THE SOFTWARE IS PROVIDED "AS IS", WITHOUT WARRANTY OF ANY KIND, EXPRESS OR
 * IMPLIED, INCLUDING BUT NOT LIMITED TO THE WARRANTIES OF MERCHANTABILITY,
 * FITNESS FOR A PARTICULAR PURPOSE AND NON-INFRINGEMENT. IN NO EVENT SHALL
 * THE COPYRIGHT HOLDERS, AUTHORS AND/OR ITS SUPPLIERS BE LIABLE FOR ANY CLAIM,
 * DAMAGES OR OTHER LIABILITY, WHETHER IN AN ACTION OF CONTRACT, TORT OR
 * OTHERWISE, ARISING FROM, OUT OF OR IN CONNECTION WITH THE SOFTWARE OR THE
 * USE OR OTHER DEALINGS IN THE SOFTWARE.
 */

#include <drm/drm_mipi_dsi.h>

#include <linux/device.h>
#include <linux/module.h>
#include <linux/of_device.h>
#include <linux/pm_runtime.h>
#include <linux/slab.h>

#include <drm/drm_dsc.h>
#include <drm/drm_print.h>
#include <video/mipi_display.h>

/**
 * DOC: dsi helpers
 *
 * These functions contain some common logic and helpers to deal with MIPI DSI
 * peripherals.
 *
 * Helpers are provided for a number of standard MIPI DSI command as well as a
 * subset of the MIPI DCS command set.
 */

static int mipi_dsi_device_match(struct device *dev, struct device_driver *drv)
{
	struct mipi_dsi_device *dsi = to_mipi_dsi_device(dev);

	/* attempt OF style match */
	if (of_driver_match_device(dev, drv))
		return 1;

	/* compare DSI device and driver names */
	if (!strcmp(dsi->name, drv->name))
		return 1;

	return 0;
}

static int mipi_dsi_uevent(struct device *dev, struct kobj_uevent_env *env)
{
	struct mipi_dsi_device *dsi = to_mipi_dsi_device(dev);
	int err;

	err = of_device_uevent_modalias(dev, env);
	if (err != -ENODEV)
		return err;

	add_uevent_var(env, "MODALIAS=%s%s", MIPI_DSI_MODULE_PREFIX,
		       dsi->name);

	return 0;
}

static const struct dev_pm_ops mipi_dsi_device_pm_ops = {
	.runtime_suspend = pm_generic_runtime_suspend,
	.runtime_resume = pm_generic_runtime_resume,
	.suspend = pm_generic_suspend,
	.resume = pm_generic_resume,
	.freeze = pm_generic_freeze,
	.thaw = pm_generic_thaw,
	.poweroff = pm_generic_poweroff,
	.restore = pm_generic_restore,
};

static struct bus_type mipi_dsi_bus_type = {
	.name = "mipi-dsi",
	.match = mipi_dsi_device_match,
	.uevent = mipi_dsi_uevent,
	.pm = &mipi_dsi_device_pm_ops,
};

/**
 * of_find_mipi_dsi_device_by_node() - find the MIPI DSI device matching a
 *    device tree node
 * @np: device tree node
 *
 * Return: A pointer to the MIPI DSI device corresponding to @np or NULL if no
 *    such device exists (or has not been registered yet).
 */
struct mipi_dsi_device *of_find_mipi_dsi_device_by_node(struct device_node *np)
{
	struct device *dev;

	dev = bus_find_device_by_of_node(&mipi_dsi_bus_type, np);

	return dev ? to_mipi_dsi_device(dev) : NULL;
}
EXPORT_SYMBOL(of_find_mipi_dsi_device_by_node);

static void mipi_dsi_dev_release(struct device *dev)
{
	struct mipi_dsi_device *dsi = to_mipi_dsi_device(dev);

	of_node_put(dev->of_node);
	kfree(dsi);
}

static const struct device_type mipi_dsi_device_type = {
	.release = mipi_dsi_dev_release,
};

static struct mipi_dsi_device *mipi_dsi_device_alloc(struct mipi_dsi_host *host)
{
	struct mipi_dsi_device *dsi;

	dsi = kzalloc(sizeof(*dsi), GFP_KERNEL);
	if (!dsi)
		return ERR_PTR(-ENOMEM);

	dsi->host = host;
	dsi->dev.bus = &mipi_dsi_bus_type;
	dsi->dev.parent = host->dev;
	dsi->dev.type = &mipi_dsi_device_type;

	device_initialize(&dsi->dev);

	return dsi;
}

static int mipi_dsi_device_add(struct mipi_dsi_device *dsi)
{
	struct mipi_dsi_host *host = dsi->host;

	dev_set_name(&dsi->dev, "%s.%d", dev_name(host->dev),  dsi->channel);

	return device_add(&dsi->dev);
}

#if IS_ENABLED(CONFIG_OF)
static struct mipi_dsi_device *
of_mipi_dsi_device_add(struct mipi_dsi_host *host, struct device_node *node)
{
	struct mipi_dsi_device_info info = { };
	int ret;
	u32 reg;

	if (of_modalias_node(node, info.type, sizeof(info.type)) < 0) {
		drm_err(host, "modalias failure on %pOF\n", node);
		return ERR_PTR(-EINVAL);
	}

	ret = of_property_read_u32(node, "reg", &reg);
	if (ret) {
		drm_err(host, "device node %pOF has no valid reg property: %d\n",
			node, ret);
		return ERR_PTR(-EINVAL);
	}

	info.channel = reg;
	info.node = of_node_get(node);

	return mipi_dsi_device_register_full(host, &info);
}
#else
static struct mipi_dsi_device *
of_mipi_dsi_device_add(struct mipi_dsi_host *host, struct device_node *node)
{
	return ERR_PTR(-ENODEV);
}
#endif

/**
 * mipi_dsi_device_register_full - create a MIPI DSI device
 * @host: DSI host to which this device is connected
 * @info: pointer to template containing DSI device information
 *
 * Create a MIPI DSI device by using the device information provided by
 * mipi_dsi_device_info template
 *
 * Returns:
 * A pointer to the newly created MIPI DSI device, or, a pointer encoded
 * with an error
 */
struct mipi_dsi_device *
mipi_dsi_device_register_full(struct mipi_dsi_host *host,
			      const struct mipi_dsi_device_info *info)
{
	struct mipi_dsi_device *dsi;
	int ret;

	if (!info) {
		drm_err(host, "invalid mipi_dsi_device_info pointer\n");
		return ERR_PTR(-EINVAL);
	}

	if (info->channel > 3) {
		drm_err(host, "invalid virtual channel: %u\n", info->channel);
		return ERR_PTR(-EINVAL);
	}

	dsi = mipi_dsi_device_alloc(host);
	if (IS_ERR(dsi)) {
		drm_err(host, "failed to allocate DSI device %ld\n",
			PTR_ERR(dsi));
		return dsi;
	}

<<<<<<< HEAD
	dsi->dev.of_node = info->node;
	dsi->dev.fwnode = of_fwnode_handle(info->node);
=======
	device_set_node(&dsi->dev, of_fwnode_handle(info->node));
>>>>>>> 272d4b8a
	dsi->channel = info->channel;
	strlcpy(dsi->name, info->type, sizeof(dsi->name));

	ret = mipi_dsi_device_add(dsi);
	if (ret) {
		drm_err(host, "failed to add DSI device %d\n", ret);
		kfree(dsi);
		return ERR_PTR(ret);
	}

	return dsi;
}
EXPORT_SYMBOL(mipi_dsi_device_register_full);

/**
 * mipi_dsi_device_unregister - unregister MIPI DSI device
 * @dsi: DSI peripheral device
 */
void mipi_dsi_device_unregister(struct mipi_dsi_device *dsi)
{
	device_unregister(&dsi->dev);
}
EXPORT_SYMBOL(mipi_dsi_device_unregister);

static DEFINE_MUTEX(host_lock);
static LIST_HEAD(host_list);

/**
 * of_find_mipi_dsi_host_by_node() - find the MIPI DSI host matching a
 *				     device tree node
 * @node: device tree node
 *
 * Returns:
 * A pointer to the MIPI DSI host corresponding to @node or NULL if no
 * such device exists (or has not been registered yet).
 */
struct mipi_dsi_host *of_find_mipi_dsi_host_by_node(struct device_node *node)
{
	struct mipi_dsi_host *host;

	mutex_lock(&host_lock);

	list_for_each_entry(host, &host_list, list) {
		if (host->dev->of_node == node) {
			mutex_unlock(&host_lock);
			return host;
		}
	}

	mutex_unlock(&host_lock);

	return NULL;
}
EXPORT_SYMBOL(of_find_mipi_dsi_host_by_node);

int mipi_dsi_host_register(struct mipi_dsi_host *host)
{
	struct device_node *node;

	for_each_available_child_of_node(host->dev->of_node, node) {
		/* skip nodes without reg property */
		if (!of_find_property(node, "reg", NULL))
			continue;
		of_mipi_dsi_device_add(host, node);
	}

	mutex_lock(&host_lock);
	list_add_tail(&host->list, &host_list);
	mutex_unlock(&host_lock);

	return 0;
}
EXPORT_SYMBOL(mipi_dsi_host_register);

static int mipi_dsi_remove_device_fn(struct device *dev, void *priv)
{
	struct mipi_dsi_device *dsi = to_mipi_dsi_device(dev);

	mipi_dsi_detach(dsi);
	mipi_dsi_device_unregister(dsi);

	return 0;
}

void mipi_dsi_host_unregister(struct mipi_dsi_host *host)
{
	device_for_each_child(host->dev, NULL, mipi_dsi_remove_device_fn);

	mutex_lock(&host_lock);
	list_del_init(&host->list);
	mutex_unlock(&host_lock);
}
EXPORT_SYMBOL(mipi_dsi_host_unregister);

/**
 * mipi_dsi_attach - attach a DSI device to its DSI host
 * @dsi: DSI peripheral
 */
int mipi_dsi_attach(struct mipi_dsi_device *dsi)
{
	const struct mipi_dsi_host_ops *ops = dsi->host->ops;

	if (!ops || !ops->attach)
		return -ENOSYS;

	return ops->attach(dsi->host, dsi);
}
EXPORT_SYMBOL(mipi_dsi_attach);

/**
 * mipi_dsi_detach - detach a DSI device from its DSI host
 * @dsi: DSI peripheral
 */
int mipi_dsi_detach(struct mipi_dsi_device *dsi)
{
	const struct mipi_dsi_host_ops *ops = dsi->host->ops;

	if (!ops || !ops->detach)
		return -ENOSYS;

	return ops->detach(dsi->host, dsi);
}
EXPORT_SYMBOL(mipi_dsi_detach);

static ssize_t mipi_dsi_device_transfer(struct mipi_dsi_device *dsi,
					struct mipi_dsi_msg *msg)
{
	const struct mipi_dsi_host_ops *ops = dsi->host->ops;

	if (!ops || !ops->transfer)
		return -ENOSYS;

	if (dsi->mode_flags & MIPI_DSI_MODE_LPM)
		msg->flags |= MIPI_DSI_MSG_USE_LPM;
	msg->flags |= MIPI_DSI_MSG_LASTCOMMAND;

	return ops->transfer(dsi->host, msg);
}

/**
 * mipi_dsi_packet_format_is_short - check if a packet is of the short format
 * @type: MIPI DSI data type of the packet
 *
 * Return: true if the packet for the given data type is a short packet, false
 * otherwise.
 */
bool mipi_dsi_packet_format_is_short(u8 type)
{
	switch (type) {
	case MIPI_DSI_V_SYNC_START:
	case MIPI_DSI_V_SYNC_END:
	case MIPI_DSI_H_SYNC_START:
	case MIPI_DSI_H_SYNC_END:
	case MIPI_DSI_COMPRESSION_MODE:
	case MIPI_DSI_END_OF_TRANSMISSION:
	case MIPI_DSI_COLOR_MODE_OFF:
	case MIPI_DSI_COLOR_MODE_ON:
	case MIPI_DSI_SHUTDOWN_PERIPHERAL:
	case MIPI_DSI_TURN_ON_PERIPHERAL:
	case MIPI_DSI_GENERIC_SHORT_WRITE_0_PARAM:
	case MIPI_DSI_GENERIC_SHORT_WRITE_1_PARAM:
	case MIPI_DSI_GENERIC_SHORT_WRITE_2_PARAM:
	case MIPI_DSI_GENERIC_READ_REQUEST_0_PARAM:
	case MIPI_DSI_GENERIC_READ_REQUEST_1_PARAM:
	case MIPI_DSI_GENERIC_READ_REQUEST_2_PARAM:
	case MIPI_DSI_DCS_SHORT_WRITE:
	case MIPI_DSI_DCS_SHORT_WRITE_PARAM:
	case MIPI_DSI_DCS_READ:
	case MIPI_DSI_EXECUTE_QUEUE:
	case MIPI_DSI_SET_MAXIMUM_RETURN_PACKET_SIZE:
		return true;
	}

	return false;
}
EXPORT_SYMBOL(mipi_dsi_packet_format_is_short);

/**
 * mipi_dsi_packet_format_is_long - check if a packet is of the long format
 * @type: MIPI DSI data type of the packet
 *
 * Return: true if the packet for the given data type is a long packet, false
 * otherwise.
 */
bool mipi_dsi_packet_format_is_long(u8 type)
{
	switch (type) {
	case MIPI_DSI_NULL_PACKET:
	case MIPI_DSI_BLANKING_PACKET:
	case MIPI_DSI_GENERIC_LONG_WRITE:
	case MIPI_DSI_DCS_LONG_WRITE:
	case MIPI_DSI_PICTURE_PARAMETER_SET:
	case MIPI_DSI_COMPRESSED_PIXEL_STREAM:
	case MIPI_DSI_LOOSELY_PACKED_PIXEL_STREAM_YCBCR20:
	case MIPI_DSI_PACKED_PIXEL_STREAM_YCBCR24:
	case MIPI_DSI_PACKED_PIXEL_STREAM_YCBCR16:
	case MIPI_DSI_PACKED_PIXEL_STREAM_30:
	case MIPI_DSI_PACKED_PIXEL_STREAM_36:
	case MIPI_DSI_PACKED_PIXEL_STREAM_YCBCR12:
	case MIPI_DSI_PACKED_PIXEL_STREAM_16:
	case MIPI_DSI_PACKED_PIXEL_STREAM_18:
	case MIPI_DSI_PIXEL_STREAM_3BYTE_18:
	case MIPI_DSI_PACKED_PIXEL_STREAM_24:
		return true;
	}

	return false;
}
EXPORT_SYMBOL(mipi_dsi_packet_format_is_long);

/**
 * mipi_dsi_create_packet - create a packet from a message according to the
 *     DSI protocol
 * @packet: pointer to a DSI packet structure
 * @msg: message to translate into a packet
 *
 * Return: 0 on success or a negative error code on failure.
 */
int mipi_dsi_create_packet(struct mipi_dsi_packet *packet,
			   const struct mipi_dsi_msg *msg)
{
	if (!packet || !msg)
		return -EINVAL;

	/* do some minimum sanity checking */
	if (!mipi_dsi_packet_format_is_short(msg->type) &&
	    !mipi_dsi_packet_format_is_long(msg->type))
		return -EINVAL;

	if (msg->channel > 3)
		return -EINVAL;

	memset(packet, 0, sizeof(*packet));
	packet->header[0] = ((msg->channel & 0x3) << 6) | (msg->type & 0x3f);

	/* TODO: compute ECC if hardware support is not available */

	/*
	 * Long write packets contain the word count in header bytes 1 and 2.
	 * The payload follows the header and is word count bytes long.
	 *
	 * Short write packets encode up to two parameters in header bytes 1
	 * and 2.
	 */
	if (mipi_dsi_packet_format_is_long(msg->type)) {
		packet->header[1] = (msg->tx_len >> 0) & 0xff;
		packet->header[2] = (msg->tx_len >> 8) & 0xff;

		packet->payload_length = msg->tx_len;
		packet->payload = msg->tx_buf;
	} else {
		const u8 *tx = msg->tx_buf;

		packet->header[1] = (msg->tx_len > 0) ? tx[0] : 0;
		packet->header[2] = (msg->tx_len > 1) ? tx[1] : 0;
	}

	packet->size = sizeof(packet->header) + packet->payload_length;

	return 0;
}
EXPORT_SYMBOL(mipi_dsi_create_packet);

/**
 * mipi_dsi_shutdown_peripheral() - sends a Shutdown Peripheral command
 * @dsi: DSI peripheral device
 *
 * Return: 0 on success or a negative error code on failure.
 */
int mipi_dsi_shutdown_peripheral(struct mipi_dsi_device *dsi)
{
	struct mipi_dsi_msg msg = {
		.channel = dsi->channel,
		.type = MIPI_DSI_SHUTDOWN_PERIPHERAL,
		.tx_buf = (u8 [2]) { 0, 0 },
		.tx_len = 2,
	};
	int ret = mipi_dsi_device_transfer(dsi, &msg);

	return (ret < 0) ? ret : 0;
}
EXPORT_SYMBOL(mipi_dsi_shutdown_peripheral);

/**
 * mipi_dsi_turn_on_peripheral() - sends a Turn On Peripheral command
 * @dsi: DSI peripheral device
 *
 * Return: 0 on success or a negative error code on failure.
 */
int mipi_dsi_turn_on_peripheral(struct mipi_dsi_device *dsi)
{
	struct mipi_dsi_msg msg = {
		.channel = dsi->channel,
		.type = MIPI_DSI_TURN_ON_PERIPHERAL,
		.tx_buf = (u8 [2]) { 0, 0 },
		.tx_len = 2,
	};
	int ret = mipi_dsi_device_transfer(dsi, &msg);

	return (ret < 0) ? ret : 0;
}
EXPORT_SYMBOL(mipi_dsi_turn_on_peripheral);

/*
 * mipi_dsi_set_maximum_return_packet_size() - specify the maximum size of the
 *    the payload in a long packet transmitted from the peripheral back to the
 *    host processor
 * @dsi: DSI peripheral device
 * @value: the maximum size of the payload
 *
 * Return: 0 on success or a negative error code on failure.
 */
int mipi_dsi_set_maximum_return_packet_size(struct mipi_dsi_device *dsi,
					    u16 value)
{
	u8 tx[2] = { value & 0xff, value >> 8 };
	struct mipi_dsi_msg msg = {
		.channel = dsi->channel,
		.type = MIPI_DSI_SET_MAXIMUM_RETURN_PACKET_SIZE,
		.tx_len = sizeof(tx),
		.tx_buf = tx,
	};
	int ret = mipi_dsi_device_transfer(dsi, &msg);

	return (ret < 0) ? ret : 0;
}
EXPORT_SYMBOL(mipi_dsi_set_maximum_return_packet_size);

/**
 * mipi_dsi_compression_mode() - enable/disable DSC on the peripheral
 * @dsi: DSI peripheral device
 * @enable: Whether to enable or disable the DSC
 *
 * Enable or disable Display Stream Compression on the peripheral using the
 * default Picture Parameter Set and VESA DSC 1.1 algorithm.
 *
 * Return: 0 on success or a negative error code on failure.
 */
ssize_t mipi_dsi_compression_mode(struct mipi_dsi_device *dsi, bool enable)
{
	/* Note: Needs updating for non-default PPS or algorithm */
	u8 tx[2] = { enable << 0, 0 };
	struct mipi_dsi_msg msg = {
		.channel = dsi->channel,
		.type = MIPI_DSI_COMPRESSION_MODE,
		.tx_len = sizeof(tx),
		.tx_buf = tx,
	};
	int ret = mipi_dsi_device_transfer(dsi, &msg);

	return (ret < 0) ? ret : 0;
}
EXPORT_SYMBOL(mipi_dsi_compression_mode);

/**
 * mipi_dsi_picture_parameter_set() - transmit the DSC PPS to the peripheral
 * @dsi: DSI peripheral device
 * @pps: VESA DSC 1.1 Picture Parameter Set
 *
 * Transmit the VESA DSC 1.1 Picture Parameter Set to the peripheral.
 *
 * Return: 0 on success or a negative error code on failure.
 */
ssize_t mipi_dsi_picture_parameter_set(struct mipi_dsi_device *dsi,
				       const struct drm_dsc_picture_parameter_set *pps)
{
	struct mipi_dsi_msg msg = {
		.channel = dsi->channel,
		.type = MIPI_DSI_PICTURE_PARAMETER_SET,
		.tx_len = sizeof(*pps),
		.tx_buf = pps,
	};
	int ret = mipi_dsi_device_transfer(dsi, &msg);

	return (ret < 0) ? ret : 0;
}
EXPORT_SYMBOL(mipi_dsi_picture_parameter_set);

/**
 * mipi_dsi_generic_write() - transmit data using a generic write packet
 * @dsi: DSI peripheral device
 * @payload: buffer containing the payload
 * @size: size of payload buffer
 *
 * This function will automatically choose the right data type depending on
 * the payload length.
 *
 * Return: The number of bytes transmitted on success or a negative error code
 * on failure.
 */
ssize_t mipi_dsi_generic_write(struct mipi_dsi_device *dsi, const void *payload,
			       size_t size)
{
	struct mipi_dsi_msg msg = {
		.channel = dsi->channel,
		.tx_buf = payload,
		.tx_len = size
	};

	switch (size) {
	case 0:
		msg.type = MIPI_DSI_GENERIC_SHORT_WRITE_0_PARAM;
		break;

	case 1:
		msg.type = MIPI_DSI_GENERIC_SHORT_WRITE_1_PARAM;
		break;

	case 2:
		msg.type = MIPI_DSI_GENERIC_SHORT_WRITE_2_PARAM;
		break;

	default:
		msg.type = MIPI_DSI_GENERIC_LONG_WRITE;
		break;
	}

	return mipi_dsi_device_transfer(dsi, &msg);
}
EXPORT_SYMBOL(mipi_dsi_generic_write);

/**
 * mipi_dsi_generic_read() - receive data using a generic read packet
 * @dsi: DSI peripheral device
 * @params: buffer containing the request parameters
 * @num_params: number of request parameters
 * @data: buffer in which to return the received data
 * @size: size of receive buffer
 *
 * This function will automatically choose the right data type depending on
 * the number of parameters passed in.
 *
 * Return: The number of bytes successfully read or a negative error code on
 * failure.
 */
ssize_t mipi_dsi_generic_read(struct mipi_dsi_device *dsi, const void *params,
			      size_t num_params, void *data, size_t size)
{
	struct mipi_dsi_msg msg = {
		.channel = dsi->channel,
		.tx_len = num_params,
		.tx_buf = params,
		.rx_len = size,
		.rx_buf = data
	};

	switch (num_params) {
	case 0:
		msg.type = MIPI_DSI_GENERIC_READ_REQUEST_0_PARAM;
		break;

	case 1:
		msg.type = MIPI_DSI_GENERIC_READ_REQUEST_1_PARAM;
		break;

	case 2:
		msg.type = MIPI_DSI_GENERIC_READ_REQUEST_2_PARAM;
		break;

	default:
		return -EINVAL;
	}

	return mipi_dsi_device_transfer(dsi, &msg);
}
EXPORT_SYMBOL(mipi_dsi_generic_read);

/**
 * mipi_dsi_dcs_write_buffer() - transmit a DCS command with payload
 * @dsi: DSI peripheral device
 * @data: buffer containing data to be transmitted
 * @len: size of transmission buffer
 *
 * This function will automatically choose the right data type depending on
 * the command payload length.
 *
 * Return: The number of bytes successfully transmitted or a negative error
 * code on failure.
 */
ssize_t mipi_dsi_dcs_write_buffer(struct mipi_dsi_device *dsi,
				  const void *data, size_t len)
{
	struct mipi_dsi_msg msg = {
		.channel = dsi->channel,
		.tx_buf = data,
		.tx_len = len
	};

	switch (len) {
	case 0:
		return -EINVAL;

	case 1:
		msg.type = MIPI_DSI_DCS_SHORT_WRITE;
		break;

	case 2:
		msg.type = MIPI_DSI_DCS_SHORT_WRITE_PARAM;
		break;

	default:
		msg.type = MIPI_DSI_DCS_LONG_WRITE;
		break;
	}

	return mipi_dsi_device_transfer(dsi, &msg);
}
EXPORT_SYMBOL(mipi_dsi_dcs_write_buffer);

/**
 * mipi_dsi_dcs_write() - send DCS write command
 * @dsi: DSI peripheral device
 * @cmd: DCS command
 * @data: buffer containing the command payload
 * @len: command payload length
 *
 * This function will automatically choose the right data type depending on
 * the command payload length.
 *
 * Return: The number of bytes successfully transmitted or a negative error
 * code on failure.
 */
ssize_t mipi_dsi_dcs_write(struct mipi_dsi_device *dsi, u8 cmd,
			   const void *data, size_t len)
{
	ssize_t err;
	size_t size;
	u8 stack_tx[8];
	u8 *tx;

	size = 1 + len;
	if (len > ARRAY_SIZE(stack_tx) - 1) {
		tx = kmalloc(size, GFP_KERNEL);
		if (!tx)
			return -ENOMEM;
	} else {
		tx = stack_tx;
	}

	/* concatenate the DCS command byte and the payload */
	tx[0] = cmd;
	if (data)
		memcpy(&tx[1], data, len);

	err = mipi_dsi_dcs_write_buffer(dsi, tx, size);

	if (tx != stack_tx)
		kfree(tx);

	return err;
}
EXPORT_SYMBOL(mipi_dsi_dcs_write);

/**
 * mipi_dsi_dcs_read() - send DCS read request command
 * @dsi: DSI peripheral device
 * @cmd: DCS command
 * @data: buffer in which to receive data
 * @len: size of receive buffer
 *
 * Return: The number of bytes read or a negative error code on failure.
 */
ssize_t mipi_dsi_dcs_read(struct mipi_dsi_device *dsi, u8 cmd, void *data,
			  size_t len)
{
	struct mipi_dsi_msg msg = {
		.channel = dsi->channel,
		.type = MIPI_DSI_DCS_READ,
		.tx_buf = &cmd,
		.tx_len = 1,
		.rx_buf = data,
		.rx_len = len
	};

	return mipi_dsi_device_transfer(dsi, &msg);
}
EXPORT_SYMBOL(mipi_dsi_dcs_read);

/**
 * mipi_dsi_dcs_nop() - send DCS nop packet
 * @dsi: DSI peripheral device
 *
 * Return: 0 on success or a negative error code on failure.
 */
int mipi_dsi_dcs_nop(struct mipi_dsi_device *dsi)
{
	ssize_t err;

	err = mipi_dsi_dcs_write(dsi, MIPI_DCS_NOP, NULL, 0);
	if (err < 0)
		return err;

	return 0;
}
EXPORT_SYMBOL(mipi_dsi_dcs_nop);

/**
 * mipi_dsi_dcs_soft_reset() - perform a software reset of the display module
 * @dsi: DSI peripheral device
 *
 * Return: 0 on success or a negative error code on failure.
 */
int mipi_dsi_dcs_soft_reset(struct mipi_dsi_device *dsi)
{
	ssize_t err;

	err = mipi_dsi_dcs_write(dsi, MIPI_DCS_SOFT_RESET, NULL, 0);
	if (err < 0)
		return err;

	return 0;
}
EXPORT_SYMBOL(mipi_dsi_dcs_soft_reset);

/**
 * mipi_dsi_dcs_get_power_mode() - query the display module's current power
 *    mode
 * @dsi: DSI peripheral device
 * @mode: return location for the current power mode
 *
 * Return: 0 on success or a negative error code on failure.
 */
int mipi_dsi_dcs_get_power_mode(struct mipi_dsi_device *dsi, u8 *mode)
{
	ssize_t err;

	err = mipi_dsi_dcs_read(dsi, MIPI_DCS_GET_POWER_MODE, mode,
				sizeof(*mode));
	if (err <= 0) {
		if (err == 0)
			err = -ENODATA;

		return err;
	}

	return 0;
}
EXPORT_SYMBOL(mipi_dsi_dcs_get_power_mode);

/**
 * mipi_dsi_dcs_get_pixel_format() - gets the pixel format for the RGB image
 *    data used by the interface
 * @dsi: DSI peripheral device
 * @format: return location for the pixel format
 *
 * Return: 0 on success or a negative error code on failure.
 */
int mipi_dsi_dcs_get_pixel_format(struct mipi_dsi_device *dsi, u8 *format)
{
	ssize_t err;

	err = mipi_dsi_dcs_read(dsi, MIPI_DCS_GET_PIXEL_FORMAT, format,
				sizeof(*format));
	if (err <= 0) {
		if (err == 0)
			err = -ENODATA;

		return err;
	}

	return 0;
}
EXPORT_SYMBOL(mipi_dsi_dcs_get_pixel_format);

/**
 * mipi_dsi_dcs_enter_sleep_mode() - disable all unnecessary blocks inside the
 *    display module except interface communication
 * @dsi: DSI peripheral device
 *
 * Return: 0 on success or a negative error code on failure.
 */
int mipi_dsi_dcs_enter_sleep_mode(struct mipi_dsi_device *dsi)
{
	ssize_t err;

	err = mipi_dsi_dcs_write(dsi, MIPI_DCS_ENTER_SLEEP_MODE, NULL, 0);
	if (err < 0)
		return err;

	return 0;
}
EXPORT_SYMBOL(mipi_dsi_dcs_enter_sleep_mode);

/**
 * mipi_dsi_dcs_exit_sleep_mode() - enable all blocks inside the display
 *    module
 * @dsi: DSI peripheral device
 *
 * Return: 0 on success or a negative error code on failure.
 */
int mipi_dsi_dcs_exit_sleep_mode(struct mipi_dsi_device *dsi)
{
	ssize_t err;

	err = mipi_dsi_dcs_write(dsi, MIPI_DCS_EXIT_SLEEP_MODE, NULL, 0);
	if (err < 0)
		return err;

	return 0;
}
EXPORT_SYMBOL(mipi_dsi_dcs_exit_sleep_mode);

/**
 * mipi_dsi_dcs_set_display_off() - stop displaying the image data on the
 *    display device
 * @dsi: DSI peripheral device
 *
 * Return: 0 on success or a negative error code on failure.
 */
int mipi_dsi_dcs_set_display_off(struct mipi_dsi_device *dsi)
{
	ssize_t err;

	err = mipi_dsi_dcs_write(dsi, MIPI_DCS_SET_DISPLAY_OFF, NULL, 0);
	if (err < 0)
		return err;

	return 0;
}
EXPORT_SYMBOL(mipi_dsi_dcs_set_display_off);

/**
 * mipi_dsi_dcs_set_display_on() - start displaying the image data on the
 *    display device
 * @dsi: DSI peripheral device
 *
 * Return: 0 on success or a negative error code on failure
 */
int mipi_dsi_dcs_set_display_on(struct mipi_dsi_device *dsi)
{
	ssize_t err;

	err = mipi_dsi_dcs_write(dsi, MIPI_DCS_SET_DISPLAY_ON, NULL, 0);
	if (err < 0)
		return err;

	return 0;
}
EXPORT_SYMBOL(mipi_dsi_dcs_set_display_on);

/**
 * mipi_dsi_dcs_set_column_address() - define the column extent of the frame
 *    memory accessed by the host processor
 * @dsi: DSI peripheral device
 * @start: first column of frame memory
 * @end: last column of frame memory
 *
 * Return: 0 on success or a negative error code on failure.
 */
int mipi_dsi_dcs_set_column_address(struct mipi_dsi_device *dsi, u16 start,
				    u16 end)
{
	u8 payload[4] = { start >> 8, start & 0xff, end >> 8, end & 0xff };
	ssize_t err;

	err = mipi_dsi_dcs_write(dsi, MIPI_DCS_SET_COLUMN_ADDRESS, payload,
				 sizeof(payload));
	if (err < 0)
		return err;

	return 0;
}
EXPORT_SYMBOL(mipi_dsi_dcs_set_column_address);

/**
 * mipi_dsi_dcs_set_page_address() - define the page extent of the frame
 *    memory accessed by the host processor
 * @dsi: DSI peripheral device
 * @start: first page of frame memory
 * @end: last page of frame memory
 *
 * Return: 0 on success or a negative error code on failure.
 */
int mipi_dsi_dcs_set_page_address(struct mipi_dsi_device *dsi, u16 start,
				  u16 end)
{
	u8 payload[4] = { start >> 8, start & 0xff, end >> 8, end & 0xff };
	ssize_t err;

	err = mipi_dsi_dcs_write(dsi, MIPI_DCS_SET_PAGE_ADDRESS, payload,
				 sizeof(payload));
	if (err < 0)
		return err;

	return 0;
}
EXPORT_SYMBOL(mipi_dsi_dcs_set_page_address);

/**
 * mipi_dsi_dcs_set_tear_off() - turn off the display module's Tearing Effect
 *    output signal on the TE signal line
 * @dsi: DSI peripheral device
 *
 * Return: 0 on success or a negative error code on failure
 */
int mipi_dsi_dcs_set_tear_off(struct mipi_dsi_device *dsi)
{
	ssize_t err;

	err = mipi_dsi_dcs_write(dsi, MIPI_DCS_SET_TEAR_OFF, NULL, 0);
	if (err < 0)
		return err;

	return 0;
}
EXPORT_SYMBOL(mipi_dsi_dcs_set_tear_off);

/**
 * mipi_dsi_dcs_set_tear_on() - turn on the display module's Tearing Effect
 *    output signal on the TE signal line.
 * @dsi: DSI peripheral device
 * @mode: the Tearing Effect Output Line mode
 *
 * Return: 0 on success or a negative error code on failure
 */
int mipi_dsi_dcs_set_tear_on(struct mipi_dsi_device *dsi,
			     enum mipi_dsi_dcs_tear_mode mode)
{
	u8 value = mode;
	ssize_t err;

	err = mipi_dsi_dcs_write(dsi, MIPI_DCS_SET_TEAR_ON, &value,
				 sizeof(value));
	if (err < 0)
		return err;

	return 0;
}
EXPORT_SYMBOL(mipi_dsi_dcs_set_tear_on);

/**
 * mipi_dsi_dcs_set_pixel_format() - sets the pixel format for the RGB image
 *    data used by the interface
 * @dsi: DSI peripheral device
 * @format: pixel format
 *
 * Return: 0 on success or a negative error code on failure.
 */
int mipi_dsi_dcs_set_pixel_format(struct mipi_dsi_device *dsi, u8 format)
{
	ssize_t err;

	err = mipi_dsi_dcs_write(dsi, MIPI_DCS_SET_PIXEL_FORMAT, &format,
				 sizeof(format));
	if (err < 0)
		return err;

	return 0;
}
EXPORT_SYMBOL(mipi_dsi_dcs_set_pixel_format);

/**
 * mipi_dsi_dcs_set_tear_scanline() - set the scanline to use as trigger for
 *    the Tearing Effect output signal of the display module
 * @dsi: DSI peripheral device
 * @scanline: scanline to use as trigger
 *
 * Return: 0 on success or a negative error code on failure
 */
int mipi_dsi_dcs_set_tear_scanline(struct mipi_dsi_device *dsi, u16 scanline)
{
	u8 payload[2] = { scanline >> 8, scanline & 0xff };
	ssize_t err;

	err = mipi_dsi_dcs_write(dsi, MIPI_DCS_SET_TEAR_SCANLINE, payload,
				 sizeof(payload));
	if (err < 0)
		return err;

	return 0;
}
EXPORT_SYMBOL(mipi_dsi_dcs_set_tear_scanline);

/**
 * mipi_dsi_dcs_set_display_brightness() - sets the brightness value of the
 *    display
 * @dsi: DSI peripheral device
 * @brightness: brightness value
 *
 * Return: 0 on success or a negative error code on failure.
 */
int mipi_dsi_dcs_set_display_brightness(struct mipi_dsi_device *dsi,
					u16 brightness)
{
	u8 payload[2] = { brightness & 0xff, brightness >> 8 };
	ssize_t err;

	err = mipi_dsi_dcs_write(dsi, MIPI_DCS_SET_DISPLAY_BRIGHTNESS,
				 payload, sizeof(payload));
	if (err < 0)
		return err;

	return 0;
}
EXPORT_SYMBOL(mipi_dsi_dcs_set_display_brightness);

/**
 * mipi_dsi_dcs_get_display_brightness() - gets the current brightness value
 *    of the display
 * @dsi: DSI peripheral device
 * @brightness: brightness value
 *
 * Return: 0 on success or a negative error code on failure.
 */
int mipi_dsi_dcs_get_display_brightness(struct mipi_dsi_device *dsi,
					u16 *brightness)
{
	ssize_t err;

	err = mipi_dsi_dcs_read(dsi, MIPI_DCS_GET_DISPLAY_BRIGHTNESS,
				brightness, sizeof(*brightness));
	if (err <= 0) {
		if (err == 0)
			err = -ENODATA;

		return err;
	}

	return 0;
}
EXPORT_SYMBOL(mipi_dsi_dcs_get_display_brightness);

/**
 * mipi_dsi_dcs_set_display_brightness_large() - sets the 16-bit brightness value
 *    of the display
 * @dsi: DSI peripheral device
 * @brightness: brightness value
 *
 * Return: 0 on success or a negative error code on failure.
 */
int mipi_dsi_dcs_set_display_brightness_large(struct mipi_dsi_device *dsi,
					     u16 brightness)
{
	u8 payload[2] = { brightness >> 8, brightness & 0xff };
	ssize_t err;

	err = mipi_dsi_dcs_write(dsi, MIPI_DCS_SET_DISPLAY_BRIGHTNESS,
				 payload, sizeof(payload));
	if (err < 0)
		return err;

	return 0;
}
EXPORT_SYMBOL(mipi_dsi_dcs_set_display_brightness_large);

/**
 * mipi_dsi_dcs_get_display_brightness_large() - gets the current 16-bit
 *    brightness value of the display
 * @dsi: DSI peripheral device
 * @brightness: brightness value
 *
 * Return: 0 on success or a negative error code on failure.
 */
int mipi_dsi_dcs_get_display_brightness_large(struct mipi_dsi_device *dsi,
					     u16 *brightness)
{
	u8 brightness_be[2];
	ssize_t err;

	err = mipi_dsi_dcs_read(dsi, MIPI_DCS_GET_DISPLAY_BRIGHTNESS,
				brightness_be, sizeof(brightness_be));
	if (err <= 0) {
		if (err == 0)
			err = -ENODATA;

		return err;
	}

	*brightness = (brightness_be[0] << 8) | brightness_be[1];

	return 0;
}
EXPORT_SYMBOL(mipi_dsi_dcs_get_display_brightness_large);

static int mipi_dsi_drv_probe(struct device *dev)
{
	struct mipi_dsi_driver *drv = to_mipi_dsi_driver(dev->driver);
	struct mipi_dsi_device *dsi = to_mipi_dsi_device(dev);

	return drv->probe(dsi);
}

static int mipi_dsi_drv_remove(struct device *dev)
{
	struct mipi_dsi_driver *drv = to_mipi_dsi_driver(dev->driver);
	struct mipi_dsi_device *dsi = to_mipi_dsi_device(dev);

	return drv->remove(dsi);
}

static void mipi_dsi_drv_shutdown(struct device *dev)
{
	struct mipi_dsi_driver *drv = to_mipi_dsi_driver(dev->driver);
	struct mipi_dsi_device *dsi = to_mipi_dsi_device(dev);

	drv->shutdown(dsi);
}

/**
 * mipi_dsi_driver_register_full() - register a driver for DSI devices
 * @drv: DSI driver structure
 * @owner: owner module
 *
 * Return: 0 on success or a negative error code on failure.
 */
int mipi_dsi_driver_register_full(struct mipi_dsi_driver *drv,
				  struct module *owner)
{
	drv->driver.bus = &mipi_dsi_bus_type;
	drv->driver.owner = owner;

	if (drv->probe)
		drv->driver.probe = mipi_dsi_drv_probe;
	if (drv->remove)
		drv->driver.remove = mipi_dsi_drv_remove;
	if (drv->shutdown)
		drv->driver.shutdown = mipi_dsi_drv_shutdown;

	return driver_register(&drv->driver);
}
EXPORT_SYMBOL(mipi_dsi_driver_register_full);

/**
 * mipi_dsi_driver_unregister() - unregister a driver for DSI devices
 * @drv: DSI driver structure
 *
 * Return: 0 on success or a negative error code on failure.
 */
void mipi_dsi_driver_unregister(struct mipi_dsi_driver *drv)
{
	driver_unregister(&drv->driver);
}
EXPORT_SYMBOL(mipi_dsi_driver_unregister);

static int __init mipi_dsi_bus_init(void)
{
	return bus_register(&mipi_dsi_bus_type);
}
postcore_initcall(mipi_dsi_bus_init);

MODULE_AUTHOR("Andrzej Hajda <a.hajda@samsung.com>");
MODULE_DESCRIPTION("MIPI DSI Bus");
MODULE_LICENSE("GPL and additional rights");<|MERGE_RESOLUTION|>--- conflicted
+++ resolved
@@ -221,12 +221,8 @@
 		return dsi;
 	}
 
-<<<<<<< HEAD
-	dsi->dev.of_node = info->node;
+	device_set_node(&dsi->dev, of_fwnode_handle(info->node));
 	dsi->dev.fwnode = of_fwnode_handle(info->node);
-=======
-	device_set_node(&dsi->dev, of_fwnode_handle(info->node));
->>>>>>> 272d4b8a
 	dsi->channel = info->channel;
 	strlcpy(dsi->name, info->type, sizeof(dsi->name));
 
