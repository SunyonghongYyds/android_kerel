--- conflicted
+++ resolved
@@ -786,11 +786,6 @@
 	spin_unlock_irqrestore(&sclp_vt220_lock, flags);
 }
 
-<<<<<<< HEAD
-#ifdef CONFIG_SCLP_VT220_CONSOLE
-
-=======
->>>>>>> df0cc57e
 static void
 sclp_vt220_con_write(struct console *con, const char *buf, unsigned int count)
 {
