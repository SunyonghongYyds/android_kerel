// SPDX-License-Identifier: GPL-2.0+
/*
 * f_fs.c -- user mode file system API for USB composite function controllers
 *
 * Copyright (C) 2010 Samsung Electronics
 * Author: Michal Nazarewicz <mina86@mina86.com>
 *
 * Based on inode.c (GadgetFS) which was:
 * Copyright (C) 2003-2004 David Brownell
 * Copyright (C) 2003 Agilent Technologies
 */


/* #define DEBUG */
/* #define VERBOSE_DEBUG */

#include <linux/blkdev.h>
#include <linux/pagemap.h>
#include <linux/export.h>
#include <linux/fs_parser.h>
#include <linux/hid.h>
#include <linux/mm.h>
#include <linux/module.h>
#include <linux/scatterlist.h>
#include <linux/sched/signal.h>
#include <linux/uio.h>
#include <linux/vmalloc.h>
#include <asm/unaligned.h>

#include <linux/usb/ccid.h>
#include <linux/usb/composite.h>
#include <linux/usb/functionfs.h>

#include <linux/aio.h>
#include <linux/mmu_context.h>
#include <linux/poll.h>
#include <linux/eventfd.h>

#include "u_fs.h"
#include "u_f.h"
#include "u_os_desc.h"
#include "configfs.h"

#define FUNCTIONFS_MAGIC	0xa647361 /* Chosen by a honest dice roll ;) */

/* Reference counter handling */
static void ffs_data_get(struct ffs_data *ffs);
static void ffs_data_put(struct ffs_data *ffs);
/* Creates new ffs_data object. */
static struct ffs_data *__must_check ffs_data_new(const char *dev_name)
	__attribute__((malloc));

/* Opened counter handling. */
static void ffs_data_opened(struct ffs_data *ffs);
static void ffs_data_closed(struct ffs_data *ffs);

/* Called with ffs->mutex held; take over ownership of data. */
static int __must_check
__ffs_data_got_descs(struct ffs_data *ffs, char *data, size_t len);
static int __must_check
__ffs_data_got_strings(struct ffs_data *ffs, char *data, size_t len);


/* The function structure ***************************************************/

struct ffs_ep;

struct ffs_function {
	struct usb_configuration	*conf;
	struct usb_gadget		*gadget;
	struct ffs_data			*ffs;

	struct ffs_ep			*eps;
	u8				eps_revmap[16];
	short				*interfaces_nums;

	struct usb_function		function;
};


static struct ffs_function *ffs_func_from_usb(struct usb_function *f)
{
	return container_of(f, struct ffs_function, function);
}


static inline enum ffs_setup_state
ffs_setup_state_clear_cancelled(struct ffs_data *ffs)
{
	return (enum ffs_setup_state)
		cmpxchg(&ffs->setup_state, FFS_SETUP_CANCELLED, FFS_NO_SETUP);
}


static void ffs_func_eps_disable(struct ffs_function *func);
static int __must_check ffs_func_eps_enable(struct ffs_function *func);

static int ffs_func_bind(struct usb_configuration *,
			 struct usb_function *);
static int ffs_func_set_alt(struct usb_function *, unsigned, unsigned);
static void ffs_func_disable(struct usb_function *);
static int ffs_func_setup(struct usb_function *,
			  const struct usb_ctrlrequest *);
static bool ffs_func_req_match(struct usb_function *,
			       const struct usb_ctrlrequest *,
			       bool config0);
static void ffs_func_suspend(struct usb_function *);
static void ffs_func_resume(struct usb_function *);


static int ffs_func_revmap_ep(struct ffs_function *func, u8 num);
static int ffs_func_revmap_intf(struct ffs_function *func, u8 intf);


/* The endpoints structures *************************************************/

struct ffs_ep {
	struct usb_ep			*ep;	/* P: ffs->eps_lock */
	struct usb_request		*req;	/* P: epfile->mutex */

	/* [0]: full speed, [1]: high speed, [2]: super speed */
	struct usb_endpoint_descriptor	*descs[3];

	u8				num;

	int				status;	/* P: epfile->mutex */
};

struct ffs_epfile {
	/* Protects ep->ep and ep->req. */
	struct mutex			mutex;

	struct ffs_data			*ffs;
	struct ffs_ep			*ep;	/* P: ffs->eps_lock */

	struct dentry			*dentry;

	/*
	 * Buffer for holding data from partial reads which may happen since
	 * we’re rounding user read requests to a multiple of a max packet size.
	 *
	 * The pointer is initialised with NULL value and may be set by
	 * __ffs_epfile_read_data function to point to a temporary buffer.
	 *
	 * In normal operation, calls to __ffs_epfile_read_buffered will consume
	 * data from said buffer and eventually free it.  Importantly, while the
	 * function is using the buffer, it sets the pointer to NULL.  This is
	 * all right since __ffs_epfile_read_data and __ffs_epfile_read_buffered
	 * can never run concurrently (they are synchronised by epfile->mutex)
	 * so the latter will not assign a new value to the pointer.
	 *
	 * Meanwhile ffs_func_eps_disable frees the buffer (if the pointer is
	 * valid) and sets the pointer to READ_BUFFER_DROP value.  This special
	 * value is crux of the synchronisation between ffs_func_eps_disable and
	 * __ffs_epfile_read_data.
	 *
	 * Once __ffs_epfile_read_data is about to finish it will try to set the
	 * pointer back to its old value (as described above), but seeing as the
	 * pointer is not-NULL (namely READ_BUFFER_DROP) it will instead free
	 * the buffer.
	 *
	 * == State transitions ==
	 *
	 * • ptr == NULL:  (initial state)
	 *   ◦ __ffs_epfile_read_buffer_free: go to ptr == DROP
	 *   ◦ __ffs_epfile_read_buffered:    nop
	 *   ◦ __ffs_epfile_read_data allocates temp buffer: go to ptr == buf
	 *   ◦ reading finishes:              n/a, not in ‘and reading’ state
	 * • ptr == DROP:
	 *   ◦ __ffs_epfile_read_buffer_free: nop
	 *   ◦ __ffs_epfile_read_buffered:    go to ptr == NULL
	 *   ◦ __ffs_epfile_read_data allocates temp buffer: free buf, nop
	 *   ◦ reading finishes:              n/a, not in ‘and reading’ state
	 * • ptr == buf:
	 *   ◦ __ffs_epfile_read_buffer_free: free buf, go to ptr == DROP
	 *   ◦ __ffs_epfile_read_buffered:    go to ptr == NULL and reading
	 *   ◦ __ffs_epfile_read_data:        n/a, __ffs_epfile_read_buffered
	 *                                    is always called first
	 *   ◦ reading finishes:              n/a, not in ‘and reading’ state
	 * • ptr == NULL and reading:
	 *   ◦ __ffs_epfile_read_buffer_free: go to ptr == DROP and reading
	 *   ◦ __ffs_epfile_read_buffered:    n/a, mutex is held
	 *   ◦ __ffs_epfile_read_data:        n/a, mutex is held
	 *   ◦ reading finishes and …
	 *     … all data read:               free buf, go to ptr == NULL
	 *     … otherwise:                   go to ptr == buf and reading
	 * • ptr == DROP and reading:
	 *   ◦ __ffs_epfile_read_buffer_free: nop
	 *   ◦ __ffs_epfile_read_buffered:    n/a, mutex is held
	 *   ◦ __ffs_epfile_read_data:        n/a, mutex is held
	 *   ◦ reading finishes:              free buf, go to ptr == DROP
	 */
	struct ffs_buffer		*read_buffer;
#define READ_BUFFER_DROP ((struct ffs_buffer *)ERR_PTR(-ESHUTDOWN))

	char				name[5];

	unsigned char			in;	/* P: ffs->eps_lock */
	unsigned char			isoc;	/* P: ffs->eps_lock */

	unsigned char			_pad;
};

struct ffs_buffer {
	size_t length;
	char *data;
	char storage[];
};

/*  ffs_io_data structure ***************************************************/

struct ffs_io_data {
	bool aio;
	bool read;

	struct kiocb *kiocb;
	struct iov_iter data;
	const void *to_free;
	char *buf;

	struct mm_struct *mm;
	struct work_struct work;

	struct usb_ep *ep;
	struct usb_request *req;
	struct sg_table sgt;
	bool use_sg;

	struct ffs_data *ffs;
};

struct ffs_desc_helper {
	struct ffs_data *ffs;
	unsigned interfaces_count;
	unsigned eps_count;
};

static int  __must_check ffs_epfiles_create(struct ffs_data *ffs);
static void ffs_epfiles_destroy(struct ffs_epfile *epfiles, unsigned count);

static struct dentry *
ffs_sb_create_file(struct super_block *sb, const char *name, void *data,
		   const struct file_operations *fops);

/* Devices management *******************************************************/

DEFINE_MUTEX(ffs_lock);
EXPORT_SYMBOL_GPL(ffs_lock);

static struct ffs_dev *_ffs_find_dev(const char *name);
static struct ffs_dev *_ffs_alloc_dev(void);
static void _ffs_free_dev(struct ffs_dev *dev);
static int ffs_acquire_dev(const char *dev_name, struct ffs_data *ffs_data);
static void ffs_release_dev(struct ffs_dev *ffs_dev);
static int ffs_ready(struct ffs_data *ffs);
static void ffs_closed(struct ffs_data *ffs);

/* Misc helper functions ****************************************************/

static int ffs_mutex_lock(struct mutex *mutex, unsigned nonblock)
	__attribute__((warn_unused_result, nonnull));
static char *ffs_prepare_buffer(const char __user *buf, size_t len)
	__attribute__((warn_unused_result, nonnull));


/* Control file aka ep0 *****************************************************/

static void ffs_ep0_complete(struct usb_ep *ep, struct usb_request *req)
{
	struct ffs_data *ffs = req->context;

	complete(&ffs->ep0req_completion);
}

static int __ffs_ep0_queue_wait(struct ffs_data *ffs, char *data, size_t len)
	__releases(&ffs->ev.waitq.lock)
{
	struct usb_request *req = ffs->ep0req;
	int ret;

	if (!req) {
		spin_unlock_irq(&ffs->ev.waitq.lock);
		return -EINVAL;
	}

	req->zero     = len < le16_to_cpu(ffs->ev.setup.wLength);

	spin_unlock_irq(&ffs->ev.waitq.lock);

	req->buf      = data;
	req->length   = len;

	/*
	 * UDC layer requires to provide a buffer even for ZLP, but should
	 * not use it at all. Let's provide some poisoned pointer to catch
	 * possible bug in the driver.
	 */
	if (req->buf == NULL)
		req->buf = (void *)0xDEADBABE;

	reinit_completion(&ffs->ep0req_completion);

	ret = usb_ep_queue(ffs->gadget->ep0, req, GFP_ATOMIC);
	if (unlikely(ret < 0))
		return ret;

	ret = wait_for_completion_interruptible(&ffs->ep0req_completion);
	if (unlikely(ret)) {
		usb_ep_dequeue(ffs->gadget->ep0, req);
		return -EINTR;
	}

	ffs->setup_state = FFS_NO_SETUP;
	return req->status ? req->status : req->actual;
}

static int __ffs_ep0_stall(struct ffs_data *ffs)
{
	if (ffs->ev.can_stall) {
		pr_vdebug("ep0 stall\n");
		usb_ep_set_halt(ffs->gadget->ep0);
		ffs->setup_state = FFS_NO_SETUP;
		return -EL2HLT;
	} else {
		pr_debug("bogus ep0 stall!\n");
		return -ESRCH;
	}
}

static ssize_t ffs_ep0_write(struct file *file, const char __user *buf,
			     size_t len, loff_t *ptr)
{
	struct ffs_data *ffs = file->private_data;
	ssize_t ret;
	char *data;

	ENTER();

	/* Fast check if setup was canceled */
	if (ffs_setup_state_clear_cancelled(ffs) == FFS_SETUP_CANCELLED)
		return -EIDRM;

	/* Acquire mutex */
	ret = ffs_mutex_lock(&ffs->mutex, file->f_flags & O_NONBLOCK);
	if (unlikely(ret < 0))
		return ret;

	/* Check state */
	switch (ffs->state) {
	case FFS_READ_DESCRIPTORS:
	case FFS_READ_STRINGS:
		/* Copy data */
		if (unlikely(len < 16)) {
			ret = -EINVAL;
			break;
		}

		data = ffs_prepare_buffer(buf, len);
		if (IS_ERR(data)) {
			ret = PTR_ERR(data);
			break;
		}

		/* Handle data */
		if (ffs->state == FFS_READ_DESCRIPTORS) {
			pr_info("read descriptors\n");
			ret = __ffs_data_got_descs(ffs, data, len);
			if (unlikely(ret < 0))
				break;

			ffs->state = FFS_READ_STRINGS;
			ret = len;
		} else {
			pr_info("read strings\n");
			ret = __ffs_data_got_strings(ffs, data, len);
			if (unlikely(ret < 0))
				break;

			ret = ffs_epfiles_create(ffs);
			if (unlikely(ret)) {
				ffs->state = FFS_CLOSING;
				break;
			}

			ffs->state = FFS_ACTIVE;
			mutex_unlock(&ffs->mutex);

			ret = ffs_ready(ffs);
			if (unlikely(ret < 0)) {
				ffs->state = FFS_CLOSING;
				return ret;
			}

			return len;
		}
		break;

	case FFS_ACTIVE:
		data = NULL;
		/*
		 * We're called from user space, we can use _irq
		 * rather then _irqsave
		 */
		spin_lock_irq(&ffs->ev.waitq.lock);
		switch (ffs_setup_state_clear_cancelled(ffs)) {
		case FFS_SETUP_CANCELLED:
			ret = -EIDRM;
			goto done_spin;

		case FFS_NO_SETUP:
			ret = -ESRCH;
			goto done_spin;

		case FFS_SETUP_PENDING:
			break;
		}

		/* FFS_SETUP_PENDING */
		if (!(ffs->ev.setup.bRequestType & USB_DIR_IN)) {
			spin_unlock_irq(&ffs->ev.waitq.lock);
			ret = __ffs_ep0_stall(ffs);
			break;
		}

		/* FFS_SETUP_PENDING and not stall */
		len = min(len, (size_t)le16_to_cpu(ffs->ev.setup.wLength));

		spin_unlock_irq(&ffs->ev.waitq.lock);

		data = ffs_prepare_buffer(buf, len);
		if (IS_ERR(data)) {
			ret = PTR_ERR(data);
			break;
		}

		spin_lock_irq(&ffs->ev.waitq.lock);

		/*
		 * We are guaranteed to be still in FFS_ACTIVE state
		 * but the state of setup could have changed from
		 * FFS_SETUP_PENDING to FFS_SETUP_CANCELLED so we need
		 * to check for that.  If that happened we copied data
		 * from user space in vain but it's unlikely.
		 *
		 * For sure we are not in FFS_NO_SETUP since this is
		 * the only place FFS_SETUP_PENDING -> FFS_NO_SETUP
		 * transition can be performed and it's protected by
		 * mutex.
		 */
		if (ffs_setup_state_clear_cancelled(ffs) ==
		    FFS_SETUP_CANCELLED) {
			ret = -EIDRM;
done_spin:
			spin_unlock_irq(&ffs->ev.waitq.lock);
		} else {
			/* unlocks spinlock */
			ret = __ffs_ep0_queue_wait(ffs, data, len);
		}
		kfree(data);
		break;

	default:
		ret = -EBADFD;
		break;
	}

	mutex_unlock(&ffs->mutex);
	return ret;
}

/* Called with ffs->ev.waitq.lock and ffs->mutex held, both released on exit. */
static ssize_t __ffs_ep0_read_events(struct ffs_data *ffs, char __user *buf,
				     size_t n)
	__releases(&ffs->ev.waitq.lock)
{
	/*
	 * n cannot be bigger than ffs->ev.count, which cannot be bigger than
	 * size of ffs->ev.types array (which is four) so that's how much space
	 * we reserve.
	 */
	struct usb_functionfs_event events[ARRAY_SIZE(ffs->ev.types)];
	const size_t size = n * sizeof *events;
	unsigned i = 0;

	memset(events, 0, size);

	do {
		events[i].type = ffs->ev.types[i];
		if (events[i].type == FUNCTIONFS_SETUP) {
			events[i].u.setup = ffs->ev.setup;
			ffs->setup_state = FFS_SETUP_PENDING;
		}
	} while (++i < n);

	ffs->ev.count -= n;
	if (ffs->ev.count)
		memmove(ffs->ev.types, ffs->ev.types + n,
			ffs->ev.count * sizeof *ffs->ev.types);

	spin_unlock_irq(&ffs->ev.waitq.lock);
	mutex_unlock(&ffs->mutex);

	return unlikely(copy_to_user(buf, events, size)) ? -EFAULT : size;
}

static ssize_t ffs_ep0_read(struct file *file, char __user *buf,
			    size_t len, loff_t *ptr)
{
	struct ffs_data *ffs = file->private_data;
	char *data = NULL;
	size_t n;
	int ret;

	ENTER();

	/* Fast check if setup was canceled */
	if (ffs_setup_state_clear_cancelled(ffs) == FFS_SETUP_CANCELLED)
		return -EIDRM;

	/* Acquire mutex */
	ret = ffs_mutex_lock(&ffs->mutex, file->f_flags & O_NONBLOCK);
	if (unlikely(ret < 0))
		return ret;

	/* Check state */
	if (ffs->state != FFS_ACTIVE) {
		ret = -EBADFD;
		goto done_mutex;
	}

	/*
	 * We're called from user space, we can use _irq rather then
	 * _irqsave
	 */
	spin_lock_irq(&ffs->ev.waitq.lock);

	switch (ffs_setup_state_clear_cancelled(ffs)) {
	case FFS_SETUP_CANCELLED:
		ret = -EIDRM;
		break;

	case FFS_NO_SETUP:
		n = len / sizeof(struct usb_functionfs_event);
		if (unlikely(!n)) {
			ret = -EINVAL;
			break;
		}

		if ((file->f_flags & O_NONBLOCK) && !ffs->ev.count) {
			ret = -EAGAIN;
			break;
		}

		if (wait_event_interruptible_exclusive_locked_irq(ffs->ev.waitq,
							ffs->ev.count)) {
			ret = -EINTR;
			break;
		}

		/* unlocks spinlock */
		return __ffs_ep0_read_events(ffs, buf,
					     min(n, (size_t)ffs->ev.count));

	case FFS_SETUP_PENDING:
		if (ffs->ev.setup.bRequestType & USB_DIR_IN) {
			spin_unlock_irq(&ffs->ev.waitq.lock);
			ret = __ffs_ep0_stall(ffs);
			goto done_mutex;
		}

		len = min(len, (size_t)le16_to_cpu(ffs->ev.setup.wLength));

		spin_unlock_irq(&ffs->ev.waitq.lock);

		if (likely(len)) {
			data = kmalloc(len, GFP_KERNEL);
			if (unlikely(!data)) {
				ret = -ENOMEM;
				goto done_mutex;
			}
		}

		spin_lock_irq(&ffs->ev.waitq.lock);

		/* See ffs_ep0_write() */
		if (ffs_setup_state_clear_cancelled(ffs) ==
		    FFS_SETUP_CANCELLED) {
			ret = -EIDRM;
			break;
		}

		/* unlocks spinlock */
		ret = __ffs_ep0_queue_wait(ffs, data, len);
		if (likely(ret > 0) && unlikely(copy_to_user(buf, data, len)))
			ret = -EFAULT;
		goto done_mutex;

	default:
		ret = -EBADFD;
		break;
	}

	spin_unlock_irq(&ffs->ev.waitq.lock);
done_mutex:
	mutex_unlock(&ffs->mutex);
	kfree(data);
	return ret;
}

static int ffs_ep0_open(struct inode *inode, struct file *file)
{
	struct ffs_data *ffs = inode->i_private;

	ENTER();

	if (unlikely(ffs->state == FFS_CLOSING))
		return -EBUSY;

	file->private_data = ffs;
	ffs_data_opened(ffs);

	return stream_open(inode, file);
}

static int ffs_ep0_release(struct inode *inode, struct file *file)
{
	struct ffs_data *ffs = file->private_data;

	ENTER();

	ffs_data_closed(ffs);

	return 0;
}

static long ffs_ep0_ioctl(struct file *file, unsigned code, unsigned long value)
{
	struct ffs_data *ffs = file->private_data;
	struct usb_gadget *gadget = ffs->gadget;
	long ret;

	ENTER();

	if (code == FUNCTIONFS_INTERFACE_REVMAP) {
		struct ffs_function *func = ffs->func;
		ret = func ? ffs_func_revmap_intf(func, value) : -ENODEV;
	} else if (gadget && gadget->ops->ioctl) {
		ret = gadget->ops->ioctl(gadget, code, value);
	} else {
		ret = -ENOTTY;
	}

	return ret;
}

static __poll_t ffs_ep0_poll(struct file *file, poll_table *wait)
{
	struct ffs_data *ffs = file->private_data;
	__poll_t mask = EPOLLWRNORM;
	int ret;

	poll_wait(file, &ffs->ev.waitq, wait);

	ret = ffs_mutex_lock(&ffs->mutex, file->f_flags & O_NONBLOCK);
	if (unlikely(ret < 0))
		return mask;

	switch (ffs->state) {
	case FFS_READ_DESCRIPTORS:
	case FFS_READ_STRINGS:
		mask |= EPOLLOUT;
		break;

	case FFS_ACTIVE:
		switch (ffs->setup_state) {
		case FFS_NO_SETUP:
			if (ffs->ev.count)
				mask |= EPOLLIN;
			break;

		case FFS_SETUP_PENDING:
		case FFS_SETUP_CANCELLED:
			mask |= (EPOLLIN | EPOLLOUT);
			break;
		}
	case FFS_CLOSING:
		break;
	case FFS_DEACTIVATED:
		break;
	}

	mutex_unlock(&ffs->mutex);

	return mask;
}

static const struct file_operations ffs_ep0_operations = {
	.llseek =	no_llseek,

	.open =		ffs_ep0_open,
	.write =	ffs_ep0_write,
	.read =		ffs_ep0_read,
	.release =	ffs_ep0_release,
	.unlocked_ioctl =	ffs_ep0_ioctl,
	.poll =		ffs_ep0_poll,
};


/* "Normal" endpoints operations ********************************************/

static void ffs_epfile_io_complete(struct usb_ep *_ep, struct usb_request *req)
{
	ENTER();
	if (likely(req->context)) {
		struct ffs_ep *ep = _ep->driver_data;
		ep->status = req->status ? req->status : req->actual;
		complete(req->context);
	}
}

static ssize_t ffs_copy_to_iter(void *data, int data_len, struct iov_iter *iter)
{
	ssize_t ret = copy_to_iter(data, data_len, iter);
	if (likely(ret == data_len))
		return ret;

	if (unlikely(iov_iter_count(iter)))
		return -EFAULT;

	/*
	 * Dear user space developer!
	 *
	 * TL;DR: To stop getting below error message in your kernel log, change
	 * user space code using functionfs to align read buffers to a max
	 * packet size.
	 *
	 * Some UDCs (e.g. dwc3) require request sizes to be a multiple of a max
	 * packet size.  When unaligned buffer is passed to functionfs, it
	 * internally uses a larger, aligned buffer so that such UDCs are happy.
	 *
	 * Unfortunately, this means that host may send more data than was
	 * requested in read(2) system call.  f_fs doesn’t know what to do with
	 * that excess data so it simply drops it.
	 *
	 * Was the buffer aligned in the first place, no such problem would
	 * happen.
	 *
	 * Data may be dropped only in AIO reads.  Synchronous reads are handled
	 * by splitting a request into multiple parts.  This splitting may still
	 * be a problem though so it’s likely best to align the buffer
	 * regardless of it being AIO or not..
	 *
	 * This only affects OUT endpoints, i.e. reading data with a read(2),
	 * aio_read(2) etc. system calls.  Writing data to an IN endpoint is not
	 * affected.
	 */
	pr_err("functionfs read size %d > requested size %zd, dropping excess data. "
	       "Align read buffer size to max packet size to avoid the problem.\n",
	       data_len, ret);

	return ret;
}

/*
 * allocate a virtually contiguous buffer and create a scatterlist describing it
 * @sg_table	- pointer to a place to be filled with sg_table contents
 * @size	- required buffer size
 */
static void *ffs_build_sg_list(struct sg_table *sgt, size_t sz)
{
	struct page **pages;
	void *vaddr, *ptr;
	unsigned int n_pages;
	int i;

	vaddr = vmalloc(sz);
	if (!vaddr)
		return NULL;

	n_pages = PAGE_ALIGN(sz) >> PAGE_SHIFT;
	pages = kvmalloc_array(n_pages, sizeof(struct page *), GFP_KERNEL);
	if (!pages) {
		vfree(vaddr);

		return NULL;
	}
	for (i = 0, ptr = vaddr; i < n_pages; ++i, ptr += PAGE_SIZE)
		pages[i] = vmalloc_to_page(ptr);

	if (sg_alloc_table_from_pages(sgt, pages, n_pages, 0, sz, GFP_KERNEL)) {
		kvfree(pages);
		vfree(vaddr);

		return NULL;
	}
	kvfree(pages);

	return vaddr;
}

static inline void *ffs_alloc_buffer(struct ffs_io_data *io_data,
	size_t data_len)
{
	if (io_data->use_sg)
		return ffs_build_sg_list(&io_data->sgt, data_len);

	return kmalloc(data_len, GFP_KERNEL);
}

static inline void ffs_free_buffer(struct ffs_io_data *io_data)
{
	if (!io_data->buf)
		return;

	if (io_data->use_sg) {
		sg_free_table(&io_data->sgt);
		vfree(io_data->buf);
	} else {
		kfree(io_data->buf);
	}
}

static void ffs_user_copy_worker(struct work_struct *work)
{
	struct ffs_io_data *io_data = container_of(work, struct ffs_io_data,
						   work);
	int ret = io_data->req->status ? io_data->req->status :
					 io_data->req->actual;
	bool kiocb_has_eventfd = io_data->kiocb->ki_flags & IOCB_EVENTFD;

	if (io_data->read && ret > 0) {
		mm_segment_t oldfs = get_fs();

		set_fs(USER_DS);
		use_mm(io_data->mm);
		ret = ffs_copy_to_iter(io_data->buf, ret, &io_data->data);
		unuse_mm(io_data->mm);
		set_fs(oldfs);
	}

	io_data->kiocb->ki_complete(io_data->kiocb, ret, ret);

	if (io_data->ffs->ffs_eventfd && !kiocb_has_eventfd)
		eventfd_signal(io_data->ffs->ffs_eventfd, 1);

	usb_ep_free_request(io_data->ep, io_data->req);

	if (io_data->read)
		kfree(io_data->to_free);
	ffs_free_buffer(io_data);
	kfree(io_data);
}

static void ffs_epfile_async_io_complete(struct usb_ep *_ep,
					 struct usb_request *req)
{
	struct ffs_io_data *io_data = req->context;
	struct ffs_data *ffs = io_data->ffs;

	ENTER();

	INIT_WORK(&io_data->work, ffs_user_copy_worker);
	queue_work(ffs->io_completion_wq, &io_data->work);
}

static void __ffs_epfile_read_buffer_free(struct ffs_epfile *epfile)
{
	/*
	 * See comment in struct ffs_epfile for full read_buffer pointer
	 * synchronisation story.
	 */
	struct ffs_buffer *buf = xchg(&epfile->read_buffer, READ_BUFFER_DROP);
	if (buf && buf != READ_BUFFER_DROP)
		kfree(buf);
}

/* Assumes epfile->mutex is held. */
static ssize_t __ffs_epfile_read_buffered(struct ffs_epfile *epfile,
					  struct iov_iter *iter)
{
	/*
	 * Null out epfile->read_buffer so ffs_func_eps_disable does not free
	 * the buffer while we are using it.  See comment in struct ffs_epfile
	 * for full read_buffer pointer synchronisation story.
	 */
	struct ffs_buffer *buf = xchg(&epfile->read_buffer, NULL);
	ssize_t ret;
	if (!buf || buf == READ_BUFFER_DROP)
		return 0;

	ret = copy_to_iter(buf->data, buf->length, iter);
	if (buf->length == ret) {
		kfree(buf);
		return ret;
	}

	if (unlikely(iov_iter_count(iter))) {
		ret = -EFAULT;
	} else {
		buf->length -= ret;
		buf->data += ret;
	}

	if (cmpxchg(&epfile->read_buffer, NULL, buf))
		kfree(buf);

	return ret;
}

/* Assumes epfile->mutex is held. */
static ssize_t __ffs_epfile_read_data(struct ffs_epfile *epfile,
				      void *data, int data_len,
				      struct iov_iter *iter)
{
	struct ffs_buffer *buf;

	ssize_t ret = copy_to_iter(data, data_len, iter);
	if (likely(data_len == ret))
		return ret;

	if (unlikely(iov_iter_count(iter)))
		return -EFAULT;

	/* See ffs_copy_to_iter for more context. */
	pr_warn("functionfs read size %d > requested size %zd, splitting request into multiple reads.",
		data_len, ret);

	data_len -= ret;
	buf = kmalloc(sizeof(*buf) + data_len, GFP_KERNEL);
	if (!buf)
		return -ENOMEM;
	buf->length = data_len;
	buf->data = buf->storage;
	memcpy(buf->storage, data + ret, data_len);

	/*
	 * At this point read_buffer is NULL or READ_BUFFER_DROP (if
	 * ffs_func_eps_disable has been called in the meanwhile).  See comment
	 * in struct ffs_epfile for full read_buffer pointer synchronisation
	 * story.
	 */
	if (unlikely(cmpxchg(&epfile->read_buffer, NULL, buf)))
		kfree(buf);

	return ret;
}

static ssize_t ffs_epfile_io(struct file *file, struct ffs_io_data *io_data)
{
	struct ffs_epfile *epfile = file->private_data;
	struct usb_request *req;
	struct ffs_ep *ep;
	char *data = NULL;
	ssize_t ret, data_len = -EINVAL;
	int halt;

	/* Are we still active? */
	if (WARN_ON(epfile->ffs->state != FFS_ACTIVE))
		return -ENODEV;

	/* Wait for endpoint to be enabled */
	ep = epfile->ep;
	if (!ep) {
		if (file->f_flags & O_NONBLOCK)
			return -EAGAIN;

		ret = wait_event_interruptible(
				epfile->ffs->wait, (ep = epfile->ep));
		if (ret)
			return -EINTR;
	}

	/* Do we halt? */
	halt = (!io_data->read == !epfile->in);
	if (halt && epfile->isoc)
		return -EINVAL;

	/* We will be using request and read_buffer */
	ret = ffs_mutex_lock(&epfile->mutex, file->f_flags & O_NONBLOCK);
	if (unlikely(ret))
		goto error;

	/* Allocate & copy */
	if (!halt) {
		struct usb_gadget *gadget;

		/*
		 * Do we have buffered data from previous partial read?  Check
		 * that for synchronous case only because we do not have
		 * facility to ‘wake up’ a pending asynchronous read and push
		 * buffered data to it which we would need to make things behave
		 * consistently.
		 */
		if (!io_data->aio && io_data->read) {
			ret = __ffs_epfile_read_buffered(epfile, &io_data->data);
			if (ret)
				goto error_mutex;
		}

		/*
		 * if we _do_ wait above, the epfile->ffs->gadget might be NULL
		 * before the waiting completes, so do not assign to 'gadget'
		 * earlier
		 */
		gadget = epfile->ffs->gadget;

		spin_lock_irq(&epfile->ffs->eps_lock);
		/* In the meantime, endpoint got disabled or changed. */
		if (epfile->ep != ep) {
			ret = -ESHUTDOWN;
			goto error_lock;
		}
		data_len = iov_iter_count(&io_data->data);
		/*
		 * Controller may require buffer size to be aligned to
		 * maxpacketsize of an out endpoint.
		 */
		if (io_data->read)
			data_len = usb_ep_align_maybe(gadget, ep->ep, data_len);

		io_data->use_sg = gadget->sg_supported && data_len > PAGE_SIZE;
		spin_unlock_irq(&epfile->ffs->eps_lock);

		data = ffs_alloc_buffer(io_data, data_len);
		if (unlikely(!data)) {
			ret = -ENOMEM;
			goto error_mutex;
		}
		if (!io_data->read &&
		    !copy_from_iter_full(data, data_len, &io_data->data)) {
			ret = -EFAULT;
			goto error_mutex;
		}
	}

	spin_lock_irq(&epfile->ffs->eps_lock);

	if (epfile->ep != ep) {
		/* In the meantime, endpoint got disabled or changed. */
		ret = -ESHUTDOWN;
	} else if (halt) {
		ret = usb_ep_set_halt(ep->ep);
		if (!ret)
			ret = -EBADMSG;
	} else if (unlikely(data_len == -EINVAL)) {
		/*
		 * Sanity Check: even though data_len can't be used
		 * uninitialized at the time I write this comment, some
		 * compilers complain about this situation.
		 * In order to keep the code clean from warnings, data_len is
		 * being initialized to -EINVAL during its declaration, which
		 * means we can't rely on compiler anymore to warn no future
		 * changes won't result in data_len being used uninitialized.
		 * For such reason, we're adding this redundant sanity check
		 * here.
		 */
		WARN(1, "%s: data_len == -EINVAL\n", __func__);
		ret = -EINVAL;
	} else if (!io_data->aio) {
		DECLARE_COMPLETION_ONSTACK(done);
		bool interrupted = false;

		req = ep->req;
		if (io_data->use_sg) {
			req->buf = NULL;
			req->sg	= io_data->sgt.sgl;
			req->num_sgs = io_data->sgt.nents;
		} else {
			req->buf = data;
			req->num_sgs = 0;
		}
		req->length = data_len;

		io_data->buf = data;

		req->context  = &done;
		req->complete = ffs_epfile_io_complete;

		ret = usb_ep_queue(ep->ep, req, GFP_ATOMIC);
		if (unlikely(ret < 0))
			goto error_lock;

		spin_unlock_irq(&epfile->ffs->eps_lock);

		if (unlikely(wait_for_completion_interruptible(&done))) {
			/*
			 * To avoid race condition with ffs_epfile_io_complete,
			 * dequeue the request first then check
			 * status. usb_ep_dequeue API should guarantee no race
			 * condition with req->complete callback.
			 */
			usb_ep_dequeue(ep->ep, req);
			wait_for_completion(&done);
			interrupted = ep->status < 0;
		}

		if (interrupted)
			ret = -EINTR;
		else if (io_data->read && ep->status > 0)
			ret = __ffs_epfile_read_data(epfile, data, ep->status,
						     &io_data->data);
		else
			ret = ep->status;
		goto error_mutex;
	} else if (!(req = usb_ep_alloc_request(ep->ep, GFP_ATOMIC))) {
		ret = -ENOMEM;
	} else {
		if (io_data->use_sg) {
			req->buf = NULL;
			req->sg	= io_data->sgt.sgl;
			req->num_sgs = io_data->sgt.nents;
		} else {
			req->buf = data;
			req->num_sgs = 0;
		}
		req->length = data_len;

		io_data->buf = data;
		io_data->ep = ep->ep;
		io_data->req = req;
		io_data->ffs = epfile->ffs;

		req->context  = io_data;
		req->complete = ffs_epfile_async_io_complete;

		ret = usb_ep_queue(ep->ep, req, GFP_ATOMIC);
		if (unlikely(ret)) {
			io_data->req = NULL;
			usb_ep_free_request(ep->ep, req);
			goto error_lock;
		}

		ret = -EIOCBQUEUED;
		/*
		 * Do not kfree the buffer in this function.  It will be freed
		 * by ffs_user_copy_worker.
		 */
		data = NULL;
	}

error_lock:
	spin_unlock_irq(&epfile->ffs->eps_lock);
error_mutex:
	mutex_unlock(&epfile->mutex);
error:
	if (ret != -EIOCBQUEUED) /* don't free if there is iocb queued */
		ffs_free_buffer(io_data);
	return ret;
}

static int
ffs_epfile_open(struct inode *inode, struct file *file)
{
	struct ffs_epfile *epfile = inode->i_private;

	ENTER();

	if (WARN_ON(epfile->ffs->state != FFS_ACTIVE))
		return -ENODEV;

	file->private_data = epfile;
	ffs_data_opened(epfile->ffs);

	return stream_open(inode, file);
}

static int ffs_aio_cancel(struct kiocb *kiocb)
{
	struct ffs_io_data *io_data = kiocb->private;
	struct ffs_epfile *epfile = kiocb->ki_filp->private_data;
	unsigned long flags;
	int value;

	ENTER();

	spin_lock_irqsave(&epfile->ffs->eps_lock, flags);

	if (likely(io_data && io_data->ep && io_data->req))
		value = usb_ep_dequeue(io_data->ep, io_data->req);
	else
		value = -EINVAL;

	spin_unlock_irqrestore(&epfile->ffs->eps_lock, flags);

	return value;
}

static ssize_t ffs_epfile_write_iter(struct kiocb *kiocb, struct iov_iter *from)
{
	struct ffs_io_data io_data, *p = &io_data;
	ssize_t res;

	ENTER();

	if (!is_sync_kiocb(kiocb)) {
		p = kzalloc(sizeof(io_data), GFP_KERNEL);
		if (unlikely(!p))
			return -ENOMEM;
		p->aio = true;
	} else {
		memset(p, 0, sizeof(*p));
		p->aio = false;
	}

	p->read = false;
	p->kiocb = kiocb;
	p->data = *from;
	p->mm = current->mm;

	kiocb->private = p;

	if (p->aio)
		kiocb_set_cancel_fn(kiocb, ffs_aio_cancel);

	res = ffs_epfile_io(kiocb->ki_filp, p);
	if (res == -EIOCBQUEUED)
		return res;
	if (p->aio)
		kfree(p);
	else
		*from = p->data;
	return res;
}

static ssize_t ffs_epfile_read_iter(struct kiocb *kiocb, struct iov_iter *to)
{
	struct ffs_io_data io_data, *p = &io_data;
	ssize_t res;

	ENTER();

	if (!is_sync_kiocb(kiocb)) {
		p = kzalloc(sizeof(io_data), GFP_KERNEL);
		if (unlikely(!p))
			return -ENOMEM;
		p->aio = true;
	} else {
		memset(p, 0, sizeof(*p));
		p->aio = false;
	}

	p->read = true;
	p->kiocb = kiocb;
	if (p->aio) {
		p->to_free = dup_iter(&p->data, to, GFP_KERNEL);
		if (!p->to_free) {
			kfree(p);
			return -ENOMEM;
		}
	} else {
		p->data = *to;
		p->to_free = NULL;
	}
	p->mm = current->mm;

	kiocb->private = p;

	if (p->aio)
		kiocb_set_cancel_fn(kiocb, ffs_aio_cancel);

	res = ffs_epfile_io(kiocb->ki_filp, p);
	if (res == -EIOCBQUEUED)
		return res;

	if (p->aio) {
		kfree(p->to_free);
		kfree(p);
	} else {
		*to = p->data;
	}
	return res;
}

static int
ffs_epfile_release(struct inode *inode, struct file *file)
{
	struct ffs_epfile *epfile = inode->i_private;

	ENTER();

	__ffs_epfile_read_buffer_free(epfile);
	ffs_data_closed(epfile->ffs);

	return 0;
}

static long ffs_epfile_ioctl(struct file *file, unsigned code,
			     unsigned long value)
{
	struct ffs_epfile *epfile = file->private_data;
	struct ffs_ep *ep;
	int ret;

	ENTER();

	if (WARN_ON(epfile->ffs->state != FFS_ACTIVE))
		return -ENODEV;

	/* Wait for endpoint to be enabled */
	ep = epfile->ep;
	if (!ep) {
		if (file->f_flags & O_NONBLOCK)
			return -EAGAIN;

		ret = wait_event_interruptible(
				epfile->ffs->wait, (ep = epfile->ep));
		if (ret)
			return -EINTR;
	}

	spin_lock_irq(&epfile->ffs->eps_lock);

	/* In the meantime, endpoint got disabled or changed. */
	if (epfile->ep != ep) {
		spin_unlock_irq(&epfile->ffs->eps_lock);
		return -ESHUTDOWN;
	}

	switch (code) {
	case FUNCTIONFS_FIFO_STATUS:
		ret = usb_ep_fifo_status(epfile->ep->ep);
		break;
	case FUNCTIONFS_FIFO_FLUSH:
		usb_ep_fifo_flush(epfile->ep->ep);
		ret = 0;
		break;
	case FUNCTIONFS_CLEAR_HALT:
		ret = usb_ep_clear_halt(epfile->ep->ep);
		break;
	case FUNCTIONFS_ENDPOINT_REVMAP:
		ret = epfile->ep->num;
		break;
	case FUNCTIONFS_ENDPOINT_DESC:
	{
		int desc_idx;
		struct usb_endpoint_descriptor desc1, *desc;

		switch (epfile->ffs->gadget->speed) {
		case USB_SPEED_SUPER:
		case USB_SPEED_SUPER_PLUS:
			desc_idx = 2;
			break;
		case USB_SPEED_HIGH:
			desc_idx = 1;
			break;
		default:
			desc_idx = 0;
		}

		desc = epfile->ep->descs[desc_idx];
		memcpy(&desc1, desc, desc->bLength);

		spin_unlock_irq(&epfile->ffs->eps_lock);
		ret = copy_to_user((void __user *)value, &desc1, desc1.bLength);
		if (ret)
			ret = -EFAULT;
		return ret;
	}
	default:
		ret = -ENOTTY;
	}
	spin_unlock_irq(&epfile->ffs->eps_lock);

	return ret;
}

#ifdef CONFIG_COMPAT
static long ffs_epfile_compat_ioctl(struct file *file, unsigned code,
		unsigned long value)
{
	return ffs_epfile_ioctl(file, code, value);
}
#endif

static const struct file_operations ffs_epfile_operations = {
	.llseek =	no_llseek,

	.open =		ffs_epfile_open,
	.write_iter =	ffs_epfile_write_iter,
	.read_iter =	ffs_epfile_read_iter,
	.release =	ffs_epfile_release,
	.unlocked_ioctl =	ffs_epfile_ioctl,
#ifdef CONFIG_COMPAT
	.compat_ioctl = ffs_epfile_compat_ioctl,
#endif
};


/* File system and super block operations ***********************************/

/*
 * Mounting the file system creates a controller file, used first for
 * function configuration then later for event monitoring.
 */

static struct inode *__must_check
ffs_sb_make_inode(struct super_block *sb, void *data,
		  const struct file_operations *fops,
		  const struct inode_operations *iops,
		  struct ffs_file_perms *perms)
{
	struct inode *inode;

	ENTER();

	inode = new_inode(sb);

	if (likely(inode)) {
		struct timespec64 ts = current_time(inode);

		inode->i_ino	 = get_next_ino();
		inode->i_mode    = perms->mode;
		inode->i_uid     = perms->uid;
		inode->i_gid     = perms->gid;
		inode->i_atime   = ts;
		inode->i_mtime   = ts;
		inode->i_ctime   = ts;
		inode->i_private = data;
		if (fops)
			inode->i_fop = fops;
		if (iops)
			inode->i_op  = iops;
	}

	return inode;
}

/* Create "regular" file */
static struct dentry *ffs_sb_create_file(struct super_block *sb,
					const char *name, void *data,
					const struct file_operations *fops)
{
	struct ffs_data	*ffs = sb->s_fs_info;
	struct dentry	*dentry;
	struct inode	*inode;

	ENTER();

	dentry = d_alloc_name(sb->s_root, name);
	if (unlikely(!dentry))
		return NULL;

	inode = ffs_sb_make_inode(sb, data, fops, NULL, &ffs->file_perms);
	if (unlikely(!inode)) {
		dput(dentry);
		return NULL;
	}

	d_add(dentry, inode);
	return dentry;
}

/* Super block */
static const struct super_operations ffs_sb_operations = {
	.statfs =	simple_statfs,
	.drop_inode =	generic_delete_inode,
};

struct ffs_sb_fill_data {
	struct ffs_file_perms perms;
	umode_t root_mode;
	const char *dev_name;
	bool no_disconnect;
	struct ffs_data *ffs_data;
};

static int ffs_sb_fill(struct super_block *sb, struct fs_context *fc)
{
	struct ffs_sb_fill_data *data = fc->fs_private;
	struct inode	*inode;
	struct ffs_data	*ffs = data->ffs_data;

	ENTER();

	ffs->sb              = sb;
	data->ffs_data       = NULL;
	sb->s_fs_info        = ffs;
	sb->s_blocksize      = PAGE_SIZE;
	sb->s_blocksize_bits = PAGE_SHIFT;
	sb->s_magic          = FUNCTIONFS_MAGIC;
	sb->s_op             = &ffs_sb_operations;
	sb->s_time_gran      = 1;

	/* Root inode */
	data->perms.mode = data->root_mode;
	inode = ffs_sb_make_inode(sb, NULL,
				  &simple_dir_operations,
				  &simple_dir_inode_operations,
				  &data->perms);
	sb->s_root = d_make_root(inode);
	if (unlikely(!sb->s_root))
		return -ENOMEM;

	/* EP0 file */
	if (unlikely(!ffs_sb_create_file(sb, "ep0", ffs,
					 &ffs_ep0_operations)))
		return -ENOMEM;

	return 0;
}

enum {
	Opt_no_disconnect,
	Opt_rmode,
	Opt_fmode,
	Opt_mode,
	Opt_uid,
	Opt_gid,
};

static const struct fs_parameter_spec ffs_fs_param_specs[] = {
	fsparam_bool	("no_disconnect",	Opt_no_disconnect),
	fsparam_u32	("rmode",		Opt_rmode),
	fsparam_u32	("fmode",		Opt_fmode),
	fsparam_u32	("mode",		Opt_mode),
	fsparam_u32	("uid",			Opt_uid),
	fsparam_u32	("gid",			Opt_gid),
	{}
};

static const struct fs_parameter_description ffs_fs_fs_parameters = {
	.name		= "kAFS",
	.specs		= ffs_fs_param_specs,
};

static int ffs_fs_parse_param(struct fs_context *fc, struct fs_parameter *param)
{
	struct ffs_sb_fill_data *data = fc->fs_private;
	struct fs_parse_result result;
	int opt;

	ENTER();

	opt = fs_parse(fc, &ffs_fs_fs_parameters, param, &result);
	if (opt < 0)
		return opt;

	switch (opt) {
	case Opt_no_disconnect:
		data->no_disconnect = result.boolean;
		break;
	case Opt_rmode:
		data->root_mode  = (result.uint_32 & 0555) | S_IFDIR;
		break;
	case Opt_fmode:
		data->perms.mode = (result.uint_32 & 0666) | S_IFREG;
		break;
	case Opt_mode:
		data->root_mode  = (result.uint_32 & 0555) | S_IFDIR;
		data->perms.mode = (result.uint_32 & 0666) | S_IFREG;
		break;

	case Opt_uid:
		data->perms.uid = make_kuid(current_user_ns(), result.uint_32);
		if (!uid_valid(data->perms.uid))
			goto unmapped_value;
		break;
	case Opt_gid:
		data->perms.gid = make_kgid(current_user_ns(), result.uint_32);
		if (!gid_valid(data->perms.gid))
			goto unmapped_value;
		break;

	default:
		return -ENOPARAM;
	}

	return 0;

unmapped_value:
	return invalf(fc, "%s: unmapped value: %u", param->key, result.uint_32);
}

/*
 * Set up the superblock for a mount.
 */
static int ffs_fs_get_tree(struct fs_context *fc)
{
	struct ffs_sb_fill_data *ctx = fc->fs_private;
	struct ffs_data	*ffs;
	int ret;

	ENTER();

	if (!fc->source)
		return invalf(fc, "No source specified");

	ffs = ffs_data_new(fc->source);
	if (unlikely(!ffs))
		return -ENOMEM;
	ffs->file_perms = ctx->perms;
	ffs->no_disconnect = ctx->no_disconnect;

	ffs->dev_name = kstrdup(fc->source, GFP_KERNEL);
	if (unlikely(!ffs->dev_name)) {
		ffs_data_put(ffs);
		return -ENOMEM;
	}

	ret = ffs_acquire_dev(ffs->dev_name, ffs);
	if (ret) {
		ffs_data_put(ffs);
		return ret;
	}

	ctx->ffs_data = ffs;
	return get_tree_nodev(fc, ffs_sb_fill);
}

static void ffs_fs_free_fc(struct fs_context *fc)
{
	struct ffs_sb_fill_data *ctx = fc->fs_private;

	if (ctx) {
		if (ctx->ffs_data) {
			ffs_data_put(ctx->ffs_data);
		}

		kfree(ctx);
	}
}

static const struct fs_context_operations ffs_fs_context_ops = {
	.free		= ffs_fs_free_fc,
	.parse_param	= ffs_fs_parse_param,
	.get_tree	= ffs_fs_get_tree,
};

static int ffs_fs_init_fs_context(struct fs_context *fc)
{
	struct ffs_sb_fill_data *ctx;

	ctx = kzalloc(sizeof(struct ffs_sb_fill_data), GFP_KERNEL);
	if (!ctx)
		return -ENOMEM;

	ctx->perms.mode = S_IFREG | 0600;
	ctx->perms.uid = GLOBAL_ROOT_UID;
	ctx->perms.gid = GLOBAL_ROOT_GID;
	ctx->root_mode = S_IFDIR | 0500;
	ctx->no_disconnect = false;

	fc->fs_private = ctx;
	fc->ops = &ffs_fs_context_ops;
	return 0;
}

static void
ffs_fs_kill_sb(struct super_block *sb)
{
	ENTER();

	kill_litter_super(sb);
	if (sb->s_fs_info)
		ffs_data_closed(sb->s_fs_info);
}

static struct file_system_type ffs_fs_type = {
	.owner		= THIS_MODULE,
	.name		= "functionfs",
	.init_fs_context = ffs_fs_init_fs_context,
	.parameters	= &ffs_fs_fs_parameters,
	.kill_sb	= ffs_fs_kill_sb,
};
MODULE_ALIAS_FS("functionfs");


/* Driver's main init/cleanup functions *************************************/

static int functionfs_init(void)
{
	int ret;

	ENTER();

	ret = register_filesystem(&ffs_fs_type);
	if (likely(!ret))
		pr_info("file system registered\n");
	else
		pr_err("failed registering file system (%d)\n", ret);

	return ret;
}

static void functionfs_cleanup(void)
{
	ENTER();

	pr_info("unloading\n");
	unregister_filesystem(&ffs_fs_type);
}


/* ffs_data and ffs_function construction and destruction code **************/

static void ffs_data_clear(struct ffs_data *ffs);
static void ffs_data_reset(struct ffs_data *ffs);

static void ffs_data_get(struct ffs_data *ffs)
{
	ENTER();

	refcount_inc(&ffs->ref);
}

static void ffs_data_opened(struct ffs_data *ffs)
{
	ENTER();

	refcount_inc(&ffs->ref);
	if (atomic_add_return(1, &ffs->opened) == 1 &&
			ffs->state == FFS_DEACTIVATED) {
		ffs->state = FFS_CLOSING;
		ffs_data_reset(ffs);
	}
}

static void ffs_data_put(struct ffs_data *ffs)
{
	ENTER();

	if (unlikely(refcount_dec_and_test(&ffs->ref))) {
		pr_info("%s(): freeing\n", __func__);
		ffs_data_clear(ffs);
		ffs_release_dev(ffs->private_data);
		BUG_ON(waitqueue_active(&ffs->ev.waitq) ||
		       waitqueue_active(&ffs->ep0req_completion.wait) ||
		       waitqueue_active(&ffs->wait));
		destroy_workqueue(ffs->io_completion_wq);
		kfree(ffs->dev_name);
		kfree(ffs);
	}
}

static void ffs_data_closed(struct ffs_data *ffs)
{
	struct ffs_epfile *epfiles;
	unsigned long flags;

	ENTER();

	if (atomic_dec_and_test(&ffs->opened)) {
		if (ffs->no_disconnect) {
			ffs->state = FFS_DEACTIVATED;
			spin_lock_irqsave(&ffs->eps_lock, flags);
			epfiles = ffs->epfiles;
			ffs->epfiles = NULL;
			spin_unlock_irqrestore(&ffs->eps_lock,
							flags);

			if (epfiles)
				ffs_epfiles_destroy(epfiles,
						 ffs->eps_count);

			if (ffs->setup_state == FFS_SETUP_PENDING)
				__ffs_ep0_stall(ffs);
		} else {
			ffs->state = FFS_CLOSING;
			ffs_data_reset(ffs);
		}
	}
	if (atomic_read(&ffs->opened) < 0) {
		ffs->state = FFS_CLOSING;
		ffs_data_reset(ffs);
	}

	ffs_data_put(ffs);
}

static struct ffs_data *ffs_data_new(const char *dev_name)
{
	struct ffs_data *ffs = kzalloc(sizeof *ffs, GFP_KERNEL);
	if (unlikely(!ffs))
		return NULL;

	ENTER();

	ffs->io_completion_wq = alloc_ordered_workqueue("%s", 0, dev_name);
	if (!ffs->io_completion_wq) {
		kfree(ffs);
		return NULL;
	}

	refcount_set(&ffs->ref, 1);
	atomic_set(&ffs->opened, 0);
	ffs->state = FFS_READ_DESCRIPTORS;
	mutex_init(&ffs->mutex);
	spin_lock_init(&ffs->eps_lock);
	init_waitqueue_head(&ffs->ev.waitq);
	init_waitqueue_head(&ffs->wait);
	init_completion(&ffs->ep0req_completion);

	/* XXX REVISIT need to update it in some places, or do we? */
	ffs->ev.can_stall = 1;

	return ffs;
}

static void ffs_data_clear(struct ffs_data *ffs)
{
	struct ffs_epfile *epfiles;
	unsigned long flags;

	ENTER();

	ffs_closed(ffs);

	BUG_ON(ffs->gadget);

	spin_lock_irqsave(&ffs->eps_lock, flags);
	epfiles = ffs->epfiles;
	ffs->epfiles = NULL;
	spin_unlock_irqrestore(&ffs->eps_lock, flags);

	/*
	 * potential race possible between ffs_func_eps_disable
	 * & ffs_epfile_release therefore maintaining a local
	 * copy of epfile will save us from use-after-free.
	 */
	if (epfiles) {
		ffs_epfiles_destroy(epfiles, ffs->eps_count);
		ffs->epfiles = NULL;
	}

	if (ffs->ffs_eventfd) {
		eventfd_ctx_put(ffs->ffs_eventfd);
		ffs->ffs_eventfd = NULL;
	}

	kfree(ffs->raw_descs_data);
	kfree(ffs->raw_strings);
	kfree(ffs->stringtabs);
}

static void ffs_data_reset(struct ffs_data *ffs)
{
	ENTER();

	ffs_data_clear(ffs);

	ffs->raw_descs_data = NULL;
	ffs->raw_descs = NULL;
	ffs->raw_strings = NULL;
	ffs->stringtabs = NULL;

	ffs->raw_descs_length = 0;
	ffs->fs_descs_count = 0;
	ffs->hs_descs_count = 0;
	ffs->ss_descs_count = 0;

	ffs->strings_count = 0;
	ffs->interfaces_count = 0;
	ffs->eps_count = 0;

	ffs->ev.count = 0;

	ffs->state = FFS_READ_DESCRIPTORS;
	ffs->setup_state = FFS_NO_SETUP;
	ffs->flags = 0;

	ffs->ms_os_descs_ext_prop_count = 0;
	ffs->ms_os_descs_ext_prop_name_len = 0;
	ffs->ms_os_descs_ext_prop_data_len = 0;
}


static int functionfs_bind(struct ffs_data *ffs, struct usb_composite_dev *cdev)
{
	struct usb_gadget_strings **lang;
	int first_id;

	ENTER();

	if (WARN_ON(ffs->state != FFS_ACTIVE
		 || test_and_set_bit(FFS_FL_BOUND, &ffs->flags)))
		return -EBADFD;

	first_id = usb_string_ids_n(cdev, ffs->strings_count);
	if (unlikely(first_id < 0))
		return first_id;

	ffs->ep0req = usb_ep_alloc_request(cdev->gadget->ep0, GFP_KERNEL);
	if (unlikely(!ffs->ep0req))
		return -ENOMEM;
	ffs->ep0req->complete = ffs_ep0_complete;
	ffs->ep0req->context = ffs;

	lang = ffs->stringtabs;
	if (lang) {
		for (; *lang; ++lang) {
			struct usb_string *str = (*lang)->strings;
			int id = first_id;
			for (; str->s; ++id, ++str)
				str->id = id;
		}
	}

	ffs->gadget = cdev->gadget;
	ffs_data_get(ffs);
	return 0;
}

static void functionfs_unbind(struct ffs_data *ffs)
{
	ENTER();

	if (!WARN_ON(!ffs->gadget)) {
		/* dequeue before freeing ep0req */
		usb_ep_dequeue(ffs->gadget->ep0, ffs->ep0req);
<<<<<<< HEAD
=======
		mutex_lock(&ffs->mutex);
>>>>>>> 1a2954bb
		usb_ep_free_request(ffs->gadget->ep0, ffs->ep0req);
		ffs->ep0req = NULL;
		ffs->gadget = NULL;
		clear_bit(FFS_FL_BOUND, &ffs->flags);
		mutex_unlock(&ffs->mutex);
		ffs_data_put(ffs);
	}
}

static int ffs_epfiles_create(struct ffs_data *ffs)
{
	struct ffs_epfile *epfile, *epfiles;
	unsigned i, count;

	ENTER();

	count = ffs->eps_count;
	epfiles = kcalloc(count, sizeof(*epfiles), GFP_KERNEL);
	if (!epfiles)
		return -ENOMEM;

	epfile = epfiles;
	for (i = 1; i <= count; ++i, ++epfile) {
		epfile->ffs = ffs;
		mutex_init(&epfile->mutex);
		if (ffs->user_flags & FUNCTIONFS_VIRTUAL_ADDR)
			sprintf(epfile->name, "ep%02x", ffs->eps_addrmap[i]);
		else
			sprintf(epfile->name, "ep%u", i);
		epfile->dentry = ffs_sb_create_file(ffs->sb, epfile->name,
						 epfile,
						 &ffs_epfile_operations);
		if (unlikely(!epfile->dentry)) {
			ffs_epfiles_destroy(epfiles, i - 1);
			return -ENOMEM;
		}
	}

	ffs->epfiles = epfiles;
	return 0;
}

static void ffs_epfiles_destroy(struct ffs_epfile *epfiles, unsigned count)
{
	struct ffs_epfile *epfile = epfiles;

	ENTER();

	for (; count; --count, ++epfile) {
		BUG_ON(mutex_is_locked(&epfile->mutex));
		if (epfile->dentry) {
			d_delete(epfile->dentry);
			dput(epfile->dentry);
			epfile->dentry = NULL;
		}
	}

	kfree(epfiles);
}

static void ffs_func_eps_disable(struct ffs_function *func)
{
	struct ffs_ep *ep;
	struct ffs_epfile *epfile;
	unsigned short count;
	unsigned long flags;

	spin_lock_irqsave(&func->ffs->eps_lock, flags);
	count = func->ffs->eps_count;
	epfile = func->ffs->epfiles;
	ep = func->eps;
	while (count--) {
		/* pending requests get nuked */
		if (likely(ep->ep))
			usb_ep_disable(ep->ep);
		++ep;

		if (epfile) {
			epfile->ep = NULL;
			__ffs_epfile_read_buffer_free(epfile);
			++epfile;
		}
	}
	spin_unlock_irqrestore(&func->ffs->eps_lock, flags);
}

static int ffs_func_eps_enable(struct ffs_function *func)
{
	struct ffs_data *ffs;
	struct ffs_ep *ep;
	struct ffs_epfile *epfile;
	unsigned short count;
	unsigned long flags;
	int ret = 0;

	spin_lock_irqsave(&func->ffs->eps_lock, flags);
	ffs = func->ffs;
	ep = func->eps;
	epfile = ffs->epfiles;
	count = ffs->eps_count;
	while(count--) {
		ep->ep->driver_data = ep;

		ret = config_ep_by_speed(func->gadget, &func->function, ep->ep);
		if (ret) {
			pr_err("%s: config_ep_by_speed(%s) returned %d\n",
					__func__, ep->ep->name, ret);
			break;
		}

		ret = usb_ep_enable(ep->ep);
		if (likely(!ret)) {
			epfile->ep = ep;
			epfile->in = usb_endpoint_dir_in(ep->ep->desc);
			epfile->isoc = usb_endpoint_xfer_isoc(ep->ep->desc);
		} else {
			break;
		}

		++ep;
		++epfile;
	}

	wake_up_interruptible(&ffs->wait);
	spin_unlock_irqrestore(&func->ffs->eps_lock, flags);

	return ret;
}


/* Parsing and building descriptors and strings *****************************/

/*
 * This validates if data pointed by data is a valid USB descriptor as
 * well as record how many interfaces, endpoints and strings are
 * required by given configuration.  Returns address after the
 * descriptor or NULL if data is invalid.
 */

enum ffs_entity_type {
	FFS_DESCRIPTOR, FFS_INTERFACE, FFS_STRING, FFS_ENDPOINT
};

enum ffs_os_desc_type {
	FFS_OS_DESC, FFS_OS_DESC_EXT_COMPAT, FFS_OS_DESC_EXT_PROP
};

typedef int (*ffs_entity_callback)(enum ffs_entity_type entity,
				   u8 *valuep,
				   struct usb_descriptor_header *desc,
				   void *priv);

typedef int (*ffs_os_desc_callback)(enum ffs_os_desc_type entity,
				    struct usb_os_desc_header *h, void *data,
				    unsigned len, void *priv);

static int __must_check ffs_do_single_desc(char *data, unsigned len,
					   ffs_entity_callback entity,
					   void *priv, int *current_class)
{
	struct usb_descriptor_header *_ds = (void *)data;
	u8 length;
	int ret;

	ENTER();

	/* At least two bytes are required: length and type */
	if (len < 2) {
		pr_vdebug("descriptor too short\n");
		return -EINVAL;
	}

	/* If we have at least as many bytes as the descriptor takes? */
	length = _ds->bLength;
	if (len < length) {
		pr_vdebug("descriptor longer then available data\n");
		return -EINVAL;
	}

#define __entity_check_INTERFACE(val)  1
#define __entity_check_STRING(val)     (val)
#define __entity_check_ENDPOINT(val)   ((val) & USB_ENDPOINT_NUMBER_MASK)
#define __entity(type, val) do {					\
		pr_vdebug("entity " #type "(%02x)\n", (val));		\
		if (unlikely(!__entity_check_ ##type(val))) {		\
			pr_vdebug("invalid entity's value\n");		\
			return -EINVAL;					\
		}							\
		ret = entity(FFS_ ##type, &val, _ds, priv);		\
		if (unlikely(ret < 0)) {				\
			pr_debug("entity " #type "(%02x); ret = %d\n",	\
				 (val), ret);				\
			return ret;					\
		}							\
	} while (0)

	/* Parse descriptor depending on type. */
	switch (_ds->bDescriptorType) {
	case USB_DT_DEVICE:
	case USB_DT_CONFIG:
	case USB_DT_STRING:
	case USB_DT_DEVICE_QUALIFIER:
		/* function can't have any of those */
		pr_vdebug("descriptor reserved for gadget: %d\n",
		      _ds->bDescriptorType);
		return -EINVAL;

	case USB_DT_INTERFACE: {
		struct usb_interface_descriptor *ds = (void *)_ds;
		pr_vdebug("interface descriptor\n");
		if (length != sizeof *ds)
			goto inv_length;

		__entity(INTERFACE, ds->bInterfaceNumber);
		if (ds->iInterface)
			__entity(STRING, ds->iInterface);
		*current_class = ds->bInterfaceClass;
	}
		break;

	case USB_DT_ENDPOINT: {
		struct usb_endpoint_descriptor *ds = (void *)_ds;
		pr_vdebug("endpoint descriptor\n");
		if (length != USB_DT_ENDPOINT_SIZE &&
		    length != USB_DT_ENDPOINT_AUDIO_SIZE)
			goto inv_length;
		__entity(ENDPOINT, ds->bEndpointAddress);
	}
		break;

	case USB_TYPE_CLASS | 0x01:
                if (*current_class == USB_INTERFACE_CLASS_HID) {
			pr_vdebug("hid descriptor\n");
			if (length != sizeof(struct hid_descriptor))
				goto inv_length;
			break;
		} else if (*current_class == USB_INTERFACE_CLASS_CCID) {
			pr_vdebug("ccid descriptor\n");
			if (length != sizeof(struct ccid_descriptor))
				goto inv_length;
			break;
		} else {
			pr_vdebug("unknown descriptor: %d for class %d\n",
			      _ds->bDescriptorType, *current_class);
			return -EINVAL;
		}

	case USB_DT_OTG:
		if (length != sizeof(struct usb_otg_descriptor))
			goto inv_length;
		break;

	case USB_DT_INTERFACE_ASSOCIATION: {
		struct usb_interface_assoc_descriptor *ds = (void *)_ds;
		pr_vdebug("interface association descriptor\n");
		if (length != sizeof *ds)
			goto inv_length;
		if (ds->iFunction)
			__entity(STRING, ds->iFunction);
	}
		break;

	case USB_DT_SS_ENDPOINT_COMP:
		pr_vdebug("EP SS companion descriptor\n");
		if (length != sizeof(struct usb_ss_ep_comp_descriptor))
			goto inv_length;
		break;

	case USB_DT_OTHER_SPEED_CONFIG:
	case USB_DT_INTERFACE_POWER:
	case USB_DT_DEBUG:
	case USB_DT_SECURITY:
	case USB_DT_CS_RADIO_CONTROL:
		/* TODO */
		pr_vdebug("unimplemented descriptor: %d\n", _ds->bDescriptorType);
		return -EINVAL;

	default:
		/* We should never be here */
		pr_vdebug("unknown descriptor: %d\n", _ds->bDescriptorType);
		return -EINVAL;

inv_length:
		pr_vdebug("invalid length: %d (descriptor %d)\n",
			  _ds->bLength, _ds->bDescriptorType);
		return -EINVAL;
	}

#undef __entity
#undef __entity_check_DESCRIPTOR
#undef __entity_check_INTERFACE
#undef __entity_check_STRING
#undef __entity_check_ENDPOINT

	return length;
}

static int __must_check ffs_do_descs(unsigned count, char *data, unsigned len,
				     ffs_entity_callback entity, void *priv)
{
	const unsigned _len = len;
	unsigned long num = 0;
	int current_class = -1;

	ENTER();

	for (;;) {
		int ret;

		if (num == count)
			data = NULL;

		/* Record "descriptor" entity */
		ret = entity(FFS_DESCRIPTOR, (u8 *)num, (void *)data, priv);
		if (unlikely(ret < 0)) {
			pr_debug("entity DESCRIPTOR(%02lx); ret = %d\n",
				 num, ret);
			return ret;
		}

		if (!data)
			return _len - len;

		ret = ffs_do_single_desc(data, len, entity, priv,
			&current_class);
		if (unlikely(ret < 0)) {
			pr_debug("%s returns %d\n", __func__, ret);
			return ret;
		}

		len -= ret;
		data += ret;
		++num;
	}
}

static int __ffs_data_do_entity(enum ffs_entity_type type,
				u8 *valuep, struct usb_descriptor_header *desc,
				void *priv)
{
	struct ffs_desc_helper *helper = priv;
	struct usb_endpoint_descriptor *d;

	ENTER();

	switch (type) {
	case FFS_DESCRIPTOR:
		break;

	case FFS_INTERFACE:
		/*
		 * Interfaces are indexed from zero so if we
		 * encountered interface "n" then there are at least
		 * "n+1" interfaces.
		 */
		if (*valuep >= helper->interfaces_count)
			helper->interfaces_count = *valuep + 1;
		break;

	case FFS_STRING:
		/*
		 * Strings are indexed from 1 (0 is reserved
		 * for languages list)
		 */
		if (*valuep > helper->ffs->strings_count)
			helper->ffs->strings_count = *valuep;
		break;

	case FFS_ENDPOINT:
		d = (void *)desc;
		helper->eps_count++;
		if (helper->eps_count >= FFS_MAX_EPS_COUNT)
			return -EINVAL;
		/* Check if descriptors for any speed were already parsed */
		if (!helper->ffs->eps_count && !helper->ffs->interfaces_count)
			helper->ffs->eps_addrmap[helper->eps_count] =
				d->bEndpointAddress;
		else if (helper->ffs->eps_addrmap[helper->eps_count] !=
				d->bEndpointAddress)
			return -EINVAL;
		break;
	}

	return 0;
}

static int __ffs_do_os_desc_header(enum ffs_os_desc_type *next_type,
				   struct usb_os_desc_header *desc)
{
	u16 bcd_version = le16_to_cpu(desc->bcdVersion);
	u16 w_index = le16_to_cpu(desc->wIndex);

	if (bcd_version != 1) {
		pr_vdebug("unsupported os descriptors version: %d",
			  bcd_version);
		return -EINVAL;
	}
	switch (w_index) {
	case 0x4:
		*next_type = FFS_OS_DESC_EXT_COMPAT;
		break;
	case 0x5:
		*next_type = FFS_OS_DESC_EXT_PROP;
		break;
	default:
		pr_vdebug("unsupported os descriptor type: %d", w_index);
		return -EINVAL;
	}

	return sizeof(*desc);
}

/*
 * Process all extended compatibility/extended property descriptors
 * of a feature descriptor
 */
static int __must_check ffs_do_single_os_desc(char *data, unsigned len,
					      enum ffs_os_desc_type type,
					      u16 feature_count,
					      ffs_os_desc_callback entity,
					      void *priv,
					      struct usb_os_desc_header *h)
{
	int ret;
	const unsigned _len = len;

	ENTER();

	/* loop over all ext compat/ext prop descriptors */
	while (feature_count--) {
		ret = entity(type, h, data, len, priv);
		if (unlikely(ret < 0)) {
			pr_debug("bad OS descriptor, type: %d\n", type);
			return ret;
		}
		data += ret;
		len -= ret;
	}
	return _len - len;
}

/* Process a number of complete Feature Descriptors (Ext Compat or Ext Prop) */
static int __must_check ffs_do_os_descs(unsigned count,
					char *data, unsigned len,
					ffs_os_desc_callback entity, void *priv)
{
	const unsigned _len = len;
	unsigned long num = 0;

	ENTER();

	for (num = 0; num < count; ++num) {
		int ret;
		enum ffs_os_desc_type type;
		u16 feature_count;
		struct usb_os_desc_header *desc = (void *)data;

		if (len < sizeof(*desc))
			return -EINVAL;

		/*
		 * Record "descriptor" entity.
		 * Process dwLength, bcdVersion, wIndex, get b/wCount.
		 * Move the data pointer to the beginning of extended
		 * compatibilities proper or extended properties proper
		 * portions of the data
		 */
		if (le32_to_cpu(desc->dwLength) > len)
			return -EINVAL;

		ret = __ffs_do_os_desc_header(&type, desc);
		if (unlikely(ret < 0)) {
			pr_debug("entity OS_DESCRIPTOR(%02lx); ret = %d\n",
				 num, ret);
			return ret;
		}
		/*
		 * 16-bit hex "?? 00" Little Endian looks like 8-bit hex "??"
		 */
		feature_count = le16_to_cpu(desc->wCount);
		if (type == FFS_OS_DESC_EXT_COMPAT &&
		    (feature_count > 255 || desc->Reserved))
				return -EINVAL;
		len -= ret;
		data += ret;

		/*
		 * Process all function/property descriptors
		 * of this Feature Descriptor
		 */
		ret = ffs_do_single_os_desc(data, len, type,
					    feature_count, entity, priv, desc);
		if (unlikely(ret < 0)) {
			pr_debug("%s returns %d\n", __func__, ret);
			return ret;
		}

		len -= ret;
		data += ret;
	}
	return _len - len;
}

/**
 * Validate contents of the buffer from userspace related to OS descriptors.
 */
static int __ffs_data_do_os_desc(enum ffs_os_desc_type type,
				 struct usb_os_desc_header *h, void *data,
				 unsigned len, void *priv)
{
	struct ffs_data *ffs = priv;
	u8 length;

	ENTER();

	switch (type) {
	case FFS_OS_DESC_EXT_COMPAT: {
		struct usb_ext_compat_desc *d = data;
		int i;

		if (len < sizeof(*d) ||
		    d->bFirstInterfaceNumber >= ffs->interfaces_count)
			return -EINVAL;
		if (d->Reserved1 != 1) {
			/*
			 * According to the spec, Reserved1 must be set to 1
			 * but older kernels incorrectly rejected non-zero
			 * values.  We fix it here to avoid returning EINVAL
			 * in response to values we used to accept.
			 */
			pr_debug("usb_ext_compat_desc::Reserved1 forced to 1\n");
			d->Reserved1 = 1;
		}
		for (i = 0; i < ARRAY_SIZE(d->Reserved2); ++i)
			if (d->Reserved2[i])
				return -EINVAL;

		length = sizeof(struct usb_ext_compat_desc);
	}
		break;
	case FFS_OS_DESC_EXT_PROP: {
		struct usb_ext_prop_desc *d = data;
		u32 type, pdl;
		u16 pnl;

		if (len < sizeof(*d) || h->interface >= ffs->interfaces_count)
			return -EINVAL;
		length = le32_to_cpu(d->dwSize);
		if (len < length)
			return -EINVAL;
		type = le32_to_cpu(d->dwPropertyDataType);
		if (type < USB_EXT_PROP_UNICODE ||
		    type > USB_EXT_PROP_UNICODE_MULTI) {
			pr_vdebug("unsupported os descriptor property type: %d",
				  type);
			return -EINVAL;
		}
		pnl = le16_to_cpu(d->wPropertyNameLength);
		if (length < 14 + pnl) {
			pr_vdebug("invalid os descriptor length: %d pnl:%d (descriptor %d)\n",
				  length, pnl, type);
			return -EINVAL;
		}
		pdl = le32_to_cpu(*(__le32 *)((u8 *)data + 10 + pnl));
		if (length != 14 + pnl + pdl) {
			pr_vdebug("invalid os descriptor length: %d pnl:%d pdl:%d (descriptor %d)\n",
				  length, pnl, pdl, type);
			return -EINVAL;
		}
		++ffs->ms_os_descs_ext_prop_count;
		/* property name reported to the host as "WCHAR"s */
		ffs->ms_os_descs_ext_prop_name_len += pnl * 2;
		ffs->ms_os_descs_ext_prop_data_len += pdl;
	}
		break;
	default:
		pr_vdebug("unknown descriptor: %d\n", type);
		return -EINVAL;
	}
	return length;
}

static int __ffs_data_got_descs(struct ffs_data *ffs,
				char *const _data, size_t len)
{
	char *data = _data, *raw_descs;
	unsigned os_descs_count = 0, counts[3], flags;
	int ret = -EINVAL, i;
	struct ffs_desc_helper helper;

	ENTER();

	if (get_unaligned_le32(data + 4) != len)
		goto error;

	switch (get_unaligned_le32(data)) {
	case FUNCTIONFS_DESCRIPTORS_MAGIC:
		flags = FUNCTIONFS_HAS_FS_DESC | FUNCTIONFS_HAS_HS_DESC;
		data += 8;
		len  -= 8;
		break;
	case FUNCTIONFS_DESCRIPTORS_MAGIC_V2:
		flags = get_unaligned_le32(data + 8);
		ffs->user_flags = flags;
		if (flags & ~(FUNCTIONFS_HAS_FS_DESC |
			      FUNCTIONFS_HAS_HS_DESC |
			      FUNCTIONFS_HAS_SS_DESC |
			      FUNCTIONFS_HAS_MS_OS_DESC |
			      FUNCTIONFS_VIRTUAL_ADDR |
			      FUNCTIONFS_EVENTFD |
			      FUNCTIONFS_ALL_CTRL_RECIP |
			      FUNCTIONFS_CONFIG0_SETUP)) {
			ret = -ENOSYS;
			goto error;
		}
		data += 12;
		len  -= 12;
		break;
	default:
		goto error;
	}

	if (flags & FUNCTIONFS_EVENTFD) {
		if (len < 4)
			goto error;
		ffs->ffs_eventfd =
			eventfd_ctx_fdget((int)get_unaligned_le32(data));
		if (IS_ERR(ffs->ffs_eventfd)) {
			ret = PTR_ERR(ffs->ffs_eventfd);
			ffs->ffs_eventfd = NULL;
			goto error;
		}
		data += 4;
		len  -= 4;
	}

	/* Read fs_count, hs_count and ss_count (if present) */
	for (i = 0; i < 3; ++i) {
		if (!(flags & (1 << i))) {
			counts[i] = 0;
		} else if (len < 4) {
			goto error;
		} else {
			counts[i] = get_unaligned_le32(data);
			data += 4;
			len  -= 4;
		}
	}
	if (flags & (1 << i)) {
		if (len < 4) {
			goto error;
		}
		os_descs_count = get_unaligned_le32(data);
		data += 4;
		len -= 4;
	};

	/* Read descriptors */
	raw_descs = data;
	helper.ffs = ffs;
	for (i = 0; i < 3; ++i) {
		if (!counts[i])
			continue;
		helper.interfaces_count = 0;
		helper.eps_count = 0;
		ret = ffs_do_descs(counts[i], data, len,
				   __ffs_data_do_entity, &helper);
		if (ret < 0)
			goto error;
		if (!ffs->eps_count && !ffs->interfaces_count) {
			ffs->eps_count = helper.eps_count;
			ffs->interfaces_count = helper.interfaces_count;
		} else {
			if (ffs->eps_count != helper.eps_count) {
				ret = -EINVAL;
				goto error;
			}
			if (ffs->interfaces_count != helper.interfaces_count) {
				ret = -EINVAL;
				goto error;
			}
		}
		data += ret;
		len  -= ret;
	}
	if (os_descs_count) {
		ret = ffs_do_os_descs(os_descs_count, data, len,
				      __ffs_data_do_os_desc, ffs);
		if (ret < 0)
			goto error;
		data += ret;
		len -= ret;
	}

	if (raw_descs == data || len) {
		ret = -EINVAL;
		goto error;
	}

	ffs->raw_descs_data	= _data;
	ffs->raw_descs		= raw_descs;
	ffs->raw_descs_length	= data - raw_descs;
	ffs->fs_descs_count	= counts[0];
	ffs->hs_descs_count	= counts[1];
	ffs->ss_descs_count	= counts[2];
	ffs->ms_os_descs_count	= os_descs_count;

	return 0;

error:
	kfree(_data);
	return ret;
}

static int __ffs_data_got_strings(struct ffs_data *ffs,
				  char *const _data, size_t len)
{
	u32 str_count, needed_count, lang_count;
	struct usb_gadget_strings **stringtabs, *t;
	const char *data = _data;
	struct usb_string *s;

	ENTER();

	if (unlikely(len < 16 ||
		     get_unaligned_le32(data) != FUNCTIONFS_STRINGS_MAGIC ||
		     get_unaligned_le32(data + 4) != len))
		goto error;
	str_count  = get_unaligned_le32(data + 8);
	lang_count = get_unaligned_le32(data + 12);

	/* if one is zero the other must be zero */
	if (unlikely(!str_count != !lang_count))
		goto error;

	/* Do we have at least as many strings as descriptors need? */
	needed_count = ffs->strings_count;
	if (unlikely(str_count < needed_count))
		goto error;

	/*
	 * If we don't need any strings just return and free all
	 * memory.
	 */
	if (!needed_count) {
		kfree(_data);
		return 0;
	}

	/* Allocate everything in one chunk so there's less maintenance. */
	{
		unsigned i = 0;
		vla_group(d);
		vla_item(d, struct usb_gadget_strings *, stringtabs,
			lang_count + 1);
		vla_item(d, struct usb_gadget_strings, stringtab, lang_count);
		vla_item(d, struct usb_string, strings,
			lang_count*(needed_count+1));

		char *vlabuf = kmalloc(vla_group_size(d), GFP_KERNEL);

		if (unlikely(!vlabuf)) {
			kfree(_data);
			return -ENOMEM;
		}

		/* Initialize the VLA pointers */
		stringtabs = vla_ptr(vlabuf, d, stringtabs);
		t = vla_ptr(vlabuf, d, stringtab);
		i = lang_count;
		do {
			*stringtabs++ = t++;
		} while (--i);
		*stringtabs = NULL;

		/* stringtabs = vlabuf = d_stringtabs for later kfree */
		stringtabs = vla_ptr(vlabuf, d, stringtabs);
		t = vla_ptr(vlabuf, d, stringtab);
		s = vla_ptr(vlabuf, d, strings);
	}

	/* For each language */
	data += 16;
	len -= 16;

	do { /* lang_count > 0 so we can use do-while */
		unsigned needed = needed_count;
		u32 str_per_lang = str_count;

		if (unlikely(len < 3))
			goto error_free;
		t->language = get_unaligned_le16(data);
		t->strings  = s;
		++t;

		data += 2;
		len -= 2;

		/* For each string */
		do { /* str_count > 0 so we can use do-while */
			size_t length = strnlen(data, len);

			if (unlikely(length == len))
				goto error_free;

			/*
			 * User may provide more strings then we need,
			 * if that's the case we simply ignore the
			 * rest
			 */
			if (likely(needed)) {
				/*
				 * s->id will be set while adding
				 * function to configuration so for
				 * now just leave garbage here.
				 */
				s->s = data;
				--needed;
				++s;
			}

			data += length + 1;
			len -= length + 1;
		} while (--str_per_lang);

		s->id = 0;   /* terminator */
		s->s = NULL;
		++s;

	} while (--lang_count);

	/* Some garbage left? */
	if (unlikely(len))
		goto error_free;

	/* Done! */
	ffs->stringtabs = stringtabs;
	ffs->raw_strings = _data;

	return 0;

error_free:
	kfree(stringtabs);
error:
	kfree(_data);
	return -EINVAL;
}


/* Events handling and management *******************************************/

static void __ffs_event_add(struct ffs_data *ffs,
			    enum usb_functionfs_event_type type)
{
	enum usb_functionfs_event_type rem_type1, rem_type2 = type;
	int neg = 0;

	/*
	 * Abort any unhandled setup
	 *
	 * We do not need to worry about some cmpxchg() changing value
	 * of ffs->setup_state without holding the lock because when
	 * state is FFS_SETUP_PENDING cmpxchg() in several places in
	 * the source does nothing.
	 */
	if (ffs->setup_state == FFS_SETUP_PENDING)
		ffs->setup_state = FFS_SETUP_CANCELLED;

	/*
	 * Logic of this function guarantees that there are at most four pending
	 * evens on ffs->ev.types queue.  This is important because the queue
	 * has space for four elements only and __ffs_ep0_read_events function
	 * depends on that limit as well.  If more event types are added, those
	 * limits have to be revisited or guaranteed to still hold.
	 */
	switch (type) {
	case FUNCTIONFS_RESUME:
		rem_type2 = FUNCTIONFS_SUSPEND;
		/* FALL THROUGH */
	case FUNCTIONFS_SUSPEND:
	case FUNCTIONFS_SETUP:
		rem_type1 = type;
		/* Discard all similar events */
		break;

	case FUNCTIONFS_BIND:
	case FUNCTIONFS_UNBIND:
	case FUNCTIONFS_DISABLE:
	case FUNCTIONFS_ENABLE:
		/* Discard everything other then power management. */
		rem_type1 = FUNCTIONFS_SUSPEND;
		rem_type2 = FUNCTIONFS_RESUME;
		neg = 1;
		break;

	default:
		WARN(1, "%d: unknown event, this should not happen\n", type);
		return;
	}

	{
		u8 *ev  = ffs->ev.types, *out = ev;
		unsigned n = ffs->ev.count;
		for (; n; --n, ++ev)
			if ((*ev == rem_type1 || *ev == rem_type2) == neg)
				*out++ = *ev;
			else
				pr_vdebug("purging event %d\n", *ev);
		ffs->ev.count = out - ffs->ev.types;
	}

	pr_vdebug("adding event %d\n", type);
	ffs->ev.types[ffs->ev.count++] = type;
	wake_up_locked(&ffs->ev.waitq);
	if (ffs->ffs_eventfd)
		eventfd_signal(ffs->ffs_eventfd, 1);
}

static void ffs_event_add(struct ffs_data *ffs,
			  enum usb_functionfs_event_type type)
{
	unsigned long flags;
	spin_lock_irqsave(&ffs->ev.waitq.lock, flags);
	__ffs_event_add(ffs, type);
	spin_unlock_irqrestore(&ffs->ev.waitq.lock, flags);
}

/* Bind/unbind USB function hooks *******************************************/

static int ffs_ep_addr2idx(struct ffs_data *ffs, u8 endpoint_address)
{
	int i;

	for (i = 1; i < ARRAY_SIZE(ffs->eps_addrmap); ++i)
		if (ffs->eps_addrmap[i] == endpoint_address)
			return i;
	return -ENOENT;
}

static int __ffs_func_bind_do_descs(enum ffs_entity_type type, u8 *valuep,
				    struct usb_descriptor_header *desc,
				    void *priv)
{
	struct usb_endpoint_descriptor *ds = (void *)desc;
	struct ffs_function *func = priv;
	struct ffs_ep *ffs_ep;
	unsigned ep_desc_id;
	int idx;
	static const char *speed_names[] = { "full", "high", "super" };

	if (type != FFS_DESCRIPTOR)
		return 0;

	/*
	 * If ss_descriptors is not NULL, we are reading super speed
	 * descriptors; if hs_descriptors is not NULL, we are reading high
	 * speed descriptors; otherwise, we are reading full speed
	 * descriptors.
	 */
	if (func->function.ss_descriptors) {
		ep_desc_id = 2;
		func->function.ss_descriptors[(long)valuep] = desc;
	} else if (func->function.hs_descriptors) {
		ep_desc_id = 1;
		func->function.hs_descriptors[(long)valuep] = desc;
	} else {
		ep_desc_id = 0;
		func->function.fs_descriptors[(long)valuep]    = desc;
	}

	if (!desc || desc->bDescriptorType != USB_DT_ENDPOINT)
		return 0;

	idx = ffs_ep_addr2idx(func->ffs, ds->bEndpointAddress) - 1;
	if (idx < 0)
		return idx;

	ffs_ep = func->eps + idx;

	if (unlikely(ffs_ep->descs[ep_desc_id])) {
		pr_err("two %sspeed descriptors for EP %d\n",
			  speed_names[ep_desc_id],
			  ds->bEndpointAddress & USB_ENDPOINT_NUMBER_MASK);
		return -EINVAL;
	}
	ffs_ep->descs[ep_desc_id] = ds;

	ffs_dump_mem(": Original  ep desc", ds, ds->bLength);
	if (ffs_ep->ep) {
		ds->bEndpointAddress = ffs_ep->descs[0]->bEndpointAddress;
		if (!ds->wMaxPacketSize)
			ds->wMaxPacketSize = ffs_ep->descs[0]->wMaxPacketSize;
	} else {
		struct usb_request *req;
		struct usb_ep *ep;
		u8 bEndpointAddress;
		u16 wMaxPacketSize;

		/*
		 * We back up bEndpointAddress because autoconfig overwrites
		 * it with physical endpoint address.
		 */
		bEndpointAddress = ds->bEndpointAddress;
		/*
		 * We back up wMaxPacketSize because autoconfig treats
		 * endpoint descriptors as if they were full speed.
		 */
		wMaxPacketSize = ds->wMaxPacketSize;
		pr_vdebug("autoconfig\n");
		ep = usb_ep_autoconfig(func->gadget, ds);
		if (unlikely(!ep))
			return -ENOTSUPP;
		ep->driver_data = func->eps + idx;

		req = usb_ep_alloc_request(ep, GFP_KERNEL);
		if (unlikely(!req))
			return -ENOMEM;

		ffs_ep->ep  = ep;
		ffs_ep->req = req;
		func->eps_revmap[ds->bEndpointAddress &
				 USB_ENDPOINT_NUMBER_MASK] = idx + 1;
		/*
		 * If we use virtual address mapping, we restore
		 * original bEndpointAddress value.
		 */
		if (func->ffs->user_flags & FUNCTIONFS_VIRTUAL_ADDR)
			ds->bEndpointAddress = bEndpointAddress;
		/*
		 * Restore wMaxPacketSize which was potentially
		 * overwritten by autoconfig.
		 */
		ds->wMaxPacketSize = wMaxPacketSize;
	}
	ffs_dump_mem(": Rewritten ep desc", ds, ds->bLength);

	return 0;
}

static int __ffs_func_bind_do_nums(enum ffs_entity_type type, u8 *valuep,
				   struct usb_descriptor_header *desc,
				   void *priv)
{
	struct ffs_function *func = priv;
	unsigned idx;
	u8 newValue;

	switch (type) {
	default:
	case FFS_DESCRIPTOR:
		/* Handled in previous pass by __ffs_func_bind_do_descs() */
		return 0;

	case FFS_INTERFACE:
		idx = *valuep;
		if (func->interfaces_nums[idx] < 0) {
			int id = usb_interface_id(func->conf, &func->function);
			if (unlikely(id < 0))
				return id;
			func->interfaces_nums[idx] = id;
		}
		newValue = func->interfaces_nums[idx];
		break;

	case FFS_STRING:
		/* String' IDs are allocated when fsf_data is bound to cdev */
		newValue = func->ffs->stringtabs[0]->strings[*valuep - 1].id;
		break;

	case FFS_ENDPOINT:
		/*
		 * USB_DT_ENDPOINT are handled in
		 * __ffs_func_bind_do_descs().
		 */
		if (desc->bDescriptorType == USB_DT_ENDPOINT)
			return 0;

		idx = (*valuep & USB_ENDPOINT_NUMBER_MASK) - 1;
		if (unlikely(!func->eps[idx].ep))
			return -EINVAL;

		{
			struct usb_endpoint_descriptor **descs;
			descs = func->eps[idx].descs;
			newValue = descs[descs[0] ? 0 : 1]->bEndpointAddress;
		}
		break;
	}

	pr_vdebug("%02x -> %02x\n", *valuep, newValue);
	*valuep = newValue;
	return 0;
}

static int __ffs_func_bind_do_os_desc(enum ffs_os_desc_type type,
				      struct usb_os_desc_header *h, void *data,
				      unsigned len, void *priv)
{
	struct ffs_function *func = priv;
	u8 length = 0;

	switch (type) {
	case FFS_OS_DESC_EXT_COMPAT: {
		struct usb_ext_compat_desc *desc = data;
		struct usb_os_desc_table *t;

		t = &func->function.os_desc_table[desc->bFirstInterfaceNumber];
		t->if_id = func->interfaces_nums[desc->bFirstInterfaceNumber];
		memcpy(t->os_desc->ext_compat_id, &desc->CompatibleID,
		       ARRAY_SIZE(desc->CompatibleID) +
		       ARRAY_SIZE(desc->SubCompatibleID));
		length = sizeof(*desc);
	}
		break;
	case FFS_OS_DESC_EXT_PROP: {
		struct usb_ext_prop_desc *desc = data;
		struct usb_os_desc_table *t;
		struct usb_os_desc_ext_prop *ext_prop;
		char *ext_prop_name;
		char *ext_prop_data;

		t = &func->function.os_desc_table[h->interface];
		t->if_id = func->interfaces_nums[h->interface];

		ext_prop = func->ffs->ms_os_descs_ext_prop_avail;
		func->ffs->ms_os_descs_ext_prop_avail += sizeof(*ext_prop);

		ext_prop->type = le32_to_cpu(desc->dwPropertyDataType);
		ext_prop->name_len = le16_to_cpu(desc->wPropertyNameLength);
		ext_prop->data_len = le32_to_cpu(*(__le32 *)
			usb_ext_prop_data_len_ptr(data, ext_prop->name_len));
		length = ext_prop->name_len + ext_prop->data_len + 14;

		ext_prop_name = func->ffs->ms_os_descs_ext_prop_name_avail;
		func->ffs->ms_os_descs_ext_prop_name_avail +=
			ext_prop->name_len;

		ext_prop_data = func->ffs->ms_os_descs_ext_prop_data_avail;
		func->ffs->ms_os_descs_ext_prop_data_avail +=
			ext_prop->data_len;
		memcpy(ext_prop_data,
		       usb_ext_prop_data_ptr(data, ext_prop->name_len),
		       ext_prop->data_len);
		/* unicode data reported to the host as "WCHAR"s */
		switch (ext_prop->type) {
		case USB_EXT_PROP_UNICODE:
		case USB_EXT_PROP_UNICODE_ENV:
		case USB_EXT_PROP_UNICODE_LINK:
		case USB_EXT_PROP_UNICODE_MULTI:
			ext_prop->data_len *= 2;
			break;
		}
		ext_prop->data = ext_prop_data;

		memcpy(ext_prop_name, usb_ext_prop_name_ptr(data),
		       ext_prop->name_len);
		/* property name reported to the host as "WCHAR"s */
		ext_prop->name_len *= 2;
		ext_prop->name = ext_prop_name;

		t->os_desc->ext_prop_len +=
			ext_prop->name_len + ext_prop->data_len + 14;
		++t->os_desc->ext_prop_count;
		list_add_tail(&ext_prop->entry, &t->os_desc->ext_prop);
	}
		break;
	default:
		pr_vdebug("unknown descriptor: %d\n", type);
	}

	return length;
}

static inline struct f_fs_opts *ffs_do_functionfs_bind(struct usb_function *f,
						struct usb_configuration *c)
{
	struct ffs_function *func = ffs_func_from_usb(f);
	struct f_fs_opts *ffs_opts =
		container_of(f->fi, struct f_fs_opts, func_inst);
	struct ffs_data *ffs_data;
	int ret;

	ENTER();

	/*
	 * Legacy gadget triggers binding in functionfs_ready_callback,
	 * which already uses locking; taking the same lock here would
	 * cause a deadlock.
	 *
	 * Configfs-enabled gadgets however do need ffs_dev_lock.
	 */
	if (!ffs_opts->no_configfs)
		ffs_dev_lock();
	ret = ffs_opts->dev->desc_ready ? 0 : -ENODEV;
	ffs_data = ffs_opts->dev->ffs_data;
	if (!ffs_opts->no_configfs)
		ffs_dev_unlock();
	if (ret)
		return ERR_PTR(ret);

	func->ffs = ffs_data;
	func->conf = c;
	func->gadget = c->cdev->gadget;

	/*
	 * in drivers/usb/gadget/configfs.c:configfs_composite_bind()
	 * configurations are bound in sequence with list_for_each_entry,
	 * in each configuration its functions are bound in sequence
	 * with list_for_each_entry, so we assume no race condition
	 * with regard to ffs_opts->bound access
	 */
	if (!ffs_opts->refcnt) {
		ret = functionfs_bind(func->ffs, c->cdev);
		if (ret)
			return ERR_PTR(ret);
	}
	ffs_opts->refcnt++;
	func->function.strings = func->ffs->stringtabs;

	return ffs_opts;
}

static int _ffs_func_bind(struct usb_configuration *c,
			  struct usb_function *f)
{
	struct ffs_function *func = ffs_func_from_usb(f);
	struct ffs_data *ffs = func->ffs;

	const int full = !!func->ffs->fs_descs_count;
	const int high = !!func->ffs->hs_descs_count;
	const int super = !!func->ffs->ss_descs_count;

	int fs_len, hs_len, ss_len, ret, i;
	struct ffs_ep *eps_ptr;

	/* Make it a single chunk, less management later on */
	vla_group(d);
	vla_item_with_sz(d, struct ffs_ep, eps, ffs->eps_count);
	vla_item_with_sz(d, struct usb_descriptor_header *, fs_descs,
		full ? ffs->fs_descs_count + 1 : 0);
	vla_item_with_sz(d, struct usb_descriptor_header *, hs_descs,
		high ? ffs->hs_descs_count + 1 : 0);
	vla_item_with_sz(d, struct usb_descriptor_header *, ss_descs,
		super ? ffs->ss_descs_count + 1 : 0);
	vla_item_with_sz(d, short, inums, ffs->interfaces_count);
	vla_item_with_sz(d, struct usb_os_desc_table, os_desc_table,
			 c->cdev->use_os_string ? ffs->interfaces_count : 0);
	vla_item_with_sz(d, char[16], ext_compat,
			 c->cdev->use_os_string ? ffs->interfaces_count : 0);
	vla_item_with_sz(d, struct usb_os_desc, os_desc,
			 c->cdev->use_os_string ? ffs->interfaces_count : 0);
	vla_item_with_sz(d, struct usb_os_desc_ext_prop, ext_prop,
			 ffs->ms_os_descs_ext_prop_count);
	vla_item_with_sz(d, char, ext_prop_name,
			 ffs->ms_os_descs_ext_prop_name_len);
	vla_item_with_sz(d, char, ext_prop_data,
			 ffs->ms_os_descs_ext_prop_data_len);
	vla_item_with_sz(d, char, raw_descs, ffs->raw_descs_length);
	char *vlabuf;

	ENTER();

	/* Has descriptors only for speeds gadget does not support */
	if (unlikely(!(full | high | super)))
		return -ENOTSUPP;

	/* Allocate a single chunk, less management later on */
	vlabuf = kzalloc(vla_group_size(d), GFP_KERNEL);
	if (unlikely(!vlabuf))
		return -ENOMEM;

	ffs->ms_os_descs_ext_prop_avail = vla_ptr(vlabuf, d, ext_prop);
	ffs->ms_os_descs_ext_prop_name_avail =
		vla_ptr(vlabuf, d, ext_prop_name);
	ffs->ms_os_descs_ext_prop_data_avail =
		vla_ptr(vlabuf, d, ext_prop_data);

	/* Copy descriptors  */
	memcpy(vla_ptr(vlabuf, d, raw_descs), ffs->raw_descs,
	       ffs->raw_descs_length);

	memset(vla_ptr(vlabuf, d, inums), 0xff, d_inums__sz);
	eps_ptr = vla_ptr(vlabuf, d, eps);
	for (i = 0; i < ffs->eps_count; i++)
		eps_ptr[i].num = -1;

	/* Save pointers
	 * d_eps == vlabuf, func->eps used to kfree vlabuf later
	*/
	func->eps             = vla_ptr(vlabuf, d, eps);
	func->interfaces_nums = vla_ptr(vlabuf, d, inums);

	/*
	 * Go through all the endpoint descriptors and allocate
	 * endpoints first, so that later we can rewrite the endpoint
	 * numbers without worrying that it may be described later on.
	 */
	if (likely(full)) {
		func->function.fs_descriptors = vla_ptr(vlabuf, d, fs_descs);
		fs_len = ffs_do_descs(ffs->fs_descs_count,
				      vla_ptr(vlabuf, d, raw_descs),
				      d_raw_descs__sz,
				      __ffs_func_bind_do_descs, func);
		if (unlikely(fs_len < 0)) {
			ret = fs_len;
			goto error;
		}
	} else {
		fs_len = 0;
	}

	if (likely(high)) {
		func->function.hs_descriptors = vla_ptr(vlabuf, d, hs_descs);
		hs_len = ffs_do_descs(ffs->hs_descs_count,
				      vla_ptr(vlabuf, d, raw_descs) + fs_len,
				      d_raw_descs__sz - fs_len,
				      __ffs_func_bind_do_descs, func);
		if (unlikely(hs_len < 0)) {
			ret = hs_len;
			goto error;
		}
	} else {
		hs_len = 0;
	}

	if (likely(super)) {
		func->function.ss_descriptors = func->function.ssp_descriptors =
			vla_ptr(vlabuf, d, ss_descs);
		ss_len = ffs_do_descs(ffs->ss_descs_count,
				vla_ptr(vlabuf, d, raw_descs) + fs_len + hs_len,
				d_raw_descs__sz - fs_len - hs_len,
				__ffs_func_bind_do_descs, func);
		if (unlikely(ss_len < 0)) {
			ret = ss_len;
			goto error;
		}
	} else {
		ss_len = 0;
	}

	/*
	 * Now handle interface numbers allocation and interface and
	 * endpoint numbers rewriting.  We can do that in one go
	 * now.
	 */
	ret = ffs_do_descs(ffs->fs_descs_count +
			   (high ? ffs->hs_descs_count : 0) +
			   (super ? ffs->ss_descs_count : 0),
			   vla_ptr(vlabuf, d, raw_descs), d_raw_descs__sz,
			   __ffs_func_bind_do_nums, func);
	if (unlikely(ret < 0))
		goto error;

	func->function.os_desc_table = vla_ptr(vlabuf, d, os_desc_table);
	if (c->cdev->use_os_string) {
		for (i = 0; i < ffs->interfaces_count; ++i) {
			struct usb_os_desc *desc;

			desc = func->function.os_desc_table[i].os_desc =
				vla_ptr(vlabuf, d, os_desc) +
				i * sizeof(struct usb_os_desc);
			desc->ext_compat_id =
				vla_ptr(vlabuf, d, ext_compat) + i * 16;
			INIT_LIST_HEAD(&desc->ext_prop);
		}
		ret = ffs_do_os_descs(ffs->ms_os_descs_count,
				      vla_ptr(vlabuf, d, raw_descs) +
				      fs_len + hs_len + ss_len,
				      d_raw_descs__sz - fs_len - hs_len -
				      ss_len,
				      __ffs_func_bind_do_os_desc, func);
		if (unlikely(ret < 0))
			goto error;
	}
	func->function.os_desc_n =
		c->cdev->use_os_string ? ffs->interfaces_count : 0;

	/* And we're done */
	ffs_event_add(ffs, FUNCTIONFS_BIND);
	return 0;

error:
	/* XXX Do we need to release all claimed endpoints here? */
	return ret;
}

static int ffs_func_bind(struct usb_configuration *c,
			 struct usb_function *f)
{
	struct f_fs_opts *ffs_opts = ffs_do_functionfs_bind(f, c);
	struct ffs_function *func = ffs_func_from_usb(f);
	int ret;

	if (IS_ERR(ffs_opts))
		return PTR_ERR(ffs_opts);

	ret = _ffs_func_bind(c, f);
	if (ret && !--ffs_opts->refcnt)
		functionfs_unbind(func->ffs);

	return ret;
}


/* Other USB function hooks *************************************************/

static void ffs_reset_work(struct work_struct *work)
{
	struct ffs_data *ffs = container_of(work,
		struct ffs_data, reset_work);
	ffs_data_reset(ffs);
}

static int ffs_func_set_alt(struct usb_function *f,
			    unsigned interface, unsigned alt)
{
	struct ffs_function *func = ffs_func_from_usb(f);
	struct ffs_data *ffs = func->ffs;
	int ret = 0, intf;

	if (alt != (unsigned)-1) {
		intf = ffs_func_revmap_intf(func, interface);
		if (unlikely(intf < 0))
			return intf;
	}

	if (ffs->func)
		ffs_func_eps_disable(ffs->func);

	if (ffs->state == FFS_DEACTIVATED) {
		ffs->state = FFS_CLOSING;
		INIT_WORK(&ffs->reset_work, ffs_reset_work);
		schedule_work(&ffs->reset_work);
		return -ENODEV;
	}

	if (ffs->state != FFS_ACTIVE)
		return -ENODEV;

	if (alt == (unsigned)-1) {
		ffs->func = NULL;
		ffs_event_add(ffs, FUNCTIONFS_DISABLE);
		return 0;
	}

	ffs->func = func;
	ret = ffs_func_eps_enable(func);
	if (likely(ret >= 0))
		ffs_event_add(ffs, FUNCTIONFS_ENABLE);
	return ret;
}

static void ffs_func_disable(struct usb_function *f)
{
	ffs_func_set_alt(f, 0, (unsigned)-1);
}

static int ffs_func_setup(struct usb_function *f,
			  const struct usb_ctrlrequest *creq)
{
	struct ffs_function *func = ffs_func_from_usb(f);
	struct ffs_data *ffs = func->ffs;
	unsigned long flags;
	int ret;

	ENTER();

	pr_vdebug("creq->bRequestType = %02x\n", creq->bRequestType);
	pr_vdebug("creq->bRequest     = %02x\n", creq->bRequest);
	pr_vdebug("creq->wValue       = %04x\n", le16_to_cpu(creq->wValue));
	pr_vdebug("creq->wIndex       = %04x\n", le16_to_cpu(creq->wIndex));
	pr_vdebug("creq->wLength      = %04x\n", le16_to_cpu(creq->wLength));

	/*
	 * Most requests directed to interface go through here
	 * (notable exceptions are set/get interface) so we need to
	 * handle them.  All other either handled by composite or
	 * passed to usb_configuration->setup() (if one is set).  No
	 * matter, we will handle requests directed to endpoint here
	 * as well (as it's straightforward).  Other request recipient
	 * types are only handled when the user flag FUNCTIONFS_ALL_CTRL_RECIP
	 * is being used.
	 */
	if (ffs->state != FFS_ACTIVE)
		return -ENODEV;

	switch (creq->bRequestType & USB_RECIP_MASK) {
	case USB_RECIP_INTERFACE:
		ret = ffs_func_revmap_intf(func, le16_to_cpu(creq->wIndex));
		if (unlikely(ret < 0))
			return ret;
		break;

	case USB_RECIP_ENDPOINT:
		ret = ffs_func_revmap_ep(func, le16_to_cpu(creq->wIndex));
		if (unlikely(ret < 0))
			return ret;
		if (func->ffs->user_flags & FUNCTIONFS_VIRTUAL_ADDR)
			ret = func->ffs->eps_addrmap[ret];
		break;

	default:
		if (func->ffs->user_flags & FUNCTIONFS_ALL_CTRL_RECIP)
			ret = le16_to_cpu(creq->wIndex);
		else
			return -EOPNOTSUPP;
	}

	spin_lock_irqsave(&ffs->ev.waitq.lock, flags);
	ffs->ev.setup = *creq;
	ffs->ev.setup.wIndex = cpu_to_le16(ret);
	__ffs_event_add(ffs, FUNCTIONFS_SETUP);
	spin_unlock_irqrestore(&ffs->ev.waitq.lock, flags);

	return creq->wLength == 0 ? USB_GADGET_DELAYED_STATUS : 0;
}

static bool ffs_func_req_match(struct usb_function *f,
			       const struct usb_ctrlrequest *creq,
			       bool config0)
{
	struct ffs_function *func = ffs_func_from_usb(f);

	if (config0 && !(func->ffs->user_flags & FUNCTIONFS_CONFIG0_SETUP))
		return false;

	switch (creq->bRequestType & USB_RECIP_MASK) {
	case USB_RECIP_INTERFACE:
		return (ffs_func_revmap_intf(func,
					     le16_to_cpu(creq->wIndex)) >= 0);
	case USB_RECIP_ENDPOINT:
		return (ffs_func_revmap_ep(func,
					   le16_to_cpu(creq->wIndex)) >= 0);
	default:
		return (bool) (func->ffs->user_flags &
			       FUNCTIONFS_ALL_CTRL_RECIP);
	}
}

static void ffs_func_suspend(struct usb_function *f)
{
	ENTER();
	ffs_event_add(ffs_func_from_usb(f)->ffs, FUNCTIONFS_SUSPEND);
}

static void ffs_func_resume(struct usb_function *f)
{
	ENTER();
	ffs_event_add(ffs_func_from_usb(f)->ffs, FUNCTIONFS_RESUME);
}


/* Endpoint and interface numbers reverse mapping ***************************/

static int ffs_func_revmap_ep(struct ffs_function *func, u8 num)
{
	num = func->eps_revmap[num & USB_ENDPOINT_NUMBER_MASK];
	return num ? num : -EDOM;
}

static int ffs_func_revmap_intf(struct ffs_function *func, u8 intf)
{
	short *nums = func->interfaces_nums;
	unsigned count = func->ffs->interfaces_count;

	for (; count; --count, ++nums) {
		if (*nums >= 0 && *nums == intf)
			return nums - func->interfaces_nums;
	}

	return -EDOM;
}


/* Devices management *******************************************************/

static LIST_HEAD(ffs_devices);

static struct ffs_dev *_ffs_do_find_dev(const char *name)
{
	struct ffs_dev *dev;

	if (!name)
		return NULL;

	list_for_each_entry(dev, &ffs_devices, entry) {
		if (strcmp(dev->name, name) == 0)
			return dev;
	}

	return NULL;
}

/*
 * ffs_lock must be taken by the caller of this function
 */
static struct ffs_dev *_ffs_get_single_dev(void)
{
	struct ffs_dev *dev;

	if (list_is_singular(&ffs_devices)) {
		dev = list_first_entry(&ffs_devices, struct ffs_dev, entry);
		if (dev->single)
			return dev;
	}

	return NULL;
}

/*
 * ffs_lock must be taken by the caller of this function
 */
static struct ffs_dev *_ffs_find_dev(const char *name)
{
	struct ffs_dev *dev;

	dev = _ffs_get_single_dev();
	if (dev)
		return dev;

	return _ffs_do_find_dev(name);
}

/* Configfs support *********************************************************/

static inline struct f_fs_opts *to_ffs_opts(struct config_item *item)
{
	return container_of(to_config_group(item), struct f_fs_opts,
			    func_inst.group);
}

static void ffs_attr_release(struct config_item *item)
{
	struct f_fs_opts *opts = to_ffs_opts(item);

	usb_put_function_instance(&opts->func_inst);
}

static struct configfs_item_operations ffs_item_ops = {
	.release	= ffs_attr_release,
};

static const struct config_item_type ffs_func_type = {
	.ct_item_ops	= &ffs_item_ops,
	.ct_owner	= THIS_MODULE,
};


/* Function registration interface ******************************************/

static void ffs_free_inst(struct usb_function_instance *f)
{
	struct f_fs_opts *opts;

	opts = to_f_fs_opts(f);
	ffs_release_dev(opts->dev);
	ffs_dev_lock();
	_ffs_free_dev(opts->dev);
	ffs_dev_unlock();
	kfree(opts);
}

static int ffs_set_inst_name(struct usb_function_instance *fi, const char *name)
{
	if (strlen(name) >= FIELD_SIZEOF(struct ffs_dev, name))
		return -ENAMETOOLONG;
	return ffs_name_dev(to_f_fs_opts(fi)->dev, name);
}

static struct usb_function_instance *ffs_alloc_inst(void)
{
	struct f_fs_opts *opts;
	struct ffs_dev *dev;

	opts = kzalloc(sizeof(*opts), GFP_KERNEL);
	if (!opts)
		return ERR_PTR(-ENOMEM);

	opts->func_inst.set_inst_name = ffs_set_inst_name;
	opts->func_inst.free_func_inst = ffs_free_inst;
	ffs_dev_lock();
	dev = _ffs_alloc_dev();
	ffs_dev_unlock();
	if (IS_ERR(dev)) {
		kfree(opts);
		return ERR_CAST(dev);
	}
	opts->dev = dev;
	dev->opts = opts;

	config_group_init_type_name(&opts->func_inst.group, "",
				    &ffs_func_type);
	return &opts->func_inst;
}

static void ffs_free(struct usb_function *f)
{
	kfree(ffs_func_from_usb(f));
}

static void ffs_func_unbind(struct usb_configuration *c,
			    struct usb_function *f)
{
	struct ffs_function *func = ffs_func_from_usb(f);
	struct ffs_data *ffs = func->ffs;
	struct f_fs_opts *opts =
		container_of(f->fi, struct f_fs_opts, func_inst);
	struct ffs_ep *ep = func->eps;
	unsigned count = ffs->eps_count;
	unsigned long flags;

	ENTER();
	if (ffs->func == func) {
		ffs_func_eps_disable(func);
		ffs->func = NULL;
	}

	/* Drain any pending AIO completions */
	drain_workqueue(ffs->io_completion_wq);

	if (!--opts->refcnt)
		functionfs_unbind(ffs);

	/* cleanup after autoconfig */
	spin_lock_irqsave(&func->ffs->eps_lock, flags);
	while (count--) {
		if (ep->ep && ep->req)
			usb_ep_free_request(ep->ep, ep->req);
		ep->req = NULL;
		++ep;
	}
	spin_unlock_irqrestore(&func->ffs->eps_lock, flags);
	kfree(func->eps);
	func->eps = NULL;
	/*
	 * eps, descriptors and interfaces_nums are allocated in the
	 * same chunk so only one free is required.
	 */
	func->function.fs_descriptors = NULL;
	func->function.hs_descriptors = NULL;
	func->function.ss_descriptors = NULL;
	func->function.ssp_descriptors = NULL;
	func->interfaces_nums = NULL;

	ffs_event_add(ffs, FUNCTIONFS_UNBIND);
}

static struct usb_function *ffs_alloc(struct usb_function_instance *fi)
{
	struct ffs_function *func;

	ENTER();

	func = kzalloc(sizeof(*func), GFP_KERNEL);
	if (unlikely(!func))
		return ERR_PTR(-ENOMEM);

	func->function.name    = "Function FS Gadget";

	func->function.bind    = ffs_func_bind;
	func->function.unbind  = ffs_func_unbind;
	func->function.set_alt = ffs_func_set_alt;
	func->function.disable = ffs_func_disable;
	func->function.setup   = ffs_func_setup;
	func->function.req_match = ffs_func_req_match;
	func->function.suspend = ffs_func_suspend;
	func->function.resume  = ffs_func_resume;
	func->function.free_func = ffs_free;

	return &func->function;
}

/*
 * ffs_lock must be taken by the caller of this function
 */
static struct ffs_dev *_ffs_alloc_dev(void)
{
	struct ffs_dev *dev;
	int ret;

	if (_ffs_get_single_dev())
			return ERR_PTR(-EBUSY);

	dev = kzalloc(sizeof(*dev), GFP_KERNEL);
	if (!dev)
		return ERR_PTR(-ENOMEM);

	if (list_empty(&ffs_devices)) {
		ret = functionfs_init();
		if (ret) {
			kfree(dev);
			return ERR_PTR(ret);
		}
	}

	list_add(&dev->entry, &ffs_devices);

	return dev;
}

int ffs_name_dev(struct ffs_dev *dev, const char *name)
{
	struct ffs_dev *existing;
	int ret = 0;

	ffs_dev_lock();

	existing = _ffs_do_find_dev(name);
	if (!existing)
		strlcpy(dev->name, name, ARRAY_SIZE(dev->name));
	else if (existing != dev)
		ret = -EBUSY;

	ffs_dev_unlock();

	return ret;
}
EXPORT_SYMBOL_GPL(ffs_name_dev);

int ffs_single_dev(struct ffs_dev *dev)
{
	int ret;

	ret = 0;
	ffs_dev_lock();

	if (!list_is_singular(&ffs_devices))
		ret = -EBUSY;
	else
		dev->single = true;

	ffs_dev_unlock();
	return ret;
}
EXPORT_SYMBOL_GPL(ffs_single_dev);

/*
 * ffs_lock must be taken by the caller of this function
 */
static void _ffs_free_dev(struct ffs_dev *dev)
{
	list_del(&dev->entry);

	kfree(dev);
	if (list_empty(&ffs_devices))
		functionfs_cleanup();
}

static int ffs_acquire_dev(const char *dev_name, struct ffs_data *ffs_data)
{
	int ret = 0;
	struct ffs_dev *ffs_dev;

	ENTER();
	ffs_dev_lock();

	ffs_dev = _ffs_find_dev(dev_name);
	if (!ffs_dev) {
		ret = -ENOENT;
	} else if (ffs_dev->mounted) {
		ret = -EBUSY;
	} else if (ffs_dev->ffs_acquire_dev_callback &&
		   ffs_dev->ffs_acquire_dev_callback(ffs_dev)) {
		ret = -ENOENT;
	} else {
		ffs_dev->mounted = true;
		ffs_dev->ffs_data = ffs_data;
		ffs_data->private_data = ffs_dev;
	}

	ffs_dev_unlock();
	return ret;
}

static void ffs_release_dev(struct ffs_dev *ffs_dev)
{
	ENTER();
	ffs_dev_lock();

	if (ffs_dev && ffs_dev->mounted) {
		ffs_dev->mounted = false;
		if (ffs_dev->ffs_data) {
			ffs_dev->ffs_data->private_data = NULL;
			ffs_dev->ffs_data = NULL;
		}

		if (ffs_dev->ffs_release_dev_callback)
			ffs_dev->ffs_release_dev_callback(ffs_dev);
	}

	ffs_dev_unlock();
}

static int ffs_ready(struct ffs_data *ffs)
{
	struct ffs_dev *ffs_obj;
	int ret = 0;

	ENTER();
	ffs_dev_lock();

	ffs_obj = ffs->private_data;
	if (!ffs_obj) {
		ret = -EINVAL;
		goto done;
	}
	if (WARN_ON(ffs_obj->desc_ready)) {
		ret = -EBUSY;
		goto done;
	}

	ffs_obj->desc_ready = true;

	if (ffs_obj->ffs_ready_callback) {
		ret = ffs_obj->ffs_ready_callback(ffs);
		if (ret)
			goto done;
	}

	set_bit(FFS_FL_CALL_CLOSED_CALLBACK, &ffs->flags);
done:
	ffs_dev_unlock();
	return ret;
}

static void ffs_closed(struct ffs_data *ffs)
{
	struct ffs_dev *ffs_obj;
	struct f_fs_opts *opts;
	struct config_item *ci;

	ENTER();
	ffs_dev_lock();

	ffs_obj = ffs->private_data;
	if (!ffs_obj)
		goto done;

	ffs_obj->desc_ready = false;

	if (test_and_clear_bit(FFS_FL_CALL_CLOSED_CALLBACK, &ffs->flags) &&
	    ffs_obj->ffs_closed_callback)
		ffs_obj->ffs_closed_callback(ffs);

	if (ffs_obj->opts)
		opts = ffs_obj->opts;
	else
		goto done;

	if (opts->no_configfs || !opts->func_inst.group.cg_item.ci_parent
	    || !kref_read(&opts->func_inst.group.cg_item.ci_kref))
		goto done;

	ci = opts->func_inst.group.cg_item.ci_parent->ci_parent;
	ffs_dev_unlock();

	if (test_bit(FFS_FL_BOUND, &ffs->flags))
		unregister_gadget_item(ci);
	return;
done:
	ffs_dev_unlock();
}

/* Misc helper functions ****************************************************/

static int ffs_mutex_lock(struct mutex *mutex, unsigned nonblock)
{
	return nonblock
		? likely(mutex_trylock(mutex)) ? 0 : -EAGAIN
		: mutex_lock_interruptible(mutex);
}

static char *ffs_prepare_buffer(const char __user *buf, size_t len)
{
	char *data;

	if (unlikely(!len))
		return NULL;

	data = kmalloc(len, GFP_KERNEL);
	if (unlikely(!data))
		return ERR_PTR(-ENOMEM);

	if (unlikely(copy_from_user(data, buf, len))) {
		kfree(data);
		return ERR_PTR(-EFAULT);
	}

	pr_vdebug("Buffer from user space:\n");
	ffs_dump_mem("", data, len);

	return data;
}

DECLARE_USB_FUNCTION_INIT(ffs, ffs_alloc_inst, ffs_alloc);
MODULE_LICENSE("GPL");
MODULE_AUTHOR("Michal Nazarewicz");<|MERGE_RESOLUTION|>--- conflicted
+++ resolved
@@ -1907,10 +1907,7 @@
 	if (!WARN_ON(!ffs->gadget)) {
 		/* dequeue before freeing ep0req */
 		usb_ep_dequeue(ffs->gadget->ep0, ffs->ep0req);
-<<<<<<< HEAD
-=======
 		mutex_lock(&ffs->mutex);
->>>>>>> 1a2954bb
 		usb_ep_free_request(ffs->gadget->ep0, ffs->ep0req);
 		ffs->ep0req = NULL;
 		ffs->gadget = NULL;
