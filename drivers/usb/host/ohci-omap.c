/*
 * OHCI HCD (Host Controller Driver) for USB.
 *
 * (C) Copyright 1999 Roman Weissgaerber <weissg@vienna.at>
 * (C) Copyright 2000-2005 David Brownell
 * (C) Copyright 2002 Hewlett-Packard Company
 *
 * OMAP Bus Glue
 *
 * Modified for OMAP by Tony Lindgren <tony@atomide.com>
 * Based on the 2.4 OMAP OHCI driver originally done by MontaVista Software Inc.
 * and on ohci-sa1111.c by Christopher Hoover <ch@hpl.hp.com>
 *
 * This file is licenced under the GPL.
 */

#include <linux/clk.h>
#include <linux/dma-mapping.h>
#include <linux/err.h>
#include <linux/gpio.h>
#include <linux/io.h>
#include <linux/jiffies.h>
#include <linux/kernel.h>
#include <linux/module.h>
#include <linux/usb/otg.h>
#include <linux/platform_device.h>
#include <linux/signal.h>
#include <linux/usb.h>
#include <linux/usb/hcd.h>

#include "ohci.h"

#include <asm/io.h>
#include <asm/mach-types.h>

#include <mach/mux.h>

#include <mach/hardware.h>
#include <mach/irqs.h>
#include <mach/usb.h>


/* OMAP-1510 OHCI has its own MMU for DMA */
#define OMAP1510_LB_MEMSIZE	32	/* Should be same as SDRAM size */
#define OMAP1510_LB_CLOCK_DIV	0xfffec10c
#define OMAP1510_LB_MMU_CTL	0xfffec208
#define OMAP1510_LB_MMU_LCK	0xfffec224
#define OMAP1510_LB_MMU_LD_TLB	0xfffec228
#define OMAP1510_LB_MMU_CAM_H	0xfffec22c
#define OMAP1510_LB_MMU_CAM_L	0xfffec230
#define OMAP1510_LB_MMU_RAM_H	0xfffec234
#define OMAP1510_LB_MMU_RAM_L	0xfffec238

#define DRIVER_DESC "OHCI OMAP driver"

#ifdef CONFIG_TPS65010
#include <linux/i2c/tps65010.h>
#else

#define LOW	0
#define HIGH	1

#define GPIO1	1

static inline int tps65010_set_gpio_out_value(unsigned gpio, unsigned value)
{
	return 0;
}

#endif

extern int usb_disabled(void);
extern int ocpi_enable(void);

static struct clk *usb_host_ck;
static struct clk *usb_dc_ck;

static const char hcd_name[] = "ohci-omap";
static struct hc_driver __read_mostly ohci_omap_hc_driver;

static void omap_ohci_clock_power(int on)
{
	if (on) {
		clk_enable(usb_dc_ck);
		clk_enable(usb_host_ck);
		/* guesstimate for T5 == 1x 32K clock + APLL lock time */
		udelay(100);
	} else {
		clk_disable(usb_host_ck);
		clk_disable(usb_dc_ck);
	}
}

/*
 * Board specific gang-switched transceiver power on/off.
 * NOTE:  OSK supplies power from DC, not battery.
 */
static int omap_ohci_transceiver_power(int on)
{
	if (on) {
		if (machine_is_omap_innovator() && cpu_is_omap1510())
			__raw_writeb(__raw_readb(INNOVATOR_FPGA_CAM_USB_CONTROL)
				| ((1 << 5/*usb1*/) | (1 << 3/*usb2*/)),
			       INNOVATOR_FPGA_CAM_USB_CONTROL);
		else if (machine_is_omap_osk())
			tps65010_set_gpio_out_value(GPIO1, LOW);
	} else {
		if (machine_is_omap_innovator() && cpu_is_omap1510())
			__raw_writeb(__raw_readb(INNOVATOR_FPGA_CAM_USB_CONTROL)
				& ~((1 << 5/*usb1*/) | (1 << 3/*usb2*/)),
			       INNOVATOR_FPGA_CAM_USB_CONTROL);
		else if (machine_is_omap_osk())
			tps65010_set_gpio_out_value(GPIO1, HIGH);
	}

	return 0;
}

#ifdef CONFIG_ARCH_OMAP15XX
/*
 * OMAP-1510 specific Local Bus clock on/off
 */
static int omap_1510_local_bus_power(int on)
{
	if (on) {
		omap_writel((1 << 1) | (1 << 0), OMAP1510_LB_MMU_CTL);
		udelay(200);
	} else {
		omap_writel(0, OMAP1510_LB_MMU_CTL);
	}

	return 0;
}

/*
 * OMAP-1510 specific Local Bus initialization
 * NOTE: This assumes 32MB memory size in OMAP1510LB_MEMSIZE.
 *       See also arch/mach-omap/memory.h for __virt_to_dma() and
 *       __dma_to_virt() which need to match with the physical
 *       Local Bus address below.
 */
static int omap_1510_local_bus_init(void)
{
	unsigned int tlb;
	unsigned long lbaddr, physaddr;

	omap_writel((omap_readl(OMAP1510_LB_CLOCK_DIV) & 0xfffffff8) | 0x4,
	       OMAP1510_LB_CLOCK_DIV);

	/* Configure the Local Bus MMU table */
	for (tlb = 0; tlb < OMAP1510_LB_MEMSIZE; tlb++) {
		lbaddr = tlb * 0x00100000 + OMAP1510_LB_OFFSET;
		physaddr = tlb * 0x00100000 + PHYS_OFFSET;
		omap_writel((lbaddr & 0x0fffffff) >> 22, OMAP1510_LB_MMU_CAM_H);
		omap_writel(((lbaddr & 0x003ffc00) >> 6) | 0xc,
		       OMAP1510_LB_MMU_CAM_L);
		omap_writel(physaddr >> 16, OMAP1510_LB_MMU_RAM_H);
		omap_writel((physaddr & 0x0000fc00) | 0x300, OMAP1510_LB_MMU_RAM_L);
		omap_writel(tlb << 4, OMAP1510_LB_MMU_LCK);
		omap_writel(0x1, OMAP1510_LB_MMU_LD_TLB);
	}

	/* Enable the walking table */
	omap_writel(omap_readl(OMAP1510_LB_MMU_CTL) | (1 << 3), OMAP1510_LB_MMU_CTL);
	udelay(200);

	return 0;
}
#else
#define omap_1510_local_bus_power(x)	{}
#define omap_1510_local_bus_init()	{}
#endif

#ifdef	CONFIG_USB_OTG

static void start_hnp(struct ohci_hcd *ohci)
{
	struct usb_hcd *hcd = ohci_to_hcd(ohci);
	const unsigned	port = hcd->self.otg_port - 1;
	unsigned long	flags;
	u32 l;

	otg_start_hnp(hcd->phy->otg);

	local_irq_save(flags);
	hcd->phy->state = OTG_STATE_A_SUSPEND;
	writel (RH_PS_PSS, &ohci->regs->roothub.portstatus [port]);
	l = omap_readl(OTG_CTRL);
	l &= ~OTG_A_BUSREQ;
	omap_writel(l, OTG_CTRL);
	local_irq_restore(flags);
}

#endif

/*-------------------------------------------------------------------------*/

static int ohci_omap_reset(struct usb_hcd *hcd)
{
	struct ohci_hcd		*ohci = hcd_to_ohci(hcd);
	struct omap_usb_config	*config = dev_get_platdata(hcd->self.controller);
	int			need_transceiver = (config->otg != 0);
	int			ret;

	dev_dbg(hcd->self.controller, "starting USB Controller\n");

	if (config->otg) {
		hcd->self.otg_port = config->otg;
		/* default/minimum OTG power budget:  8 mA */
		hcd->power_budget = 8;
	}

	/* boards can use OTG transceivers in non-OTG modes */
	need_transceiver = need_transceiver
			|| machine_is_omap_h2() || machine_is_omap_h3();

	/* XXX OMAP16xx only */
	if (config->ocpi_enable)
		config->ocpi_enable();

#ifdef	CONFIG_USB_OTG
	if (need_transceiver) {
		hcd->phy = usb_get_phy(USB_PHY_TYPE_USB2);
		if (!IS_ERR_OR_NULL(hcd->phy)) {
			int	status = otg_set_host(hcd->phy->otg,
						&ohci_to_hcd(ohci)->self);
			dev_dbg(hcd->self.controller, "init %s phy, status %d\n",
					hcd->phy->label, status);
			if (status) {
				usb_put_phy(hcd->phy);
				return status;
			}
		} else {
			dev_err(hcd->self.controller, "can't find phy\n");
			return -ENODEV;
		}
		ohci->start_hnp = start_hnp;
	}
#endif

	omap_ohci_clock_power(1);

	if (cpu_is_omap15xx()) {
		omap_1510_local_bus_power(1);
		omap_1510_local_bus_init();
	}

	ret = ohci_setup(hcd);
	if (ret < 0)
		return ret;

	if (config->otg || config->rwc) {
		ohci->hc_control = OHCI_CTRL_RWC;
		writel(OHCI_CTRL_RWC, &ohci->regs->control);
	}

	/* board-specific power switching and overcurrent support */
	if (machine_is_omap_osk() || machine_is_omap_innovator()) {
		u32	rh = roothub_a (ohci);

		/* power switching (ganged by default) */
		rh &= ~RH_A_NPS;

		/* TPS2045 switch for internal transceiver (port 1) */
		if (machine_is_omap_osk()) {
			ohci_to_hcd(ohci)->power_budget = 250;

			rh &= ~RH_A_NOCP;

			/* gpio9 for overcurrent detction */
			omap_cfg_reg(W8_1610_GPIO9);
			gpio_request(9, "OHCI overcurrent");
			gpio_direction_input(9);

			/* for paranoia's sake:  disable USB.PUEN */
			omap_cfg_reg(W4_USB_HIGHZ);
		}
		ohci_writel(ohci, rh, &ohci->regs->roothub.a);
		ohci->flags &= ~OHCI_QUIRK_HUB_POWER;
	} else if (machine_is_nokia770()) {
		/* We require a self-powered hub, which should have
		 * plenty of power. */
		ohci_to_hcd(ohci)->power_budget = 0;
	}

	/* FIXME khubd hub requests should manage power switching */
	omap_ohci_transceiver_power(1);

	/* board init will have already handled HMC and mux setup.
	 * any external transceiver should already be initialized
	 * too, so all configured ports use the right signaling now.
	 */

	return 0;
}

/*-------------------------------------------------------------------------*/

/**
 * usb_hcd_omap_probe - initialize OMAP-based HCDs
 * Context: !in_interrupt()
 *
 * Allocates basic resources for this USB host controller, and
 * then invokes the start() method for the HCD associated with it
 * through the hotplug entry's driver_data.
 */
static int usb_hcd_omap_probe (const struct hc_driver *driver,
			  struct platform_device *pdev)
{
	int retval, irq;
	struct usb_hcd *hcd = 0;

	if (pdev->num_resources != 2) {
		printk(KERN_ERR "hcd probe: invalid num_resources: %i\n",
		       pdev->num_resources);
		return -ENODEV;
	}

	if (pdev->resource[0].flags != IORESOURCE_MEM
			|| pdev->resource[1].flags != IORESOURCE_IRQ) {
		printk(KERN_ERR "hcd probe: invalid resource type\n");
		return -ENODEV;
	}

	usb_host_ck = clk_get(&pdev->dev, "usb_hhc_ck");
	if (IS_ERR(usb_host_ck))
		return PTR_ERR(usb_host_ck);

	if (!cpu_is_omap15xx())
		usb_dc_ck = clk_get(&pdev->dev, "usb_dc_ck");
	else
		usb_dc_ck = clk_get(&pdev->dev, "lb_ck");

	if (IS_ERR(usb_dc_ck)) {
		clk_put(usb_host_ck);
		return PTR_ERR(usb_dc_ck);
	}


	hcd = usb_create_hcd (driver, &pdev->dev, dev_name(&pdev->dev));
	if (!hcd) {
		retval = -ENOMEM;
		goto err0;
	}
	hcd->rsrc_start = pdev->resource[0].start;
	hcd->rsrc_len = pdev->resource[0].end - pdev->resource[0].start + 1;

	if (!request_mem_region(hcd->rsrc_start, hcd->rsrc_len, hcd_name)) {
		dev_dbg(&pdev->dev, "request_mem_region failed\n");
		retval = -EBUSY;
		goto err1;
	}

	hcd->regs = ioremap(hcd->rsrc_start, hcd->rsrc_len);
	if (!hcd->regs) {
		dev_err(&pdev->dev, "can't ioremap OHCI HCD\n");
		retval = -ENOMEM;
		goto err2;
	}

	irq = platform_get_irq(pdev, 0);
	if (irq < 0) {
		retval = -ENXIO;
		goto err3;
	}
	retval = usb_add_hcd(hcd, irq, 0);
	if (retval)
		goto err3;

	return 0;
err3:
	iounmap(hcd->regs);
err2:
	release_mem_region(hcd->rsrc_start, hcd->rsrc_len);
err1:
	usb_put_hcd(hcd);
err0:
	clk_put(usb_dc_ck);
	clk_put(usb_host_ck);
	return retval;
}


/* may be called with controller, bus, and devices active */

/**
 * usb_hcd_omap_remove - shutdown processing for OMAP-based HCDs
 * @dev: USB Host Controller being removed
 * Context: !in_interrupt()
 *
 * Reverses the effect of usb_hcd_omap_probe(), first invoking
 * the HCD's stop() method.  It is always called from a thread
 * context, normally "rmmod", "apmd", or something similar.
 */
static inline void
usb_hcd_omap_remove (struct usb_hcd *hcd, struct platform_device *pdev)
{
	dev_dbg(hcd->self.controller, "stopping USB Controller\n");
	usb_remove_hcd(hcd);
	omap_ohci_clock_power(0);
	if (!IS_ERR_OR_NULL(hcd->phy)) {
		(void) otg_set_host(hcd->phy->otg, 0);
		usb_put_phy(hcd->phy);
	}
	if (machine_is_omap_osk())
		gpio_free(9);
	iounmap(hcd->regs);
	release_mem_region(hcd->rsrc_start, hcd->rsrc_len);
	usb_put_hcd(hcd);
	clk_put(usb_dc_ck);
	clk_put(usb_host_ck);
}

/*-------------------------------------------------------------------------*/

<<<<<<< HEAD
static int
ohci_omap_start (struct usb_hcd *hcd)
{
	struct omap_usb_config *config;
	struct ohci_hcd	*ohci = hcd_to_ohci (hcd);
	int		ret;

	if (!host_enabled)
		return 0;
	config = dev_get_platdata(hcd->self.controller);
	if (config->otg || config->rwc) {
		ohci->hc_control = OHCI_CTRL_RWC;
		writel(OHCI_CTRL_RWC, &ohci->regs->control);
	}

	if ((ret = ohci_run (ohci)) < 0) {
		dev_err(hcd->self.controller, "can't start\n");
		ohci_stop (hcd);
		return ret;
	}
	return 0;
}

/*-------------------------------------------------------------------------*/

static const struct hc_driver ohci_omap_hc_driver = {
	.description =		hcd_name,
	.product_desc =		"OMAP OHCI",
	.hcd_priv_size =	sizeof(struct ohci_hcd),

	/*
	 * generic hardware linkage
	 */
	.irq =			ohci_irq,
	.flags =		HCD_USB11 | HCD_MEMORY,

	/*
	 * basic lifecycle operations
	 */
	.reset =		ohci_omap_init,
	.start =		ohci_omap_start,
	.stop =			ohci_omap_stop,
	.shutdown =		ohci_shutdown,

	/*
	 * managing i/o requests and associated device resources
	 */
	.urb_enqueue =		ohci_urb_enqueue,
	.urb_dequeue =		ohci_urb_dequeue,
	.endpoint_disable =	ohci_endpoint_disable,

	/*
	 * scheduling support
	 */
	.get_frame_number =	ohci_get_frame,

	/*
	 * root hub support
	 */
	.hub_status_data =	ohci_hub_status_data,
	.hub_control =		ohci_hub_control,
#ifdef	CONFIG_PM
	.bus_suspend =		ohci_bus_suspend,
	.bus_resume =		ohci_bus_resume,
#endif
	.start_port_reset =	ohci_start_port_reset,
};

/*-------------------------------------------------------------------------*/

=======
>>>>>>> d8ec26d7
static int ohci_hcd_omap_drv_probe(struct platform_device *dev)
{
	return usb_hcd_omap_probe(&ohci_omap_hc_driver, dev);
}

static int ohci_hcd_omap_drv_remove(struct platform_device *dev)
{
	struct usb_hcd		*hcd = platform_get_drvdata(dev);

	usb_hcd_omap_remove(hcd, dev);

	return 0;
}

/*-------------------------------------------------------------------------*/

#ifdef	CONFIG_PM

static int ohci_omap_suspend(struct platform_device *pdev, pm_message_t message)
{
	struct usb_hcd *hcd = platform_get_drvdata(pdev);
	struct ohci_hcd *ohci = hcd_to_ohci(hcd);
	bool do_wakeup = device_may_wakeup(&pdev->dev);
	int ret;

	if (time_before(jiffies, ohci->next_statechange))
		msleep(5);
	ohci->next_statechange = jiffies;

	ret = ohci_suspend(hcd, do_wakeup);
	if (ret)
		return ret;

	omap_ohci_clock_power(0);
	return ret;
}

static int ohci_omap_resume(struct platform_device *dev)
{
	struct usb_hcd	*hcd = platform_get_drvdata(dev);
	struct ohci_hcd	*ohci = hcd_to_ohci(hcd);

	if (time_before(jiffies, ohci->next_statechange))
		msleep(5);
	ohci->next_statechange = jiffies;

	omap_ohci_clock_power(1);
	ohci_resume(hcd, false);
	return 0;
}

#endif

/*-------------------------------------------------------------------------*/

/*
 * Driver definition to register with the OMAP bus
 */
static struct platform_driver ohci_hcd_omap_driver = {
	.probe		= ohci_hcd_omap_drv_probe,
	.remove		= ohci_hcd_omap_drv_remove,
	.shutdown	= usb_hcd_platform_shutdown,
#ifdef	CONFIG_PM
	.suspend	= ohci_omap_suspend,
	.resume		= ohci_omap_resume,
#endif
	.driver		= {
		.owner	= THIS_MODULE,
		.name	= "ohci",
	},
};

static const struct ohci_driver_overrides omap_overrides __initconst = {
	.product_desc	= "OMAP OHCI",
	.reset		= ohci_omap_reset
};

static int __init ohci_omap_init(void)
{
	if (usb_disabled())
		return -ENODEV;

	pr_info("%s: " DRIVER_DESC "\n", hcd_name);

	ohci_init_driver(&ohci_omap_hc_driver, &omap_overrides);
	return platform_driver_register(&ohci_hcd_omap_driver);
}
module_init(ohci_omap_init);

static void __exit ohci_omap_cleanup(void)
{
	platform_driver_unregister(&ohci_hcd_omap_driver);
}
module_exit(ohci_omap_cleanup);

MODULE_DESCRIPTION(DRIVER_DESC);
MODULE_ALIAS("platform:ohci");
MODULE_LICENSE("GPL");<|MERGE_RESOLUTION|>--- conflicted
+++ resolved
@@ -413,79 +413,6 @@
 
 /*-------------------------------------------------------------------------*/
 
-<<<<<<< HEAD
-static int
-ohci_omap_start (struct usb_hcd *hcd)
-{
-	struct omap_usb_config *config;
-	struct ohci_hcd	*ohci = hcd_to_ohci (hcd);
-	int		ret;
-
-	if (!host_enabled)
-		return 0;
-	config = dev_get_platdata(hcd->self.controller);
-	if (config->otg || config->rwc) {
-		ohci->hc_control = OHCI_CTRL_RWC;
-		writel(OHCI_CTRL_RWC, &ohci->regs->control);
-	}
-
-	if ((ret = ohci_run (ohci)) < 0) {
-		dev_err(hcd->self.controller, "can't start\n");
-		ohci_stop (hcd);
-		return ret;
-	}
-	return 0;
-}
-
-/*-------------------------------------------------------------------------*/
-
-static const struct hc_driver ohci_omap_hc_driver = {
-	.description =		hcd_name,
-	.product_desc =		"OMAP OHCI",
-	.hcd_priv_size =	sizeof(struct ohci_hcd),
-
-	/*
-	 * generic hardware linkage
-	 */
-	.irq =			ohci_irq,
-	.flags =		HCD_USB11 | HCD_MEMORY,
-
-	/*
-	 * basic lifecycle operations
-	 */
-	.reset =		ohci_omap_init,
-	.start =		ohci_omap_start,
-	.stop =			ohci_omap_stop,
-	.shutdown =		ohci_shutdown,
-
-	/*
-	 * managing i/o requests and associated device resources
-	 */
-	.urb_enqueue =		ohci_urb_enqueue,
-	.urb_dequeue =		ohci_urb_dequeue,
-	.endpoint_disable =	ohci_endpoint_disable,
-
-	/*
-	 * scheduling support
-	 */
-	.get_frame_number =	ohci_get_frame,
-
-	/*
-	 * root hub support
-	 */
-	.hub_status_data =	ohci_hub_status_data,
-	.hub_control =		ohci_hub_control,
-#ifdef	CONFIG_PM
-	.bus_suspend =		ohci_bus_suspend,
-	.bus_resume =		ohci_bus_resume,
-#endif
-	.start_port_reset =	ohci_start_port_reset,
-};
-
-/*-------------------------------------------------------------------------*/
-
-=======
->>>>>>> d8ec26d7
 static int ohci_hcd_omap_drv_probe(struct platform_device *dev)
 {
 	return usb_hcd_omap_probe(&ohci_omap_hc_driver, dev);
