/* SPDX-License-Identifier: GPL-2.0 */

/*
 * xHCI host controller driver
 *
 * Copyright (C) 2008 Intel Corp.
 *
 * Author: Sarah Sharp
 * Some code borrowed from the Linux EHCI driver.
 */

#ifndef __LINUX_XHCI_HCD_H
#define __LINUX_XHCI_HCD_H

#include <linux/usb.h>
#include <linux/timer.h>
#include <linux/kernel.h>
#include <linux/usb/hcd.h>
#include <linux/io-64-nonatomic-lo-hi.h>
<<<<<<< HEAD
#include <linux/android_kabi.h>
=======
#include <linux/io-64-nonatomic-hi-lo.h>
>>>>>>> 71147efd

/* Code sharing between pci-quirks and xhci hcd */
#include	"xhci-ext-caps.h"
#include "pci-quirks.h"

/* max buffer size for trace and debug messages */
#define XHCI_MSG_MAX		500

/* xHCI PCI Configuration Registers */
#define XHCI_SBRN_OFFSET	(0x60)

/* Max number of USB devices for any host controller - limit in section 6.1 */
#define MAX_HC_SLOTS		256
/* Section 5.3.3 - MaxPorts */
#define MAX_HC_PORTS		127

/*
 * xHCI register interface.
 * This corresponds to the eXtensible Host Controller Interface (xHCI)
 * Revision 0.95 specification
 */

/**
 * struct xhci_cap_regs - xHCI Host Controller Capability Registers.
 * @hc_capbase:		length of the capabilities register and HC version number
 * @hcs_params1:	HCSPARAMS1 - Structural Parameters 1
 * @hcs_params2:	HCSPARAMS2 - Structural Parameters 2
 * @hcs_params3:	HCSPARAMS3 - Structural Parameters 3
 * @hcc_params:		HCCPARAMS - Capability Parameters
 * @db_off:		DBOFF - Doorbell array offset
 * @run_regs_off:	RTSOFF - Runtime register space offset
 * @hcc_params2:	HCCPARAMS2 Capability Parameters 2, xhci 1.1 only
 */
struct xhci_cap_regs {
	__le32	hc_capbase;
	__le32	hcs_params1;
	__le32	hcs_params2;
	__le32	hcs_params3;
	__le32	hcc_params;
	__le32	db_off;
	__le32	run_regs_off;
	__le32	hcc_params2; /* xhci 1.1 */
	/* Reserved up to (CAPLENGTH - 0x1C) */
};

/* hc_capbase bitmasks */
/* bits 7:0 - how long is the Capabilities register */
#define HC_LENGTH(p)		XHCI_HC_LENGTH(p)
/* bits 31:16	*/
#define HC_VERSION(p)		(((p) >> 16) & 0xffff)

/* HCSPARAMS1 - hcs_params1 - bitmasks */
/* bits 0:7, Max Device Slots */
#define HCS_MAX_SLOTS(p)	(((p) >> 0) & 0xff)
#define HCS_SLOTS_MASK		0xff
/* bits 8:18, Max Interrupters */
#define HCS_MAX_INTRS(p)	(((p) >> 8) & 0x7ff)
/* bits 24:31, Max Ports - max value is 0x7F = 127 ports */
#define HCS_MAX_PORTS(p)	(((p) >> 24) & 0x7f)

/* HCSPARAMS2 - hcs_params2 - bitmasks */
/* bits 0:3, frames or uframes that SW needs to queue transactions
 * ahead of the HW to meet periodic deadlines */
#define HCS_IST(p)		(((p) >> 0) & 0xf)
/* bits 4:7, max number of Event Ring segments */
#define HCS_ERST_MAX(p)		(((p) >> 4) & 0xf)
/* bits 21:25 Hi 5 bits of Scratchpad buffers SW must allocate for the HW */
/* bit 26 Scratchpad restore - for save/restore HW state - not used yet */
/* bits 27:31 Lo 5 bits of Scratchpad buffers SW must allocate for the HW */
#define HCS_MAX_SCRATCHPAD(p)   ((((p) >> 16) & 0x3e0) | (((p) >> 27) & 0x1f))

/* HCSPARAMS3 - hcs_params3 - bitmasks */
/* bits 0:7, Max U1 to U0 latency for the roothub ports */
#define HCS_U1_LATENCY(p)	(((p) >> 0) & 0xff)
/* bits 16:31, Max U2 to U0 latency for the roothub ports */
#define HCS_U2_LATENCY(p)	(((p) >> 16) & 0xffff)

/* HCCPARAMS - hcc_params - bitmasks */
/* true: HC can use 64-bit address pointers */
#define HCC_64BIT_ADDR(p)	((p) & (1 << 0))
/* true: HC can do bandwidth negotiation */
#define HCC_BANDWIDTH_NEG(p)	((p) & (1 << 1))
/* true: HC uses 64-byte Device Context structures
 * FIXME 64-byte context structures aren't supported yet.
 */
#define HCC_64BYTE_CONTEXT(p)	((p) & (1 << 2))
/* true: HC has port power switches */
#define HCC_PPC(p)		((p) & (1 << 3))
/* true: HC has port indicators */
#define HCS_INDICATOR(p)	((p) & (1 << 4))
/* true: HC has Light HC Reset Capability */
#define HCC_LIGHT_RESET(p)	((p) & (1 << 5))
/* true: HC supports latency tolerance messaging */
#define HCC_LTC(p)		((p) & (1 << 6))
/* true: no secondary Stream ID Support */
#define HCC_NSS(p)		((p) & (1 << 7))
/* true: HC supports Stopped - Short Packet */
#define HCC_SPC(p)		((p) & (1 << 9))
/* true: HC has Contiguous Frame ID Capability */
#define HCC_CFC(p)		((p) & (1 << 11))
/* Max size for Primary Stream Arrays - 2^(n+1), where n is bits 12:15 */
#define HCC_MAX_PSA(p)		(1 << ((((p) >> 12) & 0xf) + 1))
/* Extended Capabilities pointer from PCI base - section 5.3.6 */
#define HCC_EXT_CAPS(p)		XHCI_HCC_EXT_CAPS(p)

#define CTX_SIZE(_hcc)		(HCC_64BYTE_CONTEXT(_hcc) ? 64 : 32)

/* db_off bitmask - bits 0:1 reserved */
#define	DBOFF_MASK	(~0x3)

/* run_regs_off bitmask - bits 0:4 reserved */
#define	RTSOFF_MASK	(~0x1f)

/* HCCPARAMS2 - hcc_params2 - bitmasks */
/* true: HC supports U3 entry Capability */
#define	HCC2_U3C(p)		((p) & (1 << 0))
/* true: HC supports Configure endpoint command Max exit latency too large */
#define	HCC2_CMC(p)		((p) & (1 << 1))
/* true: HC supports Force Save context Capability */
#define	HCC2_FSC(p)		((p) & (1 << 2))
/* true: HC supports Compliance Transition Capability */
#define	HCC2_CTC(p)		((p) & (1 << 3))
/* true: HC support Large ESIT payload Capability > 48k */
#define	HCC2_LEC(p)		((p) & (1 << 4))
/* true: HC support Configuration Information Capability */
#define	HCC2_CIC(p)		((p) & (1 << 5))
/* true: HC support Extended TBC Capability, Isoc burst count > 65535 */
#define	HCC2_ETC(p)		((p) & (1 << 6))

/* Number of registers per port */
#define	NUM_PORT_REGS	4

#define PORTSC		0
#define PORTPMSC	1
#define PORTLI		2
#define PORTHLPMC	3

/**
 * struct xhci_op_regs - xHCI Host Controller Operational Registers.
 * @command:		USBCMD - xHC command register
 * @status:		USBSTS - xHC status register
 * @page_size:		This indicates the page size that the host controller
 * 			supports.  If bit n is set, the HC supports a page size
 * 			of 2^(n+12), up to a 128MB page size.
 * 			4K is the minimum page size.
 * @cmd_ring:		CRP - 64-bit Command Ring Pointer
 * @dcbaa_ptr:		DCBAAP - 64-bit Device Context Base Address Array Pointer
 * @config_reg:		CONFIG - Configure Register
 * @port_status_base:	PORTSCn - base address for Port Status and Control
 * 			Each port has a Port Status and Control register,
 * 			followed by a Port Power Management Status and Control
 * 			register, a Port Link Info register, and a reserved
 * 			register.
 * @port_power_base:	PORTPMSCn - base address for
 * 			Port Power Management Status and Control
 * @port_link_base:	PORTLIn - base address for Port Link Info (current
 * 			Link PM state and control) for USB 2.1 and USB 3.0
 * 			devices.
 */
struct xhci_op_regs {
	__le32	command;
	__le32	status;
	__le32	page_size;
	__le32	reserved1;
	__le32	reserved2;
	__le32	dev_notification;
	__le64	cmd_ring;
	/* rsvd: offset 0x20-2F */
	__le32	reserved3[4];
	__le64	dcbaa_ptr;
	__le32	config_reg;
	/* rsvd: offset 0x3C-3FF */
	__le32	reserved4[241];
	/* port 1 registers, which serve as a base address for other ports */
	__le32	port_status_base;
	__le32	port_power_base;
	__le32	port_link_base;
	__le32	reserved5;
	/* registers for ports 2-255 */
	__le32	reserved6[NUM_PORT_REGS*254];
};

/* USBCMD - USB command - command bitmasks */
/* start/stop HC execution - do not write unless HC is halted*/
#define CMD_RUN		XHCI_CMD_RUN
/* Reset HC - resets internal HC state machine and all registers (except
 * PCI config regs).  HC does NOT drive a USB reset on the downstream ports.
 * The xHCI driver must reinitialize the xHC after setting this bit.
 */
#define CMD_RESET	(1 << 1)
/* Event Interrupt Enable - a '1' allows interrupts from the host controller */
#define CMD_EIE		XHCI_CMD_EIE
/* Host System Error Interrupt Enable - get out-of-band signal for HC errors */
#define CMD_HSEIE	XHCI_CMD_HSEIE
/* bits 4:6 are reserved (and should be preserved on writes). */
/* light reset (port status stays unchanged) - reset completed when this is 0 */
#define CMD_LRESET	(1 << 7)
/* host controller save/restore state. */
#define CMD_CSS		(1 << 8)
#define CMD_CRS		(1 << 9)
/* Enable Wrap Event - '1' means xHC generates an event when MFINDEX wraps. */
#define CMD_EWE		XHCI_CMD_EWE
/* MFINDEX power management - '1' means xHC can stop MFINDEX counter if all root
 * hubs are in U3 (selective suspend), disconnect, disabled, or powered-off.
 * '0' means the xHC can power it off if all ports are in the disconnect,
 * disabled, or powered-off state.
 */
#define CMD_PM_INDEX	(1 << 11)
/* bit 14 Extended TBC Enable, changes Isoc TRB fields to support larger TBC */
#define CMD_ETE		(1 << 14)
/* bits 15:31 are reserved (and should be preserved on writes). */

#define XHCI_RESET_LONG_USEC		(10 * 1000 * 1000)
#define XHCI_RESET_SHORT_USEC		(250 * 1000)

/* IMAN - Interrupt Management Register */
#define IMAN_IE		(1 << 1)
#define IMAN_IP		(1 << 0)

/* USBSTS - USB status - status bitmasks */
/* HC not running - set to 1 when run/stop bit is cleared. */
#define STS_HALT	XHCI_STS_HALT
/* serious error, e.g. PCI parity error.  The HC will clear the run/stop bit. */
#define STS_FATAL	(1 << 2)
/* event interrupt - clear this prior to clearing any IP flags in IR set*/
#define STS_EINT	(1 << 3)
/* port change detect */
#define STS_PORT	(1 << 4)
/* bits 5:7 reserved and zeroed */
/* save state status - '1' means xHC is saving state */
#define STS_SAVE	(1 << 8)
/* restore state status - '1' means xHC is restoring state */
#define STS_RESTORE	(1 << 9)
/* true: save or restore error */
#define STS_SRE		(1 << 10)
/* true: Controller Not Ready to accept doorbell or op reg writes after reset */
#define STS_CNR		XHCI_STS_CNR
/* true: internal Host Controller Error - SW needs to reset and reinitialize */
#define STS_HCE		(1 << 12)
/* bits 13:31 reserved and should be preserved */

/*
 * DNCTRL - Device Notification Control Register - dev_notification bitmasks
 * Generate a device notification event when the HC sees a transaction with a
 * notification type that matches a bit set in this bit field.
 */
#define	DEV_NOTE_MASK		(0xffff)
#define ENABLE_DEV_NOTE(x)	(1 << (x))
/* Most of the device notification types should only be used for debug.
 * SW does need to pay attention to function wake notifications.
 */
#define	DEV_NOTE_FWAKE		ENABLE_DEV_NOTE(1)

/* CRCR - Command Ring Control Register - cmd_ring bitmasks */
/* bit 0 is the command ring cycle state */
/* stop ring operation after completion of the currently executing command */
#define CMD_RING_PAUSE		(1 << 1)
/* stop ring immediately - abort the currently executing command */
#define CMD_RING_ABORT		(1 << 2)
/* true: command ring is running */
#define CMD_RING_RUNNING	(1 << 3)
/* bits 4:5 reserved and should be preserved */
/* Command Ring pointer - bit mask for the lower 32 bits. */
#define CMD_RING_RSVD_BITS	(0x3f)

/* CONFIG - Configure Register - config_reg bitmasks */
/* bits 0:7 - maximum number of device slots enabled (NumSlotsEn) */
#define MAX_DEVS(p)	((p) & 0xff)
/* bit 8: U3 Entry Enabled, assert PLC when root port enters U3, xhci 1.1 */
#define CONFIG_U3E		(1 << 8)
/* bit 9: Configuration Information Enable, xhci 1.1 */
#define CONFIG_CIE		(1 << 9)
/* bits 10:31 - reserved and should be preserved */

/* PORTSC - Port Status and Control Register - port_status_base bitmasks */
/* true: device connected */
#define PORT_CONNECT	(1 << 0)
/* true: port enabled */
#define PORT_PE		(1 << 1)
/* bit 2 reserved and zeroed */
/* true: port has an over-current condition */
#define PORT_OC		(1 << 3)
/* true: port reset signaling asserted */
#define PORT_RESET	(1 << 4)
/* Port Link State - bits 5:8
 * A read gives the current link PM state of the port,
 * a write with Link State Write Strobe set sets the link state.
 */
#define PORT_PLS_MASK	(0xf << 5)
#define XDEV_U0		(0x0 << 5)
#define XDEV_U1		(0x1 << 5)
#define XDEV_U2		(0x2 << 5)
#define XDEV_U3		(0x3 << 5)
#define XDEV_DISABLED	(0x4 << 5)
#define XDEV_RXDETECT	(0x5 << 5)
#define XDEV_INACTIVE	(0x6 << 5)
#define XDEV_POLLING	(0x7 << 5)
#define XDEV_RECOVERY	(0x8 << 5)
#define XDEV_HOT_RESET	(0x9 << 5)
#define XDEV_COMP_MODE	(0xa << 5)
#define XDEV_TEST_MODE	(0xb << 5)
#define XDEV_RESUME	(0xf << 5)

/* true: port has power (see HCC_PPC) */
#define PORT_POWER	(1 << 9)
/* bits 10:13 indicate device speed:
 * 0 - undefined speed - port hasn't be initialized by a reset yet
 * 1 - full speed
 * 2 - low speed
 * 3 - high speed
 * 4 - super speed
 * 5-15 reserved
 */
#define DEV_SPEED_MASK		(0xf << 10)
#define	XDEV_FS			(0x1 << 10)
#define	XDEV_LS			(0x2 << 10)
#define	XDEV_HS			(0x3 << 10)
#define	XDEV_SS			(0x4 << 10)
#define	XDEV_SSP		(0x5 << 10)
#define DEV_UNDEFSPEED(p)	(((p) & DEV_SPEED_MASK) == (0x0<<10))
#define DEV_FULLSPEED(p)	(((p) & DEV_SPEED_MASK) == XDEV_FS)
#define DEV_LOWSPEED(p)		(((p) & DEV_SPEED_MASK) == XDEV_LS)
#define DEV_HIGHSPEED(p)	(((p) & DEV_SPEED_MASK) == XDEV_HS)
#define DEV_SUPERSPEED(p)	(((p) & DEV_SPEED_MASK) == XDEV_SS)
#define DEV_SUPERSPEEDPLUS(p)	(((p) & DEV_SPEED_MASK) == XDEV_SSP)
#define DEV_SUPERSPEED_ANY(p)	(((p) & DEV_SPEED_MASK) >= XDEV_SS)
#define DEV_PORT_SPEED(p)	(((p) >> 10) & 0x0f)

/* Bits 20:23 in the Slot Context are the speed for the device */
#define	SLOT_SPEED_FS		(XDEV_FS << 10)
#define	SLOT_SPEED_LS		(XDEV_LS << 10)
#define	SLOT_SPEED_HS		(XDEV_HS << 10)
#define	SLOT_SPEED_SS		(XDEV_SS << 10)
#define	SLOT_SPEED_SSP		(XDEV_SSP << 10)
/* Port Indicator Control */
#define PORT_LED_OFF	(0 << 14)
#define PORT_LED_AMBER	(1 << 14)
#define PORT_LED_GREEN	(2 << 14)
#define PORT_LED_MASK	(3 << 14)
/* Port Link State Write Strobe - set this when changing link state */
#define PORT_LINK_STROBE	(1 << 16)
/* true: connect status change */
#define PORT_CSC	(1 << 17)
/* true: port enable change */
#define PORT_PEC	(1 << 18)
/* true: warm reset for a USB 3.0 device is done.  A "hot" reset puts the port
 * into an enabled state, and the device into the default state.  A "warm" reset
 * also resets the link, forcing the device through the link training sequence.
 * SW can also look at the Port Reset register to see when warm reset is done.
 */
#define PORT_WRC	(1 << 19)
/* true: over-current change */
#define PORT_OCC	(1 << 20)
/* true: reset change - 1 to 0 transition of PORT_RESET */
#define PORT_RC		(1 << 21)
/* port link status change - set on some port link state transitions:
 *  Transition				Reason
 *  ------------------------------------------------------------------------------
 *  - U3 to Resume			Wakeup signaling from a device
 *  - Resume to Recovery to U0		USB 3.0 device resume
 *  - Resume to U0			USB 2.0 device resume
 *  - U3 to Recovery to U0		Software resume of USB 3.0 device complete
 *  - U3 to U0				Software resume of USB 2.0 device complete
 *  - U2 to U0				L1 resume of USB 2.1 device complete
 *  - U0 to U0 (???)			L1 entry rejection by USB 2.1 device
 *  - U0 to disabled			L1 entry error with USB 2.1 device
 *  - Any state to inactive		Error on USB 3.0 port
 */
#define PORT_PLC	(1 << 22)
/* port configure error change - port failed to configure its link partner */
#define PORT_CEC	(1 << 23)
#define PORT_CHANGE_MASK	(PORT_CSC | PORT_PEC | PORT_WRC | PORT_OCC | \
				 PORT_RC | PORT_PLC | PORT_CEC)


/* Cold Attach Status - xHC can set this bit to report device attached during
 * Sx state. Warm port reset should be perfomed to clear this bit and move port
 * to connected state.
 */
#define PORT_CAS	(1 << 24)
/* wake on connect (enable) */
#define PORT_WKCONN_E	(1 << 25)
/* wake on disconnect (enable) */
#define PORT_WKDISC_E	(1 << 26)
/* wake on over-current (enable) */
#define PORT_WKOC_E	(1 << 27)
/* bits 28:29 reserved */
/* true: device is non-removable - for USB 3.0 roothub emulation */
#define PORT_DEV_REMOVE	(1 << 30)
/* Initiate a warm port reset - complete when PORT_WRC is '1' */
#define PORT_WR		(1 << 31)

/* We mark duplicate entries with -1 */
#define DUPLICATE_ENTRY ((u8)(-1))

/* Port Power Management Status and Control - port_power_base bitmasks */
/* Inactivity timer value for transitions into U1, in microseconds.
 * Timeout can be up to 127us.  0xFF means an infinite timeout.
 */
#define PORT_U1_TIMEOUT(p)	((p) & 0xff)
#define PORT_U1_TIMEOUT_MASK	0xff
/* Inactivity timer value for transitions into U2 */
#define PORT_U2_TIMEOUT(p)	(((p) & 0xff) << 8)
#define PORT_U2_TIMEOUT_MASK	(0xff << 8)
/* Bits 24:31 for port testing */

/* USB2 Protocol PORTSPMSC */
#define	PORT_L1S_MASK		7
#define	PORT_L1S_SUCCESS	1
#define	PORT_RWE		(1 << 3)
#define	PORT_HIRD(p)		(((p) & 0xf) << 4)
#define	PORT_HIRD_MASK		(0xf << 4)
#define	PORT_L1DS_MASK		(0xff << 8)
#define	PORT_L1DS(p)		(((p) & 0xff) << 8)
#define	PORT_HLE		(1 << 16)
#define PORT_TEST_MODE_SHIFT	28

/* USB3 Protocol PORTLI  Port Link Information */
#define PORT_RX_LANES(p)	(((p) >> 16) & 0xf)
#define PORT_TX_LANES(p)	(((p) >> 20) & 0xf)

/* USB2 Protocol PORTHLPMC */
#define PORT_HIRDM(p)((p) & 3)
#define PORT_L1_TIMEOUT(p)(((p) & 0xff) << 2)
#define PORT_BESLD(p)(((p) & 0xf) << 10)

/* use 512 microseconds as USB2 LPM L1 default timeout. */
#define XHCI_L1_TIMEOUT		512

/* Set default HIRD/BESL value to 4 (350/400us) for USB2 L1 LPM resume latency.
 * Safe to use with mixed HIRD and BESL systems (host and device) and is used
 * by other operating systems.
 *
 * XHCI 1.0 errata 8/14/12 Table 13 notes:
 * "Software should choose xHC BESL/BESLD field values that do not violate a
 * device's resume latency requirements,
 * e.g. not program values > '4' if BLC = '1' and a HIRD device is attached,
 * or not program values < '4' if BLC = '0' and a BESL device is attached.
 */
#define XHCI_DEFAULT_BESL	4

/*
 * USB3 specification define a 360ms tPollingLFPSTiemout for USB3 ports
 * to complete link training. usually link trainig completes much faster
 * so check status 10 times with 36ms sleep in places we need to wait for
 * polling to complete.
 */
#define XHCI_PORT_POLLING_LFPS_TIME  36

/**
 * struct xhci_intr_reg - Interrupt Register Set
 * @irq_pending:	IMAN - Interrupt Management Register.  Used to enable
 *			interrupts and check for pending interrupts.
 * @irq_control:	IMOD - Interrupt Moderation Register.
 * 			Used to throttle interrupts.
 * @erst_size:		Number of segments in the Event Ring Segment Table (ERST).
 * @erst_base:		ERST base address.
 * @erst_dequeue:	Event ring dequeue pointer.
 *
 * Each interrupter (defined by a MSI-X vector) has an event ring and an Event
 * Ring Segment Table (ERST) associated with it.  The event ring is comprised of
 * multiple segments of the same size.  The HC places events on the ring and
 * "updates the Cycle bit in the TRBs to indicate to software the current
 * position of the Enqueue Pointer." The HCD (Linux) processes those events and
 * updates the dequeue pointer.
 */
struct xhci_intr_reg {
	__le32	irq_pending;
	__le32	irq_control;
	__le32	erst_size;
	__le32	rsvd;
	__le64	erst_base;
	__le64	erst_dequeue;
};

/* irq_pending bitmasks */
#define	ER_IRQ_PENDING(p)	((p) & 0x1)
/* bits 2:31 need to be preserved */
/* THIS IS BUGGY - FIXME - IP IS WRITE 1 TO CLEAR */
#define	ER_IRQ_CLEAR(p)		((p) & 0xfffffffe)
#define	ER_IRQ_ENABLE(p)	((ER_IRQ_CLEAR(p)) | 0x2)
#define	ER_IRQ_DISABLE(p)	((ER_IRQ_CLEAR(p)) & ~(0x2))

/* irq_control bitmasks */
/* Minimum interval between interrupts (in 250ns intervals).  The interval
 * between interrupts will be longer if there are no events on the event ring.
 * Default is 4000 (1 ms).
 */
#define ER_IRQ_INTERVAL_MASK	(0xffff)
/* Counter used to count down the time to the next interrupt - HW use only */
#define ER_IRQ_COUNTER_MASK	(0xffff << 16)

/* erst_size bitmasks */
/* Preserve bits 16:31 of erst_size */
#define	ERST_SIZE_MASK		(0xffff << 16)

/* erst_base bitmasks */
#define ERST_BASE_RSVDP		(GENMASK_ULL(5, 0))

/* erst_dequeue bitmasks */
/* Dequeue ERST Segment Index (DESI) - Segment number (or alias)
 * where the current dequeue pointer lies.  This is an optional HW hint.
 */
#define ERST_DESI_MASK		(0x7)
/* Event Handler Busy (EHB) - is the event ring scheduled to be serviced by
 * a work queue (or delayed service routine)?
 */
#define ERST_EHB		(1 << 3)
#define ERST_PTR_MASK		(0xf)

/**
 * struct xhci_run_regs
 * @microframe_index:
 * 		MFINDEX - current microframe number
 *
 * Section 5.5 Host Controller Runtime Registers:
 * "Software should read and write these registers using only Dword (32 bit)
 * or larger accesses"
 */
struct xhci_run_regs {
	__le32			microframe_index;
	__le32			rsvd[7];
	struct xhci_intr_reg	ir_set[128];
};

/**
 * struct doorbell_array
 *
 * Bits  0 -  7: Endpoint target
 * Bits  8 - 15: RsvdZ
 * Bits 16 - 31: Stream ID
 *
 * Section 5.6
 */
struct xhci_doorbell_array {
	__le32	doorbell[256];
};

#define DB_VALUE(ep, stream)	((((ep) + 1) & 0xff) | ((stream) << 16))
#define DB_VALUE_HOST		0x00000000

/**
 * struct xhci_protocol_caps
 * @revision:		major revision, minor revision, capability ID,
 *			and next capability pointer.
 * @name_string:	Four ASCII characters to say which spec this xHC
 *			follows, typically "USB ".
 * @port_info:		Port offset, count, and protocol-defined information.
 */
struct xhci_protocol_caps {
	u32	revision;
	u32	name_string;
	u32	port_info;
};

#define	XHCI_EXT_PORT_MAJOR(x)	(((x) >> 24) & 0xff)
#define	XHCI_EXT_PORT_MINOR(x)	(((x) >> 16) & 0xff)
#define	XHCI_EXT_PORT_PSIC(x)	(((x) >> 28) & 0x0f)
#define	XHCI_EXT_PORT_OFF(x)	((x) & 0xff)
#define	XHCI_EXT_PORT_COUNT(x)	(((x) >> 8) & 0xff)

#define	XHCI_EXT_PORT_PSIV(x)	(((x) >> 0) & 0x0f)
#define	XHCI_EXT_PORT_PSIE(x)	(((x) >> 4) & 0x03)
#define	XHCI_EXT_PORT_PLT(x)	(((x) >> 6) & 0x03)
#define	XHCI_EXT_PORT_PFD(x)	(((x) >> 8) & 0x01)
#define	XHCI_EXT_PORT_LP(x)	(((x) >> 14) & 0x03)
#define	XHCI_EXT_PORT_PSIM(x)	(((x) >> 16) & 0xffff)

#define PLT_MASK        (0x03 << 6)
#define PLT_SYM         (0x00 << 6)
#define PLT_ASYM_RX     (0x02 << 6)
#define PLT_ASYM_TX     (0x03 << 6)

/**
 * struct xhci_container_ctx
 * @type: Type of context.  Used to calculated offsets to contained contexts.
 * @size: Size of the context data
 * @bytes: The raw context data given to HW
 * @dma: dma address of the bytes
 *
 * Represents either a Device or Input context.  Holds a pointer to the raw
 * memory used for the context (bytes) and dma address of it (dma).
 */
struct xhci_container_ctx {
	unsigned type;
#define XHCI_CTX_TYPE_DEVICE  0x1
#define XHCI_CTX_TYPE_INPUT   0x2

	int size;

	u8 *bytes;
	dma_addr_t dma;
};

/**
 * struct xhci_slot_ctx
 * @dev_info:	Route string, device speed, hub info, and last valid endpoint
 * @dev_info2:	Max exit latency for device number, root hub port number
 * @tt_info:	tt_info is used to construct split transaction tokens
 * @dev_state:	slot state and device address
 *
 * Slot Context - section 6.2.1.1.  This assumes the HC uses 32-byte context
 * structures.  If the HC uses 64-byte contexts, there is an additional 32 bytes
 * reserved at the end of the slot context for HC internal use.
 */
struct xhci_slot_ctx {
	__le32	dev_info;
	__le32	dev_info2;
	__le32	tt_info;
	__le32	dev_state;
	/* offset 0x10 to 0x1f reserved for HC internal use */
	__le32	reserved[4];
};

/* dev_info bitmasks */
/* Route String - 0:19 */
#define ROUTE_STRING_MASK	(0xfffff)
/* Device speed - values defined by PORTSC Device Speed field - 20:23 */
#define DEV_SPEED	(0xf << 20)
#define GET_DEV_SPEED(n) (((n) & DEV_SPEED) >> 20)
/* bit 24 reserved */
/* Is this LS/FS device connected through a HS hub? - bit 25 */
#define DEV_MTT		(0x1 << 25)
/* Set if the device is a hub - bit 26 */
#define DEV_HUB		(0x1 << 26)
/* Index of the last valid endpoint context in this device context - 27:31 */
#define LAST_CTX_MASK	(0x1f << 27)
#define LAST_CTX(p)	((p) << 27)
#define LAST_CTX_TO_EP_NUM(p)	(((p) >> 27) - 1)
#define SLOT_FLAG	(1 << 0)
#define EP0_FLAG	(1 << 1)

/* dev_info2 bitmasks */
/* Max Exit Latency (ms) - worst case time to wake up all links in dev path */
#define MAX_EXIT	(0xffff)
/* Root hub port number that is needed to access the USB device */
#define ROOT_HUB_PORT(p)	(((p) & 0xff) << 16)
#define DEVINFO_TO_ROOT_HUB_PORT(p)	(((p) >> 16) & 0xff)
/* Maximum number of ports under a hub device */
#define XHCI_MAX_PORTS(p)	(((p) & 0xff) << 24)
#define DEVINFO_TO_MAX_PORTS(p)	(((p) & (0xff << 24)) >> 24)

/* tt_info bitmasks */
/*
 * TT Hub Slot ID - for low or full speed devices attached to a high-speed hub
 * The Slot ID of the hub that isolates the high speed signaling from
 * this low or full-speed device.  '0' if attached to root hub port.
 */
#define TT_SLOT		(0xff)
/*
 * The number of the downstream facing port of the high-speed hub
 * '0' if the device is not low or full speed.
 */
#define TT_PORT		(0xff << 8)
#define TT_THINK_TIME(p)	(((p) & 0x3) << 16)
#define GET_TT_THINK_TIME(p)	(((p) & (0x3 << 16)) >> 16)

/* dev_state bitmasks */
/* USB device address - assigned by the HC */
#define DEV_ADDR_MASK	(0xff)
/* bits 8:26 reserved */
/* Slot state */
#define SLOT_STATE	(0x1f << 27)
#define GET_SLOT_STATE(p)	(((p) & (0x1f << 27)) >> 27)

#define SLOT_STATE_DISABLED	0
#define SLOT_STATE_ENABLED	SLOT_STATE_DISABLED
#define SLOT_STATE_DEFAULT	1
#define SLOT_STATE_ADDRESSED	2
#define SLOT_STATE_CONFIGURED	3

/**
 * struct xhci_ep_ctx
 * @ep_info:	endpoint state, streams, mult, and interval information.
 * @ep_info2:	information on endpoint type, max packet size, max burst size,
 * 		error count, and whether the HC will force an event for all
 * 		transactions.
 * @deq:	64-bit ring dequeue pointer address.  If the endpoint only
 * 		defines one stream, this points to the endpoint transfer ring.
 * 		Otherwise, it points to a stream context array, which has a
 * 		ring pointer for each flow.
 * @tx_info:
 * 		Average TRB lengths for the endpoint ring and
 * 		max payload within an Endpoint Service Interval Time (ESIT).
 *
 * Endpoint Context - section 6.2.1.2.  This assumes the HC uses 32-byte context
 * structures.  If the HC uses 64-byte contexts, there is an additional 32 bytes
 * reserved at the end of the endpoint context for HC internal use.
 */
struct xhci_ep_ctx {
	__le32	ep_info;
	__le32	ep_info2;
	__le64	deq;
	__le32	tx_info;
	/* offset 0x14 - 0x1f reserved for HC internal use */
	__le32	reserved[3];
};

/* ep_info bitmasks */
/*
 * Endpoint State - bits 0:2
 * 0 - disabled
 * 1 - running
 * 2 - halted due to halt condition - ok to manipulate endpoint ring
 * 3 - stopped
 * 4 - TRB error
 * 5-7 - reserved
 */
#define EP_STATE_MASK		(0x7)
#define EP_STATE_DISABLED	0
#define EP_STATE_RUNNING	1
#define EP_STATE_HALTED		2
#define EP_STATE_STOPPED	3
#define EP_STATE_ERROR		4
#define GET_EP_CTX_STATE(ctx)	(le32_to_cpu((ctx)->ep_info) & EP_STATE_MASK)

/* Mult - Max number of burtst within an interval, in EP companion desc. */
#define EP_MULT(p)		(((p) & 0x3) << 8)
#define CTX_TO_EP_MULT(p)	(((p) >> 8) & 0x3)
/* bits 10:14 are Max Primary Streams */
/* bit 15 is Linear Stream Array */
/* Interval - period between requests to an endpoint - 125u increments. */
#define EP_INTERVAL(p)			(((p) & 0xff) << 16)
#define EP_INTERVAL_TO_UFRAMES(p)	(1 << (((p) >> 16) & 0xff))
#define CTX_TO_EP_INTERVAL(p)		(((p) >> 16) & 0xff)
#define EP_MAXPSTREAMS_MASK		(0x1f << 10)
#define EP_MAXPSTREAMS(p)		(((p) << 10) & EP_MAXPSTREAMS_MASK)
#define CTX_TO_EP_MAXPSTREAMS(p)	(((p) & EP_MAXPSTREAMS_MASK) >> 10)
/* Endpoint is set up with a Linear Stream Array (vs. Secondary Stream Array) */
#define	EP_HAS_LSA		(1 << 15)
/* hosts with LEC=1 use bits 31:24 as ESIT high bits. */
#define CTX_TO_MAX_ESIT_PAYLOAD_HI(p)	(((p) >> 24) & 0xff)

/* ep_info2 bitmasks */
/*
 * Force Event - generate transfer events for all TRBs for this endpoint
 * This will tell the HC to ignore the IOC and ISP flags (for debugging only).
 */
#define	FORCE_EVENT	(0x1)
#define ERROR_COUNT(p)	(((p) & 0x3) << 1)
#define CTX_TO_EP_TYPE(p)	(((p) >> 3) & 0x7)
#define EP_TYPE(p)	((p) << 3)
#define ISOC_OUT_EP	1
#define BULK_OUT_EP	2
#define INT_OUT_EP	3
#define CTRL_EP		4
#define ISOC_IN_EP	5
#define BULK_IN_EP	6
#define INT_IN_EP	7
/* bit 6 reserved */
/* bit 7 is Host Initiate Disable - for disabling stream selection */
#define MAX_BURST(p)	(((p)&0xff) << 8)
#define CTX_TO_MAX_BURST(p)	(((p) >> 8) & 0xff)
#define MAX_PACKET(p)	(((p)&0xffff) << 16)
#define MAX_PACKET_MASK		(0xffff << 16)
#define MAX_PACKET_DECODED(p)	(((p) >> 16) & 0xffff)

/* tx_info bitmasks */
#define EP_AVG_TRB_LENGTH(p)		((p) & 0xffff)
#define EP_MAX_ESIT_PAYLOAD_LO(p)	(((p) & 0xffff) << 16)
#define EP_MAX_ESIT_PAYLOAD_HI(p)	((((p) >> 16) & 0xff) << 24)
#define CTX_TO_MAX_ESIT_PAYLOAD(p)	(((p) >> 16) & 0xffff)

/* deq bitmasks */
#define EP_CTX_CYCLE_MASK		(1 << 0)
#define SCTX_DEQ_MASK			(~0xfL)


/**
 * struct xhci_input_control_context
 * Input control context; see section 6.2.5.
 *
 * @drop_context:	set the bit of the endpoint context you want to disable
 * @add_context:	set the bit of the endpoint context you want to enable
 */
struct xhci_input_control_ctx {
	__le32	drop_flags;
	__le32	add_flags;
	__le32	rsvd2[6];
};

#define	EP_IS_ADDED(ctrl_ctx, i) \
	(le32_to_cpu(ctrl_ctx->add_flags) & (1 << (i + 1)))
#define	EP_IS_DROPPED(ctrl_ctx, i)       \
	(le32_to_cpu(ctrl_ctx->drop_flags) & (1 << (i + 1)))

/* Represents everything that is needed to issue a command on the command ring.
 * It's useful to pre-allocate these for commands that cannot fail due to
 * out-of-memory errors, like freeing streams.
 */
struct xhci_command {
	/* Input context for changing device state */
	struct xhci_container_ctx	*in_ctx;
	u32				status;
	int				slot_id;
	/* If completion is null, no one is waiting on this command
	 * and the structure can be freed after the command completes.
	 */
	struct completion		*completion;
	union xhci_trb			*command_trb;
	struct list_head		cmd_list;

	ANDROID_KABI_RESERVE(1);
	ANDROID_KABI_RESERVE(2);
};

/* drop context bitmasks */
#define	DROP_EP(x)	(0x1 << x)
/* add context bitmasks */
#define	ADD_EP(x)	(0x1 << x)

struct xhci_stream_ctx {
	/* 64-bit stream ring address, cycle state, and stream type */
	__le64	stream_ring;
	/* offset 0x14 - 0x1f reserved for HC internal use */
	__le32	reserved[2];
};

/* Stream Context Types (section 6.4.1) - bits 3:1 of stream ctx deq ptr */
#define	SCT_FOR_CTX(p)		(((p) & 0x7) << 1)
/* Secondary stream array type, dequeue pointer is to a transfer ring */
#define	SCT_SEC_TR		0
/* Primary stream array type, dequeue pointer is to a transfer ring */
#define	SCT_PRI_TR		1
/* Dequeue pointer is for a secondary stream array (SSA) with 8 entries */
#define SCT_SSA_8		2
#define SCT_SSA_16		3
#define SCT_SSA_32		4
#define SCT_SSA_64		5
#define SCT_SSA_128		6
#define SCT_SSA_256		7

/* Assume no secondary streams for now */
struct xhci_stream_info {
	struct xhci_ring		**stream_rings;
	/* Number of streams, including stream 0 (which drivers can't use) */
	unsigned int			num_streams;
	/* The stream context array may be bigger than
	 * the number of streams the driver asked for
	 */
	struct xhci_stream_ctx		*stream_ctx_array;
	unsigned int			num_stream_ctxs;
	dma_addr_t			ctx_array_dma;
	/* For mapping physical TRB addresses to segments in stream rings */
	struct radix_tree_root		trb_address_map;
	struct xhci_command		*free_streams_command;
};

#define	SMALL_STREAM_ARRAY_SIZE		256
#define	MEDIUM_STREAM_ARRAY_SIZE	1024

/* Some Intel xHCI host controllers need software to keep track of the bus
 * bandwidth.  Keep track of endpoint info here.  Each root port is allocated
 * the full bus bandwidth.  We must also treat TTs (including each port under a
 * multi-TT hub) as a separate bandwidth domain.  The direct memory interface
 * (DMI) also limits the total bandwidth (across all domains) that can be used.
 */
struct xhci_bw_info {
	/* ep_interval is zero-based */
	unsigned int		ep_interval;
	/* mult and num_packets are one-based */
	unsigned int		mult;
	unsigned int		num_packets;
	unsigned int		max_packet_size;
	unsigned int		max_esit_payload;
	unsigned int		type;
};

/* "Block" sizes in bytes the hardware uses for different device speeds.
 * The logic in this part of the hardware limits the number of bits the hardware
 * can use, so must represent bandwidth in a less precise manner to mimic what
 * the scheduler hardware computes.
 */
#define	FS_BLOCK	1
#define	HS_BLOCK	4
#define	SS_BLOCK	16
#define	DMI_BLOCK	32

/* Each device speed has a protocol overhead (CRC, bit stuffing, etc) associated
 * with each byte transferred.  SuperSpeed devices have an initial overhead to
 * set up bursts.  These are in blocks, see above.  LS overhead has already been
 * translated into FS blocks.
 */
#define DMI_OVERHEAD 8
#define DMI_OVERHEAD_BURST 4
#define SS_OVERHEAD 8
#define SS_OVERHEAD_BURST 32
#define HS_OVERHEAD 26
#define FS_OVERHEAD 20
#define LS_OVERHEAD 128
/* The TTs need to claim roughly twice as much bandwidth (94 bytes per
 * microframe ~= 24Mbps) of the HS bus as the devices can actually use because
 * of overhead associated with split transfers crossing microframe boundaries.
 * 31 blocks is pure protocol overhead.
 */
#define TT_HS_OVERHEAD (31 + 94)
#define TT_DMI_OVERHEAD (25 + 12)

/* Bandwidth limits in blocks */
#define FS_BW_LIMIT		1285
#define TT_BW_LIMIT		1320
#define HS_BW_LIMIT		1607
#define SS_BW_LIMIT_IN		3906
#define DMI_BW_LIMIT_IN		3906
#define SS_BW_LIMIT_OUT		3906
#define DMI_BW_LIMIT_OUT	3906

/* Percentage of bus bandwidth reserved for non-periodic transfers */
#define FS_BW_RESERVED		10
#define HS_BW_RESERVED		20
#define SS_BW_RESERVED		10

struct xhci_virt_ep {
	struct xhci_virt_device		*vdev;	/* parent */
	unsigned int			ep_index;
	struct xhci_ring		*ring;
	/* Related to endpoints that are configured to use stream IDs only */
	struct xhci_stream_info		*stream_info;
	/* Temporary storage in case the configure endpoint command fails and we
	 * have to restore the device state to the previous state
	 */
	struct xhci_ring		*new_ring;
	unsigned int			err_count;
	unsigned int			ep_state;
#define SET_DEQ_PENDING		(1 << 0)
#define EP_HALTED		(1 << 1)	/* For stall handling */
#define EP_STOP_CMD_PENDING	(1 << 2)	/* For URB cancellation */
/* Transitioning the endpoint to using streams, don't enqueue URBs */
#define EP_GETTING_STREAMS	(1 << 3)
#define EP_HAS_STREAMS		(1 << 4)
/* Transitioning the endpoint to not using streams, don't enqueue URBs */
#define EP_GETTING_NO_STREAMS	(1 << 5)
#define EP_HARD_CLEAR_TOGGLE	(1 << 6)
#define EP_SOFT_CLEAR_TOGGLE	(1 << 7)
/* usb_hub_clear_tt_buffer is in progress */
#define EP_CLEARING_TT		(1 << 8)
	/* ----  Related to URB cancellation ---- */
	struct list_head	cancelled_td_list;
	struct xhci_hcd		*xhci;
	/* Dequeue pointer and dequeue segment for a submitted Set TR Dequeue
	 * command.  We'll need to update the ring's dequeue segment and dequeue
	 * pointer after the command completes.
	 */
	struct xhci_segment	*queued_deq_seg;
	union xhci_trb		*queued_deq_ptr;
	/*
	 * Sometimes the xHC can not process isochronous endpoint ring quickly
	 * enough, and it will miss some isoc tds on the ring and generate
	 * a Missed Service Error Event.
	 * Set skip flag when receive a Missed Service Error Event and
	 * process the missed tds on the endpoint ring.
	 */
	bool			skip;
	/* Bandwidth checking storage */
	struct xhci_bw_info	bw_info;
	struct list_head	bw_endpoint_list;
	/* Isoch Frame ID checking storage */
	int			next_frame_id;
	/* Use new Isoch TRB layout needed for extended TBC support */
	bool			use_extended_tbc;
};

enum xhci_overhead_type {
	LS_OVERHEAD_TYPE = 0,
	FS_OVERHEAD_TYPE,
	HS_OVERHEAD_TYPE,
};

struct xhci_interval_bw {
	unsigned int		num_packets;
	/* Sorted by max packet size.
	 * Head of the list is the greatest max packet size.
	 */
	struct list_head	endpoints;
	/* How many endpoints of each speed are present. */
	unsigned int		overhead[3];
};

#define	XHCI_MAX_INTERVAL	16

struct xhci_interval_bw_table {
	unsigned int		interval0_esit_payload;
	struct xhci_interval_bw	interval_bw[XHCI_MAX_INTERVAL];
	/* Includes reserved bandwidth for async endpoints */
	unsigned int		bw_used;
	unsigned int		ss_bw_in;
	unsigned int		ss_bw_out;
};

#define EP_CTX_PER_DEV		31

struct xhci_virt_device {
	int				slot_id;
	struct usb_device		*udev;
	/*
	 * Commands to the hardware are passed an "input context" that
	 * tells the hardware what to change in its data structures.
	 * The hardware will return changes in an "output context" that
	 * software must allocate for the hardware.  We need to keep
	 * track of input and output contexts separately because
	 * these commands might fail and we don't trust the hardware.
	 */
	struct xhci_container_ctx       *out_ctx;
	/* Used for addressing devices and configuration changes */
	struct xhci_container_ctx       *in_ctx;
	struct xhci_virt_ep		eps[EP_CTX_PER_DEV];
	u8				fake_port;
	u8				real_port;
	struct xhci_interval_bw_table	*bw_table;
	struct xhci_tt_bw_info		*tt_info;
	/*
	 * flags for state tracking based on events and issued commands.
	 * Software can not rely on states from output contexts because of
	 * latency between events and xHC updating output context values.
	 * See xhci 1.1 section 4.8.3 for more details
	 */
	unsigned long			flags;
#define VDEV_PORT_ERROR			BIT(0) /* Port error, link inactive */

	/* The current max exit latency for the enabled USB3 link states. */
	u16				current_mel;
	/* Used for the debugfs interfaces. */
	void				*debugfs_private;
};

/*
 * For each roothub, keep track of the bandwidth information for each periodic
 * interval.
 *
 * If a high speed hub is attached to the roothub, each TT associated with that
 * hub is a separate bandwidth domain.  The interval information for the
 * endpoints on the devices under that TT will appear in the TT structure.
 */
struct xhci_root_port_bw_info {
	struct list_head		tts;
	unsigned int			num_active_tts;
	struct xhci_interval_bw_table	bw_table;
};

struct xhci_tt_bw_info {
	struct list_head		tt_list;
	int				slot_id;
	int				ttport;
	struct xhci_interval_bw_table	bw_table;
	int				active_eps;
};


/**
 * struct xhci_device_context_array
 * @dev_context_ptr	array of 64-bit DMA addresses for device contexts
 */
struct xhci_device_context_array {
	/* 64-bit device addresses; we only write 32-bit addresses */
	__le64			dev_context_ptrs[MAX_HC_SLOTS];
	/* private xHCD pointers */
	dma_addr_t	dma;
};
/* TODO: write function to set the 64-bit device DMA address */
/*
 * TODO: change this to be dynamically sized at HC mem init time since the HC
 * might not be able to handle the maximum number of devices possible.
 */


struct xhci_transfer_event {
	/* 64-bit buffer address, or immediate data */
	__le64	buffer;
	__le32	transfer_len;
	/* This field is interpreted differently based on the type of TRB */
	__le32	flags;
};

/* Transfer event TRB length bit mask */
/* bits 0:23 */
#define	EVENT_TRB_LEN(p)		((p) & 0xffffff)

/** Transfer Event bit fields **/
#define	TRB_TO_EP_ID(p)	(((p) >> 16) & 0x1f)

/* Completion Code - only applicable for some types of TRBs */
#define	COMP_CODE_MASK		(0xff << 24)
#define GET_COMP_CODE(p)	(((p) & COMP_CODE_MASK) >> 24)
#define COMP_INVALID				0
#define COMP_SUCCESS				1
#define COMP_DATA_BUFFER_ERROR			2
#define COMP_BABBLE_DETECTED_ERROR		3
#define COMP_USB_TRANSACTION_ERROR		4
#define COMP_TRB_ERROR				5
#define COMP_STALL_ERROR			6
#define COMP_RESOURCE_ERROR			7
#define COMP_BANDWIDTH_ERROR			8
#define COMP_NO_SLOTS_AVAILABLE_ERROR		9
#define COMP_INVALID_STREAM_TYPE_ERROR		10
#define COMP_SLOT_NOT_ENABLED_ERROR		11
#define COMP_ENDPOINT_NOT_ENABLED_ERROR		12
#define COMP_SHORT_PACKET			13
#define COMP_RING_UNDERRUN			14
#define COMP_RING_OVERRUN			15
#define COMP_VF_EVENT_RING_FULL_ERROR		16
#define COMP_PARAMETER_ERROR			17
#define COMP_BANDWIDTH_OVERRUN_ERROR		18
#define COMP_CONTEXT_STATE_ERROR		19
#define COMP_NO_PING_RESPONSE_ERROR		20
#define COMP_EVENT_RING_FULL_ERROR		21
#define COMP_INCOMPATIBLE_DEVICE_ERROR		22
#define COMP_MISSED_SERVICE_ERROR		23
#define COMP_COMMAND_RING_STOPPED		24
#define COMP_COMMAND_ABORTED			25
#define COMP_STOPPED				26
#define COMP_STOPPED_LENGTH_INVALID		27
#define COMP_STOPPED_SHORT_PACKET		28
#define COMP_MAX_EXIT_LATENCY_TOO_LARGE_ERROR	29
#define COMP_ISOCH_BUFFER_OVERRUN		31
#define COMP_EVENT_LOST_ERROR			32
#define COMP_UNDEFINED_ERROR			33
#define COMP_INVALID_STREAM_ID_ERROR		34
#define COMP_SECONDARY_BANDWIDTH_ERROR		35
#define COMP_SPLIT_TRANSACTION_ERROR		36

static inline const char *xhci_trb_comp_code_string(u8 status)
{
	switch (status) {
	case COMP_INVALID:
		return "Invalid";
	case COMP_SUCCESS:
		return "Success";
	case COMP_DATA_BUFFER_ERROR:
		return "Data Buffer Error";
	case COMP_BABBLE_DETECTED_ERROR:
		return "Babble Detected";
	case COMP_USB_TRANSACTION_ERROR:
		return "USB Transaction Error";
	case COMP_TRB_ERROR:
		return "TRB Error";
	case COMP_STALL_ERROR:
		return "Stall Error";
	case COMP_RESOURCE_ERROR:
		return "Resource Error";
	case COMP_BANDWIDTH_ERROR:
		return "Bandwidth Error";
	case COMP_NO_SLOTS_AVAILABLE_ERROR:
		return "No Slots Available Error";
	case COMP_INVALID_STREAM_TYPE_ERROR:
		return "Invalid Stream Type Error";
	case COMP_SLOT_NOT_ENABLED_ERROR:
		return "Slot Not Enabled Error";
	case COMP_ENDPOINT_NOT_ENABLED_ERROR:
		return "Endpoint Not Enabled Error";
	case COMP_SHORT_PACKET:
		return "Short Packet";
	case COMP_RING_UNDERRUN:
		return "Ring Underrun";
	case COMP_RING_OVERRUN:
		return "Ring Overrun";
	case COMP_VF_EVENT_RING_FULL_ERROR:
		return "VF Event Ring Full Error";
	case COMP_PARAMETER_ERROR:
		return "Parameter Error";
	case COMP_BANDWIDTH_OVERRUN_ERROR:
		return "Bandwidth Overrun Error";
	case COMP_CONTEXT_STATE_ERROR:
		return "Context State Error";
	case COMP_NO_PING_RESPONSE_ERROR:
		return "No Ping Response Error";
	case COMP_EVENT_RING_FULL_ERROR:
		return "Event Ring Full Error";
	case COMP_INCOMPATIBLE_DEVICE_ERROR:
		return "Incompatible Device Error";
	case COMP_MISSED_SERVICE_ERROR:
		return "Missed Service Error";
	case COMP_COMMAND_RING_STOPPED:
		return "Command Ring Stopped";
	case COMP_COMMAND_ABORTED:
		return "Command Aborted";
	case COMP_STOPPED:
		return "Stopped";
	case COMP_STOPPED_LENGTH_INVALID:
		return "Stopped - Length Invalid";
	case COMP_STOPPED_SHORT_PACKET:
		return "Stopped - Short Packet";
	case COMP_MAX_EXIT_LATENCY_TOO_LARGE_ERROR:
		return "Max Exit Latency Too Large Error";
	case COMP_ISOCH_BUFFER_OVERRUN:
		return "Isoch Buffer Overrun";
	case COMP_EVENT_LOST_ERROR:
		return "Event Lost Error";
	case COMP_UNDEFINED_ERROR:
		return "Undefined Error";
	case COMP_INVALID_STREAM_ID_ERROR:
		return "Invalid Stream ID Error";
	case COMP_SECONDARY_BANDWIDTH_ERROR:
		return "Secondary Bandwidth Error";
	case COMP_SPLIT_TRANSACTION_ERROR:
		return "Split Transaction Error";
	default:
		return "Unknown!!";
	}
}

struct xhci_link_trb {
	/* 64-bit segment pointer*/
	__le64 segment_ptr;
	__le32 intr_target;
	__le32 control;
};

/* control bitfields */
#define LINK_TOGGLE	(0x1<<1)

/* Command completion event TRB */
struct xhci_event_cmd {
	/* Pointer to command TRB, or the value passed by the event data trb */
	__le64 cmd_trb;
	__le32 status;
	__le32 flags;
};

/* flags bitmasks */

/* Address device - disable SetAddress */
#define TRB_BSR		(1<<9)

/* Configure Endpoint - Deconfigure */
#define TRB_DC		(1<<9)

/* Stop Ring - Transfer State Preserve */
#define TRB_TSP		(1<<9)

enum xhci_ep_reset_type {
	EP_HARD_RESET,
	EP_SOFT_RESET,
};

/* Force Event */
#define TRB_TO_VF_INTR_TARGET(p)	(((p) & (0x3ff << 22)) >> 22)
#define TRB_TO_VF_ID(p)			(((p) & (0xff << 16)) >> 16)

/* Set Latency Tolerance Value */
#define TRB_TO_BELT(p)			(((p) & (0xfff << 16)) >> 16)

/* Get Port Bandwidth */
#define TRB_TO_DEV_SPEED(p)		(((p) & (0xf << 16)) >> 16)

/* Force Header */
#define TRB_TO_PACKET_TYPE(p)		((p) & 0x1f)
#define TRB_TO_ROOTHUB_PORT(p)		(((p) & (0xff << 24)) >> 24)

enum xhci_setup_dev {
	SETUP_CONTEXT_ONLY,
	SETUP_CONTEXT_ADDRESS,
};

/* bits 16:23 are the virtual function ID */
/* bits 24:31 are the slot ID */
#define TRB_TO_SLOT_ID(p)	(((p) & (0xff<<24)) >> 24)
#define SLOT_ID_FOR_TRB(p)	(((p) & 0xff) << 24)

/* Stop Endpoint TRB - ep_index to endpoint ID for this TRB */
#define TRB_TO_EP_INDEX(p)		((((p) & (0x1f << 16)) >> 16) - 1)
#define	EP_ID_FOR_TRB(p)		((((p) + 1) & 0x1f) << 16)

#define SUSPEND_PORT_FOR_TRB(p)		(((p) & 1) << 23)
#define TRB_TO_SUSPEND_PORT(p)		(((p) & (1 << 23)) >> 23)
#define LAST_EP_INDEX			30

/* Set TR Dequeue Pointer command TRB fields, 6.4.3.9 */
#define TRB_TO_STREAM_ID(p)		((((p) & (0xffff << 16)) >> 16))
#define STREAM_ID_FOR_TRB(p)		((((p)) & 0xffff) << 16)
#define SCT_FOR_TRB(p)			(((p) << 1) & 0x7)

/* Link TRB specific fields */
#define TRB_TC			(1<<1)

/* Port Status Change Event TRB fields */
/* Port ID - bits 31:24 */
#define GET_PORT_ID(p)		(((p) & (0xff << 24)) >> 24)

#define EVENT_DATA		(1 << 2)

/* Normal TRB fields */
/* transfer_len bitmasks - bits 0:16 */
#define	TRB_LEN(p)		((p) & 0x1ffff)
/* TD Size, packets remaining in this TD, bits 21:17 (5 bits, so max 31) */
#define TRB_TD_SIZE(p)          (min((p), (u32)31) << 17)
#define GET_TD_SIZE(p)		(((p) & 0x3e0000) >> 17)
/* xhci 1.1 uses the TD_SIZE field for TBC if Extended TBC is enabled (ETE) */
#define TRB_TD_SIZE_TBC(p)      (min((p), (u32)31) << 17)
/* Interrupter Target - which MSI-X vector to target the completion event at */
#define TRB_INTR_TARGET(p)	(((p) & 0x3ff) << 22)
#define GET_INTR_TARGET(p)	(((p) >> 22) & 0x3ff)
/* Total burst count field, Rsvdz on xhci 1.1 with Extended TBC enabled (ETE) */
#define TRB_TBC(p)		(((p) & 0x3) << 7)
#define TRB_TLBPC(p)		(((p) & 0xf) << 16)

/* Cycle bit - indicates TRB ownership by HC or HCD */
#define TRB_CYCLE		(1<<0)
/*
 * Force next event data TRB to be evaluated before task switch.
 * Used to pass OS data back after a TD completes.
 */
#define TRB_ENT			(1<<1)
/* Interrupt on short packet */
#define TRB_ISP			(1<<2)
/* Set PCIe no snoop attribute */
#define TRB_NO_SNOOP		(1<<3)
/* Chain multiple TRBs into a TD */
#define TRB_CHAIN		(1<<4)
/* Interrupt on completion */
#define TRB_IOC			(1<<5)
/* The buffer pointer contains immediate data */
#define TRB_IDT			(1<<6)
/* TDs smaller than this might use IDT */
#define TRB_IDT_MAX_SIZE	8

/* Block Event Interrupt */
#define	TRB_BEI			(1<<9)

/* Control transfer TRB specific fields */
#define TRB_DIR_IN		(1<<16)
#define	TRB_TX_TYPE(p)		((p) << 16)
#define	TRB_DATA_OUT		2
#define	TRB_DATA_IN		3

/* Isochronous TRB specific fields */
#define TRB_SIA			(1<<31)
#define TRB_FRAME_ID(p)		(((p) & 0x7ff) << 20)

/* TRB cache size for xHC with TRB cache */
#define TRB_CACHE_SIZE_HS	8
#define TRB_CACHE_SIZE_SS	16

struct xhci_generic_trb {
	__le32 field[4];
};

union xhci_trb {
	struct xhci_link_trb		link;
	struct xhci_transfer_event	trans_event;
	struct xhci_event_cmd		event_cmd;
	struct xhci_generic_trb		generic;
};

/* TRB bit mask */
#define	TRB_TYPE_BITMASK	(0xfc00)
#define TRB_TYPE(p)		((p) << 10)
#define TRB_FIELD_TO_TYPE(p)	(((p) & TRB_TYPE_BITMASK) >> 10)
/* TRB type IDs */
/* bulk, interrupt, isoc scatter/gather, and control data stage */
#define TRB_NORMAL		1
/* setup stage for control transfers */
#define TRB_SETUP		2
/* data stage for control transfers */
#define TRB_DATA		3
/* status stage for control transfers */
#define TRB_STATUS		4
/* isoc transfers */
#define TRB_ISOC		5
/* TRB for linking ring segments */
#define TRB_LINK		6
#define TRB_EVENT_DATA		7
/* Transfer Ring No-op (not for the command ring) */
#define TRB_TR_NOOP		8
/* Command TRBs */
/* Enable Slot Command */
#define TRB_ENABLE_SLOT		9
/* Disable Slot Command */
#define TRB_DISABLE_SLOT	10
/* Address Device Command */
#define TRB_ADDR_DEV		11
/* Configure Endpoint Command */
#define TRB_CONFIG_EP		12
/* Evaluate Context Command */
#define TRB_EVAL_CONTEXT	13
/* Reset Endpoint Command */
#define TRB_RESET_EP		14
/* Stop Transfer Ring Command */
#define TRB_STOP_RING		15
/* Set Transfer Ring Dequeue Pointer Command */
#define TRB_SET_DEQ		16
/* Reset Device Command */
#define TRB_RESET_DEV		17
/* Force Event Command (opt) */
#define TRB_FORCE_EVENT		18
/* Negotiate Bandwidth Command (opt) */
#define TRB_NEG_BANDWIDTH	19
/* Set Latency Tolerance Value Command (opt) */
#define TRB_SET_LT		20
/* Get port bandwidth Command */
#define TRB_GET_BW		21
/* Force Header Command - generate a transaction or link management packet */
#define TRB_FORCE_HEADER	22
/* No-op Command - not for transfer rings */
#define TRB_CMD_NOOP		23
/* TRB IDs 24-31 reserved */
/* Event TRBS */
/* Transfer Event */
#define TRB_TRANSFER		32
/* Command Completion Event */
#define TRB_COMPLETION		33
/* Port Status Change Event */
#define TRB_PORT_STATUS		34
/* Bandwidth Request Event (opt) */
#define TRB_BANDWIDTH_EVENT	35
/* Doorbell Event (opt) */
#define TRB_DOORBELL		36
/* Host Controller Event */
#define TRB_HC_EVENT		37
/* Device Notification Event - device sent function wake notification */
#define TRB_DEV_NOTE		38
/* MFINDEX Wrap Event - microframe counter wrapped */
#define TRB_MFINDEX_WRAP	39
/* TRB IDs 40-47 reserved, 48-63 is vendor-defined */
#define TRB_VENDOR_DEFINED_LOW	48
/* Nec vendor-specific command completion event. */
#define	TRB_NEC_CMD_COMP	48
/* Get NEC firmware revision. */
#define	TRB_NEC_GET_FW		49

static inline const char *xhci_trb_type_string(u8 type)
{
	switch (type) {
	case TRB_NORMAL:
		return "Normal";
	case TRB_SETUP:
		return "Setup Stage";
	case TRB_DATA:
		return "Data Stage";
	case TRB_STATUS:
		return "Status Stage";
	case TRB_ISOC:
		return "Isoch";
	case TRB_LINK:
		return "Link";
	case TRB_EVENT_DATA:
		return "Event Data";
	case TRB_TR_NOOP:
		return "No-Op";
	case TRB_ENABLE_SLOT:
		return "Enable Slot Command";
	case TRB_DISABLE_SLOT:
		return "Disable Slot Command";
	case TRB_ADDR_DEV:
		return "Address Device Command";
	case TRB_CONFIG_EP:
		return "Configure Endpoint Command";
	case TRB_EVAL_CONTEXT:
		return "Evaluate Context Command";
	case TRB_RESET_EP:
		return "Reset Endpoint Command";
	case TRB_STOP_RING:
		return "Stop Ring Command";
	case TRB_SET_DEQ:
		return "Set TR Dequeue Pointer Command";
	case TRB_RESET_DEV:
		return "Reset Device Command";
	case TRB_FORCE_EVENT:
		return "Force Event Command";
	case TRB_NEG_BANDWIDTH:
		return "Negotiate Bandwidth Command";
	case TRB_SET_LT:
		return "Set Latency Tolerance Value Command";
	case TRB_GET_BW:
		return "Get Port Bandwidth Command";
	case TRB_FORCE_HEADER:
		return "Force Header Command";
	case TRB_CMD_NOOP:
		return "No-Op Command";
	case TRB_TRANSFER:
		return "Transfer Event";
	case TRB_COMPLETION:
		return "Command Completion Event";
	case TRB_PORT_STATUS:
		return "Port Status Change Event";
	case TRB_BANDWIDTH_EVENT:
		return "Bandwidth Request Event";
	case TRB_DOORBELL:
		return "Doorbell Event";
	case TRB_HC_EVENT:
		return "Host Controller Event";
	case TRB_DEV_NOTE:
		return "Device Notification Event";
	case TRB_MFINDEX_WRAP:
		return "MFINDEX Wrap Event";
	case TRB_NEC_CMD_COMP:
		return "NEC Command Completion Event";
	case TRB_NEC_GET_FW:
		return "NET Get Firmware Revision Command";
	default:
		return "UNKNOWN";
	}
}

#define TRB_TYPE_LINK(x)	(((x) & TRB_TYPE_BITMASK) == TRB_TYPE(TRB_LINK))
/* Above, but for __le32 types -- can avoid work by swapping constants: */
#define TRB_TYPE_LINK_LE32(x)	(((x) & cpu_to_le32(TRB_TYPE_BITMASK)) == \
				 cpu_to_le32(TRB_TYPE(TRB_LINK)))
#define TRB_TYPE_NOOP_LE32(x)	(((x) & cpu_to_le32(TRB_TYPE_BITMASK)) == \
				 cpu_to_le32(TRB_TYPE(TRB_TR_NOOP)))

#define NEC_FW_MINOR(p)		(((p) >> 0) & 0xff)
#define NEC_FW_MAJOR(p)		(((p) >> 8) & 0xff)

/*
 * TRBS_PER_SEGMENT must be a multiple of 4,
 * since the command ring is 64-byte aligned.
 * It must also be greater than 16.
 */
#define TRBS_PER_SEGMENT	256
/* Allow two commands + a link TRB, along with any reserved command TRBs */
#define MAX_RSVD_CMD_TRBS	(TRBS_PER_SEGMENT - 3)
#define TRB_SEGMENT_SIZE	(TRBS_PER_SEGMENT*16)
#define TRB_SEGMENT_SHIFT	(ilog2(TRB_SEGMENT_SIZE))
/* TRB buffer pointers can't cross 64KB boundaries */
#define TRB_MAX_BUFF_SHIFT		16
#define TRB_MAX_BUFF_SIZE	(1 << TRB_MAX_BUFF_SHIFT)
/* How much data is left before the 64KB boundary? */
#define TRB_BUFF_LEN_UP_TO_BOUNDARY(addr)	(TRB_MAX_BUFF_SIZE - \
					(addr & (TRB_MAX_BUFF_SIZE - 1)))
#define MAX_SOFT_RETRY		3
/*
 * Limits of consecutive isoc trbs that can Block Event Interrupt (BEI) if
 * XHCI_AVOID_BEI quirk is in use.
 */
#define AVOID_BEI_INTERVAL_MIN	8
#define AVOID_BEI_INTERVAL_MAX	32

struct xhci_segment {
	union xhci_trb		*trbs;
	/* private to HCD */
	struct xhci_segment	*next;
	dma_addr_t		dma;
	/* Max packet sized bounce buffer for td-fragmant alignment */
	dma_addr_t		bounce_dma;
	void			*bounce_buf;
	unsigned int		bounce_offs;
	unsigned int		bounce_len;

	ANDROID_KABI_RESERVE(1);
};

enum xhci_cancelled_td_status {
	TD_DIRTY = 0,
	TD_HALTED,
	TD_CLEARING_CACHE,
	TD_CLEARING_CACHE_DEFERRED,
	TD_CLEARED,
};

struct xhci_td {
	struct list_head	td_list;
	struct list_head	cancelled_td_list;
	int			status;
	enum xhci_cancelled_td_status	cancel_status;
	struct urb		*urb;
	struct xhci_segment	*start_seg;
	union xhci_trb		*first_trb;
	union xhci_trb		*last_trb;
	struct xhci_segment	*last_trb_seg;
	struct xhci_segment	*bounce_seg;
	/* actual_length of the URB has already been set */
	bool			urb_length_set;
	bool			error_mid_td;
	unsigned int		num_trbs;
};

/* xHCI command default timeout value */
#define XHCI_CMD_DEFAULT_TIMEOUT	(5 * HZ)

/* command descriptor */
struct xhci_cd {
	struct xhci_command	*command;
	union xhci_trb		*cmd_trb;
};

enum xhci_ring_type {
	TYPE_CTRL = 0,
	TYPE_ISOC,
	TYPE_BULK,
	TYPE_INTR,
	TYPE_STREAM,
	TYPE_COMMAND,
	TYPE_EVENT,
};

static inline const char *xhci_ring_type_string(enum xhci_ring_type type)
{
	switch (type) {
	case TYPE_CTRL:
		return "CTRL";
	case TYPE_ISOC:
		return "ISOC";
	case TYPE_BULK:
		return "BULK";
	case TYPE_INTR:
		return "INTR";
	case TYPE_STREAM:
		return "STREAM";
	case TYPE_COMMAND:
		return "CMD";
	case TYPE_EVENT:
		return "EVENT";
	}

	return "UNKNOWN";
}

struct xhci_ring {
	struct xhci_segment	*first_seg;
	struct xhci_segment	*last_seg;
	union  xhci_trb		*enqueue;
	struct xhci_segment	*enq_seg;
	union  xhci_trb		*dequeue;
	struct xhci_segment	*deq_seg;
	struct list_head	td_list;
	/*
	 * Write the cycle state into the TRB cycle field to give ownership of
	 * the TRB to the host controller (if we are the producer), or to check
	 * if we own the TRB (if we are the consumer).  See section 4.9.1.
	 */
	u32			cycle_state;
	unsigned int		stream_id;
	unsigned int		num_segs;
	unsigned int		num_trbs_free;
	unsigned int		num_trbs_free_temp;
	unsigned int		bounce_buf_len;
	enum xhci_ring_type	type;
	bool			last_td_was_short;
	struct radix_tree_root	*trb_address_map;

	ANDROID_KABI_RESERVE(1);
	ANDROID_KABI_RESERVE(2);
};

struct xhci_erst_entry {
	/* 64-bit event ring segment address */
	__le64	seg_addr;
	__le32	seg_size;
	/* Set to zero */
	__le32	rsvd;
};

struct xhci_erst {
	struct xhci_erst_entry	*entries;
	unsigned int		num_entries;
	/* xhci->event_ring keeps track of segment dma addresses */
	dma_addr_t		erst_dma_addr;
	/* Num entries the ERST can contain */
	unsigned int		erst_size;

	ANDROID_KABI_RESERVE(1);
};

struct xhci_scratchpad {
	u64 *sp_array;
	dma_addr_t sp_dma;
	void **sp_buffers;
};

struct urb_priv {
	int	num_tds;
	int	num_tds_done;
	struct	xhci_td	td[];
};

/*
 * Each segment table entry is 4*32bits long.  1K seems like an ok size:
 * (1K bytes * 8bytes/bit) / (4*32 bits) = 64 segment entries in the table,
 * meaning 64 ring segments.
 * Initial allocated size of the ERST, in number of entries */
#define	ERST_NUM_SEGS	1
/* Poll every 60 seconds */
#define	POLL_TIMEOUT	60
/* Stop endpoint command timeout (secs) for URB cancellation watchdog timer */
#define XHCI_STOP_EP_CMD_TIMEOUT	5
/* XXX: Make these module parameters */

struct s3_save {
	u32	command;
	u32	dev_nt;
	u64	dcbaa_ptr;
	u32	config_reg;
};

/* Use for lpm */
struct dev_info {
	u32			dev_id;
	struct	list_head	list;
};

struct xhci_bus_state {
	unsigned long		bus_suspended;
	unsigned long		next_statechange;

	/* Port suspend arrays are indexed by the portnum of the fake roothub */
	/* ports suspend status arrays - max 31 ports for USB2, 15 for USB3 */
	u32			port_c_suspend;
	u32			suspended_ports;
	u32			port_remote_wakeup;
	unsigned long		resume_done[USB_MAXCHILDREN];
	/* which ports have started to resume */
	unsigned long		resuming_ports;
	/* Which ports are waiting on RExit to U0 transition. */
	unsigned long		rexit_ports;
	struct completion	rexit_done[USB_MAXCHILDREN];
	struct completion	u3exit_done[USB_MAXCHILDREN];
};

struct xhci_interrupter {
	struct xhci_ring	*event_ring;
	struct xhci_erst	erst;
	struct xhci_intr_reg __iomem *ir_set;
	unsigned int		intr_num;
	/* For interrupter registers save and restore over suspend/resume */
	u32	s3_irq_pending;
	u32	s3_irq_control;
	u32	s3_erst_size;
	u64	s3_erst_base;
	u64	s3_erst_dequeue;
};
/*
 * It can take up to 20 ms to transition from RExit to U0 on the
 * Intel Lynx Point LP xHCI host.
 */
#define	XHCI_MAX_REXIT_TIMEOUT_MS	20
struct xhci_port_cap {
	u32			*psi;	/* array of protocol speed ID entries */
	u8			psi_count;
	u8			psi_uid_count;
	u8			maj_rev;
	u8			min_rev;
};

struct xhci_port {
	__le32 __iomem		*addr;
	int			hw_portnum;
	int			hcd_portnum;
	struct xhci_hub		*rhub;
	struct xhci_port_cap	*port_cap;
	unsigned int		lpm_incapable:1;
};

struct xhci_hub {
	struct xhci_port	**ports;
	unsigned int		num_ports;
	struct usb_hcd		*hcd;
	/* keep track of bus suspend info */
	struct xhci_bus_state   bus_state;
	/* supported prococol extended capabiliy values */
	u8			maj_rev;
	u8			min_rev;
};

/* There is one xhci_hcd structure per controller */
struct xhci_hcd {
	struct usb_hcd *main_hcd;
	struct usb_hcd *shared_hcd;
	/* glue to PCI and HCD framework */
	struct xhci_cap_regs __iomem *cap_regs;
	struct xhci_op_regs __iomem *op_regs;
	struct xhci_run_regs __iomem *run_regs;
	struct xhci_doorbell_array __iomem *dba;

	/* Cached register copies of read-only HC data */
	__u32		hcs_params1;
	__u32		hcs_params2;
	__u32		hcs_params3;
	__u32		hcc_params;
	__u32		hcc_params2;

	spinlock_t	lock;

	/* packed release number */
	u8		sbrn;
	u16		hci_version;
	u8		max_slots;
	u16		max_interrupters;
	u8		max_ports;
	u8		isoc_threshold;
	/* imod_interval in ns (I * 250ns) */
	u32		imod_interval;
	u32		isoc_bei_interval;
	int		event_ring_max;
	/* 4KB min, 128MB max */
	int		page_size;
	/* Valid values are 12 to 20, inclusive */
	int		page_shift;
	/* msi-x vectors */
	int		msix_count;
	/* optional clocks */
	struct clk		*clk;
	struct clk		*reg_clk;
	/* optional reset controller */
	struct reset_control *reset;
	/* data structures */
	struct xhci_device_context_array *dcbaa;
	struct xhci_interrupter *interrupter;
	struct xhci_ring	*cmd_ring;
	unsigned int            cmd_ring_state;
#define CMD_RING_STATE_RUNNING         (1 << 0)
#define CMD_RING_STATE_ABORTED         (1 << 1)
#define CMD_RING_STATE_STOPPED         (1 << 2)
	struct list_head        cmd_list;
	unsigned int		cmd_ring_reserved_trbs;
	struct delayed_work	cmd_timer;
	struct completion	cmd_ring_stop_completion;
	struct xhci_command	*current_cmd;

	/* Scratchpad */
	struct xhci_scratchpad  *scratchpad;

	/* slot enabling and address device helpers */
	/* these are not thread safe so use mutex */
	struct mutex mutex;
	/* Internal mirror of the HW's dcbaa */
	struct xhci_virt_device	*devs[MAX_HC_SLOTS];
	/* For keeping track of bandwidth domains per roothub. */
	struct xhci_root_port_bw_info	*rh_bw;

	/* DMA pools */
	struct dma_pool	*device_pool;
	struct dma_pool	*segment_pool;
	struct dma_pool	*small_streams_pool;
	struct dma_pool	*medium_streams_pool;

	/* Host controller watchdog timer structures */
	unsigned int		xhc_state;
	unsigned long		run_graceperiod;
	struct s3_save		s3;
/* Host controller is dying - not responding to commands. "I'm not dead yet!"
 *
 * xHC interrupts have been disabled and a watchdog timer will (or has already)
 * halt the xHCI host, and complete all URBs with an -ESHUTDOWN code.  Any code
 * that sees this status (other than the timer that set it) should stop touching
 * hardware immediately.  Interrupt handlers should return immediately when
 * they see this status (any time they drop and re-acquire xhci->lock).
 * xhci_urb_dequeue() should call usb_hcd_check_unlink_urb() and return without
 * putting the TD on the canceled list, etc.
 *
 * There are no reports of xHCI host controllers that display this issue.
 */
#define XHCI_STATE_DYING	(1 << 0)
#define XHCI_STATE_HALTED	(1 << 1)
#define XHCI_STATE_REMOVING	(1 << 2)
	unsigned long long	quirks;
#define	XHCI_LINK_TRB_QUIRK	BIT_ULL(0)
#define XHCI_RESET_EP_QUIRK	BIT_ULL(1) /* Deprecated */
#define XHCI_NEC_HOST		BIT_ULL(2)
#define XHCI_AMD_PLL_FIX	BIT_ULL(3)
#define XHCI_SPURIOUS_SUCCESS	BIT_ULL(4)
/*
 * Certain Intel host controllers have a limit to the number of endpoint
 * contexts they can handle.  Ideally, they would signal that they can't handle
 * anymore endpoint contexts by returning a Resource Error for the Configure
 * Endpoint command, but they don't.  Instead they expect software to keep track
 * of the number of active endpoints for them, across configure endpoint
 * commands, reset device commands, disable slot commands, and address device
 * commands.
 */
#define XHCI_EP_LIMIT_QUIRK	BIT_ULL(5)
#define XHCI_BROKEN_MSI		BIT_ULL(6)
#define XHCI_RESET_ON_RESUME	BIT_ULL(7)
#define	XHCI_SW_BW_CHECKING	BIT_ULL(8)
#define XHCI_AMD_0x96_HOST	BIT_ULL(9)
#define XHCI_TRUST_TX_LENGTH	BIT_ULL(10)
#define XHCI_LPM_SUPPORT	BIT_ULL(11)
#define XHCI_INTEL_HOST		BIT_ULL(12)
#define XHCI_SPURIOUS_REBOOT	BIT_ULL(13)
#define XHCI_COMP_MODE_QUIRK	BIT_ULL(14)
#define XHCI_AVOID_BEI		BIT_ULL(15)
#define XHCI_PLAT		BIT_ULL(16)
#define XHCI_SLOW_SUSPEND	BIT_ULL(17)
#define XHCI_SPURIOUS_WAKEUP	BIT_ULL(18)
/* For controllers with a broken beyond repair streams implementation */
#define XHCI_BROKEN_STREAMS	BIT_ULL(19)
#define XHCI_PME_STUCK_QUIRK	BIT_ULL(20)
#define XHCI_MTK_HOST		BIT_ULL(21)
#define XHCI_SSIC_PORT_UNUSED	BIT_ULL(22)
#define XHCI_NO_64BIT_SUPPORT	BIT_ULL(23)
#define XHCI_MISSING_CAS	BIT_ULL(24)
/* For controller with a broken Port Disable implementation */
#define XHCI_BROKEN_PORT_PED	BIT_ULL(25)
#define XHCI_LIMIT_ENDPOINT_INTERVAL_7	BIT_ULL(26)
#define XHCI_U2_DISABLE_WAKE	BIT_ULL(27)
#define XHCI_ASMEDIA_MODIFY_FLOWCONTROL	BIT_ULL(28)
#define XHCI_HW_LPM_DISABLE	BIT_ULL(29)
#define XHCI_SUSPEND_DELAY	BIT_ULL(30)
#define XHCI_INTEL_USB_ROLE_SW	BIT_ULL(31)
#define XHCI_ZERO_64B_REGS	BIT_ULL(32)
#define XHCI_DEFAULT_PM_RUNTIME_ALLOW	BIT_ULL(33)
#define XHCI_RESET_PLL_ON_DISCONNECT	BIT_ULL(34)
#define XHCI_SNPS_BROKEN_SUSPEND    BIT_ULL(35)
#define XHCI_RENESAS_FW_QUIRK	BIT_ULL(36)
#define XHCI_SKIP_PHY_INIT	BIT_ULL(37)
#define XHCI_DISABLE_SPARSE	BIT_ULL(38)
#define XHCI_SG_TRB_CACHE_SIZE_QUIRK	BIT_ULL(39)
#define XHCI_NO_SOFT_RETRY	BIT_ULL(40)
#define XHCI_BROKEN_D3COLD_S2I	BIT_ULL(41)
#define XHCI_EP_CTX_BROKEN_DCS	BIT_ULL(42)
#define XHCI_SUSPEND_RESUME_CLKS	BIT_ULL(43)
#define XHCI_RESET_TO_DEFAULT	BIT_ULL(44)
#define XHCI_ZHAOXIN_TRB_FETCH	BIT_ULL(45)
#define XHCI_ZHAOXIN_HOST	BIT_ULL(46)
#define XHCI_WRITE_64_HI_LO	BIT_ULL(47)
#define XHCI_CDNS_SCTX_QUIRK	BIT_ULL(48)

	unsigned int		num_active_eps;
	unsigned int		limit_active_eps;
	struct xhci_port	*hw_ports;
	struct xhci_hub		usb2_rhub;
	struct xhci_hub		usb3_rhub;
	/* support xHCI 1.0 spec USB2 hardware LPM */
	unsigned		hw_lpm_support:1;
	/* Broken Suspend flag for SNPS Suspend resume issue */
	unsigned		broken_suspend:1;
	/* Indicates that omitting hcd is supported if root hub has no ports */
	unsigned		allow_single_roothub:1;
	/* cached usb2 extened protocol capabilites */
	u32                     *ext_caps;
	unsigned int            num_ext_caps;
	/* cached extended protocol port capabilities */
	struct xhci_port_cap	*port_caps;
	unsigned int		num_port_caps;
	/* Compliance Mode Recovery Data */
	struct timer_list	comp_mode_recovery_timer;
	u32			port_status_u0;
	u16			test_mode;
/* Compliance Mode Timer Triggered every 2 seconds */
#define COMP_MODE_RCVRY_MSECS 2000

	struct dentry		*debugfs_root;
	struct dentry		*debugfs_slots;
	struct list_head	regset_list;

	void			*dbc;

	/* Used for bug 194461020 */
	ANDROID_KABI_USE(1, struct xhci_vendor_ops *vendor_ops);

	ANDROID_KABI_RESERVE(2);
	ANDROID_KABI_RESERVE(3);
	ANDROID_KABI_RESERVE(4);

	/* platform-specific data -- must come last */
	unsigned long		priv[] __aligned(sizeof(s64));
};

/* Platform specific overrides to generic XHCI hc_driver ops */
struct xhci_driver_overrides {
	size_t extra_priv_size;
	int (*reset)(struct usb_hcd *hcd);
	int (*start)(struct usb_hcd *hcd);
	int (*add_endpoint)(struct usb_hcd *hcd, struct usb_device *udev,
			    struct usb_host_endpoint *ep);
	int (*drop_endpoint)(struct usb_hcd *hcd, struct usb_device *udev,
			     struct usb_host_endpoint *ep);
	int (*check_bandwidth)(struct usb_hcd *, struct usb_device *);
	void (*reset_bandwidth)(struct usb_hcd *, struct usb_device *);
	int (*update_hub_device)(struct usb_hcd *hcd, struct usb_device *hdev,
			    struct usb_tt *tt, gfp_t mem_flags);
	int (*address_device)(struct usb_hcd *hcd, struct usb_device *udev);
	int (*bus_suspend)(struct usb_hcd *hcd);
	int (*bus_resume)(struct usb_hcd *hcd);

	ANDROID_KABI_RESERVE(1);
	ANDROID_KABI_RESERVE(2);
	ANDROID_KABI_RESERVE(3);
	ANDROID_KABI_RESERVE(4);
};

#define	XHCI_CFC_DELAY		10

/* convert between an HCD pointer and the corresponding EHCI_HCD */
static inline struct xhci_hcd *hcd_to_xhci(struct usb_hcd *hcd)
{
	struct usb_hcd *primary_hcd;

	if (usb_hcd_is_primary_hcd(hcd))
		primary_hcd = hcd;
	else
		primary_hcd = hcd->primary_hcd;

	return (struct xhci_hcd *) (primary_hcd->hcd_priv);
}

static inline struct usb_hcd *xhci_to_hcd(struct xhci_hcd *xhci)
{
	return xhci->main_hcd;
}

static inline struct usb_hcd *xhci_get_usb3_hcd(struct xhci_hcd *xhci)
{
	if (xhci->shared_hcd)
		return xhci->shared_hcd;

	if (!xhci->usb2_rhub.num_ports)
		return xhci->main_hcd;

	return NULL;
}

static inline bool xhci_hcd_is_usb3(struct usb_hcd *hcd)
{
	struct xhci_hcd *xhci = hcd_to_xhci(hcd);

	return hcd == xhci_get_usb3_hcd(xhci);
}

static inline bool xhci_has_one_roothub(struct xhci_hcd *xhci)
{
	return xhci->allow_single_roothub &&
	       (!xhci->usb2_rhub.num_ports || !xhci->usb3_rhub.num_ports);
}

#define xhci_dbg(xhci, fmt, args...) \
	dev_dbg(xhci_to_hcd(xhci)->self.controller , fmt , ## args)
#define xhci_err(xhci, fmt, args...) \
	dev_err(xhci_to_hcd(xhci)->self.controller , fmt , ## args)
#define xhci_warn(xhci, fmt, args...) \
	dev_warn(xhci_to_hcd(xhci)->self.controller , fmt , ## args)
#define xhci_warn_ratelimited(xhci, fmt, args...) \
	dev_warn_ratelimited(xhci_to_hcd(xhci)->self.controller , fmt , ## args)
#define xhci_info(xhci, fmt, args...) \
	dev_info(xhci_to_hcd(xhci)->self.controller , fmt , ## args)

/*
 * Registers should always be accessed with double word or quad word accesses.
 *
 * Some xHCI implementations may support 64-bit address pointers.  Registers
 * with 64-bit address pointers should be written to with dword accesses by
 * writing the low dword first (ptr[0]), then the high dword (ptr[1]) second.
 * xHCI implementations that do not support 64-bit address pointers will ignore
 * the high dword, and write order is irrelevant.
 */
static inline u64 xhci_read_64(const struct xhci_hcd *xhci,
		__le64 __iomem *regs)
{
	return lo_hi_readq(regs);
}
static inline void xhci_write_64(struct xhci_hcd *xhci,
				 const u64 val, __le64 __iomem *regs)
{
	lo_hi_writeq(val, regs);
}

static inline int xhci_link_trb_quirk(struct xhci_hcd *xhci)
{
	return xhci->quirks & XHCI_LINK_TRB_QUIRK;
}

/* xHCI debugging */
char *xhci_get_slot_state(struct xhci_hcd *xhci,
		struct xhci_container_ctx *ctx);
void xhci_dbg_trace(struct xhci_hcd *xhci, void (*trace)(struct va_format *),
			const char *fmt, ...);

/* xHCI memory management */
void xhci_mem_cleanup(struct xhci_hcd *xhci);
int xhci_mem_init(struct xhci_hcd *xhci, gfp_t flags);
void xhci_free_virt_device(struct xhci_hcd *xhci, int slot_id);
int xhci_alloc_virt_device(struct xhci_hcd *xhci, int slot_id, struct usb_device *udev, gfp_t flags);
int xhci_setup_addressable_virt_dev(struct xhci_hcd *xhci, struct usb_device *udev);
void xhci_copy_ep0_dequeue_into_input_ctx(struct xhci_hcd *xhci,
		struct usb_device *udev);
unsigned int xhci_get_endpoint_index(struct usb_endpoint_descriptor *desc);
unsigned int xhci_last_valid_endpoint(u32 added_ctxs);
void xhci_endpoint_zero(struct xhci_hcd *xhci, struct xhci_virt_device *virt_dev, struct usb_host_endpoint *ep);
void xhci_update_tt_active_eps(struct xhci_hcd *xhci,
		struct xhci_virt_device *virt_dev,
		int old_active_eps);
void xhci_clear_endpoint_bw_info(struct xhci_bw_info *bw_info);
void xhci_update_bw_info(struct xhci_hcd *xhci,
		struct xhci_container_ctx *in_ctx,
		struct xhci_input_control_ctx *ctrl_ctx,
		struct xhci_virt_device *virt_dev);
void xhci_endpoint_copy(struct xhci_hcd *xhci,
		struct xhci_container_ctx *in_ctx,
		struct xhci_container_ctx *out_ctx,
		unsigned int ep_index);
void xhci_slot_copy(struct xhci_hcd *xhci,
		struct xhci_container_ctx *in_ctx,
		struct xhci_container_ctx *out_ctx);
int xhci_endpoint_init(struct xhci_hcd *xhci, struct xhci_virt_device *virt_dev,
		struct usb_device *udev, struct usb_host_endpoint *ep,
		gfp_t mem_flags);
struct xhci_ring *xhci_ring_alloc(struct xhci_hcd *xhci,
		unsigned int num_segs, unsigned int cycle_state,
		enum xhci_ring_type type, unsigned int max_packet, gfp_t flags);
void xhci_remove_stream_mapping(struct xhci_ring *ring);
void xhci_ring_free(struct xhci_hcd *xhci, struct xhci_ring *ring);
int xhci_ring_expansion(struct xhci_hcd *xhci, struct xhci_ring *ring,
		unsigned int num_trbs, gfp_t flags);
int xhci_alloc_erst(struct xhci_hcd *xhci,
		struct xhci_ring *evt_ring,
		struct xhci_erst *erst,
		gfp_t flags);
void xhci_initialize_ring_info(struct xhci_ring *ring,
			unsigned int cycle_state);
void xhci_free_erst(struct xhci_hcd *xhci, struct xhci_erst *erst);
void xhci_free_endpoint_ring(struct xhci_hcd *xhci,
		struct xhci_virt_device *virt_dev,
		unsigned int ep_index);
struct xhci_stream_info *xhci_alloc_stream_info(struct xhci_hcd *xhci,
		unsigned int num_stream_ctxs,
		unsigned int num_streams,
		unsigned int max_packet, gfp_t flags);
void xhci_free_stream_info(struct xhci_hcd *xhci,
		struct xhci_stream_info *stream_info);
void xhci_setup_streams_ep_input_ctx(struct xhci_hcd *xhci,
		struct xhci_ep_ctx *ep_ctx,
		struct xhci_stream_info *stream_info);
void xhci_setup_no_streams_ep_input_ctx(struct xhci_ep_ctx *ep_ctx,
		struct xhci_virt_ep *ep);
void xhci_free_device_endpoint_resources(struct xhci_hcd *xhci,
	struct xhci_virt_device *virt_dev, bool drop_control_ep);
struct xhci_ring *xhci_dma_to_transfer_ring(
		struct xhci_virt_ep *ep,
		u64 address);
struct xhci_command *xhci_alloc_command(struct xhci_hcd *xhci,
		bool allocate_completion, gfp_t mem_flags);
struct xhci_command *xhci_alloc_command_with_ctx(struct xhci_hcd *xhci,
		bool allocate_completion, gfp_t mem_flags);
void xhci_urb_free_priv(struct urb_priv *urb_priv);
void xhci_free_command(struct xhci_hcd *xhci,
		struct xhci_command *command);
struct xhci_container_ctx *xhci_alloc_container_ctx(struct xhci_hcd *xhci,
		int type, gfp_t flags);
void xhci_free_container_ctx(struct xhci_hcd *xhci,
		struct xhci_container_ctx *ctx);

/* xHCI host controller glue */
typedef void (*xhci_get_quirks_t)(struct device *, struct xhci_hcd *);
int xhci_handshake(void __iomem *ptr, u32 mask, u32 done, u64 timeout_us);
void xhci_quiesce(struct xhci_hcd *xhci);
int xhci_halt(struct xhci_hcd *xhci);
int xhci_start(struct xhci_hcd *xhci);
int xhci_reset(struct xhci_hcd *xhci, u64 timeout_us);
int xhci_run(struct usb_hcd *hcd);
int xhci_gen_setup(struct usb_hcd *hcd, xhci_get_quirks_t get_quirks);
void xhci_shutdown(struct usb_hcd *hcd);
void xhci_init_driver(struct hc_driver *drv,
		      const struct xhci_driver_overrides *over);
int xhci_add_endpoint(struct usb_hcd *hcd, struct usb_device *udev,
		      struct usb_host_endpoint *ep);
int xhci_drop_endpoint(struct usb_hcd *hcd, struct usb_device *udev,
		       struct usb_host_endpoint *ep);
int xhci_check_bandwidth(struct usb_hcd *hcd, struct usb_device *udev);
void xhci_reset_bandwidth(struct usb_hcd *hcd, struct usb_device *udev);
int xhci_update_hub_device(struct usb_hcd *hcd, struct usb_device *hdev,
			   struct usb_tt *tt, gfp_t mem_flags);
int xhci_address_device(struct usb_hcd *hcd, struct usb_device *udev);
int xhci_disable_slot(struct xhci_hcd *xhci, u32 slot_id);
int xhci_ext_cap_init(struct xhci_hcd *xhci);

int xhci_suspend(struct xhci_hcd *xhci, bool do_wakeup);
int xhci_resume(struct xhci_hcd *xhci, bool hibernated);

irqreturn_t xhci_irq(struct usb_hcd *hcd);
irqreturn_t xhci_msi_irq(int irq, void *hcd);
int xhci_alloc_dev(struct usb_hcd *hcd, struct usb_device *udev);
int xhci_alloc_tt_info(struct xhci_hcd *xhci,
		struct xhci_virt_device *virt_dev,
		struct usb_device *hdev,
		struct usb_tt *tt, gfp_t mem_flags);

/* xHCI ring, segment, TRB, and TD functions */
dma_addr_t xhci_trb_virt_to_dma(struct xhci_segment *seg, union xhci_trb *trb);
struct xhci_segment *trb_in_td(struct xhci_hcd *xhci,
		struct xhci_segment *start_seg, union xhci_trb *start_trb,
		union xhci_trb *end_trb, dma_addr_t suspect_dma, bool debug);
int xhci_is_vendor_info_code(struct xhci_hcd *xhci, unsigned int trb_comp_code);
void xhci_ring_cmd_db(struct xhci_hcd *xhci);
int xhci_queue_slot_control(struct xhci_hcd *xhci, struct xhci_command *cmd,
		u32 trb_type, u32 slot_id);
int xhci_queue_address_device(struct xhci_hcd *xhci, struct xhci_command *cmd,
		dma_addr_t in_ctx_ptr, u32 slot_id, enum xhci_setup_dev);
int xhci_queue_vendor_command(struct xhci_hcd *xhci, struct xhci_command *cmd,
		u32 field1, u32 field2, u32 field3, u32 field4);
int xhci_queue_stop_endpoint(struct xhci_hcd *xhci, struct xhci_command *cmd,
		int slot_id, unsigned int ep_index, int suspend);
int xhci_queue_ctrl_tx(struct xhci_hcd *xhci, gfp_t mem_flags, struct urb *urb,
		int slot_id, unsigned int ep_index);
int xhci_queue_bulk_tx(struct xhci_hcd *xhci, gfp_t mem_flags, struct urb *urb,
		int slot_id, unsigned int ep_index);
int xhci_queue_intr_tx(struct xhci_hcd *xhci, gfp_t mem_flags, struct urb *urb,
		int slot_id, unsigned int ep_index);
int xhci_queue_isoc_tx_prepare(struct xhci_hcd *xhci, gfp_t mem_flags,
		struct urb *urb, int slot_id, unsigned int ep_index);
int xhci_queue_configure_endpoint(struct xhci_hcd *xhci,
		struct xhci_command *cmd, dma_addr_t in_ctx_ptr, u32 slot_id,
		bool command_must_succeed);
int xhci_queue_evaluate_context(struct xhci_hcd *xhci, struct xhci_command *cmd,
		dma_addr_t in_ctx_ptr, u32 slot_id, bool command_must_succeed);
int xhci_queue_reset_ep(struct xhci_hcd *xhci, struct xhci_command *cmd,
		int slot_id, unsigned int ep_index,
		enum xhci_ep_reset_type reset_type);
int xhci_queue_reset_device(struct xhci_hcd *xhci, struct xhci_command *cmd,
		u32 slot_id);
void xhci_cleanup_stalled_ring(struct xhci_hcd *xhci, unsigned int slot_id,
			       unsigned int ep_index, unsigned int stream_id,
			       struct xhci_td *td);
void xhci_stop_endpoint_command_watchdog(struct timer_list *t);
void xhci_handle_command_timeout(struct work_struct *work);

void xhci_ring_ep_doorbell(struct xhci_hcd *xhci, unsigned int slot_id,
		unsigned int ep_index, unsigned int stream_id);
void xhci_ring_doorbell_for_active_rings(struct xhci_hcd *xhci,
		unsigned int slot_id,
		unsigned int ep_index);
void xhci_cleanup_command_queue(struct xhci_hcd *xhci);
void inc_deq(struct xhci_hcd *xhci, struct xhci_ring *ring);
unsigned int count_trbs(u64 addr, u64 len);

/* xHCI roothub code */
void xhci_set_link_state(struct xhci_hcd *xhci, struct xhci_port *port,
				u32 link_state);
void xhci_test_and_clear_bit(struct xhci_hcd *xhci, struct xhci_port *port,
				u32 port_bit);
int xhci_hub_control(struct usb_hcd *hcd, u16 typeReq, u16 wValue, u16 wIndex,
		char *buf, u16 wLength);
int xhci_hub_status_data(struct usb_hcd *hcd, char *buf);
int xhci_find_raw_port_number(struct usb_hcd *hcd, int port1);
struct xhci_hub *xhci_get_rhub(struct usb_hcd *hcd);

void xhci_hc_died(struct xhci_hcd *xhci);

#ifdef CONFIG_PM
int xhci_bus_suspend(struct usb_hcd *hcd);
int xhci_bus_resume(struct usb_hcd *hcd);
unsigned long xhci_get_resuming_ports(struct usb_hcd *hcd);
#else
#define	xhci_bus_suspend	NULL
#define	xhci_bus_resume		NULL
#define	xhci_get_resuming_ports	NULL
#endif	/* CONFIG_PM */

u32 xhci_port_state_to_neutral(u32 state);
int xhci_find_slot_id_by_port(struct usb_hcd *hcd, struct xhci_hcd *xhci,
		u16 port);
void xhci_ring_device(struct xhci_hcd *xhci, int slot_id);

/* xHCI contexts */
struct xhci_input_control_ctx *xhci_get_input_control_ctx(struct xhci_container_ctx *ctx);
struct xhci_slot_ctx *xhci_get_slot_ctx(struct xhci_hcd *xhci, struct xhci_container_ctx *ctx);
struct xhci_ep_ctx *xhci_get_ep_ctx(struct xhci_hcd *xhci, struct xhci_container_ctx *ctx, unsigned int ep_index);

struct xhci_ring *xhci_triad_to_transfer_ring(struct xhci_hcd *xhci,
		unsigned int slot_id, unsigned int ep_index,
		unsigned int stream_id);

static inline struct xhci_ring *xhci_urb_to_transfer_ring(struct xhci_hcd *xhci,
								struct urb *urb)
{
	return xhci_triad_to_transfer_ring(xhci, urb->dev->slot_id,
					xhci_get_endpoint_index(&urb->ep->desc),
					urb->stream_id);
}

/**
 * struct xhci_vendor_ops - function callbacks for vendor specific operations
 * @vendor_init: called for vendor init process
 * @vendor_cleanup: called for vendor cleanup process
 * @is_usb_offload_enabled: called to check if usb offload enabled
 * @alloc_dcbaa: called when allocating vendor specific dcbaa
 * @free_dcbaa: called to free vendor specific dcbaa
 * @alloc_transfer_ring: called when remote transfer ring allocation is required
 * @free_transfer_ring: called to free vendor specific transfer ring
 * @sync_dev_ctx: called when synchronization for device context is required
 * @usb_offload_skip_urb: skip urb control for offloading
 * @alloc_container_ctx: called when allocating vendor specific container context
 * @free_container_ctx: called to free vendor specific container context
 */
struct xhci_vendor_ops {
	int (*vendor_init)(struct xhci_hcd *xhci);
	void (*vendor_cleanup)(struct xhci_hcd *xhci);
	bool (*is_usb_offload_enabled)(struct xhci_hcd *xhci,
				       struct xhci_virt_device *vdev,
				       unsigned int ep_index);

	struct xhci_device_context_array *(*alloc_dcbaa)(struct xhci_hcd *xhci,
							 gfp_t flags);
	void (*free_dcbaa)(struct xhci_hcd *xhci);

	struct xhci_ring *(*alloc_transfer_ring)(struct xhci_hcd *xhci,
			u32 endpoint_type, enum xhci_ring_type ring_type,
			unsigned int max_packet, gfp_t mem_flags);
	void (*free_transfer_ring)(struct xhci_hcd *xhci,
			struct xhci_virt_device *virt_dev, unsigned int ep_index);
	int (*sync_dev_ctx)(struct xhci_hcd *xhci, unsigned int slot_id);
	bool (*usb_offload_skip_urb)(struct xhci_hcd *xhci, struct urb *urb);
	void (*alloc_container_ctx)(struct xhci_hcd *xhci, struct xhci_container_ctx *ctx,
				    int type, gfp_t flags);
	void (*free_container_ctx)(struct xhci_hcd *xhci, struct xhci_container_ctx *ctx);

	ANDROID_KABI_RESERVE(1);
	ANDROID_KABI_RESERVE(2);
	ANDROID_KABI_RESERVE(3);
	ANDROID_KABI_RESERVE(4);
};

struct xhci_vendor_ops *xhci_vendor_get_ops(struct xhci_hcd *xhci);

int xhci_vendor_sync_dev_ctx(struct xhci_hcd *xhci, unsigned int slot_id);
bool xhci_vendor_usb_offload_skip_urb(struct xhci_hcd *xhci, struct urb *urb);
void xhci_vendor_free_transfer_ring(struct xhci_hcd *xhci,
		struct xhci_virt_device *virt_dev, unsigned int ep_index);
bool xhci_vendor_is_usb_offload_enabled(struct xhci_hcd *xhci,
		struct xhci_virt_device *virt_dev, unsigned int ep_index);

/*
 * TODO: As per spec Isochronous IDT transmissions are supported. We bypass
 * them anyways as we where unable to find a device that matches the
 * constraints.
 */
static inline bool xhci_urb_suitable_for_idt(struct urb *urb)
{
	if (!usb_endpoint_xfer_isoc(&urb->ep->desc) && usb_urb_dir_out(urb) &&
	    usb_endpoint_maxp(&urb->ep->desc) >= TRB_IDT_MAX_SIZE &&
	    urb->transfer_buffer_length <= TRB_IDT_MAX_SIZE &&
	    !(urb->transfer_flags & URB_NO_TRANSFER_DMA_MAP) &&
	    !urb->num_sgs)
		return true;

	return false;
}

static inline char *xhci_slot_state_string(u32 state)
{
	switch (state) {
	case SLOT_STATE_ENABLED:
		return "enabled/disabled";
	case SLOT_STATE_DEFAULT:
		return "default";
	case SLOT_STATE_ADDRESSED:
		return "addressed";
	case SLOT_STATE_CONFIGURED:
		return "configured";
	default:
		return "reserved";
	}
}

static inline const char *xhci_decode_trb(char *str, size_t size,
					  u32 field0, u32 field1, u32 field2, u32 field3)
{
	int type = TRB_FIELD_TO_TYPE(field3);

	switch (type) {
	case TRB_LINK:
		snprintf(str, size,
			"LINK %08x%08x intr %d type '%s' flags %c:%c:%c:%c",
			field1, field0, GET_INTR_TARGET(field2),
			xhci_trb_type_string(type),
			field3 & TRB_IOC ? 'I' : 'i',
			field3 & TRB_CHAIN ? 'C' : 'c',
			field3 & TRB_TC ? 'T' : 't',
			field3 & TRB_CYCLE ? 'C' : 'c');
		break;
	case TRB_TRANSFER:
	case TRB_COMPLETION:
	case TRB_PORT_STATUS:
	case TRB_BANDWIDTH_EVENT:
	case TRB_DOORBELL:
	case TRB_HC_EVENT:
	case TRB_DEV_NOTE:
	case TRB_MFINDEX_WRAP:
		snprintf(str, size,
			"TRB %08x%08x status '%s' len %d slot %d ep %d type '%s' flags %c:%c",
			field1, field0,
			xhci_trb_comp_code_string(GET_COMP_CODE(field2)),
			EVENT_TRB_LEN(field2), TRB_TO_SLOT_ID(field3),
			/* Macro decrements 1, maybe it shouldn't?!? */
			TRB_TO_EP_INDEX(field3) + 1,
			xhci_trb_type_string(type),
			field3 & EVENT_DATA ? 'E' : 'e',
			field3 & TRB_CYCLE ? 'C' : 'c');

		break;
	case TRB_SETUP:
		snprintf(str, size,
			"bRequestType %02x bRequest %02x wValue %02x%02x wIndex %02x%02x wLength %d length %d TD size %d intr %d type '%s' flags %c:%c:%c",
				field0 & 0xff,
				(field0 & 0xff00) >> 8,
				(field0 & 0xff000000) >> 24,
				(field0 & 0xff0000) >> 16,
				(field1 & 0xff00) >> 8,
				field1 & 0xff,
				(field1 & 0xff000000) >> 16 |
				(field1 & 0xff0000) >> 16,
				TRB_LEN(field2), GET_TD_SIZE(field2),
				GET_INTR_TARGET(field2),
				xhci_trb_type_string(type),
				field3 & TRB_IDT ? 'I' : 'i',
				field3 & TRB_IOC ? 'I' : 'i',
				field3 & TRB_CYCLE ? 'C' : 'c');
		break;
	case TRB_DATA:
		snprintf(str, size,
			 "Buffer %08x%08x length %d TD size %d intr %d type '%s' flags %c:%c:%c:%c:%c:%c:%c",
				field1, field0, TRB_LEN(field2), GET_TD_SIZE(field2),
				GET_INTR_TARGET(field2),
				xhci_trb_type_string(type),
				field3 & TRB_IDT ? 'I' : 'i',
				field3 & TRB_IOC ? 'I' : 'i',
				field3 & TRB_CHAIN ? 'C' : 'c',
				field3 & TRB_NO_SNOOP ? 'S' : 's',
				field3 & TRB_ISP ? 'I' : 'i',
				field3 & TRB_ENT ? 'E' : 'e',
				field3 & TRB_CYCLE ? 'C' : 'c');
		break;
	case TRB_STATUS:
		snprintf(str, size,
			 "Buffer %08x%08x length %d TD size %d intr %d type '%s' flags %c:%c:%c:%c",
				field1, field0, TRB_LEN(field2), GET_TD_SIZE(field2),
				GET_INTR_TARGET(field2),
				xhci_trb_type_string(type),
				field3 & TRB_IOC ? 'I' : 'i',
				field3 & TRB_CHAIN ? 'C' : 'c',
				field3 & TRB_ENT ? 'E' : 'e',
				field3 & TRB_CYCLE ? 'C' : 'c');
		break;
	case TRB_NORMAL:
	case TRB_ISOC:
	case TRB_EVENT_DATA:
	case TRB_TR_NOOP:
		snprintf(str, size,
			"Buffer %08x%08x length %d TD size %d intr %d type '%s' flags %c:%c:%c:%c:%c:%c:%c:%c",
			field1, field0, TRB_LEN(field2), GET_TD_SIZE(field2),
			GET_INTR_TARGET(field2),
			xhci_trb_type_string(type),
			field3 & TRB_BEI ? 'B' : 'b',
			field3 & TRB_IDT ? 'I' : 'i',
			field3 & TRB_IOC ? 'I' : 'i',
			field3 & TRB_CHAIN ? 'C' : 'c',
			field3 & TRB_NO_SNOOP ? 'S' : 's',
			field3 & TRB_ISP ? 'I' : 'i',
			field3 & TRB_ENT ? 'E' : 'e',
			field3 & TRB_CYCLE ? 'C' : 'c');
		break;

	case TRB_CMD_NOOP:
	case TRB_ENABLE_SLOT:
		snprintf(str, size,
			"%s: flags %c",
			xhci_trb_type_string(type),
			field3 & TRB_CYCLE ? 'C' : 'c');
		break;
	case TRB_DISABLE_SLOT:
	case TRB_NEG_BANDWIDTH:
		snprintf(str, size,
			"%s: slot %d flags %c",
			xhci_trb_type_string(type),
			TRB_TO_SLOT_ID(field3),
			field3 & TRB_CYCLE ? 'C' : 'c');
		break;
	case TRB_ADDR_DEV:
		snprintf(str, size,
			"%s: ctx %08x%08x slot %d flags %c:%c",
			xhci_trb_type_string(type),
			field1, field0,
			TRB_TO_SLOT_ID(field3),
			field3 & TRB_BSR ? 'B' : 'b',
			field3 & TRB_CYCLE ? 'C' : 'c');
		break;
	case TRB_CONFIG_EP:
		snprintf(str, size,
			"%s: ctx %08x%08x slot %d flags %c:%c",
			xhci_trb_type_string(type),
			field1, field0,
			TRB_TO_SLOT_ID(field3),
			field3 & TRB_DC ? 'D' : 'd',
			field3 & TRB_CYCLE ? 'C' : 'c');
		break;
	case TRB_EVAL_CONTEXT:
		snprintf(str, size,
			"%s: ctx %08x%08x slot %d flags %c",
			xhci_trb_type_string(type),
			field1, field0,
			TRB_TO_SLOT_ID(field3),
			field3 & TRB_CYCLE ? 'C' : 'c');
		break;
	case TRB_RESET_EP:
		snprintf(str, size,
			"%s: ctx %08x%08x slot %d ep %d flags %c:%c",
			xhci_trb_type_string(type),
			field1, field0,
			TRB_TO_SLOT_ID(field3),
			/* Macro decrements 1, maybe it shouldn't?!? */
			TRB_TO_EP_INDEX(field3) + 1,
			field3 & TRB_TSP ? 'T' : 't',
			field3 & TRB_CYCLE ? 'C' : 'c');
		break;
	case TRB_STOP_RING:
		snprintf(str, size,
			"%s: slot %d sp %d ep %d flags %c",
			xhci_trb_type_string(type),
			TRB_TO_SLOT_ID(field3),
			TRB_TO_SUSPEND_PORT(field3),
			/* Macro decrements 1, maybe it shouldn't?!? */
			TRB_TO_EP_INDEX(field3) + 1,
			field3 & TRB_CYCLE ? 'C' : 'c');
		break;
	case TRB_SET_DEQ:
		snprintf(str, size,
			"%s: deq %08x%08x stream %d slot %d ep %d flags %c",
			xhci_trb_type_string(type),
			field1, field0,
			TRB_TO_STREAM_ID(field2),
			TRB_TO_SLOT_ID(field3),
			/* Macro decrements 1, maybe it shouldn't?!? */
			TRB_TO_EP_INDEX(field3) + 1,
			field3 & TRB_CYCLE ? 'C' : 'c');
		break;
	case TRB_RESET_DEV:
		snprintf(str, size,
			"%s: slot %d flags %c",
			xhci_trb_type_string(type),
			TRB_TO_SLOT_ID(field3),
			field3 & TRB_CYCLE ? 'C' : 'c');
		break;
	case TRB_FORCE_EVENT:
		snprintf(str, size,
			"%s: event %08x%08x vf intr %d vf id %d flags %c",
			xhci_trb_type_string(type),
			field1, field0,
			TRB_TO_VF_INTR_TARGET(field2),
			TRB_TO_VF_ID(field3),
			field3 & TRB_CYCLE ? 'C' : 'c');
		break;
	case TRB_SET_LT:
		snprintf(str, size,
			"%s: belt %d flags %c",
			xhci_trb_type_string(type),
			TRB_TO_BELT(field3),
			field3 & TRB_CYCLE ? 'C' : 'c');
		break;
	case TRB_GET_BW:
		snprintf(str, size,
			"%s: ctx %08x%08x slot %d speed %d flags %c",
			xhci_trb_type_string(type),
			field1, field0,
			TRB_TO_SLOT_ID(field3),
			TRB_TO_DEV_SPEED(field3),
			field3 & TRB_CYCLE ? 'C' : 'c');
		break;
	case TRB_FORCE_HEADER:
		snprintf(str, size,
			"%s: info %08x%08x%08x pkt type %d roothub port %d flags %c",
			xhci_trb_type_string(type),
			field2, field1, field0 & 0xffffffe0,
			TRB_TO_PACKET_TYPE(field0),
			TRB_TO_ROOTHUB_PORT(field3),
			field3 & TRB_CYCLE ? 'C' : 'c');
		break;
	default:
		snprintf(str, size,
			"type '%s' -> raw %08x %08x %08x %08x",
			xhci_trb_type_string(type),
			field0, field1, field2, field3);
	}

	return str;
}

static inline const char *xhci_decode_ctrl_ctx(char *str,
		unsigned long drop, unsigned long add)
{
	unsigned int	bit;
	int		ret = 0;

	str[0] = '\0';

	if (drop) {
		ret = sprintf(str, "Drop:");
		for_each_set_bit(bit, &drop, 32)
			ret += sprintf(str + ret, " %d%s",
				       bit / 2,
				       bit % 2 ? "in":"out");
		ret += sprintf(str + ret, ", ");
	}

	if (add) {
		ret += sprintf(str + ret, "Add:%s%s",
			       (add & SLOT_FLAG) ? " slot":"",
			       (add & EP0_FLAG) ? " ep0":"");
		add &= ~(SLOT_FLAG | EP0_FLAG);
		for_each_set_bit(bit, &add, 32)
			ret += sprintf(str + ret, " %d%s",
				       bit / 2,
				       bit % 2 ? "in":"out");
	}
	return str;
}

static inline const char *xhci_decode_slot_context(char *str,
		u32 info, u32 info2, u32 tt_info, u32 state)
{
	u32 speed;
	u32 hub;
	u32 mtt;
	int ret = 0;

	speed = info & DEV_SPEED;
	hub = info & DEV_HUB;
	mtt = info & DEV_MTT;

	ret = sprintf(str, "RS %05x %s%s%s Ctx Entries %d MEL %d us Port# %d/%d",
			info & ROUTE_STRING_MASK,
			({ char *s;
			switch (speed) {
			case SLOT_SPEED_FS:
				s = "full-speed";
				break;
			case SLOT_SPEED_LS:
				s = "low-speed";
				break;
			case SLOT_SPEED_HS:
				s = "high-speed";
				break;
			case SLOT_SPEED_SS:
				s = "super-speed";
				break;
			case SLOT_SPEED_SSP:
				s = "super-speed plus";
				break;
			default:
				s = "UNKNOWN speed";
			} s; }),
			mtt ? " multi-TT" : "",
			hub ? " Hub" : "",
			(info & LAST_CTX_MASK) >> 27,
			info2 & MAX_EXIT,
			DEVINFO_TO_ROOT_HUB_PORT(info2),
			DEVINFO_TO_MAX_PORTS(info2));

	ret += sprintf(str + ret, " [TT Slot %d Port# %d TTT %d Intr %d] Addr %d State %s",
			tt_info & TT_SLOT, (tt_info & TT_PORT) >> 8,
			GET_TT_THINK_TIME(tt_info), GET_INTR_TARGET(tt_info),
			state & DEV_ADDR_MASK,
			xhci_slot_state_string(GET_SLOT_STATE(state)));

	return str;
}


static inline const char *xhci_portsc_link_state_string(u32 portsc)
{
	switch (portsc & PORT_PLS_MASK) {
	case XDEV_U0:
		return "U0";
	case XDEV_U1:
		return "U1";
	case XDEV_U2:
		return "U2";
	case XDEV_U3:
		return "U3";
	case XDEV_DISABLED:
		return "Disabled";
	case XDEV_RXDETECT:
		return "RxDetect";
	case XDEV_INACTIVE:
		return "Inactive";
	case XDEV_POLLING:
		return "Polling";
	case XDEV_RECOVERY:
		return "Recovery";
	case XDEV_HOT_RESET:
		return "Hot Reset";
	case XDEV_COMP_MODE:
		return "Compliance mode";
	case XDEV_TEST_MODE:
		return "Test mode";
	case XDEV_RESUME:
		return "Resume";
	default:
		break;
	}
	return "Unknown";
}

static inline const char *xhci_decode_portsc(char *str, u32 portsc)
{
	int ret;

	ret = sprintf(str, "%s %s %s Link:%s PortSpeed:%d ",
		      portsc & PORT_POWER	? "Powered" : "Powered-off",
		      portsc & PORT_CONNECT	? "Connected" : "Not-connected",
		      portsc & PORT_PE		? "Enabled" : "Disabled",
		      xhci_portsc_link_state_string(portsc),
		      DEV_PORT_SPEED(portsc));

	if (portsc & PORT_OC)
		ret += sprintf(str + ret, "OverCurrent ");
	if (portsc & PORT_RESET)
		ret += sprintf(str + ret, "In-Reset ");

	ret += sprintf(str + ret, "Change: ");
	if (portsc & PORT_CSC)
		ret += sprintf(str + ret, "CSC ");
	if (portsc & PORT_PEC)
		ret += sprintf(str + ret, "PEC ");
	if (portsc & PORT_WRC)
		ret += sprintf(str + ret, "WRC ");
	if (portsc & PORT_OCC)
		ret += sprintf(str + ret, "OCC ");
	if (portsc & PORT_RC)
		ret += sprintf(str + ret, "PRC ");
	if (portsc & PORT_PLC)
		ret += sprintf(str + ret, "PLC ");
	if (portsc & PORT_CEC)
		ret += sprintf(str + ret, "CEC ");
	if (portsc & PORT_CAS)
		ret += sprintf(str + ret, "CAS ");

	ret += sprintf(str + ret, "Wake: ");
	if (portsc & PORT_WKCONN_E)
		ret += sprintf(str + ret, "WCE ");
	if (portsc & PORT_WKDISC_E)
		ret += sprintf(str + ret, "WDE ");
	if (portsc & PORT_WKOC_E)
		ret += sprintf(str + ret, "WOE ");

	return str;
}

static inline const char *xhci_decode_usbsts(char *str, u32 usbsts)
{
	int ret = 0;

	ret = sprintf(str, " 0x%08x", usbsts);

	if (usbsts == ~(u32)0)
		return str;

	if (usbsts & STS_HALT)
		ret += sprintf(str + ret, " HCHalted");
	if (usbsts & STS_FATAL)
		ret += sprintf(str + ret, " HSE");
	if (usbsts & STS_EINT)
		ret += sprintf(str + ret, " EINT");
	if (usbsts & STS_PORT)
		ret += sprintf(str + ret, " PCD");
	if (usbsts & STS_SAVE)
		ret += sprintf(str + ret, " SSS");
	if (usbsts & STS_RESTORE)
		ret += sprintf(str + ret, " RSS");
	if (usbsts & STS_SRE)
		ret += sprintf(str + ret, " SRE");
	if (usbsts & STS_CNR)
		ret += sprintf(str + ret, " CNR");
	if (usbsts & STS_HCE)
		ret += sprintf(str + ret, " HCE");

	return str;
}

static inline const char *xhci_decode_doorbell(char *str, u32 slot, u32 doorbell)
{
	u8 ep;
	u16 stream;
	int ret;

	ep = (doorbell & 0xff);
	stream = doorbell >> 16;

	if (slot == 0) {
		sprintf(str, "Command Ring %d", doorbell);
		return str;
	}
	ret = sprintf(str, "Slot %d ", slot);
	if (ep > 0 && ep < 32)
		ret = sprintf(str + ret, "ep%d%s",
			      ep / 2,
			      ep % 2 ? "in" : "out");
	else if (ep == 0 || ep < 248)
		ret = sprintf(str + ret, "Reserved %d", ep);
	else
		ret = sprintf(str + ret, "Vendor Defined %d", ep);
	if (stream)
		ret = sprintf(str + ret, " Stream %d", stream);

	return str;
}

static inline const char *xhci_ep_state_string(u8 state)
{
	switch (state) {
	case EP_STATE_DISABLED:
		return "disabled";
	case EP_STATE_RUNNING:
		return "running";
	case EP_STATE_HALTED:
		return "halted";
	case EP_STATE_STOPPED:
		return "stopped";
	case EP_STATE_ERROR:
		return "error";
	default:
		return "INVALID";
	}
}

static inline const char *xhci_ep_type_string(u8 type)
{
	switch (type) {
	case ISOC_OUT_EP:
		return "Isoc OUT";
	case BULK_OUT_EP:
		return "Bulk OUT";
	case INT_OUT_EP:
		return "Int OUT";
	case CTRL_EP:
		return "Ctrl";
	case ISOC_IN_EP:
		return "Isoc IN";
	case BULK_IN_EP:
		return "Bulk IN";
	case INT_IN_EP:
		return "Int IN";
	default:
		return "INVALID";
	}
}

static inline const char *xhci_decode_ep_context(char *str, u32 info,
		u32 info2, u64 deq, u32 tx_info)
{
	int ret;

	u32 esit;
	u16 maxp;
	u16 avg;

	u8 max_pstr;
	u8 ep_state;
	u8 interval;
	u8 ep_type;
	u8 burst;
	u8 cerr;
	u8 mult;

	bool lsa;
	bool hid;

	esit = CTX_TO_MAX_ESIT_PAYLOAD_HI(info) << 16 |
		CTX_TO_MAX_ESIT_PAYLOAD(tx_info);

	ep_state = info & EP_STATE_MASK;
	max_pstr = CTX_TO_EP_MAXPSTREAMS(info);
	interval = CTX_TO_EP_INTERVAL(info);
	mult = CTX_TO_EP_MULT(info) + 1;
	lsa = !!(info & EP_HAS_LSA);

	cerr = (info2 & (3 << 1)) >> 1;
	ep_type = CTX_TO_EP_TYPE(info2);
	hid = !!(info2 & (1 << 7));
	burst = CTX_TO_MAX_BURST(info2);
	maxp = MAX_PACKET_DECODED(info2);

	avg = EP_AVG_TRB_LENGTH(tx_info);

	ret = sprintf(str, "State %s mult %d max P. Streams %d %s",
			xhci_ep_state_string(ep_state), mult,
			max_pstr, lsa ? "LSA " : "");

	ret += sprintf(str + ret, "interval %d us max ESIT payload %d CErr %d ",
			(1 << interval) * 125, esit, cerr);

	ret += sprintf(str + ret, "Type %s %sburst %d maxp %d deq %016llx ",
			xhci_ep_type_string(ep_type), hid ? "HID" : "",
			burst, maxp, deq);

	ret += sprintf(str + ret, "avg trb len %d", avg);

	return str;
}

#endif /* __LINUX_XHCI_HCD_H */<|MERGE_RESOLUTION|>--- conflicted
+++ resolved
@@ -17,11 +17,8 @@
 #include <linux/kernel.h>
 #include <linux/usb/hcd.h>
 #include <linux/io-64-nonatomic-lo-hi.h>
-<<<<<<< HEAD
+#include <linux/io-64-nonatomic-hi-lo.h>
 #include <linux/android_kabi.h>
-=======
-#include <linux/io-64-nonatomic-hi-lo.h>
->>>>>>> 71147efd
 
 /* Code sharing between pci-quirks and xhci hcd */
 #include	"xhci-ext-caps.h"
@@ -2120,7 +2117,6 @@
 		gfp_t flags);
 void xhci_initialize_ring_info(struct xhci_ring *ring,
 			unsigned int cycle_state);
-void xhci_free_erst(struct xhci_hcd *xhci, struct xhci_erst *erst);
 void xhci_free_endpoint_ring(struct xhci_hcd *xhci,
 		struct xhci_virt_device *virt_dev,
 		unsigned int ep_index);
