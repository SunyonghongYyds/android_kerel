--- conflicted
+++ resolved
@@ -1962,16 +1962,11 @@
 		qca_debugfs_init(hdev);
 		hu->hdev->hw_error = qca_hw_error;
 		hu->hdev->cmd_timeout = qca_cmd_timeout;
-<<<<<<< HEAD
-		if (device_can_wakeup(hu->serdev->ctrl->dev.parent))
-			hu->hdev->wakeup = qca_wakeup;
-		hu->hdev->do_wakeup = qca_do_wakeup;
-=======
 		if (hu->serdev) {
 			if (device_can_wakeup(hu->serdev->ctrl->dev.parent))
 				hu->hdev->wakeup = qca_wakeup;
-		}
->>>>>>> 071d0e62
+			hu->hdev->do_wakeup = qca_do_wakeup;
+		}
 	} else if (ret == -ENOENT) {
 		/* No patch/nvm-config found, run with original fw/config */
 		set_bit(QCA_ROM_FW, &qca->flags);
