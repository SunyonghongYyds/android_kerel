// SPDX-License-Identifier: GPL-2.0
/*
 * Enable PCIe link L0s/L1 state and Clock Power Management
 *
 * Copyright (C) 2007 Intel
 * Copyright (C) Zhang Yanmin (yanmin.zhang@intel.com)
 * Copyright (C) Shaohua Li (shaohua.li@intel.com)
 */

#include <linux/kernel.h>
#include <linux/module.h>
#include <linux/moduleparam.h>
#include <linux/pci.h>
#include <linux/pci_regs.h>
#include <linux/errno.h>
#include <linux/pm.h>
#include <linux/init.h>
#include <linux/slab.h>
#include <linux/jiffies.h>
#include <linux/delay.h>
#include "../pci.h"

#ifdef MODULE_PARAM_PREFIX
#undef MODULE_PARAM_PREFIX
#endif
#define MODULE_PARAM_PREFIX "pcie_aspm."

/* Note: those are not register definitions */
#define ASPM_STATE_L0S_UP	(1)	/* Upstream direction L0s state */
#define ASPM_STATE_L0S_DW	(2)	/* Downstream direction L0s state */
#define ASPM_STATE_L1		(4)	/* L1 state */
#define ASPM_STATE_L1_1		(8)	/* ASPM L1.1 state */
#define ASPM_STATE_L1_2		(0x10)	/* ASPM L1.2 state */
#define ASPM_STATE_L1_1_PCIPM	(0x20)	/* PCI PM L1.1 state */
#define ASPM_STATE_L1_2_PCIPM	(0x40)	/* PCI PM L1.2 state */
#define ASPM_STATE_L1_SS_PCIPM	(ASPM_STATE_L1_1_PCIPM | ASPM_STATE_L1_2_PCIPM)
#define ASPM_STATE_L1_2_MASK	(ASPM_STATE_L1_2 | ASPM_STATE_L1_2_PCIPM)
#define ASPM_STATE_L1SS		(ASPM_STATE_L1_1 | ASPM_STATE_L1_1_PCIPM |\
				 ASPM_STATE_L1_2_MASK)
#define ASPM_STATE_L0S		(ASPM_STATE_L0S_UP | ASPM_STATE_L0S_DW)
#define ASPM_STATE_ALL		(ASPM_STATE_L0S | ASPM_STATE_L1 |	\
				 ASPM_STATE_L1SS)

struct aspm_latency {
	u32 l0s;			/* L0s latency (nsec) */
	u32 l1;				/* L1 latency (nsec) */
};

struct pcie_link_state {
	struct pci_dev *pdev;		/* Upstream component of the Link */
	struct pci_dev *downstream;	/* Downstream component, function 0 */
	struct pcie_link_state *root;	/* pointer to the root port link */
	struct pcie_link_state *parent;	/* pointer to the parent Link state */
	struct list_head sibling;	/* node in link_list */

	/* ASPM state */
	u32 aspm_support:7;		/* Supported ASPM state */
	u32 aspm_enabled:7;		/* Enabled ASPM state */
	u32 aspm_capable:7;		/* Capable ASPM state with latency */
	u32 aspm_default:7;		/* Default ASPM state by BIOS */
	u32 aspm_disable:7;		/* Disabled ASPM state */

	/* Clock PM state */
	u32 clkpm_capable:1;		/* Clock PM capable? */
	u32 clkpm_enabled:1;		/* Current Clock PM state */
	u32 clkpm_default:1;		/* Default Clock PM state by BIOS */
	u32 clkpm_disable:1;		/* Clock PM disabled */

	/* Exit latencies */
	struct aspm_latency latency_up;	/* Upstream direction exit latency */
	struct aspm_latency latency_dw;	/* Downstream direction exit latency */
	/*
	 * Endpoint acceptable latencies. A pcie downstream port only
	 * has one slot under it, so at most there are 8 functions.
	 */
	struct aspm_latency acceptable[8];
};

static int aspm_disabled, aspm_force;
static bool aspm_support_enabled = true;
static DEFINE_MUTEX(aspm_lock);
static LIST_HEAD(link_list);

#define POLICY_DEFAULT 0	/* BIOS default setting */
#define POLICY_PERFORMANCE 1	/* high performance */
#define POLICY_POWERSAVE 2	/* high power saving */
#define POLICY_POWER_SUPERSAVE 3 /* possibly even more power saving */

#ifdef CONFIG_PCIEASPM_PERFORMANCE
static int aspm_policy = POLICY_PERFORMANCE;
#elif defined CONFIG_PCIEASPM_POWERSAVE
static int aspm_policy = POLICY_POWERSAVE;
#elif defined CONFIG_PCIEASPM_POWER_SUPERSAVE
static int aspm_policy = POLICY_POWER_SUPERSAVE;
#else
static int aspm_policy;
#endif

static const char *policy_str[] = {
	[POLICY_DEFAULT] = "default",
	[POLICY_PERFORMANCE] = "performance",
	[POLICY_POWERSAVE] = "powersave",
	[POLICY_POWER_SUPERSAVE] = "powersupersave"
};

#define LINK_RETRAIN_TIMEOUT HZ

static int policy_to_aspm_state(struct pcie_link_state *link)
{
	switch (aspm_policy) {
	case POLICY_PERFORMANCE:
		/* Disable ASPM and Clock PM */
		return 0;
	case POLICY_POWERSAVE:
		/* Enable ASPM L0s/L1 */
		return (ASPM_STATE_L0S | ASPM_STATE_L1);
	case POLICY_POWER_SUPERSAVE:
		/* Enable Everything */
		return ASPM_STATE_ALL;
	case POLICY_DEFAULT:
		return link->aspm_default;
	}
	return 0;
}

static int policy_to_clkpm_state(struct pcie_link_state *link)
{
	switch (aspm_policy) {
	case POLICY_PERFORMANCE:
		/* Disable ASPM and Clock PM */
		return 0;
	case POLICY_POWERSAVE:
	case POLICY_POWER_SUPERSAVE:
		/* Enable Clock PM */
		return 1;
	case POLICY_DEFAULT:
		return link->clkpm_default;
	}
	return 0;
}

static void pcie_set_clkpm_nocheck(struct pcie_link_state *link, int enable)
{
	struct pci_dev *child;
	struct pci_bus *linkbus = link->pdev->subordinate;
	u32 val = enable ? PCI_EXP_LNKCTL_CLKREQ_EN : 0;

	list_for_each_entry(child, &linkbus->devices, bus_list)
		pcie_capability_clear_and_set_word(child, PCI_EXP_LNKCTL,
						   PCI_EXP_LNKCTL_CLKREQ_EN,
						   val);
	link->clkpm_enabled = !!enable;
}

static void pcie_set_clkpm(struct pcie_link_state *link, int enable)
{
	/*
	 * Don't enable Clock PM if the link is not Clock PM capable
	 * or Clock PM is disabled
	 */
	if (!link->clkpm_capable || link->clkpm_disable)
		enable = 0;
	/* Need nothing if the specified equals to current state */
	if (link->clkpm_enabled == enable)
		return;
	pcie_set_clkpm_nocheck(link, enable);
}

static void pcie_clkpm_cap_init(struct pcie_link_state *link, int blacklist)
{
	int capable = 1, enabled = 1;
	u32 reg32;
	u16 reg16;
	struct pci_dev *child;
	struct pci_bus *linkbus = link->pdev->subordinate;

	/* All functions should have the same cap and state, take the worst */
	list_for_each_entry(child, &linkbus->devices, bus_list) {
		pcie_capability_read_dword(child, PCI_EXP_LNKCAP, &reg32);
		if (!(reg32 & PCI_EXP_LNKCAP_CLKPM)) {
			capable = 0;
			enabled = 0;
			break;
		}
		pcie_capability_read_word(child, PCI_EXP_LNKCTL, &reg16);
		if (!(reg16 & PCI_EXP_LNKCTL_CLKREQ_EN))
			enabled = 0;
	}
	link->clkpm_enabled = enabled;
	link->clkpm_default = enabled;
	link->clkpm_capable = capable;
	link->clkpm_disable = blacklist ? 1 : 0;
}

static int pcie_wait_for_retrain(struct pci_dev *pdev)
{
	unsigned long end_jiffies;
	u16 reg16;

	/* Wait for Link Training to be cleared by hardware */
	end_jiffies = jiffies + LINK_RETRAIN_TIMEOUT;
	do {
		pcie_capability_read_word(pdev, PCI_EXP_LNKSTA, &reg16);
		if (!(reg16 & PCI_EXP_LNKSTA_LT))
			return 0;
		msleep(1);
	} while (time_before(jiffies, end_jiffies));

	return -ETIMEDOUT;
}

static int pcie_retrain_link(struct pcie_link_state *link)
{
	struct pci_dev *parent = link->pdev;
	int rc;
	u16 reg16;

	/*
	 * Ensure the updated LNKCTL parameters are used during link
	 * training by checking that there is no ongoing link training to
	 * avoid LTSSM race as recommended in Implementation Note at the
	 * end of PCIe r6.0.1 sec 7.5.3.7.
	 */
	rc = pcie_wait_for_retrain(parent);
	if (rc)
		return rc;

	pcie_capability_read_word(parent, PCI_EXP_LNKCTL, &reg16);
	reg16 |= PCI_EXP_LNKCTL_RL;
	pcie_capability_write_word(parent, PCI_EXP_LNKCTL, reg16);
	if (parent->clear_retrain_link) {
		/*
		 * Due to an erratum in some devices the Retrain Link bit
		 * needs to be cleared again manually to allow the link
		 * training to succeed.
		 */
		reg16 &= ~PCI_EXP_LNKCTL_RL;
		pcie_capability_write_word(parent, PCI_EXP_LNKCTL, reg16);
	}

	return pcie_wait_for_retrain(parent);
}

/*
 * pcie_aspm_configure_common_clock: check if the 2 ends of a link
 *   could use common clock. If they are, configure them to use the
 *   common clock. That will reduce the ASPM state exit latency.
 */
static void pcie_aspm_configure_common_clock(struct pcie_link_state *link)
{
	int same_clock = 1;
	u16 reg16, ccc, parent_old_ccc, child_old_ccc[8];
	struct pci_dev *child, *parent = link->pdev;
	struct pci_bus *linkbus = parent->subordinate;
	/*
	 * All functions of a slot should have the same Slot Clock
	 * Configuration, so just check one function
	 */
	child = list_entry(linkbus->devices.next, struct pci_dev, bus_list);
	BUG_ON(!pci_is_pcie(child));

	/* Check downstream component if bit Slot Clock Configuration is 1 */
	pcie_capability_read_word(child, PCI_EXP_LNKSTA, &reg16);
	if (!(reg16 & PCI_EXP_LNKSTA_SLC))
		same_clock = 0;

	/* Check upstream component if bit Slot Clock Configuration is 1 */
	pcie_capability_read_word(parent, PCI_EXP_LNKSTA, &reg16);
	if (!(reg16 & PCI_EXP_LNKSTA_SLC))
		same_clock = 0;

	/* Port might be already in common clock mode */
	pcie_capability_read_word(parent, PCI_EXP_LNKCTL, &reg16);
	parent_old_ccc = reg16 & PCI_EXP_LNKCTL_CCC;
	if (same_clock && (reg16 & PCI_EXP_LNKCTL_CCC)) {
		bool consistent = true;

		list_for_each_entry(child, &linkbus->devices, bus_list) {
			pcie_capability_read_word(child, PCI_EXP_LNKCTL,
						  &reg16);
			if (!(reg16 & PCI_EXP_LNKCTL_CCC)) {
				consistent = false;
				break;
			}
		}
		if (consistent)
			return;
		pci_info(parent, "ASPM: current common clock configuration is inconsistent, reconfiguring\n");
	}

	ccc = same_clock ? PCI_EXP_LNKCTL_CCC : 0;
	/* Configure downstream component, all functions */
	list_for_each_entry(child, &linkbus->devices, bus_list) {
		pcie_capability_read_word(child, PCI_EXP_LNKCTL, &reg16);
		child_old_ccc[PCI_FUNC(child->devfn)] = reg16 & PCI_EXP_LNKCTL_CCC;
		pcie_capability_clear_and_set_word(child, PCI_EXP_LNKCTL,
						   PCI_EXP_LNKCTL_CCC, ccc);
	}

	/* Configure upstream component */
	pcie_capability_clear_and_set_word(parent, PCI_EXP_LNKCTL,
					   PCI_EXP_LNKCTL_CCC, ccc);

	if (pcie_retrain_link(link)) {

		/* Training failed. Restore common clock configurations */
		pci_err(parent, "ASPM: Could not configure common clock\n");
		list_for_each_entry(child, &linkbus->devices, bus_list)
<<<<<<< HEAD
			pcie_capability_write_word(child, PCI_EXP_LNKCTL,
					   child_reg[PCI_FUNC(child->devfn)]);
		pcie_capability_write_word(parent, PCI_EXP_LNKCTL, parent_reg);
=======
			pcie_capability_clear_and_set_word(child, PCI_EXP_LNKCTL,
							   PCI_EXP_LNKCTL_CCC,
							   child_old_ccc[PCI_FUNC(child->devfn)]);
		pcie_capability_clear_and_set_word(parent, PCI_EXP_LNKCTL,
						   PCI_EXP_LNKCTL_CCC, parent_old_ccc);
>>>>>>> 575f85f9
	}
}

/* Convert L0s latency encoding to ns */
static u32 calc_l0s_latency(u32 lnkcap)
{
	u32 encoding = (lnkcap & PCI_EXP_LNKCAP_L0SEL) >> 12;

	if (encoding == 0x7)
		return (5 * 1000);	/* > 4us */
	return (64 << encoding);
}

/* Convert L0s acceptable latency encoding to ns */
static u32 calc_l0s_acceptable(u32 encoding)
{
	if (encoding == 0x7)
		return -1U;
	return (64 << encoding);
}

/* Convert L1 latency encoding to ns */
static u32 calc_l1_latency(u32 lnkcap)
{
	u32 encoding = (lnkcap & PCI_EXP_LNKCAP_L1EL) >> 15;

	if (encoding == 0x7)
		return (65 * 1000);	/* > 64us */
	return (1000 << encoding);
}

/* Convert L1 acceptable latency encoding to ns */
static u32 calc_l1_acceptable(u32 encoding)
{
	if (encoding == 0x7)
		return -1U;
	return (1000 << encoding);
}

/* Convert L1SS T_pwr encoding to usec */
static u32 calc_l1ss_pwron(struct pci_dev *pdev, u32 scale, u32 val)
{
	switch (scale) {
	case 0:
		return val * 2;
	case 1:
		return val * 10;
	case 2:
		return val * 100;
	}
	pci_err(pdev, "%s: Invalid T_PwrOn scale: %u\n", __func__, scale);
	return 0;
}

static void encode_l12_threshold(u32 threshold_us, u32 *scale, u32 *value)
{
	u32 threshold_ns = threshold_us * 1000;

	/* See PCIe r3.1, sec 7.33.3 and sec 6.18 */
	if (threshold_ns < 32) {
		*scale = 0;
		*value = threshold_ns;
	} else if (threshold_ns < 1024) {
		*scale = 1;
		*value = threshold_ns >> 5;
	} else if (threshold_ns < 32768) {
		*scale = 2;
		*value = threshold_ns >> 10;
	} else if (threshold_ns < 1048576) {
		*scale = 3;
		*value = threshold_ns >> 15;
	} else if (threshold_ns < 33554432) {
		*scale = 4;
		*value = threshold_ns >> 20;
	} else {
		*scale = 5;
		*value = threshold_ns >> 25;
	}
}

static void pcie_aspm_check_latency(struct pci_dev *endpoint)
{
	u32 latency, l1_switch_latency = 0;
	struct aspm_latency *acceptable;
	struct pcie_link_state *link;

	/* Device not in D0 doesn't need latency check */
	if ((endpoint->current_state != PCI_D0) &&
	    (endpoint->current_state != PCI_UNKNOWN))
		return;

	link = endpoint->bus->self->link_state;
	acceptable = &link->acceptable[PCI_FUNC(endpoint->devfn)];

	while (link) {
		/* Check upstream direction L0s latency */
		if ((link->aspm_capable & ASPM_STATE_L0S_UP) &&
		    (link->latency_up.l0s > acceptable->l0s))
			link->aspm_capable &= ~ASPM_STATE_L0S_UP;

		/* Check downstream direction L0s latency */
		if ((link->aspm_capable & ASPM_STATE_L0S_DW) &&
		    (link->latency_dw.l0s > acceptable->l0s))
			link->aspm_capable &= ~ASPM_STATE_L0S_DW;
		/*
		 * Check L1 latency.
		 * Every switch on the path to root complex need 1
		 * more microsecond for L1. Spec doesn't mention L0s.
		 *
		 * The exit latencies for L1 substates are not advertised
		 * by a device.  Since the spec also doesn't mention a way
		 * to determine max latencies introduced by enabling L1
		 * substates on the components, it is not clear how to do
		 * a L1 substate exit latency check.  We assume that the
		 * L1 exit latencies advertised by a device include L1
		 * substate latencies (and hence do not do any check).
		 */
		latency = max_t(u32, link->latency_up.l1, link->latency_dw.l1);
		if ((link->aspm_capable & ASPM_STATE_L1) &&
		    (latency + l1_switch_latency > acceptable->l1))
			link->aspm_capable &= ~ASPM_STATE_L1;
		l1_switch_latency += 1000;

		link = link->parent;
	}
}

/*
 * The L1 PM substate capability is only implemented in function 0 in a
 * multi function device.
 */
static struct pci_dev *pci_function_0(struct pci_bus *linkbus)
{
	struct pci_dev *child;

	list_for_each_entry(child, &linkbus->devices, bus_list)
		if (PCI_FUNC(child->devfn) == 0)
			return child;
	return NULL;
}

static void pci_clear_and_set_dword(struct pci_dev *pdev, int pos,
				    u32 clear, u32 set)
{
	u32 val;

	pci_read_config_dword(pdev, pos, &val);
	val &= ~clear;
	val |= set;
	pci_write_config_dword(pdev, pos, val);
}

/* Calculate L1.2 PM substate timing parameters */
static void aspm_calc_l1ss_info(struct pcie_link_state *link,
				u32 parent_l1ss_cap, u32 child_l1ss_cap)
{
	struct pci_dev *child = link->downstream, *parent = link->pdev;
	u32 val1, val2, scale1, scale2;
	u32 t_common_mode, t_power_on, l1_2_threshold, scale, value;
	u32 ctl1 = 0, ctl2 = 0;
	u32 pctl1, pctl2, cctl1, cctl2;
	u32 pl1_2_enables, cl1_2_enables;

	if (!(link->aspm_support & ASPM_STATE_L1_2_MASK))
		return;

	/* Choose the greater of the two Port Common_Mode_Restore_Times */
	val1 = (parent_l1ss_cap & PCI_L1SS_CAP_CM_RESTORE_TIME) >> 8;
	val2 = (child_l1ss_cap & PCI_L1SS_CAP_CM_RESTORE_TIME) >> 8;
	t_common_mode = max(val1, val2);

	/* Choose the greater of the two Port T_POWER_ON times */
	val1   = (parent_l1ss_cap & PCI_L1SS_CAP_P_PWR_ON_VALUE) >> 19;
	scale1 = (parent_l1ss_cap & PCI_L1SS_CAP_P_PWR_ON_SCALE) >> 16;
	val2   = (child_l1ss_cap & PCI_L1SS_CAP_P_PWR_ON_VALUE) >> 19;
	scale2 = (child_l1ss_cap & PCI_L1SS_CAP_P_PWR_ON_SCALE) >> 16;

	if (calc_l1ss_pwron(parent, scale1, val1) >
	    calc_l1ss_pwron(child, scale2, val2)) {
		ctl2 |= scale1 | (val1 << 3);
		t_power_on = calc_l1ss_pwron(parent, scale1, val1);
	} else {
		ctl2 |= scale2 | (val2 << 3);
		t_power_on = calc_l1ss_pwron(child, scale2, val2);
	}

	/*
	 * Set LTR_L1.2_THRESHOLD to the time required to transition the
	 * Link from L0 to L1.2 and back to L0 so we enter L1.2 only if
	 * downstream devices report (via LTR) that they can tolerate at
	 * least that much latency.
	 *
	 * Based on PCIe r3.1, sec 5.5.3.3.1, Figures 5-16 and 5-17, and
	 * Table 5-11.  T(POWER_OFF) is at most 2us and T(L1.2) is at
	 * least 4us.
	 */
	l1_2_threshold = 2 + 4 + t_common_mode + t_power_on;
	encode_l12_threshold(l1_2_threshold, &scale, &value);
	ctl1 |= t_common_mode << 8 | scale << 29 | value << 16;

	pci_read_config_dword(parent, parent->l1ss + PCI_L1SS_CTL1, &pctl1);
	pci_read_config_dword(parent, parent->l1ss + PCI_L1SS_CTL2, &pctl2);
	pci_read_config_dword(child, child->l1ss + PCI_L1SS_CTL1, &cctl1);
	pci_read_config_dword(child, child->l1ss + PCI_L1SS_CTL2, &cctl2);

	if (ctl1 == pctl1 && ctl1 == cctl1 &&
	    ctl2 == pctl2 && ctl2 == cctl2)
		return;

	/* Disable L1.2 while updating.  See PCIe r5.0, sec 5.5.4, 7.8.3.3 */
	pl1_2_enables = pctl1 & PCI_L1SS_CTL1_L1_2_MASK;
	cl1_2_enables = cctl1 & PCI_L1SS_CTL1_L1_2_MASK;

	if (pl1_2_enables || cl1_2_enables) {
		pci_clear_and_set_dword(child, child->l1ss + PCI_L1SS_CTL1,
					PCI_L1SS_CTL1_L1_2_MASK, 0);
		pci_clear_and_set_dword(parent, parent->l1ss + PCI_L1SS_CTL1,
					PCI_L1SS_CTL1_L1_2_MASK, 0);
	}

	/* Program T_POWER_ON times in both ports */
	pci_write_config_dword(parent, parent->l1ss + PCI_L1SS_CTL2, ctl2);
	pci_write_config_dword(child, child->l1ss + PCI_L1SS_CTL2, ctl2);

	/* Program Common_Mode_Restore_Time in upstream device */
	pci_clear_and_set_dword(parent, parent->l1ss + PCI_L1SS_CTL1,
				PCI_L1SS_CTL1_CM_RESTORE_TIME, ctl1);

	/* Program LTR_L1.2_THRESHOLD time in both ports */
	pci_clear_and_set_dword(parent,	parent->l1ss + PCI_L1SS_CTL1,
				PCI_L1SS_CTL1_LTR_L12_TH_VALUE |
				PCI_L1SS_CTL1_LTR_L12_TH_SCALE, ctl1);
	pci_clear_and_set_dword(child, child->l1ss + PCI_L1SS_CTL1,
				PCI_L1SS_CTL1_LTR_L12_TH_VALUE |
				PCI_L1SS_CTL1_LTR_L12_TH_SCALE, ctl1);

	if (pl1_2_enables || cl1_2_enables) {
		pci_clear_and_set_dword(parent, parent->l1ss + PCI_L1SS_CTL1, 0,
					pl1_2_enables);
		pci_clear_and_set_dword(child, child->l1ss + PCI_L1SS_CTL1, 0,
					cl1_2_enables);
	}
}

static void pcie_aspm_cap_init(struct pcie_link_state *link, int blacklist)
{
	struct pci_dev *child = link->downstream, *parent = link->pdev;
	u32 parent_lnkcap, child_lnkcap;
	u16 parent_lnkctl, child_lnkctl;
	u32 parent_l1ss_cap, child_l1ss_cap;
	u32 parent_l1ss_ctl1 = 0, child_l1ss_ctl1 = 0;
	struct pci_bus *linkbus = parent->subordinate;

	if (blacklist) {
		/* Set enabled/disable so that we will disable ASPM later */
		link->aspm_enabled = ASPM_STATE_ALL;
		link->aspm_disable = ASPM_STATE_ALL;
		return;
	}

	/*
	 * If ASPM not supported, don't mess with the clocks and link,
	 * bail out now.
	 */
	pcie_capability_read_dword(parent, PCI_EXP_LNKCAP, &parent_lnkcap);
	pcie_capability_read_dword(child, PCI_EXP_LNKCAP, &child_lnkcap);
	if (!(parent_lnkcap & child_lnkcap & PCI_EXP_LNKCAP_ASPMS))
		return;

	/* Configure common clock before checking latencies */
	pcie_aspm_configure_common_clock(link);

	/*
	 * Re-read upstream/downstream components' register state after
	 * clock configuration.  L0s & L1 exit latencies in the otherwise
	 * read-only Link Capabilities may change depending on common clock
	 * configuration (PCIe r5.0, sec 7.5.3.6).
	 */
	pcie_capability_read_dword(parent, PCI_EXP_LNKCAP, &parent_lnkcap);
	pcie_capability_read_dword(child, PCI_EXP_LNKCAP, &child_lnkcap);
	pcie_capability_read_word(parent, PCI_EXP_LNKCTL, &parent_lnkctl);
	pcie_capability_read_word(child, PCI_EXP_LNKCTL, &child_lnkctl);

	/*
	 * Setup L0s state
	 *
	 * Note that we must not enable L0s in either direction on a
	 * given link unless components on both sides of the link each
	 * support L0s.
	 */
	if (parent_lnkcap & child_lnkcap & PCI_EXP_LNKCAP_ASPM_L0S)
		link->aspm_support |= ASPM_STATE_L0S;

	if (child_lnkctl & PCI_EXP_LNKCTL_ASPM_L0S)
		link->aspm_enabled |= ASPM_STATE_L0S_UP;
	if (parent_lnkctl & PCI_EXP_LNKCTL_ASPM_L0S)
		link->aspm_enabled |= ASPM_STATE_L0S_DW;
	link->latency_up.l0s = calc_l0s_latency(parent_lnkcap);
	link->latency_dw.l0s = calc_l0s_latency(child_lnkcap);

	/* Setup L1 state */
	if (parent_lnkcap & child_lnkcap & PCI_EXP_LNKCAP_ASPM_L1)
		link->aspm_support |= ASPM_STATE_L1;

	if (parent_lnkctl & child_lnkctl & PCI_EXP_LNKCTL_ASPM_L1)
		link->aspm_enabled |= ASPM_STATE_L1;
	link->latency_up.l1 = calc_l1_latency(parent_lnkcap);
	link->latency_dw.l1 = calc_l1_latency(child_lnkcap);

	/* Setup L1 substate */
	pci_read_config_dword(parent, parent->l1ss + PCI_L1SS_CAP,
			      &parent_l1ss_cap);
	pci_read_config_dword(child, child->l1ss + PCI_L1SS_CAP,
			      &child_l1ss_cap);

	if (!(parent_l1ss_cap & PCI_L1SS_CAP_L1_PM_SS))
		parent_l1ss_cap = 0;
	if (!(child_l1ss_cap & PCI_L1SS_CAP_L1_PM_SS))
		child_l1ss_cap = 0;

	/*
	 * If we don't have LTR for the entire path from the Root Complex
	 * to this device, we can't use ASPM L1.2 because it relies on the
	 * LTR_L1.2_THRESHOLD.  See PCIe r4.0, secs 5.5.4, 6.18.
	 */
	if (!child->ltr_path)
		child_l1ss_cap &= ~PCI_L1SS_CAP_ASPM_L1_2;

	if (parent_l1ss_cap & child_l1ss_cap & PCI_L1SS_CAP_ASPM_L1_1)
		link->aspm_support |= ASPM_STATE_L1_1;
	if (parent_l1ss_cap & child_l1ss_cap & PCI_L1SS_CAP_ASPM_L1_2)
		link->aspm_support |= ASPM_STATE_L1_2;
	if (parent_l1ss_cap & child_l1ss_cap & PCI_L1SS_CAP_PCIPM_L1_1)
		link->aspm_support |= ASPM_STATE_L1_1_PCIPM;
	if (parent_l1ss_cap & child_l1ss_cap & PCI_L1SS_CAP_PCIPM_L1_2)
		link->aspm_support |= ASPM_STATE_L1_2_PCIPM;

	if (parent_l1ss_cap)
		pci_read_config_dword(parent, parent->l1ss + PCI_L1SS_CTL1,
				      &parent_l1ss_ctl1);
	if (child_l1ss_cap)
		pci_read_config_dword(child, child->l1ss + PCI_L1SS_CTL1,
				      &child_l1ss_ctl1);

	if (parent_l1ss_ctl1 & child_l1ss_ctl1 & PCI_L1SS_CTL1_ASPM_L1_1)
		link->aspm_enabled |= ASPM_STATE_L1_1;
	if (parent_l1ss_ctl1 & child_l1ss_ctl1 & PCI_L1SS_CTL1_ASPM_L1_2)
		link->aspm_enabled |= ASPM_STATE_L1_2;
	if (parent_l1ss_ctl1 & child_l1ss_ctl1 & PCI_L1SS_CTL1_PCIPM_L1_1)
		link->aspm_enabled |= ASPM_STATE_L1_1_PCIPM;
	if (parent_l1ss_ctl1 & child_l1ss_ctl1 & PCI_L1SS_CTL1_PCIPM_L1_2)
		link->aspm_enabled |= ASPM_STATE_L1_2_PCIPM;

	if (link->aspm_support & ASPM_STATE_L1SS)
		aspm_calc_l1ss_info(link, parent_l1ss_cap, child_l1ss_cap);

	/* Save default state */
	link->aspm_default = link->aspm_enabled;

	/* Setup initial capable state. Will be updated later */
	link->aspm_capable = link->aspm_support;

	/* Get and check endpoint acceptable latencies */
	list_for_each_entry(child, &linkbus->devices, bus_list) {
		u32 reg32, encoding;
		struct aspm_latency *acceptable =
			&link->acceptable[PCI_FUNC(child->devfn)];

		if (pci_pcie_type(child) != PCI_EXP_TYPE_ENDPOINT &&
		    pci_pcie_type(child) != PCI_EXP_TYPE_LEG_END)
			continue;

		pcie_capability_read_dword(child, PCI_EXP_DEVCAP, &reg32);
		/* Calculate endpoint L0s acceptable latency */
		encoding = (reg32 & PCI_EXP_DEVCAP_L0S) >> 6;
		acceptable->l0s = calc_l0s_acceptable(encoding);
		/* Calculate endpoint L1 acceptable latency */
		encoding = (reg32 & PCI_EXP_DEVCAP_L1) >> 9;
		acceptable->l1 = calc_l1_acceptable(encoding);

		pcie_aspm_check_latency(child);
	}
}

/* Configure the ASPM L1 substates */
static void pcie_config_aspm_l1ss(struct pcie_link_state *link, u32 state)
{
	u32 val, enable_req;
	struct pci_dev *child = link->downstream, *parent = link->pdev;

	enable_req = (link->aspm_enabled ^ state) & state;

	/*
	 * Here are the rules specified in the PCIe spec for enabling L1SS:
	 * - When enabling L1.x, enable bit at parent first, then at child
	 * - When disabling L1.x, disable bit at child first, then at parent
	 * - When enabling ASPM L1.x, need to disable L1
	 *   (at child followed by parent).
	 * - The ASPM/PCIPM L1.2 must be disabled while programming timing
	 *   parameters
	 *
	 * To keep it simple, disable all L1SS bits first, and later enable
	 * what is needed.
	 */

	/* Disable all L1 substates */
	pci_clear_and_set_dword(child, child->l1ss + PCI_L1SS_CTL1,
				PCI_L1SS_CTL1_L1SS_MASK, 0);
	pci_clear_and_set_dword(parent, parent->l1ss + PCI_L1SS_CTL1,
				PCI_L1SS_CTL1_L1SS_MASK, 0);
	/*
	 * If needed, disable L1, and it gets enabled later
	 * in pcie_config_aspm_link().
	 */
	if (enable_req & (ASPM_STATE_L1_1 | ASPM_STATE_L1_2)) {
		pcie_capability_clear_and_set_word(child, PCI_EXP_LNKCTL,
						   PCI_EXP_LNKCTL_ASPM_L1, 0);
		pcie_capability_clear_and_set_word(parent, PCI_EXP_LNKCTL,
						   PCI_EXP_LNKCTL_ASPM_L1, 0);
	}

	val = 0;
	if (state & ASPM_STATE_L1_1)
		val |= PCI_L1SS_CTL1_ASPM_L1_1;
	if (state & ASPM_STATE_L1_2)
		val |= PCI_L1SS_CTL1_ASPM_L1_2;
	if (state & ASPM_STATE_L1_1_PCIPM)
		val |= PCI_L1SS_CTL1_PCIPM_L1_1;
	if (state & ASPM_STATE_L1_2_PCIPM)
		val |= PCI_L1SS_CTL1_PCIPM_L1_2;

	/* Enable what we need to enable */
	pci_clear_and_set_dword(parent, parent->l1ss + PCI_L1SS_CTL1,
				PCI_L1SS_CTL1_L1SS_MASK, val);
	pci_clear_and_set_dword(child, child->l1ss + PCI_L1SS_CTL1,
				PCI_L1SS_CTL1_L1SS_MASK, val);
}

static void pcie_config_aspm_dev(struct pci_dev *pdev, u32 val)
{
	pcie_capability_clear_and_set_word(pdev, PCI_EXP_LNKCTL,
					   PCI_EXP_LNKCTL_ASPMC, val);
}

static void pcie_config_aspm_link(struct pcie_link_state *link, u32 state)
{
	u32 upstream = 0, dwstream = 0;
	struct pci_dev *child = link->downstream, *parent = link->pdev;
	struct pci_bus *linkbus = parent->subordinate;

	/* Enable only the states that were not explicitly disabled */
	state &= (link->aspm_capable & ~link->aspm_disable);

	/* Can't enable any substates if L1 is not enabled */
	if (!(state & ASPM_STATE_L1))
		state &= ~ASPM_STATE_L1SS;

	/* Spec says both ports must be in D0 before enabling PCI PM substates*/
	if (parent->current_state != PCI_D0 || child->current_state != PCI_D0) {
		state &= ~ASPM_STATE_L1_SS_PCIPM;
		state |= (link->aspm_enabled & ASPM_STATE_L1_SS_PCIPM);
	}

	/* Nothing to do if the link is already in the requested state */
	if (link->aspm_enabled == state)
		return;
	/* Convert ASPM state to upstream/downstream ASPM register state */
	if (state & ASPM_STATE_L0S_UP)
		dwstream |= PCI_EXP_LNKCTL_ASPM_L0S;
	if (state & ASPM_STATE_L0S_DW)
		upstream |= PCI_EXP_LNKCTL_ASPM_L0S;
	if (state & ASPM_STATE_L1) {
		upstream |= PCI_EXP_LNKCTL_ASPM_L1;
		dwstream |= PCI_EXP_LNKCTL_ASPM_L1;
	}

	if (link->aspm_capable & ASPM_STATE_L1SS)
		pcie_config_aspm_l1ss(link, state);

	/*
	 * Spec 2.0 suggests all functions should be configured the
	 * same setting for ASPM. Enabling ASPM L1 should be done in
	 * upstream component first and then downstream, and vice
	 * versa for disabling ASPM L1. Spec doesn't mention L0S.
	 */
	if (state & ASPM_STATE_L1)
		pcie_config_aspm_dev(parent, upstream);
	list_for_each_entry(child, &linkbus->devices, bus_list)
		pcie_config_aspm_dev(child, dwstream);
	if (!(state & ASPM_STATE_L1))
		pcie_config_aspm_dev(parent, upstream);

	link->aspm_enabled = state;
}

static void pcie_config_aspm_path(struct pcie_link_state *link)
{
	while (link) {
		pcie_config_aspm_link(link, policy_to_aspm_state(link));
		link = link->parent;
	}
}

static void free_link_state(struct pcie_link_state *link)
{
	link->pdev->link_state = NULL;
	kfree(link);
}

static int pcie_aspm_sanity_check(struct pci_dev *pdev)
{
	struct pci_dev *child;
	u32 reg32;

	/*
	 * Some functions in a slot might not all be PCIe functions,
	 * very strange. Disable ASPM for the whole slot
	 */
	list_for_each_entry(child, &pdev->subordinate->devices, bus_list) {
		if (!pci_is_pcie(child))
			return -EINVAL;

		/*
		 * If ASPM is disabled then we're not going to change
		 * the BIOS state. It's safe to continue even if it's a
		 * pre-1.1 device
		 */

		if (aspm_disabled)
			continue;

		/*
		 * Disable ASPM for pre-1.1 PCIe device, we follow MS to use
		 * RBER bit to determine if a function is 1.1 version device
		 */
		pcie_capability_read_dword(child, PCI_EXP_DEVCAP, &reg32);
		if (!(reg32 & PCI_EXP_DEVCAP_RBER) && !aspm_force) {
			pci_info(child, "disabling ASPM on pre-1.1 PCIe device.  You can enable it with 'pcie_aspm=force'\n");
			return -EINVAL;
		}
	}
	return 0;
}

static struct pcie_link_state *alloc_pcie_link_state(struct pci_dev *pdev)
{
	struct pcie_link_state *link;

	link = kzalloc(sizeof(*link), GFP_KERNEL);
	if (!link)
		return NULL;

	INIT_LIST_HEAD(&link->sibling);
	link->pdev = pdev;
	link->downstream = pci_function_0(pdev->subordinate);

	/*
	 * Root Ports and PCI/PCI-X to PCIe Bridges are roots of PCIe
	 * hierarchies.  Note that some PCIe host implementations omit
	 * the root ports entirely, in which case a downstream port on
	 * a switch may become the root of the link state chain for all
	 * its subordinate endpoints.
	 */
	if (pci_pcie_type(pdev) == PCI_EXP_TYPE_ROOT_PORT ||
	    pci_pcie_type(pdev) == PCI_EXP_TYPE_PCIE_BRIDGE ||
	    !pdev->bus->parent->self) {
		link->root = link;
	} else {
		struct pcie_link_state *parent;

		parent = pdev->bus->parent->self->link_state;
		if (!parent) {
			kfree(link);
			return NULL;
		}

		link->parent = parent;
		link->root = link->parent->root;
	}

	list_add(&link->sibling, &link_list);
	pdev->link_state = link;
	return link;
}

static void pcie_aspm_update_sysfs_visibility(struct pci_dev *pdev)
{
	struct pci_dev *child;

	list_for_each_entry(child, &pdev->subordinate->devices, bus_list)
		sysfs_update_group(&child->dev.kobj, &aspm_ctrl_attr_group);
}

/*
 * pcie_aspm_init_link_state: Initiate PCI express link state.
 * It is called after the pcie and its children devices are scanned.
 * @pdev: the root port or switch downstream port
 */
void pcie_aspm_init_link_state(struct pci_dev *pdev)
{
	struct pcie_link_state *link;
	int blacklist = !!pcie_aspm_sanity_check(pdev);

	if (!aspm_support_enabled)
		return;

	if (pdev->link_state)
		return;

	/*
	 * We allocate pcie_link_state for the component on the upstream
	 * end of a Link, so there's nothing to do unless this device is
	 * downstream port.
	 */
	if (!pcie_downstream_port(pdev))
		return;

	/* VIA has a strange chipset, root port is under a bridge */
	if (pci_pcie_type(pdev) == PCI_EXP_TYPE_ROOT_PORT &&
	    pdev->bus->self)
		return;

	down_read(&pci_bus_sem);
	if (list_empty(&pdev->subordinate->devices))
		goto out;

	mutex_lock(&aspm_lock);
	link = alloc_pcie_link_state(pdev);
	if (!link)
		goto unlock;
	/*
	 * Setup initial ASPM state. Note that we need to configure
	 * upstream links also because capable state of them can be
	 * update through pcie_aspm_cap_init().
	 */
	pcie_aspm_cap_init(link, blacklist);

	/* Setup initial Clock PM state */
	pcie_clkpm_cap_init(link, blacklist);

	/*
	 * At this stage drivers haven't had an opportunity to change the
	 * link policy setting. Enabling ASPM on broken hardware can cripple
	 * it even before the driver has had a chance to disable ASPM, so
	 * default to a safe level right now. If we're enabling ASPM beyond
	 * the BIOS's expectation, we'll do so once pci_enable_device() is
	 * called.
	 */
	if (aspm_policy != POLICY_POWERSAVE &&
	    aspm_policy != POLICY_POWER_SUPERSAVE) {
		pcie_config_aspm_path(link);
		pcie_set_clkpm(link, policy_to_clkpm_state(link));
	}

	pcie_aspm_update_sysfs_visibility(pdev);

unlock:
	mutex_unlock(&aspm_lock);
out:
	up_read(&pci_bus_sem);
}

/* Recheck latencies and update aspm_capable for links under the root */
static void pcie_update_aspm_capable(struct pcie_link_state *root)
{
	struct pcie_link_state *link;
	BUG_ON(root->parent);
	list_for_each_entry(link, &link_list, sibling) {
		if (link->root != root)
			continue;
		link->aspm_capable = link->aspm_support;
	}
	list_for_each_entry(link, &link_list, sibling) {
		struct pci_dev *child;
		struct pci_bus *linkbus = link->pdev->subordinate;
		if (link->root != root)
			continue;
		list_for_each_entry(child, &linkbus->devices, bus_list) {
			if ((pci_pcie_type(child) != PCI_EXP_TYPE_ENDPOINT) &&
			    (pci_pcie_type(child) != PCI_EXP_TYPE_LEG_END))
				continue;
			pcie_aspm_check_latency(child);
		}
	}
}

/* @pdev: the endpoint device */
void pcie_aspm_exit_link_state(struct pci_dev *pdev)
{
	struct pci_dev *parent = pdev->bus->self;
	struct pcie_link_state *link, *root, *parent_link;

	if (!parent || !parent->link_state)
		return;

	down_read(&pci_bus_sem);
	mutex_lock(&aspm_lock);

	link = parent->link_state;
	root = link->root;
	parent_link = link->parent;

	/*
	 * link->downstream is a pointer to the pci_dev of function 0.  If
	 * we remove that function, the pci_dev is about to be deallocated,
	 * so we can't use link->downstream again.  Free the link state to
	 * avoid this.
	 *
	 * If we're removing a non-0 function, it's possible we could
	 * retain the link state, but PCIe r6.0, sec 7.5.3.7, recommends
	 * programming the same ASPM Control value for all functions of
	 * multi-function devices, so disable ASPM for all of them.
	 */
	pcie_config_aspm_link(link, 0);
	list_del(&link->sibling);
	free_link_state(link);

	/* Recheck latencies and configure upstream links */
	if (parent_link) {
		pcie_update_aspm_capable(root);
		pcie_config_aspm_path(parent_link);
	}

	mutex_unlock(&aspm_lock);
	up_read(&pci_bus_sem);
}

void pcie_aspm_powersave_config_link(struct pci_dev *pdev)
{
	struct pcie_link_state *link = pdev->link_state;

	if (aspm_disabled || !link)
		return;

	if (aspm_policy != POLICY_POWERSAVE &&
	    aspm_policy != POLICY_POWER_SUPERSAVE)
		return;

	down_read(&pci_bus_sem);
	mutex_lock(&aspm_lock);
	pcie_config_aspm_path(link);
	pcie_set_clkpm(link, policy_to_clkpm_state(link));
	mutex_unlock(&aspm_lock);
	up_read(&pci_bus_sem);
}

static struct pcie_link_state *pcie_aspm_get_link(struct pci_dev *pdev)
{
	struct pci_dev *bridge;

	if (!pci_is_pcie(pdev))
		return NULL;

	bridge = pci_upstream_bridge(pdev);
	if (!bridge || !pci_is_pcie(bridge))
		return NULL;

	return bridge->link_state;
}

static int __pci_disable_link_state(struct pci_dev *pdev, int state, bool sem)
{
	struct pcie_link_state *link = pcie_aspm_get_link(pdev);

	if (!link)
		return -EINVAL;
	/*
	 * A driver requested that ASPM be disabled on this device, but
	 * if we don't have permission to manage ASPM (e.g., on ACPI
	 * systems we have to observe the FADT ACPI_FADT_NO_ASPM bit and
	 * the _OSC method), we can't honor that request.  Windows has
	 * a similar mechanism using "PciASPMOptOut", which is also
	 * ignored in this situation.
	 */
	if (aspm_disabled) {
		pci_warn(pdev, "can't disable ASPM; OS doesn't have ASPM control\n");
		return -EPERM;
	}

	if (sem)
		down_read(&pci_bus_sem);
	mutex_lock(&aspm_lock);
	if (state & PCIE_LINK_STATE_L0S)
		link->aspm_disable |= ASPM_STATE_L0S;
	if (state & PCIE_LINK_STATE_L1)
		/* L1 PM substates require L1 */
		link->aspm_disable |= ASPM_STATE_L1 | ASPM_STATE_L1SS;
	if (state & PCIE_LINK_STATE_L1_1)
		link->aspm_disable |= ASPM_STATE_L1_1;
	if (state & PCIE_LINK_STATE_L1_2)
		link->aspm_disable |= ASPM_STATE_L1_2;
	if (state & PCIE_LINK_STATE_L1_1_PCIPM)
		link->aspm_disable |= ASPM_STATE_L1_1_PCIPM;
	if (state & PCIE_LINK_STATE_L1_2_PCIPM)
		link->aspm_disable |= ASPM_STATE_L1_2_PCIPM;
	pcie_config_aspm_link(link, policy_to_aspm_state(link));

	if (state & PCIE_LINK_STATE_CLKPM)
		link->clkpm_disable = 1;
	pcie_set_clkpm(link, policy_to_clkpm_state(link));
	mutex_unlock(&aspm_lock);
	if (sem)
		up_read(&pci_bus_sem);

	return 0;
}

int pci_disable_link_state_locked(struct pci_dev *pdev, int state)
{
	return __pci_disable_link_state(pdev, state, false);
}
EXPORT_SYMBOL(pci_disable_link_state_locked);

/**
 * pci_disable_link_state - Disable device's link state, so the link will
 * never enter specific states.  Note that if the BIOS didn't grant ASPM
 * control to the OS, this does nothing because we can't touch the LNKCTL
 * register. Returns 0 or a negative errno.
 *
 * @pdev: PCI device
 * @state: ASPM link state to disable
 */
int pci_disable_link_state(struct pci_dev *pdev, int state)
{
	return __pci_disable_link_state(pdev, state, true);
}
EXPORT_SYMBOL(pci_disable_link_state);

static int pcie_aspm_set_policy(const char *val,
				const struct kernel_param *kp)
{
	int i;
	struct pcie_link_state *link;

	if (aspm_disabled)
		return -EPERM;
	i = sysfs_match_string(policy_str, val);
	if (i < 0)
		return i;
	if (i == aspm_policy)
		return 0;

	down_read(&pci_bus_sem);
	mutex_lock(&aspm_lock);
	aspm_policy = i;
	list_for_each_entry(link, &link_list, sibling) {
		pcie_config_aspm_link(link, policy_to_aspm_state(link));
		pcie_set_clkpm(link, policy_to_clkpm_state(link));
	}
	mutex_unlock(&aspm_lock);
	up_read(&pci_bus_sem);
	return 0;
}

static int pcie_aspm_get_policy(char *buffer, const struct kernel_param *kp)
{
	int i, cnt = 0;
	for (i = 0; i < ARRAY_SIZE(policy_str); i++)
		if (i == aspm_policy)
			cnt += sprintf(buffer + cnt, "[%s] ", policy_str[i]);
		else
			cnt += sprintf(buffer + cnt, "%s ", policy_str[i]);
	cnt += sprintf(buffer + cnt, "\n");
	return cnt;
}

module_param_call(policy, pcie_aspm_set_policy, pcie_aspm_get_policy,
	NULL, 0644);

/**
 * pcie_aspm_enabled - Check if PCIe ASPM has been enabled for a device.
 * @pdev: Target device.
 *
 * Relies on the upstream bridge's link_state being valid.  The link_state
 * is deallocated only when the last child of the bridge (i.e., @pdev or a
 * sibling) is removed, and the caller should be holding a reference to
 * @pdev, so this should be safe.
 */
bool pcie_aspm_enabled(struct pci_dev *pdev)
{
	struct pcie_link_state *link = pcie_aspm_get_link(pdev);

	if (!link)
		return false;

	return link->aspm_enabled;
}
EXPORT_SYMBOL_GPL(pcie_aspm_enabled);

static ssize_t aspm_attr_show_common(struct device *dev,
				     struct device_attribute *attr,
				     char *buf, u8 state)
{
	struct pci_dev *pdev = to_pci_dev(dev);
	struct pcie_link_state *link = pcie_aspm_get_link(pdev);

	return sysfs_emit(buf, "%d\n", (link->aspm_enabled & state) ? 1 : 0);
}

static ssize_t aspm_attr_store_common(struct device *dev,
				      struct device_attribute *attr,
				      const char *buf, size_t len, u8 state)
{
	struct pci_dev *pdev = to_pci_dev(dev);
	struct pcie_link_state *link = pcie_aspm_get_link(pdev);
	bool state_enable;

	if (strtobool(buf, &state_enable) < 0)
		return -EINVAL;

	down_read(&pci_bus_sem);
	mutex_lock(&aspm_lock);

	if (state_enable) {
		link->aspm_disable &= ~state;
		/* need to enable L1 for substates */
		if (state & ASPM_STATE_L1SS)
			link->aspm_disable &= ~ASPM_STATE_L1;
	} else {
		link->aspm_disable |= state;
	}

	pcie_config_aspm_link(link, policy_to_aspm_state(link));

	mutex_unlock(&aspm_lock);
	up_read(&pci_bus_sem);

	return len;
}

#define ASPM_ATTR(_f, _s)						\
static ssize_t _f##_show(struct device *dev,				\
			 struct device_attribute *attr, char *buf)	\
{ return aspm_attr_show_common(dev, attr, buf, ASPM_STATE_##_s); }	\
									\
static ssize_t _f##_store(struct device *dev,				\
			  struct device_attribute *attr,		\
			  const char *buf, size_t len)			\
{ return aspm_attr_store_common(dev, attr, buf, len, ASPM_STATE_##_s); }

ASPM_ATTR(l0s_aspm, L0S)
ASPM_ATTR(l1_aspm, L1)
ASPM_ATTR(l1_1_aspm, L1_1)
ASPM_ATTR(l1_2_aspm, L1_2)
ASPM_ATTR(l1_1_pcipm, L1_1_PCIPM)
ASPM_ATTR(l1_2_pcipm, L1_2_PCIPM)

static ssize_t clkpm_show(struct device *dev,
			  struct device_attribute *attr, char *buf)
{
	struct pci_dev *pdev = to_pci_dev(dev);
	struct pcie_link_state *link = pcie_aspm_get_link(pdev);

	return sysfs_emit(buf, "%d\n", link->clkpm_enabled);
}

static ssize_t clkpm_store(struct device *dev,
			   struct device_attribute *attr,
			   const char *buf, size_t len)
{
	struct pci_dev *pdev = to_pci_dev(dev);
	struct pcie_link_state *link = pcie_aspm_get_link(pdev);
	bool state_enable;

	if (strtobool(buf, &state_enable) < 0)
		return -EINVAL;

	down_read(&pci_bus_sem);
	mutex_lock(&aspm_lock);

	link->clkpm_disable = !state_enable;
	pcie_set_clkpm(link, policy_to_clkpm_state(link));

	mutex_unlock(&aspm_lock);
	up_read(&pci_bus_sem);

	return len;
}

static DEVICE_ATTR_RW(clkpm);
static DEVICE_ATTR_RW(l0s_aspm);
static DEVICE_ATTR_RW(l1_aspm);
static DEVICE_ATTR_RW(l1_1_aspm);
static DEVICE_ATTR_RW(l1_2_aspm);
static DEVICE_ATTR_RW(l1_1_pcipm);
static DEVICE_ATTR_RW(l1_2_pcipm);

static struct attribute *aspm_ctrl_attrs[] = {
	&dev_attr_clkpm.attr,
	&dev_attr_l0s_aspm.attr,
	&dev_attr_l1_aspm.attr,
	&dev_attr_l1_1_aspm.attr,
	&dev_attr_l1_2_aspm.attr,
	&dev_attr_l1_1_pcipm.attr,
	&dev_attr_l1_2_pcipm.attr,
	NULL
};

static umode_t aspm_ctrl_attrs_are_visible(struct kobject *kobj,
					   struct attribute *a, int n)
{
	struct device *dev = kobj_to_dev(kobj);
	struct pci_dev *pdev = to_pci_dev(dev);
	struct pcie_link_state *link = pcie_aspm_get_link(pdev);
	static const u8 aspm_state_map[] = {
		ASPM_STATE_L0S,
		ASPM_STATE_L1,
		ASPM_STATE_L1_1,
		ASPM_STATE_L1_2,
		ASPM_STATE_L1_1_PCIPM,
		ASPM_STATE_L1_2_PCIPM,
	};

	if (aspm_disabled || !link)
		return 0;

	if (n == 0)
		return link->clkpm_capable ? a->mode : 0;

	return link->aspm_capable & aspm_state_map[n - 1] ? a->mode : 0;
}

const struct attribute_group aspm_ctrl_attr_group = {
	.name = "link",
	.attrs = aspm_ctrl_attrs,
	.is_visible = aspm_ctrl_attrs_are_visible,
};

static int __init pcie_aspm_disable(char *str)
{
	if (!strcmp(str, "off")) {
		aspm_policy = POLICY_DEFAULT;
		aspm_disabled = 1;
		aspm_support_enabled = false;
		printk(KERN_INFO "PCIe ASPM is disabled\n");
	} else if (!strcmp(str, "force")) {
		aspm_force = 1;
		printk(KERN_INFO "PCIe ASPM is forcibly enabled\n");
	}
	return 1;
}

__setup("pcie_aspm=", pcie_aspm_disable);

void pcie_no_aspm(void)
{
	/*
	 * Disabling ASPM is intended to prevent the kernel from modifying
	 * existing hardware state, not to clear existing state. To that end:
	 * (a) set policy to POLICY_DEFAULT in order to avoid changing state
	 * (b) prevent userspace from changing policy
	 */
	if (!aspm_force) {
		aspm_policy = POLICY_DEFAULT;
		aspm_disabled = 1;
	}
}

bool pcie_aspm_support_enabled(void)
{
	return aspm_support_enabled;
}
EXPORT_SYMBOL(pcie_aspm_support_enabled);<|MERGE_RESOLUTION|>--- conflicted
+++ resolved
@@ -306,17 +306,11 @@
 		/* Training failed. Restore common clock configurations */
 		pci_err(parent, "ASPM: Could not configure common clock\n");
 		list_for_each_entry(child, &linkbus->devices, bus_list)
-<<<<<<< HEAD
-			pcie_capability_write_word(child, PCI_EXP_LNKCTL,
-					   child_reg[PCI_FUNC(child->devfn)]);
-		pcie_capability_write_word(parent, PCI_EXP_LNKCTL, parent_reg);
-=======
 			pcie_capability_clear_and_set_word(child, PCI_EXP_LNKCTL,
 							   PCI_EXP_LNKCTL_CCC,
 							   child_old_ccc[PCI_FUNC(child->devfn)]);
 		pcie_capability_clear_and_set_word(parent, PCI_EXP_LNKCTL,
 						   PCI_EXP_LNKCTL_CCC, parent_old_ccc);
->>>>>>> 575f85f9
 	}
 }
 
