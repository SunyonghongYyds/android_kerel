--- conflicted
+++ resolved
@@ -526,7 +526,6 @@
 static inline void lockdep_softirq_end(bool in_hardirq) { }
 #endif
 
-<<<<<<< HEAD
 #ifdef CONFIG_RT_SOFTIRQ_AWARE_SCHED
 static __u32 softirq_deferred_for_rt(__u32 *pending)
 {
@@ -542,10 +541,7 @@
 #define softirq_deferred_for_rt(x) (0)
 #endif
 
-asmlinkage __visible void __softirq_entry __do_softirq(void)
-=======
 static void handle_softirqs(bool ksirqd)
->>>>>>> 140cf972
 {
 	unsigned long end = jiffies + MAX_SOFTIRQ_TIME;
 	unsigned long old_flags = current->flags;
@@ -604,13 +600,8 @@
 		pending >>= softirq_bit;
 	}
 
-<<<<<<< HEAD
 	set_active_softirqs(0);
-	if (!IS_ENABLED(CONFIG_PREEMPT_RT) &&
-	    __this_cpu_read(ksoftirqd) == current)
-=======
 	if (!IS_ENABLED(CONFIG_PREEMPT_RT) && ksirqd)
->>>>>>> 140cf972
 		rcu_softirq_qs();
 
 	local_irq_disable();
