--- conflicted
+++ resolved
@@ -1715,14 +1715,8 @@
 {
 	INIT_WORK(&tr->fsnotify_work, latency_fsnotify_workfn);
 	init_irq_work(&tr->fsnotify_irqwork, latency_fsnotify_workfn_irq);
-<<<<<<< HEAD
 	tr->d_max_latency = trace_create_file("tracing_max_latency", 0644,
-					      d_tracer, &tr->max_latency,
-=======
-	tr->d_max_latency = trace_create_file("tracing_max_latency",
-					      TRACE_MODE_WRITE,
 					      d_tracer, tr,
->>>>>>> b9113293
 					      &tracing_max_lat_fops);
 }
 
@@ -1754,13 +1748,8 @@
 #else /* !LATENCY_FS_NOTIFY */
 
 #define trace_create_maxlat_file(tr, d_tracer)				\
-<<<<<<< HEAD
-	trace_create_file("tracing_max_latency", 0644, d_tracer,	\
-			  &tr->max_latency, &tracing_max_lat_fops)
-=======
-	trace_create_file("tracing_max_latency", TRACE_MODE_WRITE,	\
+	trace_create_file("tracing_max_latency", 0644,			\
 			  d_tracer, tr, &tracing_max_lat_fops)
->>>>>>> b9113293
 
 #endif
 
