--- conflicted
+++ resolved
@@ -6642,9 +6642,6 @@
 		perf_swevent_put_recursion_context(rctx);
 }
 
-<<<<<<< HEAD
-#ifdef CONFIG_GUEST_PERF_EVENTS
-=======
 static void perf_pending_task(struct callback_head *head)
 {
 	struct perf_event *event = container_of(head, struct perf_event, pending_task);
@@ -6668,12 +6665,12 @@
 	preempt_enable_notrace();
 }
 
+#ifdef CONFIG_GUEST_PERF_EVENTS
 /*              
  * We assume there is only KVM supporting the callbacks.
  * Later on, we might change it to a list if there is
  * another virtualization implementation supporting the callbacks.
  */
->>>>>>> 793d8378
 struct perf_guest_info_callbacks __rcu *perf_guest_cbs;
 
 void perf_register_guest_info_callbacks(struct perf_guest_info_callbacks *cbs)
