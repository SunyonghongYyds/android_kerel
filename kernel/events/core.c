// SPDX-License-Identifier: GPL-2.0
/*
 * Performance events core code:
 *
 *  Copyright (C) 2008 Thomas Gleixner <tglx@linutronix.de>
 *  Copyright (C) 2008-2011 Red Hat, Inc., Ingo Molnar
 *  Copyright (C) 2008-2011 Red Hat, Inc., Peter Zijlstra
 *  Copyright  ©  2009 Paul Mackerras, IBM Corp. <paulus@au1.ibm.com>
 */

#include <linux/fs.h>
#include <linux/mm.h>
#include <linux/cpu.h>
#include <linux/smp.h>
#include <linux/idr.h>
#include <linux/file.h>
#include <linux/poll.h>
#include <linux/slab.h>
#include <linux/hash.h>
#include <linux/tick.h>
#include <linux/sysfs.h>
#include <linux/dcache.h>
#include <linux/percpu.h>
#include <linux/ptrace.h>
#include <linux/reboot.h>
#include <linux/vmstat.h>
#include <linux/device.h>
#include <linux/export.h>
#include <linux/vmalloc.h>
#include <linux/hardirq.h>
#include <linux/hugetlb.h>
#include <linux/rculist.h>
#include <linux/uaccess.h>
#include <linux/syscalls.h>
#include <linux/anon_inodes.h>
#include <linux/kernel_stat.h>
#include <linux/cgroup.h>
#include <linux/perf_event.h>
#include <linux/trace_events.h>
#include <linux/hw_breakpoint.h>
#include <linux/mm_types.h>
#include <linux/module.h>
#include <linux/mman.h>
#include <linux/compat.h>
#include <linux/bpf.h>
#include <linux/filter.h>
#include <linux/namei.h>
#include <linux/parser.h>
#include <linux/sched/clock.h>
#include <linux/sched/mm.h>
#include <linux/proc_ns.h>
#include <linux/mount.h>
#include <linux/min_heap.h>
#include <linux/highmem.h>
#include <linux/pgtable.h>
#include <linux/buildid.h>
#include <linux/task_work.h>

#include "internal.h"

#include <asm/irq_regs.h>

typedef int (*remote_function_f)(void *);

struct remote_function_call {
	struct task_struct	*p;
	remote_function_f	func;
	void			*info;
	int			ret;
};

static void remote_function(void *data)
{
	struct remote_function_call *tfc = data;
	struct task_struct *p = tfc->p;

	if (p) {
		/* -EAGAIN */
		if (task_cpu(p) != smp_processor_id())
			return;

		/*
		 * Now that we're on right CPU with IRQs disabled, we can test
		 * if we hit the right task without races.
		 */

		tfc->ret = -ESRCH; /* No such (running) process */
		if (p != current)
			return;
	}

	tfc->ret = tfc->func(tfc->info);
}

/**
 * task_function_call - call a function on the cpu on which a task runs
 * @p:		the task to evaluate
 * @func:	the function to be called
 * @info:	the function call argument
 *
 * Calls the function @func when the task is currently running. This might
 * be on the current CPU, which just calls the function directly.  This will
 * retry due to any failures in smp_call_function_single(), such as if the
 * task_cpu() goes offline concurrently.
 *
 * returns @func return value or -ESRCH or -ENXIO when the process isn't running
 */
static int
task_function_call(struct task_struct *p, remote_function_f func, void *info)
{
	struct remote_function_call data = {
		.p	= p,
		.func	= func,
		.info	= info,
		.ret	= -EAGAIN,
	};
	int ret;

	for (;;) {
		ret = smp_call_function_single(task_cpu(p), remote_function,
					       &data, 1);
		if (!ret)
			ret = data.ret;

		if (ret != -EAGAIN)
			break;

		cond_resched();
	}

	return ret;
}

/**
 * cpu_function_call - call a function on the cpu
 * @cpu:	target cpu to queue this function
 * @func:	the function to be called
 * @info:	the function call argument
 *
 * Calls the function @func on the remote cpu.
 *
 * returns: @func return value or -ENXIO when the cpu is offline
 */
static int cpu_function_call(int cpu, remote_function_f func, void *info)
{
	struct remote_function_call data = {
		.p	= NULL,
		.func	= func,
		.info	= info,
		.ret	= -ENXIO, /* No such CPU */
	};

	smp_call_function_single(cpu, remote_function, &data, 1);

	return data.ret;
}

static inline struct perf_cpu_context *
__get_cpu_context(struct perf_event_context *ctx)
{
	return this_cpu_ptr(ctx->pmu->pmu_cpu_context);
}

static void perf_ctx_lock(struct perf_cpu_context *cpuctx,
			  struct perf_event_context *ctx)
{
	raw_spin_lock(&cpuctx->ctx.lock);
	if (ctx)
		raw_spin_lock(&ctx->lock);
}

static void perf_ctx_unlock(struct perf_cpu_context *cpuctx,
			    struct perf_event_context *ctx)
{
	if (ctx)
		raw_spin_unlock(&ctx->lock);
	raw_spin_unlock(&cpuctx->ctx.lock);
}

#define TASK_TOMBSTONE ((void *)-1L)

static bool is_kernel_event(struct perf_event *event)
{
	return READ_ONCE(event->owner) == TASK_TOMBSTONE;
}

/*
 * On task ctx scheduling...
 *
 * When !ctx->nr_events a task context will not be scheduled. This means
 * we can disable the scheduler hooks (for performance) without leaving
 * pending task ctx state.
 *
 * This however results in two special cases:
 *
 *  - removing the last event from a task ctx; this is relatively straight
 *    forward and is done in __perf_remove_from_context.
 *
 *  - adding the first event to a task ctx; this is tricky because we cannot
 *    rely on ctx->is_active and therefore cannot use event_function_call().
 *    See perf_install_in_context().
 *
 * If ctx->nr_events, then ctx->is_active and cpuctx->task_ctx are set.
 */

typedef void (*event_f)(struct perf_event *, struct perf_cpu_context *,
			struct perf_event_context *, void *);

struct event_function_struct {
	struct perf_event *event;
	event_f func;
	void *data;
};

static int event_function(void *info)
{
	struct event_function_struct *efs = info;
	struct perf_event *event = efs->event;
	struct perf_event_context *ctx = event->ctx;
	struct perf_cpu_context *cpuctx = __get_cpu_context(ctx);
	struct perf_event_context *task_ctx = cpuctx->task_ctx;
	int ret = 0;

	lockdep_assert_irqs_disabled();

	perf_ctx_lock(cpuctx, task_ctx);
	/*
	 * Since we do the IPI call without holding ctx->lock things can have
	 * changed, double check we hit the task we set out to hit.
	 */
	if (ctx->task) {
		if (ctx->task != current) {
			ret = -ESRCH;
			goto unlock;
		}

		/*
		 * We only use event_function_call() on established contexts,
		 * and event_function() is only ever called when active (or
		 * rather, we'll have bailed in task_function_call() or the
		 * above ctx->task != current test), therefore we must have
		 * ctx->is_active here.
		 */
		WARN_ON_ONCE(!ctx->is_active);
		/*
		 * And since we have ctx->is_active, cpuctx->task_ctx must
		 * match.
		 */
		WARN_ON_ONCE(task_ctx != ctx);
	} else {
		WARN_ON_ONCE(&cpuctx->ctx != ctx);
	}

	efs->func(event, cpuctx, ctx, efs->data);
unlock:
	perf_ctx_unlock(cpuctx, task_ctx);

	return ret;
}

static void event_function_call(struct perf_event *event, event_f func, void *data)
{
	struct perf_event_context *ctx = event->ctx;
	struct task_struct *task = READ_ONCE(ctx->task); /* verified in event_function */
	struct event_function_struct efs = {
		.event = event,
		.func = func,
		.data = data,
	};

	if (!event->parent) {
		/*
		 * If this is a !child event, we must hold ctx::mutex to
		 * stabilize the event->ctx relation. See
		 * perf_event_ctx_lock().
		 */
		lockdep_assert_held(&ctx->mutex);
	}

	if (!task) {
		cpu_function_call(event->cpu, event_function, &efs);
		return;
	}

	if (task == TASK_TOMBSTONE)
		return;

again:
	if (!task_function_call(task, event_function, &efs))
		return;

	raw_spin_lock_irq(&ctx->lock);
	/*
	 * Reload the task pointer, it might have been changed by
	 * a concurrent perf_event_context_sched_out().
	 */
	task = ctx->task;
	if (task == TASK_TOMBSTONE) {
		raw_spin_unlock_irq(&ctx->lock);
		return;
	}
	if (ctx->is_active) {
		raw_spin_unlock_irq(&ctx->lock);
		goto again;
	}
	func(event, NULL, ctx, data);
	raw_spin_unlock_irq(&ctx->lock);
}

/*
 * Similar to event_function_call() + event_function(), but hard assumes IRQs
 * are already disabled and we're on the right CPU.
 */
static void event_function_local(struct perf_event *event, event_f func, void *data)
{
	struct perf_event_context *ctx = event->ctx;
	struct perf_cpu_context *cpuctx = __get_cpu_context(ctx);
	struct task_struct *task = READ_ONCE(ctx->task);
	struct perf_event_context *task_ctx = NULL;

	lockdep_assert_irqs_disabled();

	if (task) {
		if (task == TASK_TOMBSTONE)
			return;

		task_ctx = ctx;
	}

	perf_ctx_lock(cpuctx, task_ctx);

	task = ctx->task;
	if (task == TASK_TOMBSTONE)
		goto unlock;

	if (task) {
		/*
		 * We must be either inactive or active and the right task,
		 * otherwise we're screwed, since we cannot IPI to somewhere
		 * else.
		 */
		if (ctx->is_active) {
			if (WARN_ON_ONCE(task != current))
				goto unlock;

			if (WARN_ON_ONCE(cpuctx->task_ctx != ctx))
				goto unlock;
		}
	} else {
		WARN_ON_ONCE(&cpuctx->ctx != ctx);
	}

	func(event, cpuctx, ctx, data);
unlock:
	perf_ctx_unlock(cpuctx, task_ctx);
}

#define PERF_FLAG_ALL (PERF_FLAG_FD_NO_GROUP |\
		       PERF_FLAG_FD_OUTPUT  |\
		       PERF_FLAG_PID_CGROUP |\
		       PERF_FLAG_FD_CLOEXEC)

/*
 * branch priv levels that need permission checks
 */
#define PERF_SAMPLE_BRANCH_PERM_PLM \
	(PERF_SAMPLE_BRANCH_KERNEL |\
	 PERF_SAMPLE_BRANCH_HV)

enum event_type_t {
	EVENT_FLEXIBLE = 0x1,
	EVENT_PINNED = 0x2,
	EVENT_TIME = 0x4,
	/* see ctx_resched() for details */
	EVENT_CPU = 0x8,
	EVENT_ALL = EVENT_FLEXIBLE | EVENT_PINNED,
};

/*
 * perf_sched_events : >0 events exist
 * perf_cgroup_events: >0 per-cpu cgroup events exist on this cpu
 */

static void perf_sched_delayed(struct work_struct *work);
DEFINE_STATIC_KEY_FALSE(perf_sched_events);
static DECLARE_DELAYED_WORK(perf_sched_work, perf_sched_delayed);
static DEFINE_MUTEX(perf_sched_mutex);
static atomic_t perf_sched_count;

static DEFINE_PER_CPU(atomic_t, perf_cgroup_events);
static DEFINE_PER_CPU(int, perf_sched_cb_usages);
static DEFINE_PER_CPU(struct pmu_event_list, pmu_sb_events);

static atomic_t nr_mmap_events __read_mostly;
static atomic_t nr_comm_events __read_mostly;
static atomic_t nr_namespaces_events __read_mostly;
static atomic_t nr_task_events __read_mostly;
static atomic_t nr_freq_events __read_mostly;
static atomic_t nr_switch_events __read_mostly;
static atomic_t nr_ksymbol_events __read_mostly;
static atomic_t nr_bpf_events __read_mostly;
static atomic_t nr_cgroup_events __read_mostly;
static atomic_t nr_text_poke_events __read_mostly;
static atomic_t nr_build_id_events __read_mostly;

static LIST_HEAD(pmus);
static DEFINE_MUTEX(pmus_lock);
static struct srcu_struct pmus_srcu;
static cpumask_var_t perf_online_mask;
static struct kmem_cache *perf_event_cache;

/*
 * perf event paranoia level:
 *  -1 - not paranoid at all
 *   0 - disallow raw tracepoint access for unpriv
 *   1 - disallow cpu events for unpriv
 *   2 - disallow kernel profiling for unpriv
 */
int sysctl_perf_event_paranoid __read_mostly = 2;

/* Minimum for 512 kiB + 1 user control page */
int sysctl_perf_event_mlock __read_mostly = 512 + (PAGE_SIZE / 1024); /* 'free' kiB per user */

/*
 * max perf event sample rate
 */
#define DEFAULT_MAX_SAMPLE_RATE		100000
#define DEFAULT_SAMPLE_PERIOD_NS	(NSEC_PER_SEC / DEFAULT_MAX_SAMPLE_RATE)
#define DEFAULT_CPU_TIME_MAX_PERCENT	25

int sysctl_perf_event_sample_rate __read_mostly	= DEFAULT_MAX_SAMPLE_RATE;

static int max_samples_per_tick __read_mostly	= DIV_ROUND_UP(DEFAULT_MAX_SAMPLE_RATE, HZ);
static int perf_sample_period_ns __read_mostly	= DEFAULT_SAMPLE_PERIOD_NS;

static int perf_sample_allowed_ns __read_mostly =
	DEFAULT_SAMPLE_PERIOD_NS * DEFAULT_CPU_TIME_MAX_PERCENT / 100;

static void update_perf_cpu_limits(void)
{
	u64 tmp = perf_sample_period_ns;

	tmp *= sysctl_perf_cpu_time_max_percent;
	tmp = div_u64(tmp, 100);
	if (!tmp)
		tmp = 1;

	WRITE_ONCE(perf_sample_allowed_ns, tmp);
}

static bool perf_rotate_context(struct perf_cpu_context *cpuctx);

int perf_proc_update_handler(struct ctl_table *table, int write,
		void *buffer, size_t *lenp, loff_t *ppos)
{
	int ret;
	int perf_cpu = sysctl_perf_cpu_time_max_percent;
	/*
	 * If throttling is disabled don't allow the write:
	 */
	if (write && (perf_cpu == 100 || perf_cpu == 0))
		return -EINVAL;

	ret = proc_dointvec_minmax(table, write, buffer, lenp, ppos);
	if (ret || !write)
		return ret;

	max_samples_per_tick = DIV_ROUND_UP(sysctl_perf_event_sample_rate, HZ);
	perf_sample_period_ns = NSEC_PER_SEC / sysctl_perf_event_sample_rate;
	update_perf_cpu_limits();

	return 0;
}

int sysctl_perf_cpu_time_max_percent __read_mostly = DEFAULT_CPU_TIME_MAX_PERCENT;

int perf_cpu_time_max_percent_handler(struct ctl_table *table, int write,
		void *buffer, size_t *lenp, loff_t *ppos)
{
	int ret = proc_dointvec_minmax(table, write, buffer, lenp, ppos);

	if (ret || !write)
		return ret;

	if (sysctl_perf_cpu_time_max_percent == 100 ||
	    sysctl_perf_cpu_time_max_percent == 0) {
		printk(KERN_WARNING
		       "perf: Dynamic interrupt throttling disabled, can hang your system!\n");
		WRITE_ONCE(perf_sample_allowed_ns, 0);
	} else {
		update_perf_cpu_limits();
	}

	return 0;
}

/*
 * perf samples are done in some very critical code paths (NMIs).
 * If they take too much CPU time, the system can lock up and not
 * get any real work done.  This will drop the sample rate when
 * we detect that events are taking too long.
 */
#define NR_ACCUMULATED_SAMPLES 128
static DEFINE_PER_CPU(u64, running_sample_length);

static u64 __report_avg;
static u64 __report_allowed;

static void perf_duration_warn(struct irq_work *w)
{
	printk_ratelimited(KERN_INFO
		"perf: interrupt took too long (%lld > %lld), lowering "
		"kernel.perf_event_max_sample_rate to %d\n",
		__report_avg, __report_allowed,
		sysctl_perf_event_sample_rate);
}

static DEFINE_IRQ_WORK(perf_duration_work, perf_duration_warn);

void perf_sample_event_took(u64 sample_len_ns)
{
	u64 max_len = READ_ONCE(perf_sample_allowed_ns);
	u64 running_len;
	u64 avg_len;
	u32 max;

	if (max_len == 0)
		return;

	/* Decay the counter by 1 average sample. */
	running_len = __this_cpu_read(running_sample_length);
	running_len -= running_len/NR_ACCUMULATED_SAMPLES;
	running_len += sample_len_ns;
	__this_cpu_write(running_sample_length, running_len);

	/*
	 * Note: this will be biased artifically low until we have
	 * seen NR_ACCUMULATED_SAMPLES. Doing it this way keeps us
	 * from having to maintain a count.
	 */
	avg_len = running_len/NR_ACCUMULATED_SAMPLES;
	if (avg_len <= max_len)
		return;

	__report_avg = avg_len;
	__report_allowed = max_len;

	/*
	 * Compute a throttle threshold 25% below the current duration.
	 */
	avg_len += avg_len / 4;
	max = (TICK_NSEC / 100) * sysctl_perf_cpu_time_max_percent;
	if (avg_len < max)
		max /= (u32)avg_len;
	else
		max = 1;

	WRITE_ONCE(perf_sample_allowed_ns, avg_len);
	WRITE_ONCE(max_samples_per_tick, max);

	sysctl_perf_event_sample_rate = max * HZ;
	perf_sample_period_ns = NSEC_PER_SEC / sysctl_perf_event_sample_rate;

	if (!irq_work_queue(&perf_duration_work)) {
		early_printk("perf: interrupt took too long (%lld > %lld), lowering "
			     "kernel.perf_event_max_sample_rate to %d\n",
			     __report_avg, __report_allowed,
			     sysctl_perf_event_sample_rate);
	}
}

static atomic64_t perf_event_id;

static void cpu_ctx_sched_out(struct perf_cpu_context *cpuctx,
			      enum event_type_t event_type);

static void cpu_ctx_sched_in(struct perf_cpu_context *cpuctx,
			     enum event_type_t event_type,
			     struct task_struct *task);

static void update_context_time(struct perf_event_context *ctx);
static u64 perf_event_time(struct perf_event *event);

void __weak perf_event_print_debug(void)	{ }

static inline u64 perf_clock(void)
{
	return local_clock();
}

static inline u64 perf_event_clock(struct perf_event *event)
{
	return event->clock();
}

/*
 * State based event timekeeping...
 *
 * The basic idea is to use event->state to determine which (if any) time
 * fields to increment with the current delta. This means we only need to
 * update timestamps when we change state or when they are explicitly requested
 * (read).
 *
 * Event groups make things a little more complicated, but not terribly so. The
 * rules for a group are that if the group leader is OFF the entire group is
 * OFF, irrespecive of what the group member states are. This results in
 * __perf_effective_state().
 *
 * A futher ramification is that when a group leader flips between OFF and
 * !OFF, we need to update all group member times.
 *
 *
 * NOTE: perf_event_time() is based on the (cgroup) context time, and thus we
 * need to make sure the relevant context time is updated before we try and
 * update our timestamps.
 */

static __always_inline enum perf_event_state
__perf_effective_state(struct perf_event *event)
{
	struct perf_event *leader = event->group_leader;

	if (leader->state <= PERF_EVENT_STATE_OFF)
		return leader->state;

	return event->state;
}

static __always_inline void
__perf_update_times(struct perf_event *event, u64 now, u64 *enabled, u64 *running)
{
	enum perf_event_state state = __perf_effective_state(event);
	u64 delta = now - event->tstamp;

	*enabled = event->total_time_enabled;
	if (state >= PERF_EVENT_STATE_INACTIVE)
		*enabled += delta;

	*running = event->total_time_running;
	if (state >= PERF_EVENT_STATE_ACTIVE)
		*running += delta;
}

static void perf_event_update_time(struct perf_event *event)
{
	u64 now = perf_event_time(event);

	__perf_update_times(event, now, &event->total_time_enabled,
					&event->total_time_running);
	event->tstamp = now;
}

static void perf_event_update_sibling_time(struct perf_event *leader)
{
	struct perf_event *sibling;

	for_each_sibling_event(sibling, leader)
		perf_event_update_time(sibling);
}

static void
perf_event_set_state(struct perf_event *event, enum perf_event_state state)
{
	if (event->state == state)
		return;

	perf_event_update_time(event);
	/*
	 * If a group leader gets enabled/disabled all its siblings
	 * are affected too.
	 */
	if ((event->state < 0) ^ (state < 0))
		perf_event_update_sibling_time(event);

	WRITE_ONCE(event->state, state);
}

/*
 * UP store-release, load-acquire
 */

#define __store_release(ptr, val)					\
do {									\
	barrier();							\
	WRITE_ONCE(*(ptr), (val));					\
} while (0)

#define __load_acquire(ptr)						\
({									\
	__unqual_scalar_typeof(*(ptr)) ___p = READ_ONCE(*(ptr));	\
	barrier();							\
	___p;								\
})

#ifdef CONFIG_CGROUP_PERF

static inline bool
perf_cgroup_match(struct perf_event *event)
{
	struct perf_event_context *ctx = event->ctx;
	struct perf_cpu_context *cpuctx = __get_cpu_context(ctx);

	/* @event doesn't care about cgroup */
	if (!event->cgrp)
		return true;

	/* wants specific cgroup scope but @cpuctx isn't associated with any */
	if (!cpuctx->cgrp)
		return false;

	/*
	 * Cgroup scoping is recursive.  An event enabled for a cgroup is
	 * also enabled for all its descendant cgroups.  If @cpuctx's
	 * cgroup is a descendant of @event's (the test covers identity
	 * case), it's a match.
	 */
	return cgroup_is_descendant(cpuctx->cgrp->css.cgroup,
				    event->cgrp->css.cgroup);
}

static inline void perf_detach_cgroup(struct perf_event *event)
{
	css_put(&event->cgrp->css);
	event->cgrp = NULL;
}

static inline int is_cgroup_event(struct perf_event *event)
{
	return event->cgrp != NULL;
}

static inline u64 perf_cgroup_event_time(struct perf_event *event)
{
	struct perf_cgroup_info *t;

	t = per_cpu_ptr(event->cgrp->info, event->cpu);
	return t->time;
}

static inline u64 perf_cgroup_event_time_now(struct perf_event *event, u64 now)
{
	struct perf_cgroup_info *t;

	t = per_cpu_ptr(event->cgrp->info, event->cpu);
	if (!__load_acquire(&t->active))
		return t->time;
	now += READ_ONCE(t->timeoffset);
	return now;
}

static inline void __update_cgrp_time(struct perf_cgroup_info *info, u64 now, bool adv)
{
	if (adv)
		info->time += now - info->timestamp;
	info->timestamp = now;
	/*
	 * see update_context_time()
	 */
	WRITE_ONCE(info->timeoffset, info->time - info->timestamp);
}

static inline void update_cgrp_time_from_cpuctx(struct perf_cpu_context *cpuctx, bool final)
{
	struct perf_cgroup *cgrp = cpuctx->cgrp;
	struct cgroup_subsys_state *css;
	struct perf_cgroup_info *info;

	if (cgrp) {
		u64 now = perf_clock();

		for (css = &cgrp->css; css; css = css->parent) {
			cgrp = container_of(css, struct perf_cgroup, css);
			info = this_cpu_ptr(cgrp->info);

			__update_cgrp_time(info, now, true);
			if (final)
				__store_release(&info->active, 0);
		}
	}
}

static inline void update_cgrp_time_from_event(struct perf_event *event)
{
	struct perf_cgroup_info *info;
	struct perf_cgroup *cgrp;

	/*
	 * ensure we access cgroup data only when needed and
	 * when we know the cgroup is pinned (css_get)
	 */
	if (!is_cgroup_event(event))
		return;

	cgrp = perf_cgroup_from_task(current, event->ctx);
	/*
	 * Do not update time when cgroup is not active
	 */
	if (cgroup_is_descendant(cgrp->css.cgroup, event->cgrp->css.cgroup)) {
		info = this_cpu_ptr(event->cgrp->info);
		__update_cgrp_time(info, perf_clock(), true);
	}
}

static inline void
perf_cgroup_set_timestamp(struct task_struct *task,
			  struct perf_event_context *ctx)
{
	struct perf_cgroup *cgrp;
	struct perf_cgroup_info *info;
	struct cgroup_subsys_state *css;

	/*
	 * ctx->lock held by caller
	 * ensure we do not access cgroup data
	 * unless we have the cgroup pinned (css_get)
	 */
	if (!task || !ctx->nr_cgroups)
		return;

	cgrp = perf_cgroup_from_task(task, ctx);

	for (css = &cgrp->css; css; css = css->parent) {
		cgrp = container_of(css, struct perf_cgroup, css);
		info = this_cpu_ptr(cgrp->info);
		__update_cgrp_time(info, ctx->timestamp, false);
		__store_release(&info->active, 1);
	}
}

static DEFINE_PER_CPU(struct list_head, cgrp_cpuctx_list);

#define PERF_CGROUP_SWOUT	0x1 /* cgroup switch out every event */
#define PERF_CGROUP_SWIN	0x2 /* cgroup switch in events based on task */

/*
 * reschedule events based on the cgroup constraint of task.
 *
 * mode SWOUT : schedule out everything
 * mode SWIN : schedule in based on cgroup for next
 */
static void perf_cgroup_switch(struct task_struct *task, int mode)
{
	struct perf_cpu_context *cpuctx, *tmp;
	struct list_head *list;
	unsigned long flags;

	/*
	 * Disable interrupts and preemption to avoid this CPU's
	 * cgrp_cpuctx_entry to change under us.
	 */
	local_irq_save(flags);

	list = this_cpu_ptr(&cgrp_cpuctx_list);
	list_for_each_entry_safe(cpuctx, tmp, list, cgrp_cpuctx_entry) {
		WARN_ON_ONCE(cpuctx->ctx.nr_cgroups == 0);

		perf_ctx_lock(cpuctx, cpuctx->task_ctx);
		perf_pmu_disable(cpuctx->ctx.pmu);

		if (mode & PERF_CGROUP_SWOUT) {
			cpu_ctx_sched_out(cpuctx, EVENT_ALL);
			/*
			 * must not be done before ctxswout due
			 * to event_filter_match() in event_sched_out()
			 */
			cpuctx->cgrp = NULL;
		}

		if (mode & PERF_CGROUP_SWIN) {
			WARN_ON_ONCE(cpuctx->cgrp);
			/*
			 * set cgrp before ctxsw in to allow
			 * event_filter_match() to not have to pass
			 * task around
			 * we pass the cpuctx->ctx to perf_cgroup_from_task()
			 * because cgorup events are only per-cpu
			 */
			cpuctx->cgrp = perf_cgroup_from_task(task,
							     &cpuctx->ctx);
			cpu_ctx_sched_in(cpuctx, EVENT_ALL, task);
		}
		perf_pmu_enable(cpuctx->ctx.pmu);
		perf_ctx_unlock(cpuctx, cpuctx->task_ctx);
	}

	local_irq_restore(flags);
}

static inline void perf_cgroup_sched_out(struct task_struct *task,
					 struct task_struct *next)
{
	struct perf_cgroup *cgrp1;
	struct perf_cgroup *cgrp2 = NULL;

	rcu_read_lock();
	/*
	 * we come here when we know perf_cgroup_events > 0
	 * we do not need to pass the ctx here because we know
	 * we are holding the rcu lock
	 */
	cgrp1 = perf_cgroup_from_task(task, NULL);
	cgrp2 = perf_cgroup_from_task(next, NULL);

	/*
	 * only schedule out current cgroup events if we know
	 * that we are switching to a different cgroup. Otherwise,
	 * do no touch the cgroup events.
	 */
	if (cgrp1 != cgrp2)
		perf_cgroup_switch(task, PERF_CGROUP_SWOUT);

	rcu_read_unlock();
}

static inline void perf_cgroup_sched_in(struct task_struct *prev,
					struct task_struct *task)
{
	struct perf_cgroup *cgrp1;
	struct perf_cgroup *cgrp2 = NULL;

	rcu_read_lock();
	/*
	 * we come here when we know perf_cgroup_events > 0
	 * we do not need to pass the ctx here because we know
	 * we are holding the rcu lock
	 */
	cgrp1 = perf_cgroup_from_task(task, NULL);
	cgrp2 = perf_cgroup_from_task(prev, NULL);

	/*
	 * only need to schedule in cgroup events if we are changing
	 * cgroup during ctxsw. Cgroup events were not scheduled
	 * out of ctxsw out if that was not the case.
	 */
	if (cgrp1 != cgrp2)
		perf_cgroup_switch(task, PERF_CGROUP_SWIN);

	rcu_read_unlock();
}

static int perf_cgroup_ensure_storage(struct perf_event *event,
				struct cgroup_subsys_state *css)
{
	struct perf_cpu_context *cpuctx;
	struct perf_event **storage;
	int cpu, heap_size, ret = 0;

	/*
	 * Allow storage to have sufficent space for an iterator for each
	 * possibly nested cgroup plus an iterator for events with no cgroup.
	 */
	for (heap_size = 1; css; css = css->parent)
		heap_size++;

	for_each_possible_cpu(cpu) {
		cpuctx = per_cpu_ptr(event->pmu->pmu_cpu_context, cpu);
		if (heap_size <= cpuctx->heap_size)
			continue;

		storage = kmalloc_node(heap_size * sizeof(struct perf_event *),
				       GFP_KERNEL, cpu_to_node(cpu));
		if (!storage) {
			ret = -ENOMEM;
			break;
		}

		raw_spin_lock_irq(&cpuctx->ctx.lock);
		if (cpuctx->heap_size < heap_size) {
			swap(cpuctx->heap, storage);
			if (storage == cpuctx->heap_default)
				storage = NULL;
			cpuctx->heap_size = heap_size;
		}
		raw_spin_unlock_irq(&cpuctx->ctx.lock);

		kfree(storage);
	}

	return ret;
}

static inline int perf_cgroup_connect(int fd, struct perf_event *event,
				      struct perf_event_attr *attr,
				      struct perf_event *group_leader)
{
	struct perf_cgroup *cgrp;
	struct cgroup_subsys_state *css;
	struct fd f = fdget(fd);
	int ret = 0;

	if (!f.file)
		return -EBADF;

	css = css_tryget_online_from_dir(f.file->f_path.dentry,
					 &perf_event_cgrp_subsys);
	if (IS_ERR(css)) {
		ret = PTR_ERR(css);
		goto out;
	}

	ret = perf_cgroup_ensure_storage(event, css);
	if (ret)
		goto out;

	cgrp = container_of(css, struct perf_cgroup, css);
	event->cgrp = cgrp;

	/*
	 * all events in a group must monitor
	 * the same cgroup because a task belongs
	 * to only one perf cgroup at a time
	 */
	if (group_leader && group_leader->cgrp != cgrp) {
		perf_detach_cgroup(event);
		ret = -EINVAL;
	}
out:
	fdput(f);
	return ret;
}

static inline void
perf_cgroup_event_enable(struct perf_event *event, struct perf_event_context *ctx)
{
	struct perf_cpu_context *cpuctx;

	if (!is_cgroup_event(event))
		return;

	/*
	 * Because cgroup events are always per-cpu events,
	 * @ctx == &cpuctx->ctx.
	 */
	cpuctx = container_of(ctx, struct perf_cpu_context, ctx);

	/*
	 * Since setting cpuctx->cgrp is conditional on the current @cgrp
	 * matching the event's cgroup, we must do this for every new event,
	 * because if the first would mismatch, the second would not try again
	 * and we would leave cpuctx->cgrp unset.
	 */
	if (ctx->is_active && !cpuctx->cgrp) {
		struct perf_cgroup *cgrp = perf_cgroup_from_task(current, ctx);

		if (cgroup_is_descendant(cgrp->css.cgroup, event->cgrp->css.cgroup))
			cpuctx->cgrp = cgrp;
	}

	if (ctx->nr_cgroups++)
		return;

	list_add(&cpuctx->cgrp_cpuctx_entry,
			per_cpu_ptr(&cgrp_cpuctx_list, event->cpu));
}

static inline void
perf_cgroup_event_disable(struct perf_event *event, struct perf_event_context *ctx)
{
	struct perf_cpu_context *cpuctx;

	if (!is_cgroup_event(event))
		return;

	/*
	 * Because cgroup events are always per-cpu events,
	 * @ctx == &cpuctx->ctx.
	 */
	cpuctx = container_of(ctx, struct perf_cpu_context, ctx);

	if (--ctx->nr_cgroups)
		return;

	if (ctx->is_active && cpuctx->cgrp)
		cpuctx->cgrp = NULL;

	list_del(&cpuctx->cgrp_cpuctx_entry);
}

#else /* !CONFIG_CGROUP_PERF */

static inline bool
perf_cgroup_match(struct perf_event *event)
{
	return true;
}

static inline void perf_detach_cgroup(struct perf_event *event)
{}

static inline int is_cgroup_event(struct perf_event *event)
{
	return 0;
}

static inline void update_cgrp_time_from_event(struct perf_event *event)
{
}

static inline void update_cgrp_time_from_cpuctx(struct perf_cpu_context *cpuctx,
						bool final)
{
}

static inline void perf_cgroup_sched_out(struct task_struct *task,
					 struct task_struct *next)
{
}

static inline void perf_cgroup_sched_in(struct task_struct *prev,
					struct task_struct *task)
{
}

static inline int perf_cgroup_connect(pid_t pid, struct perf_event *event,
				      struct perf_event_attr *attr,
				      struct perf_event *group_leader)
{
	return -EINVAL;
}

static inline void
perf_cgroup_set_timestamp(struct task_struct *task,
			  struct perf_event_context *ctx)
{
}

static inline void
perf_cgroup_switch(struct task_struct *task, struct task_struct *next)
{
}

static inline u64 perf_cgroup_event_time(struct perf_event *event)
{
	return 0;
}

static inline u64 perf_cgroup_event_time_now(struct perf_event *event, u64 now)
{
	return 0;
}

static inline void
perf_cgroup_event_enable(struct perf_event *event, struct perf_event_context *ctx)
{
}

static inline void
perf_cgroup_event_disable(struct perf_event *event, struct perf_event_context *ctx)
{
}
#endif

/*
 * set default to be dependent on timer tick just
 * like original code
 */
#define PERF_CPU_HRTIMER (1000 / HZ)
/*
 * function must be called with interrupts disabled
 */
static enum hrtimer_restart perf_mux_hrtimer_handler(struct hrtimer *hr)
{
	struct perf_cpu_context *cpuctx;
	bool rotations;

	lockdep_assert_irqs_disabled();

	cpuctx = container_of(hr, struct perf_cpu_context, hrtimer);
	rotations = perf_rotate_context(cpuctx);

	raw_spin_lock(&cpuctx->hrtimer_lock);
	if (rotations)
		hrtimer_forward_now(hr, cpuctx->hrtimer_interval);
	else
		cpuctx->hrtimer_active = 0;
	raw_spin_unlock(&cpuctx->hrtimer_lock);

	return rotations ? HRTIMER_RESTART : HRTIMER_NORESTART;
}

static void __perf_mux_hrtimer_init(struct perf_cpu_context *cpuctx, int cpu)
{
	struct hrtimer *timer = &cpuctx->hrtimer;
	struct pmu *pmu = cpuctx->ctx.pmu;
	u64 interval;

	/* no multiplexing needed for SW PMU */
	if (pmu->task_ctx_nr == perf_sw_context)
		return;

	/*
	 * check default is sane, if not set then force to
	 * default interval (1/tick)
	 */
	interval = pmu->hrtimer_interval_ms;
	if (interval < 1)
		interval = pmu->hrtimer_interval_ms = PERF_CPU_HRTIMER;

	cpuctx->hrtimer_interval = ns_to_ktime(NSEC_PER_MSEC * interval);

	raw_spin_lock_init(&cpuctx->hrtimer_lock);
	hrtimer_init(timer, CLOCK_MONOTONIC, HRTIMER_MODE_ABS_PINNED_HARD);
	timer->function = perf_mux_hrtimer_handler;
}

static int perf_mux_hrtimer_restart(struct perf_cpu_context *cpuctx)
{
	struct hrtimer *timer = &cpuctx->hrtimer;
	struct pmu *pmu = cpuctx->ctx.pmu;
	unsigned long flags;

	/* not for SW PMU */
	if (pmu->task_ctx_nr == perf_sw_context)
		return 0;

	raw_spin_lock_irqsave(&cpuctx->hrtimer_lock, flags);
	if (!cpuctx->hrtimer_active) {
		cpuctx->hrtimer_active = 1;
		hrtimer_forward_now(timer, cpuctx->hrtimer_interval);
		hrtimer_start_expires(timer, HRTIMER_MODE_ABS_PINNED_HARD);
	}
	raw_spin_unlock_irqrestore(&cpuctx->hrtimer_lock, flags);

	return 0;
}

static int perf_mux_hrtimer_restart_ipi(void *arg)
{
	return perf_mux_hrtimer_restart(arg);
}

void perf_pmu_disable(struct pmu *pmu)
{
	int *count = this_cpu_ptr(pmu->pmu_disable_count);
	if (!(*count)++)
		pmu->pmu_disable(pmu);
}

void perf_pmu_enable(struct pmu *pmu)
{
	int *count = this_cpu_ptr(pmu->pmu_disable_count);
	if (!--(*count))
		pmu->pmu_enable(pmu);
}

static DEFINE_PER_CPU(struct list_head, active_ctx_list);

/*
 * perf_event_ctx_activate(), perf_event_ctx_deactivate(), and
 * perf_event_task_tick() are fully serialized because they're strictly cpu
 * affine and perf_event_ctx{activate,deactivate} are called with IRQs
 * disabled, while perf_event_task_tick is called from IRQ context.
 */
static void perf_event_ctx_activate(struct perf_event_context *ctx)
{
	struct list_head *head = this_cpu_ptr(&active_ctx_list);

	lockdep_assert_irqs_disabled();

	WARN_ON(!list_empty(&ctx->active_ctx_list));

	list_add(&ctx->active_ctx_list, head);
}

static void perf_event_ctx_deactivate(struct perf_event_context *ctx)
{
	lockdep_assert_irqs_disabled();

	WARN_ON(list_empty(&ctx->active_ctx_list));

	list_del_init(&ctx->active_ctx_list);
}

static void get_ctx(struct perf_event_context *ctx)
{
	refcount_inc(&ctx->refcount);
}

static void *alloc_task_ctx_data(struct pmu *pmu)
{
	if (pmu->task_ctx_cache)
		return kmem_cache_zalloc(pmu->task_ctx_cache, GFP_KERNEL);

	return NULL;
}

static void free_task_ctx_data(struct pmu *pmu, void *task_ctx_data)
{
	if (pmu->task_ctx_cache && task_ctx_data)
		kmem_cache_free(pmu->task_ctx_cache, task_ctx_data);
}

static void free_ctx(struct rcu_head *head)
{
	struct perf_event_context *ctx;

	ctx = container_of(head, struct perf_event_context, rcu_head);
	free_task_ctx_data(ctx->pmu, ctx->task_ctx_data);
	kfree(ctx);
}

static void put_ctx(struct perf_event_context *ctx)
{
	if (refcount_dec_and_test(&ctx->refcount)) {
		if (ctx->parent_ctx)
			put_ctx(ctx->parent_ctx);
		if (ctx->task && ctx->task != TASK_TOMBSTONE)
			put_task_struct(ctx->task);
		call_rcu(&ctx->rcu_head, free_ctx);
	}
}

/*
 * Because of perf_event::ctx migration in sys_perf_event_open::move_group and
 * perf_pmu_migrate_context() we need some magic.
 *
 * Those places that change perf_event::ctx will hold both
 * perf_event_ctx::mutex of the 'old' and 'new' ctx value.
 *
 * Lock ordering is by mutex address. There are two other sites where
 * perf_event_context::mutex nests and those are:
 *
 *  - perf_event_exit_task_context()	[ child , 0 ]
 *      perf_event_exit_event()
 *        put_event()			[ parent, 1 ]
 *
 *  - perf_event_init_context()		[ parent, 0 ]
 *      inherit_task_group()
 *        inherit_group()
 *          inherit_event()
 *            perf_event_alloc()
 *              perf_init_event()
 *                perf_try_init_event()	[ child , 1 ]
 *
 * While it appears there is an obvious deadlock here -- the parent and child
 * nesting levels are inverted between the two. This is in fact safe because
 * life-time rules separate them. That is an exiting task cannot fork, and a
 * spawning task cannot (yet) exit.
 *
 * But remember that these are parent<->child context relations, and
 * migration does not affect children, therefore these two orderings should not
 * interact.
 *
 * The change in perf_event::ctx does not affect children (as claimed above)
 * because the sys_perf_event_open() case will install a new event and break
 * the ctx parent<->child relation, and perf_pmu_migrate_context() is only
 * concerned with cpuctx and that doesn't have children.
 *
 * The places that change perf_event::ctx will issue:
 *
 *   perf_remove_from_context();
 *   synchronize_rcu();
 *   perf_install_in_context();
 *
 * to affect the change. The remove_from_context() + synchronize_rcu() should
 * quiesce the event, after which we can install it in the new location. This
 * means that only external vectors (perf_fops, prctl) can perturb the event
 * while in transit. Therefore all such accessors should also acquire
 * perf_event_context::mutex to serialize against this.
 *
 * However; because event->ctx can change while we're waiting to acquire
 * ctx->mutex we must be careful and use the below perf_event_ctx_lock()
 * function.
 *
 * Lock order:
 *    exec_update_lock
 *	task_struct::perf_event_mutex
 *	  perf_event_context::mutex
 *	    perf_event::child_mutex;
 *	      perf_event_context::lock
 *	    perf_event::mmap_mutex
 *	    mmap_lock
 *	      perf_addr_filters_head::lock
 *
 *    cpu_hotplug_lock
 *      pmus_lock
 *	  cpuctx->mutex / perf_event_context::mutex
 */
static struct perf_event_context *
perf_event_ctx_lock_nested(struct perf_event *event, int nesting)
{
	struct perf_event_context *ctx;

again:
	rcu_read_lock();
	ctx = READ_ONCE(event->ctx);
	if (!refcount_inc_not_zero(&ctx->refcount)) {
		rcu_read_unlock();
		goto again;
	}
	rcu_read_unlock();

	mutex_lock_nested(&ctx->mutex, nesting);
	if (event->ctx != ctx) {
		mutex_unlock(&ctx->mutex);
		put_ctx(ctx);
		goto again;
	}

	return ctx;
}

static inline struct perf_event_context *
perf_event_ctx_lock(struct perf_event *event)
{
	return perf_event_ctx_lock_nested(event, 0);
}

static void perf_event_ctx_unlock(struct perf_event *event,
				  struct perf_event_context *ctx)
{
	mutex_unlock(&ctx->mutex);
	put_ctx(ctx);
}

/*
 * This must be done under the ctx->lock, such as to serialize against
 * context_equiv(), therefore we cannot call put_ctx() since that might end up
 * calling scheduler related locks and ctx->lock nests inside those.
 */
static __must_check struct perf_event_context *
unclone_ctx(struct perf_event_context *ctx)
{
	struct perf_event_context *parent_ctx = ctx->parent_ctx;

	lockdep_assert_held(&ctx->lock);

	if (parent_ctx)
		ctx->parent_ctx = NULL;
	ctx->generation++;

	return parent_ctx;
}

static u32 perf_event_pid_type(struct perf_event *event, struct task_struct *p,
				enum pid_type type)
{
	u32 nr;
	/*
	 * only top level events have the pid namespace they were created in
	 */
	if (event->parent)
		event = event->parent;

	nr = __task_pid_nr_ns(p, type, event->ns);
	/* avoid -1 if it is idle thread or runs in another ns */
	if (!nr && !pid_alive(p))
		nr = -1;
	return nr;
}

static u32 perf_event_pid(struct perf_event *event, struct task_struct *p)
{
	return perf_event_pid_type(event, p, PIDTYPE_TGID);
}

static u32 perf_event_tid(struct perf_event *event, struct task_struct *p)
{
	return perf_event_pid_type(event, p, PIDTYPE_PID);
}

/*
 * If we inherit events we want to return the parent event id
 * to userspace.
 */
static u64 primary_event_id(struct perf_event *event)
{
	u64 id = event->id;

	if (event->parent)
		id = event->parent->id;

	return id;
}

/*
 * Get the perf_event_context for a task and lock it.
 *
 * This has to cope with the fact that until it is locked,
 * the context could get moved to another task.
 */
static struct perf_event_context *
perf_lock_task_context(struct task_struct *task, int ctxn, unsigned long *flags)
{
	struct perf_event_context *ctx;

retry:
	/*
	 * One of the few rules of preemptible RCU is that one cannot do
	 * rcu_read_unlock() while holding a scheduler (or nested) lock when
	 * part of the read side critical section was irqs-enabled -- see
	 * rcu_read_unlock_special().
	 *
	 * Since ctx->lock nests under rq->lock we must ensure the entire read
	 * side critical section has interrupts disabled.
	 */
	local_irq_save(*flags);
	rcu_read_lock();
	ctx = rcu_dereference(task->perf_event_ctxp[ctxn]);
	if (ctx) {
		/*
		 * If this context is a clone of another, it might
		 * get swapped for another underneath us by
		 * perf_event_task_sched_out, though the
		 * rcu_read_lock() protects us from any context
		 * getting freed.  Lock the context and check if it
		 * got swapped before we could get the lock, and retry
		 * if so.  If we locked the right context, then it
		 * can't get swapped on us any more.
		 */
		raw_spin_lock(&ctx->lock);
		if (ctx != rcu_dereference(task->perf_event_ctxp[ctxn])) {
			raw_spin_unlock(&ctx->lock);
			rcu_read_unlock();
			local_irq_restore(*flags);
			goto retry;
		}

		if (ctx->task == TASK_TOMBSTONE ||
		    !refcount_inc_not_zero(&ctx->refcount)) {
			raw_spin_unlock(&ctx->lock);
			ctx = NULL;
		} else {
			WARN_ON_ONCE(ctx->task != task);
		}
	}
	rcu_read_unlock();
	if (!ctx)
		local_irq_restore(*flags);
	return ctx;
}

/*
 * Get the context for a task and increment its pin_count so it
 * can't get swapped to another task.  This also increments its
 * reference count so that the context can't get freed.
 */
static struct perf_event_context *
perf_pin_task_context(struct task_struct *task, int ctxn)
{
	struct perf_event_context *ctx;
	unsigned long flags;

	ctx = perf_lock_task_context(task, ctxn, &flags);
	if (ctx) {
		++ctx->pin_count;
		raw_spin_unlock_irqrestore(&ctx->lock, flags);
	}
	return ctx;
}

static void perf_unpin_context(struct perf_event_context *ctx)
{
	unsigned long flags;

	raw_spin_lock_irqsave(&ctx->lock, flags);
	--ctx->pin_count;
	raw_spin_unlock_irqrestore(&ctx->lock, flags);
}

/*
 * Update the record of the current time in a context.
 */
static void __update_context_time(struct perf_event_context *ctx, bool adv)
{
	u64 now = perf_clock();

	if (adv)
		ctx->time += now - ctx->timestamp;
	ctx->timestamp = now;

	/*
	 * The above: time' = time + (now - timestamp), can be re-arranged
	 * into: time` = now + (time - timestamp), which gives a single value
	 * offset to compute future time without locks on.
	 *
	 * See perf_event_time_now(), which can be used from NMI context where
	 * it's (obviously) not possible to acquire ctx->lock in order to read
	 * both the above values in a consistent manner.
	 */
	WRITE_ONCE(ctx->timeoffset, ctx->time - ctx->timestamp);
}

static void update_context_time(struct perf_event_context *ctx)
{
	__update_context_time(ctx, true);
}

static u64 perf_event_time(struct perf_event *event)
{
	struct perf_event_context *ctx = event->ctx;

	if (unlikely(!ctx))
		return 0;

	if (is_cgroup_event(event))
		return perf_cgroup_event_time(event);

	return ctx->time;
}

static u64 perf_event_time_now(struct perf_event *event, u64 now)
{
	struct perf_event_context *ctx = event->ctx;

	if (unlikely(!ctx))
		return 0;

	if (is_cgroup_event(event))
		return perf_cgroup_event_time_now(event, now);

	if (!(__load_acquire(&ctx->is_active) & EVENT_TIME))
		return ctx->time;

	now += READ_ONCE(ctx->timeoffset);
	return now;
}

static enum event_type_t get_event_type(struct perf_event *event)
{
	struct perf_event_context *ctx = event->ctx;
	enum event_type_t event_type;

	lockdep_assert_held(&ctx->lock);

	/*
	 * It's 'group type', really, because if our group leader is
	 * pinned, so are we.
	 */
	if (event->group_leader != event)
		event = event->group_leader;

	event_type = event->attr.pinned ? EVENT_PINNED : EVENT_FLEXIBLE;
	if (!ctx->task)
		event_type |= EVENT_CPU;

	return event_type;
}

/*
 * Helper function to initialize event group nodes.
 */
static void init_event_group(struct perf_event *event)
{
	RB_CLEAR_NODE(&event->group_node);
	event->group_index = 0;
}

/*
 * Extract pinned or flexible groups from the context
 * based on event attrs bits.
 */
static struct perf_event_groups *
get_event_groups(struct perf_event *event, struct perf_event_context *ctx)
{
	if (event->attr.pinned)
		return &ctx->pinned_groups;
	else
		return &ctx->flexible_groups;
}

/*
 * Helper function to initializes perf_event_group trees.
 */
static void perf_event_groups_init(struct perf_event_groups *groups)
{
	groups->tree = RB_ROOT;
	groups->index = 0;
}

static inline struct cgroup *event_cgroup(const struct perf_event *event)
{
	struct cgroup *cgroup = NULL;

#ifdef CONFIG_CGROUP_PERF
	if (event->cgrp)
		cgroup = event->cgrp->css.cgroup;
#endif

	return cgroup;
}

/*
 * Compare function for event groups;
 *
 * Implements complex key that first sorts by CPU and then by virtual index
 * which provides ordering when rotating groups for the same CPU.
 */
static __always_inline int
perf_event_groups_cmp(const int left_cpu, const struct cgroup *left_cgroup,
		      const u64 left_group_index, const struct perf_event *right)
{
	if (left_cpu < right->cpu)
		return -1;
	if (left_cpu > right->cpu)
		return 1;

#ifdef CONFIG_CGROUP_PERF
	{
		const struct cgroup *right_cgroup = event_cgroup(right);

		if (left_cgroup != right_cgroup) {
			if (!left_cgroup) {
				/*
				 * Left has no cgroup but right does, no
				 * cgroups come first.
				 */
				return -1;
			}
			if (!right_cgroup) {
				/*
				 * Right has no cgroup but left does, no
				 * cgroups come first.
				 */
				return 1;
			}
			/* Two dissimilar cgroups, order by id. */
			if (cgroup_id(left_cgroup) < cgroup_id(right_cgroup))
				return -1;

			return 1;
		}
	}
#endif

	if (left_group_index < right->group_index)
		return -1;
	if (left_group_index > right->group_index)
		return 1;

	return 0;
}

#define __node_2_pe(node) \
	rb_entry((node), struct perf_event, group_node)

static inline bool __group_less(struct rb_node *a, const struct rb_node *b)
{
	struct perf_event *e = __node_2_pe(a);
	return perf_event_groups_cmp(e->cpu, event_cgroup(e), e->group_index,
				     __node_2_pe(b)) < 0;
}

struct __group_key {
	int cpu;
	struct cgroup *cgroup;
};

static inline int __group_cmp(const void *key, const struct rb_node *node)
{
	const struct __group_key *a = key;
	const struct perf_event *b = __node_2_pe(node);

	/* partial/subtree match: @cpu, @cgroup; ignore: @group_index */
	return perf_event_groups_cmp(a->cpu, a->cgroup, b->group_index, b);
}

/*
 * Insert @event into @groups' tree; using {@event->cpu, ++@groups->index} for
 * key (see perf_event_groups_less). This places it last inside the CPU
 * subtree.
 */
static void
perf_event_groups_insert(struct perf_event_groups *groups,
			 struct perf_event *event)
{
	event->group_index = ++groups->index;

	rb_add(&event->group_node, &groups->tree, __group_less);
}

/*
 * Helper function to insert event into the pinned or flexible groups.
 */
static void
add_event_to_groups(struct perf_event *event, struct perf_event_context *ctx)
{
	struct perf_event_groups *groups;

	groups = get_event_groups(event, ctx);
	perf_event_groups_insert(groups, event);
}

/*
 * Delete a group from a tree.
 */
static void
perf_event_groups_delete(struct perf_event_groups *groups,
			 struct perf_event *event)
{
	WARN_ON_ONCE(RB_EMPTY_NODE(&event->group_node) ||
		     RB_EMPTY_ROOT(&groups->tree));

	rb_erase(&event->group_node, &groups->tree);
	init_event_group(event);
}

/*
 * Helper function to delete event from its groups.
 */
static void
del_event_from_groups(struct perf_event *event, struct perf_event_context *ctx)
{
	struct perf_event_groups *groups;

	groups = get_event_groups(event, ctx);
	perf_event_groups_delete(groups, event);
}

/*
 * Get the leftmost event in the cpu/cgroup subtree.
 */
static struct perf_event *
perf_event_groups_first(struct perf_event_groups *groups, int cpu,
			struct cgroup *cgrp)
{
	struct __group_key key = {
		.cpu = cpu,
		.cgroup = cgrp,
	};
	struct rb_node *node;

	node = rb_find_first(&key, &groups->tree, __group_cmp);
	if (node)
		return __node_2_pe(node);

	return NULL;
}

/*
 * Like rb_entry_next_safe() for the @cpu subtree.
 */
static struct perf_event *
perf_event_groups_next(struct perf_event *event)
{
	struct __group_key key = {
		.cpu = event->cpu,
		.cgroup = event_cgroup(event),
	};
	struct rb_node *next;

	next = rb_next_match(&key, &event->group_node, __group_cmp);
	if (next)
		return __node_2_pe(next);

	return NULL;
}

/*
 * Iterate through the whole groups tree.
 */
#define perf_event_groups_for_each(event, groups)			\
	for (event = rb_entry_safe(rb_first(&((groups)->tree)),		\
				typeof(*event), group_node); event;	\
		event = rb_entry_safe(rb_next(&event->group_node),	\
				typeof(*event), group_node))

/*
 * Add an event from the lists for its context.
 * Must be called with ctx->mutex and ctx->lock held.
 */
static void
list_add_event(struct perf_event *event, struct perf_event_context *ctx)
{
	lockdep_assert_held(&ctx->lock);

	WARN_ON_ONCE(event->attach_state & PERF_ATTACH_CONTEXT);
	event->attach_state |= PERF_ATTACH_CONTEXT;

	event->tstamp = perf_event_time(event);

	/*
	 * If we're a stand alone event or group leader, we go to the context
	 * list, group events are kept attached to the group so that
	 * perf_group_detach can, at all times, locate all siblings.
	 */
	if (event->group_leader == event) {
		event->group_caps = event->event_caps;
		add_event_to_groups(event, ctx);
	}

	list_add_rcu(&event->event_entry, &ctx->event_list);
	ctx->nr_events++;
	if (event->attr.inherit_stat)
		ctx->nr_stat++;

	if (event->state > PERF_EVENT_STATE_OFF)
		perf_cgroup_event_enable(event, ctx);

	ctx->generation++;
}

/*
 * Initialize event state based on the perf_event_attr::disabled.
 */
static inline void perf_event__state_init(struct perf_event *event)
{
	event->state = event->attr.disabled ? PERF_EVENT_STATE_OFF :
					      PERF_EVENT_STATE_INACTIVE;
}

static int __perf_event_read_size(u64 read_format, int nr_siblings)
{
	int entry = sizeof(u64); /* value */
	int size = 0;
	int nr = 1;

	if (read_format & PERF_FORMAT_TOTAL_TIME_ENABLED)
		size += sizeof(u64);

	if (read_format & PERF_FORMAT_TOTAL_TIME_RUNNING)
		size += sizeof(u64);

	if (read_format & PERF_FORMAT_ID)
		entry += sizeof(u64);

	if (read_format & PERF_FORMAT_GROUP) {
		nr += nr_siblings;
		size += sizeof(u64);
	}

	/*
	 * Since perf_event_validate_size() limits this to 16k and inhibits
	 * adding more siblings, this will never overflow.
	 */
	return size + nr * entry;
}

static void __perf_event_header_size(struct perf_event *event, u64 sample_type)
{
	struct perf_sample_data *data;
	u16 size = 0;

	if (sample_type & PERF_SAMPLE_IP)
		size += sizeof(data->ip);

	if (sample_type & PERF_SAMPLE_ADDR)
		size += sizeof(data->addr);

	if (sample_type & PERF_SAMPLE_PERIOD)
		size += sizeof(data->period);

	if (sample_type & PERF_SAMPLE_WEIGHT_TYPE)
		size += sizeof(data->weight.full);

	if (sample_type & PERF_SAMPLE_READ)
		size += event->read_size;

	if (sample_type & PERF_SAMPLE_DATA_SRC)
		size += sizeof(data->data_src.val);

	if (sample_type & PERF_SAMPLE_TRANSACTION)
		size += sizeof(data->txn);

	if (sample_type & PERF_SAMPLE_PHYS_ADDR)
		size += sizeof(data->phys_addr);

	if (sample_type & PERF_SAMPLE_CGROUP)
		size += sizeof(data->cgroup);

	if (sample_type & PERF_SAMPLE_DATA_PAGE_SIZE)
		size += sizeof(data->data_page_size);

	if (sample_type & PERF_SAMPLE_CODE_PAGE_SIZE)
		size += sizeof(data->code_page_size);

	event->header_size = size;
}

/*
 * Called at perf_event creation and when events are attached/detached from a
 * group.
 */
static void perf_event__header_size(struct perf_event *event)
{
	event->read_size =
		__perf_event_read_size(event->attr.read_format,
				       event->group_leader->nr_siblings);
	__perf_event_header_size(event, event->attr.sample_type);
}

static void perf_event__id_header_size(struct perf_event *event)
{
	struct perf_sample_data *data;
	u64 sample_type = event->attr.sample_type;
	u16 size = 0;

	if (sample_type & PERF_SAMPLE_TID)
		size += sizeof(data->tid_entry);

	if (sample_type & PERF_SAMPLE_TIME)
		size += sizeof(data->time);

	if (sample_type & PERF_SAMPLE_IDENTIFIER)
		size += sizeof(data->id);

	if (sample_type & PERF_SAMPLE_ID)
		size += sizeof(data->id);

	if (sample_type & PERF_SAMPLE_STREAM_ID)
		size += sizeof(data->stream_id);

	if (sample_type & PERF_SAMPLE_CPU)
		size += sizeof(data->cpu_entry);

	event->id_header_size = size;
}

/*
 * Check that adding an event to the group does not result in anybody
 * overflowing the 64k event limit imposed by the output buffer.
 *
 * Specifically, check that the read_size for the event does not exceed 16k,
 * read_size being the one term that grows with groups size. Since read_size
 * depends on per-event read_format, also (re)check the existing events.
 *
 * This leaves 48k for the constant size fields and things like callchains,
 * branch stacks and register sets.
 */
static bool perf_event_validate_size(struct perf_event *event)
{
	struct perf_event *sibling, *group_leader = event->group_leader;

	if (__perf_event_read_size(event->attr.read_format,
				   group_leader->nr_siblings + 1) > 16*1024)
		return false;

	if (__perf_event_read_size(group_leader->attr.read_format,
				   group_leader->nr_siblings + 1) > 16*1024)
		return false;

	for_each_sibling_event(sibling, group_leader) {
		if (__perf_event_read_size(sibling->attr.read_format,
					   group_leader->nr_siblings + 1) > 16*1024)
			return false;
	}

	return true;
}

static void perf_group_attach(struct perf_event *event)
{
	struct perf_event *group_leader = event->group_leader, *pos;

	lockdep_assert_held(&event->ctx->lock);

	/*
	 * We can have double attach due to group movement in perf_event_open.
	 */
	if (event->attach_state & PERF_ATTACH_GROUP)
		return;

	event->attach_state |= PERF_ATTACH_GROUP;

	if (group_leader == event)
		return;

	WARN_ON_ONCE(group_leader->ctx != event->ctx);

	group_leader->group_caps &= event->event_caps;

	list_add_tail(&event->sibling_list, &group_leader->sibling_list);
	group_leader->nr_siblings++;
	group_leader->group_generation++;

	perf_event__header_size(group_leader);

	for_each_sibling_event(pos, group_leader)
		perf_event__header_size(pos);
}

/*
 * Remove an event from the lists for its context.
 * Must be called with ctx->mutex and ctx->lock held.
 */
static void
list_del_event(struct perf_event *event, struct perf_event_context *ctx)
{
	WARN_ON_ONCE(event->ctx != ctx);
	lockdep_assert_held(&ctx->lock);

	/*
	 * We can have double detach due to exit/hot-unplug + close.
	 */
	if (!(event->attach_state & PERF_ATTACH_CONTEXT))
		return;

	event->attach_state &= ~PERF_ATTACH_CONTEXT;

	ctx->nr_events--;
	if (event->attr.inherit_stat)
		ctx->nr_stat--;

	list_del_rcu(&event->event_entry);

	if (event->group_leader == event)
		del_event_from_groups(event, ctx);

	/*
	 * If event was in error state, then keep it
	 * that way, otherwise bogus counts will be
	 * returned on read(). The only way to get out
	 * of error state is by explicit re-enabling
	 * of the event
	 */
	if (event->state > PERF_EVENT_STATE_OFF) {
		perf_cgroup_event_disable(event, ctx);
		perf_event_set_state(event, PERF_EVENT_STATE_OFF);
	}

	ctx->generation++;
}

static int
perf_aux_output_match(struct perf_event *event, struct perf_event *aux_event)
{
	if (!has_aux(aux_event))
		return 0;

	if (!event->pmu->aux_output_match)
		return 0;

	return event->pmu->aux_output_match(aux_event);
}

static void put_event(struct perf_event *event);
static void event_sched_out(struct perf_event *event,
			    struct perf_cpu_context *cpuctx,
			    struct perf_event_context *ctx);

static void perf_put_aux_event(struct perf_event *event)
{
	struct perf_event_context *ctx = event->ctx;
	struct perf_cpu_context *cpuctx = __get_cpu_context(ctx);
	struct perf_event *iter;

	/*
	 * If event uses aux_event tear down the link
	 */
	if (event->aux_event) {
		iter = event->aux_event;
		event->aux_event = NULL;
		put_event(iter);
		return;
	}

	/*
	 * If the event is an aux_event, tear down all links to
	 * it from other events.
	 */
	for_each_sibling_event(iter, event->group_leader) {
		if (iter->aux_event != event)
			continue;

		iter->aux_event = NULL;
		put_event(event);

		/*
		 * If it's ACTIVE, schedule it out and put it into ERROR
		 * state so that we don't try to schedule it again. Note
		 * that perf_event_enable() will clear the ERROR status.
		 */
		event_sched_out(iter, cpuctx, ctx);
		perf_event_set_state(event, PERF_EVENT_STATE_ERROR);
	}
}

static bool perf_need_aux_event(struct perf_event *event)
{
	return !!event->attr.aux_output || !!event->attr.aux_sample_size;
}

static int perf_get_aux_event(struct perf_event *event,
			      struct perf_event *group_leader)
{
	/*
	 * Our group leader must be an aux event if we want to be
	 * an aux_output. This way, the aux event will precede its
	 * aux_output events in the group, and therefore will always
	 * schedule first.
	 */
	if (!group_leader)
		return 0;

	/*
	 * aux_output and aux_sample_size are mutually exclusive.
	 */
	if (event->attr.aux_output && event->attr.aux_sample_size)
		return 0;

	if (event->attr.aux_output &&
	    !perf_aux_output_match(event, group_leader))
		return 0;

	if (event->attr.aux_sample_size && !group_leader->pmu->snapshot_aux)
		return 0;

	if (!atomic_long_inc_not_zero(&group_leader->refcount))
		return 0;

	/*
	 * Link aux_outputs to their aux event; this is undone in
	 * perf_group_detach() by perf_put_aux_event(). When the
	 * group in torn down, the aux_output events loose their
	 * link to the aux_event and can't schedule any more.
	 */
	event->aux_event = group_leader;

	return 1;
}

static inline struct list_head *get_event_list(struct perf_event *event)
{
	struct perf_event_context *ctx = event->ctx;
	return event->attr.pinned ? &ctx->pinned_active : &ctx->flexible_active;
}

/*
 * Events that have PERF_EV_CAP_SIBLING require being part of a group and
 * cannot exist on their own, schedule them out and move them into the ERROR
 * state. Also see _perf_event_enable(), it will not be able to recover
 * this ERROR state.
 */
static inline void perf_remove_sibling_event(struct perf_event *event)
{
	struct perf_event_context *ctx = event->ctx;
	struct perf_cpu_context *cpuctx = __get_cpu_context(ctx);

	event_sched_out(event, cpuctx, ctx);
	perf_event_set_state(event, PERF_EVENT_STATE_ERROR);
}

static void perf_group_detach(struct perf_event *event)
{
	struct perf_event *leader = event->group_leader;
	struct perf_event *sibling, *tmp;
	struct perf_event_context *ctx = event->ctx;

	lockdep_assert_held(&ctx->lock);

	/*
	 * We can have double detach due to exit/hot-unplug + close.
	 */
	if (!(event->attach_state & PERF_ATTACH_GROUP))
		return;

	event->attach_state &= ~PERF_ATTACH_GROUP;

	perf_put_aux_event(event);

	/*
	 * If this is a sibling, remove it from its group.
	 */
	if (leader != event) {
		list_del_init(&event->sibling_list);
		event->group_leader->nr_siblings--;
		event->group_leader->group_generation++;
		goto out;
	}

	/*
	 * If this was a group event with sibling events then
	 * upgrade the siblings to singleton events by adding them
	 * to whatever list we are on.
	 */
	list_for_each_entry_safe(sibling, tmp, &event->sibling_list, sibling_list) {

		if (sibling->event_caps & PERF_EV_CAP_SIBLING)
			perf_remove_sibling_event(sibling);

		sibling->group_leader = sibling;
		list_del_init(&sibling->sibling_list);

		/* Inherit group flags from the previous leader */
		sibling->group_caps = event->group_caps;

		if (sibling->attach_state & PERF_ATTACH_CONTEXT) {
			add_event_to_groups(sibling, event->ctx);

			if (sibling->state == PERF_EVENT_STATE_ACTIVE)
				list_add_tail(&sibling->active_list, get_event_list(sibling));
		}

		WARN_ON_ONCE(sibling->ctx != event->ctx);
	}

out:
	for_each_sibling_event(tmp, leader)
		perf_event__header_size(tmp);

	perf_event__header_size(leader);
}

static void sync_child_event(struct perf_event *child_event);

static void perf_child_detach(struct perf_event *event)
{
	struct perf_event *parent_event = event->parent;

	if (!(event->attach_state & PERF_ATTACH_CHILD))
		return;

	event->attach_state &= ~PERF_ATTACH_CHILD;

	if (WARN_ON_ONCE(!parent_event))
		return;

	lockdep_assert_held(&parent_event->child_mutex);

	sync_child_event(event);
	list_del_init(&event->child_list);
}

static bool is_orphaned_event(struct perf_event *event)
{
	return event->state == PERF_EVENT_STATE_DEAD;
}

static inline int __pmu_filter_match(struct perf_event *event)
{
	struct pmu *pmu = event->pmu;
	return pmu->filter_match ? pmu->filter_match(event) : 1;
}

/*
 * Check whether we should attempt to schedule an event group based on
 * PMU-specific filtering. An event group can consist of HW and SW events,
 * potentially with a SW leader, so we must check all the filters, to
 * determine whether a group is schedulable:
 */
static inline int pmu_filter_match(struct perf_event *event)
{
	struct perf_event *sibling;

	if (!__pmu_filter_match(event))
		return 0;

	for_each_sibling_event(sibling, event) {
		if (!__pmu_filter_match(sibling))
			return 0;
	}

	return 1;
}

static inline int
event_filter_match(struct perf_event *event)
{
	return (event->cpu == -1 || event->cpu == smp_processor_id()) &&
	       perf_cgroup_match(event) && pmu_filter_match(event);
}

static void
event_sched_out(struct perf_event *event,
		  struct perf_cpu_context *cpuctx,
		  struct perf_event_context *ctx)
{
	enum perf_event_state state = PERF_EVENT_STATE_INACTIVE;

	WARN_ON_ONCE(event->ctx != ctx);
	lockdep_assert_held(&ctx->lock);

	if (event->state != PERF_EVENT_STATE_ACTIVE)
		return;

	/*
	 * Asymmetry; we only schedule events _IN_ through ctx_sched_in(), but
	 * we can schedule events _OUT_ individually through things like
	 * __perf_remove_from_context().
	 */
	list_del_init(&event->active_list);

	perf_pmu_disable(event->pmu);

	event->pmu->del(event, 0);
	event->oncpu = -1;

	if (event->pending_disable) {
		event->pending_disable = 0;
		perf_cgroup_event_disable(event, ctx);
		state = PERF_EVENT_STATE_OFF;
	}

	if (event->pending_sigtrap) {
		bool dec = true;

		event->pending_sigtrap = 0;
		if (state != PERF_EVENT_STATE_OFF &&
		    !event->pending_work) {
			event->pending_work = 1;
			dec = false;
			WARN_ON_ONCE(!atomic_long_inc_not_zero(&event->refcount));
			task_work_add(current, &event->pending_task, TWA_RESUME);
		}
		if (dec)
			local_dec(&event->ctx->nr_pending);
	}

	perf_event_set_state(event, state);

	if (!is_software_event(event))
		cpuctx->active_oncpu--;
	if (!--ctx->nr_active)
		perf_event_ctx_deactivate(ctx);
	if (event->attr.freq && event->attr.sample_freq)
		ctx->nr_freq--;
	if (event->attr.exclusive || !cpuctx->active_oncpu)
		cpuctx->exclusive = 0;

	perf_pmu_enable(event->pmu);
}

static void
group_sched_out(struct perf_event *group_event,
		struct perf_cpu_context *cpuctx,
		struct perf_event_context *ctx)
{
	struct perf_event *event;

	if (group_event->state != PERF_EVENT_STATE_ACTIVE)
		return;

	perf_pmu_disable(ctx->pmu);

	event_sched_out(group_event, cpuctx, ctx);

	/*
	 * Schedule out siblings (if any):
	 */
	for_each_sibling_event(event, group_event)
		event_sched_out(event, cpuctx, ctx);

	perf_pmu_enable(ctx->pmu);
}

#define DETACH_GROUP	0x01UL
#define DETACH_CHILD	0x02UL
#define DETACH_DEAD	0x04UL

/*
 * Cross CPU call to remove a performance event
 *
 * We disable the event on the hardware level first. After that we
 * remove it from the context list.
 */
static void
__perf_remove_from_context(struct perf_event *event,
			   struct perf_cpu_context *cpuctx,
			   struct perf_event_context *ctx,
			   void *info)
{
	unsigned long flags = (unsigned long)info;

	if (ctx->is_active & EVENT_TIME) {
		update_context_time(ctx);
		update_cgrp_time_from_cpuctx(cpuctx, false);
	}

	/*
	 * Ensure event_sched_out() switches to OFF, at the very least
	 * this avoids raising perf_pending_task() at this time.
	 */
	if (flags & DETACH_DEAD)
		event->pending_disable = 1;
	event_sched_out(event, cpuctx, ctx);
	if (flags & DETACH_GROUP)
		perf_group_detach(event);
	if (flags & DETACH_CHILD)
		perf_child_detach(event);
	list_del_event(event, ctx);
	if (flags & DETACH_DEAD)
		event->state = PERF_EVENT_STATE_DEAD;

	if (!ctx->nr_events && ctx->is_active) {
		if (ctx == &cpuctx->ctx)
			update_cgrp_time_from_cpuctx(cpuctx, true);

		ctx->is_active = 0;
		ctx->rotate_necessary = 0;
		if (ctx->task) {
			WARN_ON_ONCE(cpuctx->task_ctx != ctx);
			cpuctx->task_ctx = NULL;
		}
	}
}

/*
 * Remove the event from a task's (or a CPU's) list of events.
 *
 * If event->ctx is a cloned context, callers must make sure that
 * every task struct that event->ctx->task could possibly point to
 * remains valid.  This is OK when called from perf_release since
 * that only calls us on the top-level context, which can't be a clone.
 * When called from perf_event_exit_task, it's OK because the
 * context has been detached from its task.
 */
static void perf_remove_from_context(struct perf_event *event, unsigned long flags)
{
	struct perf_event_context *ctx = event->ctx;

	lockdep_assert_held(&ctx->mutex);

	/*
	 * Because of perf_event_exit_task(), perf_remove_from_context() ought
	 * to work in the face of TASK_TOMBSTONE, unlike every other
	 * event_function_call() user.
	 */
	raw_spin_lock_irq(&ctx->lock);
	/*
	 * Cgroup events are per-cpu events, and must IPI because of
	 * cgrp_cpuctx_list.
	 */
	if (!ctx->is_active && !is_cgroup_event(event)) {
		__perf_remove_from_context(event, __get_cpu_context(ctx),
					   ctx, (void *)flags);
		raw_spin_unlock_irq(&ctx->lock);
		return;
	}
	raw_spin_unlock_irq(&ctx->lock);

	event_function_call(event, __perf_remove_from_context, (void *)flags);
}

/*
 * Cross CPU call to disable a performance event
 */
static void __perf_event_disable(struct perf_event *event,
				 struct perf_cpu_context *cpuctx,
				 struct perf_event_context *ctx,
				 void *info)
{
	if (event->state < PERF_EVENT_STATE_INACTIVE)
		return;

	if (ctx->is_active & EVENT_TIME) {
		update_context_time(ctx);
		update_cgrp_time_from_event(event);
	}

	if (event == event->group_leader)
		group_sched_out(event, cpuctx, ctx);
	else
		event_sched_out(event, cpuctx, ctx);

	perf_event_set_state(event, PERF_EVENT_STATE_OFF);
	perf_cgroup_event_disable(event, ctx);
}

/*
 * Disable an event.
 *
 * If event->ctx is a cloned context, callers must make sure that
 * every task struct that event->ctx->task could possibly point to
 * remains valid.  This condition is satisfied when called through
 * perf_event_for_each_child or perf_event_for_each because they
 * hold the top-level event's child_mutex, so any descendant that
 * goes to exit will block in perf_event_exit_event().
 *
 * When called from perf_pending_irq it's OK because event->ctx
 * is the current context on this CPU and preemption is disabled,
 * hence we can't get into perf_event_task_sched_out for this context.
 */
static void _perf_event_disable(struct perf_event *event)
{
	struct perf_event_context *ctx = event->ctx;

	raw_spin_lock_irq(&ctx->lock);
	if (event->state <= PERF_EVENT_STATE_OFF) {
		raw_spin_unlock_irq(&ctx->lock);
		return;
	}
	raw_spin_unlock_irq(&ctx->lock);

	event_function_call(event, __perf_event_disable, NULL);
}

void perf_event_disable_local(struct perf_event *event)
{
	event_function_local(event, __perf_event_disable, NULL);
}

/*
 * Strictly speaking kernel users cannot create groups and therefore this
 * interface does not need the perf_event_ctx_lock() magic.
 */
void perf_event_disable(struct perf_event *event)
{
	struct perf_event_context *ctx;

	ctx = perf_event_ctx_lock(event);
	_perf_event_disable(event);
	perf_event_ctx_unlock(event, ctx);
}
EXPORT_SYMBOL_GPL(perf_event_disable);

void perf_event_disable_inatomic(struct perf_event *event)
{
	event->pending_disable = 1;
	irq_work_queue(&event->pending_irq);
}

#define MAX_INTERRUPTS (~0ULL)

static void perf_log_throttle(struct perf_event *event, int enable);
static void perf_log_itrace_start(struct perf_event *event);

static int
event_sched_in(struct perf_event *event,
		 struct perf_cpu_context *cpuctx,
		 struct perf_event_context *ctx)
{
	int ret = 0;

	WARN_ON_ONCE(event->ctx != ctx);

	lockdep_assert_held(&ctx->lock);

	if (event->state <= PERF_EVENT_STATE_OFF)
		return 0;

	WRITE_ONCE(event->oncpu, smp_processor_id());
	/*
	 * Order event::oncpu write to happen before the ACTIVE state is
	 * visible. This allows perf_event_{stop,read}() to observe the correct
	 * ->oncpu if it sees ACTIVE.
	 */
	smp_wmb();
	perf_event_set_state(event, PERF_EVENT_STATE_ACTIVE);

	/*
	 * Unthrottle events, since we scheduled we might have missed several
	 * ticks already, also for a heavily scheduling task there is little
	 * guarantee it'll get a tick in a timely manner.
	 */
	if (unlikely(event->hw.interrupts == MAX_INTERRUPTS)) {
		perf_log_throttle(event, 1);
		event->hw.interrupts = 0;
	}

	perf_pmu_disable(event->pmu);

	perf_log_itrace_start(event);

	if (event->pmu->add(event, PERF_EF_START)) {
		perf_event_set_state(event, PERF_EVENT_STATE_INACTIVE);
		event->oncpu = -1;
		ret = -EAGAIN;
		goto out;
	}

	if (!is_software_event(event))
		cpuctx->active_oncpu++;
	if (!ctx->nr_active++)
		perf_event_ctx_activate(ctx);
	if (event->attr.freq && event->attr.sample_freq)
		ctx->nr_freq++;

	if (event->attr.exclusive)
		cpuctx->exclusive = 1;

out:
	perf_pmu_enable(event->pmu);

	return ret;
}

static int
group_sched_in(struct perf_event *group_event,
	       struct perf_cpu_context *cpuctx,
	       struct perf_event_context *ctx)
{
	struct perf_event *event, *partial_group = NULL;
	struct pmu *pmu = ctx->pmu;

	if (group_event->state == PERF_EVENT_STATE_OFF)
		return 0;

	pmu->start_txn(pmu, PERF_PMU_TXN_ADD);

	if (event_sched_in(group_event, cpuctx, ctx))
		goto error;

	/*
	 * Schedule in siblings as one group (if any):
	 */
	for_each_sibling_event(event, group_event) {
		if (event_sched_in(event, cpuctx, ctx)) {
			partial_group = event;
			goto group_error;
		}
	}

	if (!pmu->commit_txn(pmu))
		return 0;

group_error:
	/*
	 * Groups can be scheduled in as one unit only, so undo any
	 * partial group before returning:
	 * The events up to the failed event are scheduled out normally.
	 */
	for_each_sibling_event(event, group_event) {
		if (event == partial_group)
			break;

		event_sched_out(event, cpuctx, ctx);
	}
	event_sched_out(group_event, cpuctx, ctx);

error:
	pmu->cancel_txn(pmu);
	return -EAGAIN;
}

/*
 * Work out whether we can put this event group on the CPU now.
 */
static int group_can_go_on(struct perf_event *event,
			   struct perf_cpu_context *cpuctx,
			   int can_add_hw)
{
	/*
	 * Groups consisting entirely of software events can always go on.
	 */
	if (event->group_caps & PERF_EV_CAP_SOFTWARE)
		return 1;
	/*
	 * If an exclusive group is already on, no other hardware
	 * events can go on.
	 */
	if (cpuctx->exclusive)
		return 0;
	/*
	 * If this group is exclusive and there are already
	 * events on the CPU, it can't go on.
	 */
	if (event->attr.exclusive && !list_empty(get_event_list(event)))
		return 0;
	/*
	 * Otherwise, try to add it if all previous groups were able
	 * to go on.
	 */
	return can_add_hw;
}

static void add_event_to_ctx(struct perf_event *event,
			       struct perf_event_context *ctx)
{
	list_add_event(event, ctx);
	perf_group_attach(event);
}

static void ctx_sched_out(struct perf_event_context *ctx,
			  struct perf_cpu_context *cpuctx,
			  enum event_type_t event_type);
static void
ctx_sched_in(struct perf_event_context *ctx,
	     struct perf_cpu_context *cpuctx,
	     enum event_type_t event_type,
	     struct task_struct *task);

static void task_ctx_sched_out(struct perf_cpu_context *cpuctx,
			       struct perf_event_context *ctx,
			       enum event_type_t event_type)
{
	if (!cpuctx->task_ctx)
		return;

	if (WARN_ON_ONCE(ctx != cpuctx->task_ctx))
		return;

	ctx_sched_out(ctx, cpuctx, event_type);
}

static void perf_event_sched_in(struct perf_cpu_context *cpuctx,
				struct perf_event_context *ctx,
				struct task_struct *task)
{
	cpu_ctx_sched_in(cpuctx, EVENT_PINNED, task);
	if (ctx)
		ctx_sched_in(ctx, cpuctx, EVENT_PINNED, task);
	cpu_ctx_sched_in(cpuctx, EVENT_FLEXIBLE, task);
	if (ctx)
		ctx_sched_in(ctx, cpuctx, EVENT_FLEXIBLE, task);
}

/*
 * We want to maintain the following priority of scheduling:
 *  - CPU pinned (EVENT_CPU | EVENT_PINNED)
 *  - task pinned (EVENT_PINNED)
 *  - CPU flexible (EVENT_CPU | EVENT_FLEXIBLE)
 *  - task flexible (EVENT_FLEXIBLE).
 *
 * In order to avoid unscheduling and scheduling back in everything every
 * time an event is added, only do it for the groups of equal priority and
 * below.
 *
 * This can be called after a batch operation on task events, in which case
 * event_type is a bit mask of the types of events involved. For CPU events,
 * event_type is only either EVENT_PINNED or EVENT_FLEXIBLE.
 */
static void ctx_resched(struct perf_cpu_context *cpuctx,
			struct perf_event_context *task_ctx,
			enum event_type_t event_type)
{
	enum event_type_t ctx_event_type;
	bool cpu_event = !!(event_type & EVENT_CPU);

	/*
	 * If pinned groups are involved, flexible groups also need to be
	 * scheduled out.
	 */
	if (event_type & EVENT_PINNED)
		event_type |= EVENT_FLEXIBLE;

	ctx_event_type = event_type & EVENT_ALL;

	perf_pmu_disable(cpuctx->ctx.pmu);
	if (task_ctx)
		task_ctx_sched_out(cpuctx, task_ctx, event_type);

	/*
	 * Decide which cpu ctx groups to schedule out based on the types
	 * of events that caused rescheduling:
	 *  - EVENT_CPU: schedule out corresponding groups;
	 *  - EVENT_PINNED task events: schedule out EVENT_FLEXIBLE groups;
	 *  - otherwise, do nothing more.
	 */
	if (cpu_event)
		cpu_ctx_sched_out(cpuctx, ctx_event_type);
	else if (ctx_event_type & EVENT_PINNED)
		cpu_ctx_sched_out(cpuctx, EVENT_FLEXIBLE);

	perf_event_sched_in(cpuctx, task_ctx, current);
	perf_pmu_enable(cpuctx->ctx.pmu);
}

void perf_pmu_resched(struct pmu *pmu)
{
	struct perf_cpu_context *cpuctx = this_cpu_ptr(pmu->pmu_cpu_context);
	struct perf_event_context *task_ctx = cpuctx->task_ctx;

	perf_ctx_lock(cpuctx, task_ctx);
	ctx_resched(cpuctx, task_ctx, EVENT_ALL|EVENT_CPU);
	perf_ctx_unlock(cpuctx, task_ctx);
}

/*
 * Cross CPU call to install and enable a performance event
 *
 * Very similar to remote_function() + event_function() but cannot assume that
 * things like ctx->is_active and cpuctx->task_ctx are set.
 */
static int  __perf_install_in_context(void *info)
{
	struct perf_event *event = info;
	struct perf_event_context *ctx = event->ctx;
	struct perf_cpu_context *cpuctx = __get_cpu_context(ctx);
	struct perf_event_context *task_ctx = cpuctx->task_ctx;
	bool reprogram = true;
	int ret = 0;

	raw_spin_lock(&cpuctx->ctx.lock);
	if (ctx->task) {
		raw_spin_lock(&ctx->lock);
		task_ctx = ctx;

		reprogram = (ctx->task == current);

		/*
		 * If the task is running, it must be running on this CPU,
		 * otherwise we cannot reprogram things.
		 *
		 * If its not running, we don't care, ctx->lock will
		 * serialize against it becoming runnable.
		 */
		if (task_curr(ctx->task) && !reprogram) {
			ret = -ESRCH;
			goto unlock;
		}

		WARN_ON_ONCE(reprogram && cpuctx->task_ctx && cpuctx->task_ctx != ctx);
	} else if (task_ctx) {
		raw_spin_lock(&task_ctx->lock);
	}

#ifdef CONFIG_CGROUP_PERF
	if (event->state > PERF_EVENT_STATE_OFF && is_cgroup_event(event)) {
		/*
		 * If the current cgroup doesn't match the event's
		 * cgroup, we should not try to schedule it.
		 */
		struct perf_cgroup *cgrp = perf_cgroup_from_task(current, ctx);
		reprogram = cgroup_is_descendant(cgrp->css.cgroup,
					event->cgrp->css.cgroup);
	}
#endif

	if (reprogram) {
		ctx_sched_out(ctx, cpuctx, EVENT_TIME);
		add_event_to_ctx(event, ctx);
		ctx_resched(cpuctx, task_ctx, get_event_type(event));
	} else {
		add_event_to_ctx(event, ctx);
	}

unlock:
	perf_ctx_unlock(cpuctx, task_ctx);

	return ret;
}

static bool exclusive_event_installable(struct perf_event *event,
					struct perf_event_context *ctx);

/*
 * Attach a performance event to a context.
 *
 * Very similar to event_function_call, see comment there.
 */
static void
perf_install_in_context(struct perf_event_context *ctx,
			struct perf_event *event,
			int cpu)
{
	struct task_struct *task = READ_ONCE(ctx->task);

	lockdep_assert_held(&ctx->mutex);

	WARN_ON_ONCE(!exclusive_event_installable(event, ctx));

	if (event->cpu != -1)
		event->cpu = cpu;

	/*
	 * Ensures that if we can observe event->ctx, both the event and ctx
	 * will be 'complete'. See perf_iterate_sb_cpu().
	 */
	smp_store_release(&event->ctx, ctx);

	/*
	 * perf_event_attr::disabled events will not run and can be initialized
	 * without IPI. Except when this is the first event for the context, in
	 * that case we need the magic of the IPI to set ctx->is_active.
	 * Similarly, cgroup events for the context also needs the IPI to
	 * manipulate the cgrp_cpuctx_list.
	 *
	 * The IOC_ENABLE that is sure to follow the creation of a disabled
	 * event will issue the IPI and reprogram the hardware.
	 */
	if (__perf_effective_state(event) == PERF_EVENT_STATE_OFF &&
	    ctx->nr_events && !is_cgroup_event(event)) {
		raw_spin_lock_irq(&ctx->lock);
		if (ctx->task == TASK_TOMBSTONE) {
			raw_spin_unlock_irq(&ctx->lock);
			return;
		}
		add_event_to_ctx(event, ctx);
		raw_spin_unlock_irq(&ctx->lock);
		return;
	}

	if (!task) {
		cpu_function_call(cpu, __perf_install_in_context, event);
		return;
	}

	/*
	 * Should not happen, we validate the ctx is still alive before calling.
	 */
	if (WARN_ON_ONCE(task == TASK_TOMBSTONE))
		return;

	/*
	 * Installing events is tricky because we cannot rely on ctx->is_active
	 * to be set in case this is the nr_events 0 -> 1 transition.
	 *
	 * Instead we use task_curr(), which tells us if the task is running.
	 * However, since we use task_curr() outside of rq::lock, we can race
	 * against the actual state. This means the result can be wrong.
	 *
	 * If we get a false positive, we retry, this is harmless.
	 *
	 * If we get a false negative, things are complicated. If we are after
	 * perf_event_context_sched_in() ctx::lock will serialize us, and the
	 * value must be correct. If we're before, it doesn't matter since
	 * perf_event_context_sched_in() will program the counter.
	 *
	 * However, this hinges on the remote context switch having observed
	 * our task->perf_event_ctxp[] store, such that it will in fact take
	 * ctx::lock in perf_event_context_sched_in().
	 *
	 * We do this by task_function_call(), if the IPI fails to hit the task
	 * we know any future context switch of task must see the
	 * perf_event_ctpx[] store.
	 */

	/*
	 * This smp_mb() orders the task->perf_event_ctxp[] store with the
	 * task_cpu() load, such that if the IPI then does not find the task
	 * running, a future context switch of that task must observe the
	 * store.
	 */
	smp_mb();
again:
	if (!task_function_call(task, __perf_install_in_context, event))
		return;

	raw_spin_lock_irq(&ctx->lock);
	task = ctx->task;
	if (WARN_ON_ONCE(task == TASK_TOMBSTONE)) {
		/*
		 * Cannot happen because we already checked above (which also
		 * cannot happen), and we hold ctx->mutex, which serializes us
		 * against perf_event_exit_task_context().
		 */
		raw_spin_unlock_irq(&ctx->lock);
		return;
	}
	/*
	 * If the task is not running, ctx->lock will avoid it becoming so,
	 * thus we can safely install the event.
	 */
	if (task_curr(task)) {
		raw_spin_unlock_irq(&ctx->lock);
		goto again;
	}
	add_event_to_ctx(event, ctx);
	raw_spin_unlock_irq(&ctx->lock);
}

/*
 * Cross CPU call to enable a performance event
 */
static void __perf_event_enable(struct perf_event *event,
				struct perf_cpu_context *cpuctx,
				struct perf_event_context *ctx,
				void *info)
{
	struct perf_event *leader = event->group_leader;
	struct perf_event_context *task_ctx;

	if (event->state >= PERF_EVENT_STATE_INACTIVE ||
	    event->state <= PERF_EVENT_STATE_ERROR)
		return;

	if (ctx->is_active)
		ctx_sched_out(ctx, cpuctx, EVENT_TIME);

	perf_event_set_state(event, PERF_EVENT_STATE_INACTIVE);
	perf_cgroup_event_enable(event, ctx);

	if (!ctx->is_active)
		return;

	if (!event_filter_match(event)) {
		ctx_sched_in(ctx, cpuctx, EVENT_TIME, current);
		return;
	}

	/*
	 * If the event is in a group and isn't the group leader,
	 * then don't put it on unless the group is on.
	 */
	if (leader != event && leader->state != PERF_EVENT_STATE_ACTIVE) {
		ctx_sched_in(ctx, cpuctx, EVENT_TIME, current);
		return;
	}

	task_ctx = cpuctx->task_ctx;
	if (ctx->task)
		WARN_ON_ONCE(task_ctx != ctx);

	ctx_resched(cpuctx, task_ctx, get_event_type(event));
}

/*
 * Enable an event.
 *
 * If event->ctx is a cloned context, callers must make sure that
 * every task struct that event->ctx->task could possibly point to
 * remains valid.  This condition is satisfied when called through
 * perf_event_for_each_child or perf_event_for_each as described
 * for perf_event_disable.
 */
static void _perf_event_enable(struct perf_event *event)
{
	struct perf_event_context *ctx = event->ctx;

	raw_spin_lock_irq(&ctx->lock);
	if (event->state >= PERF_EVENT_STATE_INACTIVE ||
	    event->state <  PERF_EVENT_STATE_ERROR) {
out:
		raw_spin_unlock_irq(&ctx->lock);
		return;
	}

	/*
	 * If the event is in error state, clear that first.
	 *
	 * That way, if we see the event in error state below, we know that it
	 * has gone back into error state, as distinct from the task having
	 * been scheduled away before the cross-call arrived.
	 */
	if (event->state == PERF_EVENT_STATE_ERROR) {
		/*
		 * Detached SIBLING events cannot leave ERROR state.
		 */
		if (event->event_caps & PERF_EV_CAP_SIBLING &&
		    event->group_leader == event)
			goto out;

		event->state = PERF_EVENT_STATE_OFF;
	}
	raw_spin_unlock_irq(&ctx->lock);

	event_function_call(event, __perf_event_enable, NULL);
}

/*
 * See perf_event_disable();
 */
void perf_event_enable(struct perf_event *event)
{
	struct perf_event_context *ctx;

	ctx = perf_event_ctx_lock(event);
	_perf_event_enable(event);
	perf_event_ctx_unlock(event, ctx);
}
EXPORT_SYMBOL_GPL(perf_event_enable);

struct stop_event_data {
	struct perf_event	*event;
	unsigned int		restart;
};

static int __perf_event_stop(void *info)
{
	struct stop_event_data *sd = info;
	struct perf_event *event = sd->event;

	/* if it's already INACTIVE, do nothing */
	if (READ_ONCE(event->state) != PERF_EVENT_STATE_ACTIVE)
		return 0;

	/* matches smp_wmb() in event_sched_in() */
	smp_rmb();

	/*
	 * There is a window with interrupts enabled before we get here,
	 * so we need to check again lest we try to stop another CPU's event.
	 */
	if (READ_ONCE(event->oncpu) != smp_processor_id())
		return -EAGAIN;

	event->pmu->stop(event, PERF_EF_UPDATE);

	/*
	 * May race with the actual stop (through perf_pmu_output_stop()),
	 * but it is only used for events with AUX ring buffer, and such
	 * events will refuse to restart because of rb::aux_mmap_count==0,
	 * see comments in perf_aux_output_begin().
	 *
	 * Since this is happening on an event-local CPU, no trace is lost
	 * while restarting.
	 */
	if (sd->restart)
		event->pmu->start(event, 0);

	return 0;
}

static int perf_event_stop(struct perf_event *event, int restart)
{
	struct stop_event_data sd = {
		.event		= event,
		.restart	= restart,
	};
	int ret = 0;

	do {
		if (READ_ONCE(event->state) != PERF_EVENT_STATE_ACTIVE)
			return 0;

		/* matches smp_wmb() in event_sched_in() */
		smp_rmb();

		/*
		 * We only want to restart ACTIVE events, so if the event goes
		 * inactive here (event->oncpu==-1), there's nothing more to do;
		 * fall through with ret==-ENXIO.
		 */
		ret = cpu_function_call(READ_ONCE(event->oncpu),
					__perf_event_stop, &sd);
	} while (ret == -EAGAIN);

	return ret;
}

/*
 * In order to contain the amount of racy and tricky in the address filter
 * configuration management, it is a two part process:
 *
 * (p1) when userspace mappings change as a result of (1) or (2) or (3) below,
 *      we update the addresses of corresponding vmas in
 *	event::addr_filter_ranges array and bump the event::addr_filters_gen;
 * (p2) when an event is scheduled in (pmu::add), it calls
 *      perf_event_addr_filters_sync() which calls pmu::addr_filters_sync()
 *      if the generation has changed since the previous call.
 *
 * If (p1) happens while the event is active, we restart it to force (p2).
 *
 * (1) perf_addr_filters_apply(): adjusting filters' offsets based on
 *     pre-existing mappings, called once when new filters arrive via SET_FILTER
 *     ioctl;
 * (2) perf_addr_filters_adjust(): adjusting filters' offsets based on newly
 *     registered mapping, called for every new mmap(), with mm::mmap_lock down
 *     for reading;
 * (3) perf_event_addr_filters_exec(): clearing filters' offsets in the process
 *     of exec.
 */
void perf_event_addr_filters_sync(struct perf_event *event)
{
	struct perf_addr_filters_head *ifh = perf_event_addr_filters(event);

	if (!has_addr_filter(event))
		return;

	raw_spin_lock(&ifh->lock);
	if (event->addr_filters_gen != event->hw.addr_filters_gen) {
		event->pmu->addr_filters_sync(event);
		event->hw.addr_filters_gen = event->addr_filters_gen;
	}
	raw_spin_unlock(&ifh->lock);
}
EXPORT_SYMBOL_GPL(perf_event_addr_filters_sync);

static int _perf_event_refresh(struct perf_event *event, int refresh)
{
	/*
	 * not supported on inherited events
	 */
	if (event->attr.inherit || !is_sampling_event(event))
		return -EINVAL;

	atomic_add(refresh, &event->event_limit);
	_perf_event_enable(event);

	return 0;
}

/*
 * See perf_event_disable()
 */
int perf_event_refresh(struct perf_event *event, int refresh)
{
	struct perf_event_context *ctx;
	int ret;

	ctx = perf_event_ctx_lock(event);
	ret = _perf_event_refresh(event, refresh);
	perf_event_ctx_unlock(event, ctx);

	return ret;
}
EXPORT_SYMBOL_GPL(perf_event_refresh);

static int perf_event_modify_breakpoint(struct perf_event *bp,
					 struct perf_event_attr *attr)
{
	int err;

	_perf_event_disable(bp);

	err = modify_user_hw_breakpoint_check(bp, attr, true);

	if (!bp->attr.disabled)
		_perf_event_enable(bp);

	return err;
}

/*
 * Copy event-type-independent attributes that may be modified.
 */
static void perf_event_modify_copy_attr(struct perf_event_attr *to,
					const struct perf_event_attr *from)
{
	to->sig_data = from->sig_data;
}

static int perf_event_modify_attr(struct perf_event *event,
				  struct perf_event_attr *attr)
{
	int (*func)(struct perf_event *, struct perf_event_attr *);
	struct perf_event *child;
	int err;

	if (event->attr.type != attr->type)
		return -EINVAL;

	switch (event->attr.type) {
	case PERF_TYPE_BREAKPOINT:
		func = perf_event_modify_breakpoint;
		break;
	default:
		/* Place holder for future additions. */
		return -EOPNOTSUPP;
	}

	WARN_ON_ONCE(event->ctx->parent_ctx);

	mutex_lock(&event->child_mutex);
	/*
	 * Event-type-independent attributes must be copied before event-type
	 * modification, which will validate that final attributes match the
	 * source attributes after all relevant attributes have been copied.
	 */
	perf_event_modify_copy_attr(&event->attr, attr);
	err = func(event, attr);
	if (err)
		goto out;
	list_for_each_entry(child, &event->child_list, child_list) {
		perf_event_modify_copy_attr(&child->attr, attr);
		err = func(child, attr);
		if (err)
			goto out;
	}
out:
	mutex_unlock(&event->child_mutex);
	return err;
}

static void ctx_sched_out(struct perf_event_context *ctx,
			  struct perf_cpu_context *cpuctx,
			  enum event_type_t event_type)
{
	struct perf_event *event, *tmp;
	int is_active = ctx->is_active;

	lockdep_assert_held(&ctx->lock);

	if (likely(!ctx->nr_events)) {
		/*
		 * See __perf_remove_from_context().
		 */
		WARN_ON_ONCE(ctx->is_active);
		if (ctx->task)
			WARN_ON_ONCE(cpuctx->task_ctx);
		return;
	}

	/*
	 * Always update time if it was set; not only when it changes.
	 * Otherwise we can 'forget' to update time for any but the last
	 * context we sched out. For example:
	 *
	 *   ctx_sched_out(.event_type = EVENT_FLEXIBLE)
	 *   ctx_sched_out(.event_type = EVENT_PINNED)
	 *
	 * would only update time for the pinned events.
	 */
	if (is_active & EVENT_TIME) {
		/* update (and stop) ctx time */
		update_context_time(ctx);
		update_cgrp_time_from_cpuctx(cpuctx, ctx == &cpuctx->ctx);
		/*
		 * CPU-release for the below ->is_active store,
		 * see __load_acquire() in perf_event_time_now()
		 */
		barrier();
	}

	ctx->is_active &= ~event_type;
	if (!(ctx->is_active & EVENT_ALL))
		ctx->is_active = 0;

	if (ctx->task) {
		WARN_ON_ONCE(cpuctx->task_ctx != ctx);
		if (!ctx->is_active)
			cpuctx->task_ctx = NULL;
	}

	is_active ^= ctx->is_active; /* changed bits */

	if (!ctx->nr_active || !(is_active & EVENT_ALL))
		return;

	perf_pmu_disable(ctx->pmu);
	if (is_active & EVENT_PINNED) {
		list_for_each_entry_safe(event, tmp, &ctx->pinned_active, active_list)
			group_sched_out(event, cpuctx, ctx);
	}

	if (is_active & EVENT_FLEXIBLE) {
		list_for_each_entry_safe(event, tmp, &ctx->flexible_active, active_list)
			group_sched_out(event, cpuctx, ctx);

		/*
		 * Since we cleared EVENT_FLEXIBLE, also clear
		 * rotate_necessary, is will be reset by
		 * ctx_flexible_sched_in() when needed.
		 */
		ctx->rotate_necessary = 0;
	}
	perf_pmu_enable(ctx->pmu);
}

/*
 * Test whether two contexts are equivalent, i.e. whether they have both been
 * cloned from the same version of the same context.
 *
 * Equivalence is measured using a generation number in the context that is
 * incremented on each modification to it; see unclone_ctx(), list_add_event()
 * and list_del_event().
 */
static int context_equiv(struct perf_event_context *ctx1,
			 struct perf_event_context *ctx2)
{
	lockdep_assert_held(&ctx1->lock);
	lockdep_assert_held(&ctx2->lock);

	/* Pinning disables the swap optimization */
	if (ctx1->pin_count || ctx2->pin_count)
		return 0;

	/* If ctx1 is the parent of ctx2 */
	if (ctx1 == ctx2->parent_ctx && ctx1->generation == ctx2->parent_gen)
		return 1;

	/* If ctx2 is the parent of ctx1 */
	if (ctx1->parent_ctx == ctx2 && ctx1->parent_gen == ctx2->generation)
		return 1;

	/*
	 * If ctx1 and ctx2 have the same parent; we flatten the parent
	 * hierarchy, see perf_event_init_context().
	 */
	if (ctx1->parent_ctx && ctx1->parent_ctx == ctx2->parent_ctx &&
			ctx1->parent_gen == ctx2->parent_gen)
		return 1;

	/* Unmatched */
	return 0;
}

static void __perf_event_sync_stat(struct perf_event *event,
				     struct perf_event *next_event)
{
	u64 value;

	if (!event->attr.inherit_stat)
		return;

	/*
	 * Update the event value, we cannot use perf_event_read()
	 * because we're in the middle of a context switch and have IRQs
	 * disabled, which upsets smp_call_function_single(), however
	 * we know the event must be on the current CPU, therefore we
	 * don't need to use it.
	 */
	if (event->state == PERF_EVENT_STATE_ACTIVE)
		event->pmu->read(event);

	perf_event_update_time(event);

	/*
	 * In order to keep per-task stats reliable we need to flip the event
	 * values when we flip the contexts.
	 */
	value = local64_read(&next_event->count);
	value = local64_xchg(&event->count, value);
	local64_set(&next_event->count, value);

	swap(event->total_time_enabled, next_event->total_time_enabled);
	swap(event->total_time_running, next_event->total_time_running);

	/*
	 * Since we swizzled the values, update the user visible data too.
	 */
	perf_event_update_userpage(event);
	perf_event_update_userpage(next_event);
}

static void perf_event_sync_stat(struct perf_event_context *ctx,
				   struct perf_event_context *next_ctx)
{
	struct perf_event *event, *next_event;

	if (!ctx->nr_stat)
		return;

	update_context_time(ctx);

	event = list_first_entry(&ctx->event_list,
				   struct perf_event, event_entry);

	next_event = list_first_entry(&next_ctx->event_list,
					struct perf_event, event_entry);

	while (&event->event_entry != &ctx->event_list &&
	       &next_event->event_entry != &next_ctx->event_list) {

		__perf_event_sync_stat(event, next_event);

		event = list_next_entry(event, event_entry);
		next_event = list_next_entry(next_event, event_entry);
	}
}

static void perf_event_context_sched_out(struct task_struct *task, int ctxn,
					 struct task_struct *next)
{
	struct perf_event_context *ctx = task->perf_event_ctxp[ctxn];
	struct perf_event_context *next_ctx;
	struct perf_event_context *parent, *next_parent;
	struct perf_cpu_context *cpuctx;
	int do_switch = 1;
	struct pmu *pmu;

	if (likely(!ctx))
		return;

	pmu = ctx->pmu;
	cpuctx = __get_cpu_context(ctx);
	if (!cpuctx->task_ctx)
		return;

	rcu_read_lock();
	next_ctx = next->perf_event_ctxp[ctxn];
	if (!next_ctx)
		goto unlock;

	parent = rcu_dereference(ctx->parent_ctx);
	next_parent = rcu_dereference(next_ctx->parent_ctx);

	/* If neither context have a parent context; they cannot be clones. */
	if (!parent && !next_parent)
		goto unlock;

	if (next_parent == ctx || next_ctx == parent || next_parent == parent) {
		/*
		 * Looks like the two contexts are clones, so we might be
		 * able to optimize the context switch.  We lock both
		 * contexts and check that they are clones under the
		 * lock (including re-checking that neither has been
		 * uncloned in the meantime).  It doesn't matter which
		 * order we take the locks because no other cpu could
		 * be trying to lock both of these tasks.
		 */
		raw_spin_lock(&ctx->lock);
		raw_spin_lock_nested(&next_ctx->lock, SINGLE_DEPTH_NESTING);
		if (context_equiv(ctx, next_ctx)) {

			perf_pmu_disable(pmu);

			/* PMIs are disabled; ctx->nr_pending is stable. */
			if (local_read(&ctx->nr_pending) ||
			    local_read(&next_ctx->nr_pending)) {
				/*
				 * Must not swap out ctx when there's pending
				 * events that rely on the ctx->task relation.
				 */
				raw_spin_unlock(&next_ctx->lock);
				rcu_read_unlock();
				goto inside_switch;
			}

			WRITE_ONCE(ctx->task, next);
			WRITE_ONCE(next_ctx->task, task);

			if (cpuctx->sched_cb_usage && pmu->sched_task)
				pmu->sched_task(ctx, false);

			/*
			 * PMU specific parts of task perf context can require
			 * additional synchronization. As an example of such
			 * synchronization see implementation details of Intel
			 * LBR call stack data profiling;
			 */
			if (pmu->swap_task_ctx)
				pmu->swap_task_ctx(ctx, next_ctx);
			else
				swap(ctx->task_ctx_data, next_ctx->task_ctx_data);

			perf_pmu_enable(pmu);

			/*
			 * RCU_INIT_POINTER here is safe because we've not
			 * modified the ctx and the above modification of
			 * ctx->task and ctx->task_ctx_data are immaterial
			 * since those values are always verified under
			 * ctx->lock which we're now holding.
			 */
			RCU_INIT_POINTER(task->perf_event_ctxp[ctxn], next_ctx);
			RCU_INIT_POINTER(next->perf_event_ctxp[ctxn], ctx);

			do_switch = 0;

			perf_event_sync_stat(ctx, next_ctx);
		}
		raw_spin_unlock(&next_ctx->lock);
		raw_spin_unlock(&ctx->lock);
	}
unlock:
	rcu_read_unlock();

	if (do_switch) {
		raw_spin_lock(&ctx->lock);
		perf_pmu_disable(pmu);

inside_switch:
		if (cpuctx->sched_cb_usage && pmu->sched_task)
			pmu->sched_task(ctx, false);
		task_ctx_sched_out(cpuctx, ctx, EVENT_ALL);

		perf_pmu_enable(pmu);
		raw_spin_unlock(&ctx->lock);
	}
}

static DEFINE_PER_CPU(struct list_head, sched_cb_list);

void perf_sched_cb_dec(struct pmu *pmu)
{
	struct perf_cpu_context *cpuctx = this_cpu_ptr(pmu->pmu_cpu_context);

	this_cpu_dec(perf_sched_cb_usages);

	if (!--cpuctx->sched_cb_usage)
		list_del(&cpuctx->sched_cb_entry);
}


void perf_sched_cb_inc(struct pmu *pmu)
{
	struct perf_cpu_context *cpuctx = this_cpu_ptr(pmu->pmu_cpu_context);

	if (!cpuctx->sched_cb_usage++)
		list_add(&cpuctx->sched_cb_entry, this_cpu_ptr(&sched_cb_list));

	this_cpu_inc(perf_sched_cb_usages);
}

/*
 * This function provides the context switch callback to the lower code
 * layer. It is invoked ONLY when the context switch callback is enabled.
 *
 * This callback is relevant even to per-cpu events; for example multi event
 * PEBS requires this to provide PID/TID information. This requires we flush
 * all queued PEBS records before we context switch to a new task.
 */
static void __perf_pmu_sched_task(struct perf_cpu_context *cpuctx, bool sched_in)
{
	struct pmu *pmu;

	pmu = cpuctx->ctx.pmu; /* software PMUs will not have sched_task */

	if (WARN_ON_ONCE(!pmu->sched_task))
		return;

	perf_ctx_lock(cpuctx, cpuctx->task_ctx);
	perf_pmu_disable(pmu);

	pmu->sched_task(cpuctx->task_ctx, sched_in);

	perf_pmu_enable(pmu);
	perf_ctx_unlock(cpuctx, cpuctx->task_ctx);
}

static void perf_pmu_sched_task(struct task_struct *prev,
				struct task_struct *next,
				bool sched_in)
{
	struct perf_cpu_context *cpuctx;

	if (prev == next)
		return;

	list_for_each_entry(cpuctx, this_cpu_ptr(&sched_cb_list), sched_cb_entry) {
		/* will be handled in perf_event_context_sched_in/out */
		if (cpuctx->task_ctx)
			continue;

		__perf_pmu_sched_task(cpuctx, sched_in);
	}
}

static void perf_event_switch(struct task_struct *task,
			      struct task_struct *next_prev, bool sched_in);

#define for_each_task_context_nr(ctxn)					\
	for ((ctxn) = 0; (ctxn) < perf_nr_task_contexts; (ctxn)++)

/*
 * Called from scheduler to remove the events of the current task,
 * with interrupts disabled.
 *
 * We stop each event and update the event value in event->count.
 *
 * This does not protect us against NMI, but disable()
 * sets the disabled bit in the control field of event _before_
 * accessing the event control register. If a NMI hits, then it will
 * not restart the event.
 */
void __perf_event_task_sched_out(struct task_struct *task,
				 struct task_struct *next)
{
	int ctxn;

	if (__this_cpu_read(perf_sched_cb_usages))
		perf_pmu_sched_task(task, next, false);

	if (atomic_read(&nr_switch_events))
		perf_event_switch(task, next, false);

	for_each_task_context_nr(ctxn)
		perf_event_context_sched_out(task, ctxn, next);

	/*
	 * if cgroup events exist on this CPU, then we need
	 * to check if we have to switch out PMU state.
	 * cgroup event are system-wide mode only
	 */
	if (atomic_read(this_cpu_ptr(&perf_cgroup_events)))
		perf_cgroup_sched_out(task, next);
}

/*
 * Called with IRQs disabled
 */
static void cpu_ctx_sched_out(struct perf_cpu_context *cpuctx,
			      enum event_type_t event_type)
{
	ctx_sched_out(&cpuctx->ctx, cpuctx, event_type);
}

static bool perf_less_group_idx(const void *l, const void *r)
{
	const struct perf_event *le = *(const struct perf_event **)l;
	const struct perf_event *re = *(const struct perf_event **)r;

	return le->group_index < re->group_index;
}

static void swap_ptr(void *l, void *r)
{
	void **lp = l, **rp = r;

	swap(*lp, *rp);
}

static const struct min_heap_callbacks perf_min_heap = {
	.elem_size = sizeof(struct perf_event *),
	.less = perf_less_group_idx,
	.swp = swap_ptr,
};

static void __heap_add(struct min_heap *heap, struct perf_event *event)
{
	struct perf_event **itrs = heap->data;

	if (event) {
		itrs[heap->nr] = event;
		heap->nr++;
	}
}

static noinline int visit_groups_merge(struct perf_cpu_context *cpuctx,
				struct perf_event_groups *groups, int cpu,
				int (*func)(struct perf_event *, void *),
				void *data)
{
#ifdef CONFIG_CGROUP_PERF
	struct cgroup_subsys_state *css = NULL;
#endif
	/* Space for per CPU and/or any CPU event iterators. */
	struct perf_event *itrs[2];
	struct min_heap event_heap;
	struct perf_event **evt;
	int ret;

	if (cpuctx) {
		event_heap = (struct min_heap){
			.data = cpuctx->heap,
			.nr = 0,
			.size = cpuctx->heap_size,
		};

		lockdep_assert_held(&cpuctx->ctx.lock);

#ifdef CONFIG_CGROUP_PERF
		if (cpuctx->cgrp)
			css = &cpuctx->cgrp->css;
#endif
	} else {
		event_heap = (struct min_heap){
			.data = itrs,
			.nr = 0,
			.size = ARRAY_SIZE(itrs),
		};
		/* Events not within a CPU context may be on any CPU. */
		__heap_add(&event_heap, perf_event_groups_first(groups, -1, NULL));
	}
	evt = event_heap.data;

	__heap_add(&event_heap, perf_event_groups_first(groups, cpu, NULL));

#ifdef CONFIG_CGROUP_PERF
	for (; css; css = css->parent)
		__heap_add(&event_heap, perf_event_groups_first(groups, cpu, css->cgroup));
#endif

	min_heapify_all(&event_heap, &perf_min_heap);

	while (event_heap.nr) {
		ret = func(*evt, data);
		if (ret)
			return ret;

		*evt = perf_event_groups_next(*evt);
		if (*evt)
			min_heapify(&event_heap, 0, &perf_min_heap);
		else
			min_heap_pop(&event_heap, &perf_min_heap);
	}

	return 0;
}

/*
 * Because the userpage is strictly per-event (there is no concept of context,
 * so there cannot be a context indirection), every userpage must be updated
 * when context time starts :-(
 *
 * IOW, we must not miss EVENT_TIME edges.
 */
static inline bool event_update_userpage(struct perf_event *event)
{
	if (likely(!atomic_read(&event->mmap_count)))
		return false;

	perf_event_update_time(event);
	perf_event_update_userpage(event);

	return true;
}

static inline void group_update_userpage(struct perf_event *group_event)
{
	struct perf_event *event;

	if (!event_update_userpage(group_event))
		return;

	for_each_sibling_event(event, group_event)
		event_update_userpage(event);
}

static int merge_sched_in(struct perf_event *event, void *data)
{
	struct perf_event_context *ctx = event->ctx;
	struct perf_cpu_context *cpuctx = __get_cpu_context(ctx);
	int *can_add_hw = data;

	if (event->state <= PERF_EVENT_STATE_OFF)
		return 0;

	if (!event_filter_match(event))
		return 0;

	if (group_can_go_on(event, cpuctx, *can_add_hw)) {
		if (!group_sched_in(event, cpuctx, ctx))
			list_add_tail(&event->active_list, get_event_list(event));
	}

	if (event->state == PERF_EVENT_STATE_INACTIVE) {
		*can_add_hw = 0;
		if (event->attr.pinned) {
			perf_cgroup_event_disable(event, ctx);
			perf_event_set_state(event, PERF_EVENT_STATE_ERROR);
		} else {
			ctx->rotate_necessary = 1;
			perf_mux_hrtimer_restart(cpuctx);
			group_update_userpage(event);
		}
	}

	return 0;
}

static void
ctx_pinned_sched_in(struct perf_event_context *ctx,
		    struct perf_cpu_context *cpuctx)
{
	int can_add_hw = 1;

	if (ctx != &cpuctx->ctx)
		cpuctx = NULL;

	visit_groups_merge(cpuctx, &ctx->pinned_groups,
			   smp_processor_id(),
			   merge_sched_in, &can_add_hw);
}

static void
ctx_flexible_sched_in(struct perf_event_context *ctx,
		      struct perf_cpu_context *cpuctx)
{
	int can_add_hw = 1;

	if (ctx != &cpuctx->ctx)
		cpuctx = NULL;

	visit_groups_merge(cpuctx, &ctx->flexible_groups,
			   smp_processor_id(),
			   merge_sched_in, &can_add_hw);
}

static void
ctx_sched_in(struct perf_event_context *ctx,
	     struct perf_cpu_context *cpuctx,
	     enum event_type_t event_type,
	     struct task_struct *task)
{
	int is_active = ctx->is_active;

	lockdep_assert_held(&ctx->lock);

	if (likely(!ctx->nr_events))
		return;

	if (!(is_active & EVENT_TIME)) {
		/* start ctx time */
		__update_context_time(ctx, false);
		perf_cgroup_set_timestamp(task, ctx);
		/*
		 * CPU-release for the below ->is_active store,
		 * see __load_acquire() in perf_event_time_now()
		 */
		barrier();
	}

	ctx->is_active |= (event_type | EVENT_TIME);
	if (ctx->task) {
		if (!is_active)
			cpuctx->task_ctx = ctx;
		else
			WARN_ON_ONCE(cpuctx->task_ctx != ctx);
	}

	is_active ^= ctx->is_active; /* changed bits */

	/*
	 * First go through the list and put on any pinned groups
	 * in order to give them the best chance of going on.
	 */
	if (is_active & EVENT_PINNED)
		ctx_pinned_sched_in(ctx, cpuctx);

	/* Then walk through the lower prio flexible groups */
	if (is_active & EVENT_FLEXIBLE)
		ctx_flexible_sched_in(ctx, cpuctx);
}

static void cpu_ctx_sched_in(struct perf_cpu_context *cpuctx,
			     enum event_type_t event_type,
			     struct task_struct *task)
{
	struct perf_event_context *ctx = &cpuctx->ctx;

	ctx_sched_in(ctx, cpuctx, event_type, task);
}

static void perf_event_context_sched_in(struct perf_event_context *ctx,
					struct task_struct *task)
{
	struct perf_cpu_context *cpuctx;
	struct pmu *pmu;

	cpuctx = __get_cpu_context(ctx);

	/*
	 * HACK: for HETEROGENEOUS the task context might have switched to a
	 * different PMU, force (re)set the context,
	 */
	pmu = ctx->pmu = cpuctx->ctx.pmu;

	if (cpuctx->task_ctx == ctx) {
		if (cpuctx->sched_cb_usage)
			__perf_pmu_sched_task(cpuctx, true);
		return;
	}

	perf_ctx_lock(cpuctx, ctx);
	/*
	 * We must check ctx->nr_events while holding ctx->lock, such
	 * that we serialize against perf_install_in_context().
	 */
	if (!ctx->nr_events)
		goto unlock;

	perf_pmu_disable(pmu);
	/*
	 * We want to keep the following priority order:
	 * cpu pinned (that don't need to move), task pinned,
	 * cpu flexible, task flexible.
	 *
	 * However, if task's ctx is not carrying any pinned
	 * events, no need to flip the cpuctx's events around.
	 */
	if (!RB_EMPTY_ROOT(&ctx->pinned_groups.tree))
		cpu_ctx_sched_out(cpuctx, EVENT_FLEXIBLE);
	perf_event_sched_in(cpuctx, ctx, task);

	if (cpuctx->sched_cb_usage && pmu->sched_task)
		pmu->sched_task(cpuctx->task_ctx, true);

	perf_pmu_enable(pmu);

unlock:
	perf_ctx_unlock(cpuctx, ctx);
}

/*
 * Called from scheduler to add the events of the current task
 * with interrupts disabled.
 *
 * We restore the event value and then enable it.
 *
 * This does not protect us against NMI, but enable()
 * sets the enabled bit in the control field of event _before_
 * accessing the event control register. If a NMI hits, then it will
 * keep the event running.
 */
void __perf_event_task_sched_in(struct task_struct *prev,
				struct task_struct *task)
{
	struct perf_event_context *ctx;
	int ctxn;

	/*
	 * If cgroup events exist on this CPU, then we need to check if we have
	 * to switch in PMU state; cgroup event are system-wide mode only.
	 *
	 * Since cgroup events are CPU events, we must schedule these in before
	 * we schedule in the task events.
	 */
	if (atomic_read(this_cpu_ptr(&perf_cgroup_events)))
		perf_cgroup_sched_in(prev, task);

	for_each_task_context_nr(ctxn) {
		ctx = task->perf_event_ctxp[ctxn];
		if (likely(!ctx))
			continue;

		perf_event_context_sched_in(ctx, task);
	}

	if (atomic_read(&nr_switch_events))
		perf_event_switch(task, prev, true);

	if (__this_cpu_read(perf_sched_cb_usages))
		perf_pmu_sched_task(prev, task, true);
}

static u64 perf_calculate_period(struct perf_event *event, u64 nsec, u64 count)
{
	u64 frequency = event->attr.sample_freq;
	u64 sec = NSEC_PER_SEC;
	u64 divisor, dividend;

	int count_fls, nsec_fls, frequency_fls, sec_fls;

	count_fls = fls64(count);
	nsec_fls = fls64(nsec);
	frequency_fls = fls64(frequency);
	sec_fls = 30;

	/*
	 * We got @count in @nsec, with a target of sample_freq HZ
	 * the target period becomes:
	 *
	 *             @count * 10^9
	 * period = -------------------
	 *          @nsec * sample_freq
	 *
	 */

	/*
	 * Reduce accuracy by one bit such that @a and @b converge
	 * to a similar magnitude.
	 */
#define REDUCE_FLS(a, b)		\
do {					\
	if (a##_fls > b##_fls) {	\
		a >>= 1;		\
		a##_fls--;		\
	} else {			\
		b >>= 1;		\
		b##_fls--;		\
	}				\
} while (0)

	/*
	 * Reduce accuracy until either term fits in a u64, then proceed with
	 * the other, so that finally we can do a u64/u64 division.
	 */
	while (count_fls + sec_fls > 64 && nsec_fls + frequency_fls > 64) {
		REDUCE_FLS(nsec, frequency);
		REDUCE_FLS(sec, count);
	}

	if (count_fls + sec_fls > 64) {
		divisor = nsec * frequency;

		while (count_fls + sec_fls > 64) {
			REDUCE_FLS(count, sec);
			divisor >>= 1;
		}

		dividend = count * sec;
	} else {
		dividend = count * sec;

		while (nsec_fls + frequency_fls > 64) {
			REDUCE_FLS(nsec, frequency);
			dividend >>= 1;
		}

		divisor = nsec * frequency;
	}

	if (!divisor)
		return dividend;

	return div64_u64(dividend, divisor);
}

static DEFINE_PER_CPU(int, perf_throttled_count);
static DEFINE_PER_CPU(u64, perf_throttled_seq);

static void perf_adjust_period(struct perf_event *event, u64 nsec, u64 count, bool disable)
{
	struct hw_perf_event *hwc = &event->hw;
	s64 period, sample_period;
	s64 delta;

	period = perf_calculate_period(event, nsec, count);

	delta = (s64)(period - hwc->sample_period);
	delta = (delta + 7) / 8; /* low pass filter */

	sample_period = hwc->sample_period + delta;

	if (!sample_period)
		sample_period = 1;

	hwc->sample_period = sample_period;

	if (local64_read(&hwc->period_left) > 8*sample_period) {
		if (disable)
			event->pmu->stop(event, PERF_EF_UPDATE);

		local64_set(&hwc->period_left, 0);

		if (disable)
			event->pmu->start(event, PERF_EF_RELOAD);
	}
}

/*
 * combine freq adjustment with unthrottling to avoid two passes over the
 * events. At the same time, make sure, having freq events does not change
 * the rate of unthrottling as that would introduce bias.
 */
static void perf_adjust_freq_unthr_context(struct perf_event_context *ctx,
					   int needs_unthr)
{
	struct perf_event *event;
	struct hw_perf_event *hwc;
	u64 now, period = TICK_NSEC;
	s64 delta;

	/*
	 * only need to iterate over all events iff:
	 * - context have events in frequency mode (needs freq adjust)
	 * - there are events to unthrottle on this cpu
	 */
	if (!(ctx->nr_freq || needs_unthr))
		return;

	raw_spin_lock(&ctx->lock);
	perf_pmu_disable(ctx->pmu);

	list_for_each_entry_rcu(event, &ctx->event_list, event_entry) {
		if (event->state != PERF_EVENT_STATE_ACTIVE)
			continue;

		if (!event_filter_match(event))
			continue;

		perf_pmu_disable(event->pmu);

		hwc = &event->hw;

		if (hwc->interrupts == MAX_INTERRUPTS) {
			hwc->interrupts = 0;
			perf_log_throttle(event, 1);
			event->pmu->start(event, 0);
		}

		if (!event->attr.freq || !event->attr.sample_freq)
			goto next;

		/*
		 * stop the event and update event->count
		 */
		event->pmu->stop(event, PERF_EF_UPDATE);

		now = local64_read(&event->count);
		delta = now - hwc->freq_count_stamp;
		hwc->freq_count_stamp = now;

		/*
		 * restart the event
		 * reload only if value has changed
		 * we have stopped the event so tell that
		 * to perf_adjust_period() to avoid stopping it
		 * twice.
		 */
		if (delta > 0)
			perf_adjust_period(event, period, delta, false);

		event->pmu->start(event, delta > 0 ? PERF_EF_RELOAD : 0);
	next:
		perf_pmu_enable(event->pmu);
	}

	perf_pmu_enable(ctx->pmu);
	raw_spin_unlock(&ctx->lock);
}

/*
 * Move @event to the tail of the @ctx's elegible events.
 */
static void rotate_ctx(struct perf_event_context *ctx, struct perf_event *event)
{
	/*
	 * Rotate the first entry last of non-pinned groups. Rotation might be
	 * disabled by the inheritance code.
	 */
	if (ctx->rotate_disable)
		return;

	perf_event_groups_delete(&ctx->flexible_groups, event);
	perf_event_groups_insert(&ctx->flexible_groups, event);
}

/* pick an event from the flexible_groups to rotate */
static inline struct perf_event *
ctx_event_to_rotate(struct perf_event_context *ctx)
{
	struct perf_event *event;

	/* pick the first active flexible event */
	event = list_first_entry_or_null(&ctx->flexible_active,
					 struct perf_event, active_list);

	/* if no active flexible event, pick the first event */
	if (!event) {
		event = rb_entry_safe(rb_first(&ctx->flexible_groups.tree),
				      typeof(*event), group_node);
	}

	/*
	 * Unconditionally clear rotate_necessary; if ctx_flexible_sched_in()
	 * finds there are unschedulable events, it will set it again.
	 */
	ctx->rotate_necessary = 0;

	return event;
}

static bool perf_rotate_context(struct perf_cpu_context *cpuctx)
{
	struct perf_event *cpu_event = NULL, *task_event = NULL;
	struct perf_event_context *task_ctx = NULL;
	int cpu_rotate, task_rotate;

	/*
	 * Since we run this from IRQ context, nobody can install new
	 * events, thus the event count values are stable.
	 */

	cpu_rotate = cpuctx->ctx.rotate_necessary;
	task_ctx = cpuctx->task_ctx;
	task_rotate = task_ctx ? task_ctx->rotate_necessary : 0;

	if (!(cpu_rotate || task_rotate))
		return false;

	perf_ctx_lock(cpuctx, cpuctx->task_ctx);
	perf_pmu_disable(cpuctx->ctx.pmu);

	if (task_rotate)
		task_event = ctx_event_to_rotate(task_ctx);
	if (cpu_rotate)
		cpu_event = ctx_event_to_rotate(&cpuctx->ctx);

	/*
	 * As per the order given at ctx_resched() first 'pop' task flexible
	 * and then, if needed CPU flexible.
	 */
	if (task_event || (task_ctx && cpu_event))
		ctx_sched_out(task_ctx, cpuctx, EVENT_FLEXIBLE);
	if (cpu_event)
		cpu_ctx_sched_out(cpuctx, EVENT_FLEXIBLE);

	if (task_event)
		rotate_ctx(task_ctx, task_event);
	if (cpu_event)
		rotate_ctx(&cpuctx->ctx, cpu_event);

	perf_event_sched_in(cpuctx, task_ctx, current);

	perf_pmu_enable(cpuctx->ctx.pmu);
	perf_ctx_unlock(cpuctx, cpuctx->task_ctx);

	return true;
}

void perf_event_task_tick(void)
{
	struct list_head *head = this_cpu_ptr(&active_ctx_list);
	struct perf_event_context *ctx, *tmp;
	int throttled;

	lockdep_assert_irqs_disabled();

	__this_cpu_inc(perf_throttled_seq);
	throttled = __this_cpu_xchg(perf_throttled_count, 0);
	tick_dep_clear_cpu(smp_processor_id(), TICK_DEP_BIT_PERF_EVENTS);

	list_for_each_entry_safe(ctx, tmp, head, active_ctx_list)
		perf_adjust_freq_unthr_context(ctx, throttled);
}

static int event_enable_on_exec(struct perf_event *event,
				struct perf_event_context *ctx)
{
	if (!event->attr.enable_on_exec)
		return 0;

	event->attr.enable_on_exec = 0;
	if (event->state >= PERF_EVENT_STATE_INACTIVE)
		return 0;

	perf_event_set_state(event, PERF_EVENT_STATE_INACTIVE);

	return 1;
}

/*
 * Enable all of a task's events that have been marked enable-on-exec.
 * This expects task == current.
 */
static void perf_event_enable_on_exec(int ctxn)
{
	struct perf_event_context *ctx, *clone_ctx = NULL;
	enum event_type_t event_type = 0;
	struct perf_cpu_context *cpuctx;
	struct perf_event *event;
	unsigned long flags;
	int enabled = 0;

	local_irq_save(flags);
	ctx = current->perf_event_ctxp[ctxn];
	if (!ctx || !ctx->nr_events)
		goto out;

	cpuctx = __get_cpu_context(ctx);
	perf_ctx_lock(cpuctx, ctx);
	ctx_sched_out(ctx, cpuctx, EVENT_TIME);
	list_for_each_entry(event, &ctx->event_list, event_entry) {
		enabled |= event_enable_on_exec(event, ctx);
		event_type |= get_event_type(event);
	}

	/*
	 * Unclone and reschedule this context if we enabled any event.
	 */
	if (enabled) {
		clone_ctx = unclone_ctx(ctx);
		ctx_resched(cpuctx, ctx, event_type);
	} else {
		ctx_sched_in(ctx, cpuctx, EVENT_TIME, current);
	}
	perf_ctx_unlock(cpuctx, ctx);

out:
	local_irq_restore(flags);

	if (clone_ctx)
		put_ctx(clone_ctx);
}

static void perf_remove_from_owner(struct perf_event *event);
static void perf_event_exit_event(struct perf_event *event,
				  struct perf_event_context *ctx);

/*
 * Removes all events from the current task that have been marked
 * remove-on-exec, and feeds their values back to parent events.
 */
static void perf_event_remove_on_exec(int ctxn)
{
	struct perf_event_context *ctx, *clone_ctx = NULL;
	struct perf_event *event, *next;
	LIST_HEAD(free_list);
	unsigned long flags;
	bool modified = false;

	ctx = perf_pin_task_context(current, ctxn);
	if (!ctx)
		return;

	mutex_lock(&ctx->mutex);

	if (WARN_ON_ONCE(ctx->task != current))
		goto unlock;

	list_for_each_entry_safe(event, next, &ctx->event_list, event_entry) {
		if (!event->attr.remove_on_exec)
			continue;

		if (!is_kernel_event(event))
			perf_remove_from_owner(event);

		modified = true;

		perf_event_exit_event(event, ctx);
	}

	raw_spin_lock_irqsave(&ctx->lock, flags);
	if (modified)
		clone_ctx = unclone_ctx(ctx);
	--ctx->pin_count;
	raw_spin_unlock_irqrestore(&ctx->lock, flags);

unlock:
	mutex_unlock(&ctx->mutex);

	put_ctx(ctx);
	if (clone_ctx)
		put_ctx(clone_ctx);
}

struct perf_read_data {
	struct perf_event *event;
	bool group;
	int ret;
};

static int __perf_event_read_cpu(struct perf_event *event, int event_cpu)
{
	u16 local_pkg, event_pkg;

	if (event->group_caps & PERF_EV_CAP_READ_ACTIVE_PKG) {
		int local_cpu = smp_processor_id();

		event_pkg = topology_physical_package_id(event_cpu);
		local_pkg = topology_physical_package_id(local_cpu);

		if (event_pkg == local_pkg)
			return local_cpu;
	}

	return event_cpu;
}

/*
 * Cross CPU call to read the hardware event
 */
static void __perf_event_read(void *info)
{
	struct perf_read_data *data = info;
	struct perf_event *sub, *event = data->event;
	struct perf_event_context *ctx = event->ctx;
	struct perf_cpu_context *cpuctx = __get_cpu_context(ctx);
	struct pmu *pmu = event->pmu;

	/*
	 * If this is a task context, we need to check whether it is
	 * the current task context of this cpu.  If not it has been
	 * scheduled out before the smp call arrived.  In that case
	 * event->count would have been updated to a recent sample
	 * when the event was scheduled out.
	 */
	if (ctx->task && cpuctx->task_ctx != ctx)
		return;

	raw_spin_lock(&ctx->lock);
	if (ctx->is_active & EVENT_TIME) {
		update_context_time(ctx);
		update_cgrp_time_from_event(event);
	}

	perf_event_update_time(event);
	if (data->group)
		perf_event_update_sibling_time(event);

	if (event->state != PERF_EVENT_STATE_ACTIVE)
		goto unlock;

	if (!data->group) {
		pmu->read(event);
		data->ret = 0;
		goto unlock;
	}

	pmu->start_txn(pmu, PERF_PMU_TXN_READ);

	pmu->read(event);

	for_each_sibling_event(sub, event) {
		if (sub->state == PERF_EVENT_STATE_ACTIVE) {
			/*
			 * Use sibling's PMU rather than @event's since
			 * sibling could be on different (eg: software) PMU.
			 */
			sub->pmu->read(sub);
		}
	}

	data->ret = pmu->commit_txn(pmu);

unlock:
	raw_spin_unlock(&ctx->lock);
}

static inline u64 perf_event_count(struct perf_event *event)
{
	return local64_read(&event->count) + atomic64_read(&event->child_count);
}

static void calc_timer_values(struct perf_event *event,
				u64 *now,
				u64 *enabled,
				u64 *running)
{
	u64 ctx_time;

	*now = perf_clock();
	ctx_time = perf_event_time_now(event, *now);
	__perf_update_times(event, ctx_time, enabled, running);
}

/*
 * NMI-safe method to read a local event, that is an event that
 * is:
 *   - either for the current task, or for this CPU
 *   - does not have inherit set, for inherited task events
 *     will not be local and we cannot read them atomically
 *   - must not have a pmu::count method
 */
int perf_event_read_local(struct perf_event *event, u64 *value,
			  u64 *enabled, u64 *running)
{
	unsigned long flags;
	int ret = 0;

	/*
	 * Disabling interrupts avoids all counter scheduling (context
	 * switches, timer based rotation and IPIs).
	 */
	local_irq_save(flags);

	/*
	 * It must not be an event with inherit set, we cannot read
	 * all child counters from atomic context.
	 */
	if (event->attr.inherit) {
		ret = -EOPNOTSUPP;
		goto out;
	}

	/* If this is a per-task event, it must be for current */
	if ((event->attach_state & PERF_ATTACH_TASK) &&
	    event->hw.target != current) {
		ret = -EINVAL;
		goto out;
	}

	/* If this is a per-CPU event, it must be for this CPU */
	if (!(event->attach_state & PERF_ATTACH_TASK) &&
	    event->cpu != smp_processor_id()) {
		ret = -EINVAL;
		goto out;
	}

	/* If this is a pinned event it must be running on this CPU */
	if (event->attr.pinned && event->oncpu != smp_processor_id()) {
		ret = -EBUSY;
		goto out;
	}

	/*
	 * If the event is currently on this CPU, its either a per-task event,
	 * or local to this CPU. Furthermore it means its ACTIVE (otherwise
	 * oncpu == -1).
	 */
	if (event->oncpu == smp_processor_id())
		event->pmu->read(event);

	*value = local64_read(&event->count);
	if (enabled || running) {
		u64 __enabled, __running, __now;;

		calc_timer_values(event, &__now, &__enabled, &__running);
		if (enabled)
			*enabled = __enabled;
		if (running)
			*running = __running;
	}
out:
	local_irq_restore(flags);

	return ret;
}
EXPORT_SYMBOL_GPL(perf_event_read_local);

static int perf_event_read(struct perf_event *event, bool group)
{
	enum perf_event_state state = READ_ONCE(event->state);
	int event_cpu, ret = 0;

	/*
	 * If event is enabled and currently active on a CPU, update the
	 * value in the event structure:
	 */
again:
	if (state == PERF_EVENT_STATE_ACTIVE) {
		struct perf_read_data data;

		/*
		 * Orders the ->state and ->oncpu loads such that if we see
		 * ACTIVE we must also see the right ->oncpu.
		 *
		 * Matches the smp_wmb() from event_sched_in().
		 */
		smp_rmb();

		event_cpu = READ_ONCE(event->oncpu);
		if ((unsigned)event_cpu >= nr_cpu_ids)
			return 0;

		data = (struct perf_read_data){
			.event = event,
			.group = group,
			.ret = 0,
		};

		preempt_disable();
		event_cpu = __perf_event_read_cpu(event, event_cpu);

		/*
		 * Purposely ignore the smp_call_function_single() return
		 * value.
		 *
		 * If event_cpu isn't a valid CPU it means the event got
		 * scheduled out and that will have updated the event count.
		 *
		 * Therefore, either way, we'll have an up-to-date event count
		 * after this.
		 */
		(void)smp_call_function_single(event_cpu, __perf_event_read, &data, 1);
		preempt_enable();
		ret = data.ret;

	} else if (state == PERF_EVENT_STATE_INACTIVE) {
		struct perf_event_context *ctx = event->ctx;
		unsigned long flags;

		raw_spin_lock_irqsave(&ctx->lock, flags);
		state = event->state;
		if (state != PERF_EVENT_STATE_INACTIVE) {
			raw_spin_unlock_irqrestore(&ctx->lock, flags);
			goto again;
		}

		/*
		 * May read while context is not active (e.g., thread is
		 * blocked), in that case we cannot update context time
		 */
		if (ctx->is_active & EVENT_TIME) {
			update_context_time(ctx);
			update_cgrp_time_from_event(event);
		}

		perf_event_update_time(event);
		if (group)
			perf_event_update_sibling_time(event);
		raw_spin_unlock_irqrestore(&ctx->lock, flags);
	}

	return ret;
}

/*
 * Initialize the perf_event context in a task_struct:
 */
static void __perf_event_init_context(struct perf_event_context *ctx)
{
	raw_spin_lock_init(&ctx->lock);
	mutex_init(&ctx->mutex);
	INIT_LIST_HEAD(&ctx->active_ctx_list);
	perf_event_groups_init(&ctx->pinned_groups);
	perf_event_groups_init(&ctx->flexible_groups);
	INIT_LIST_HEAD(&ctx->event_list);
	INIT_LIST_HEAD(&ctx->pinned_active);
	INIT_LIST_HEAD(&ctx->flexible_active);
	refcount_set(&ctx->refcount, 1);
}

static struct perf_event_context *
alloc_perf_context(struct pmu *pmu, struct task_struct *task)
{
	struct perf_event_context *ctx;

	ctx = kzalloc(sizeof(struct perf_event_context), GFP_KERNEL);
	if (!ctx)
		return NULL;

	__perf_event_init_context(ctx);
	if (task)
		ctx->task = get_task_struct(task);
	ctx->pmu = pmu;

	return ctx;
}

static struct task_struct *
find_lively_task_by_vpid(pid_t vpid)
{
	struct task_struct *task;

	rcu_read_lock();
	if (!vpid)
		task = current;
	else
		task = find_task_by_vpid(vpid);
	if (task)
		get_task_struct(task);
	rcu_read_unlock();

	if (!task)
		return ERR_PTR(-ESRCH);

	return task;
}

/*
 * Returns a matching context with refcount and pincount.
 */
static struct perf_event_context *
find_get_context(struct pmu *pmu, struct task_struct *task,
		struct perf_event *event)
{
	struct perf_event_context *ctx, *clone_ctx = NULL;
	struct perf_cpu_context *cpuctx;
	void *task_ctx_data = NULL;
	unsigned long flags;
	int ctxn, err;
	int cpu = event->cpu;

	if (!task) {
		/* Must be root to operate on a CPU event: */
		err = perf_allow_cpu(&event->attr);
		if (err)
			return ERR_PTR(err);

		cpuctx = per_cpu_ptr(pmu->pmu_cpu_context, cpu);
		ctx = &cpuctx->ctx;
		get_ctx(ctx);
		raw_spin_lock_irqsave(&ctx->lock, flags);
		++ctx->pin_count;
		raw_spin_unlock_irqrestore(&ctx->lock, flags);

		return ctx;
	}

	err = -EINVAL;
	ctxn = pmu->task_ctx_nr;
	if (ctxn < 0)
		goto errout;

	if (event->attach_state & PERF_ATTACH_TASK_DATA) {
		task_ctx_data = alloc_task_ctx_data(pmu);
		if (!task_ctx_data) {
			err = -ENOMEM;
			goto errout;
		}
	}

retry:
	ctx = perf_lock_task_context(task, ctxn, &flags);
	if (ctx) {
		clone_ctx = unclone_ctx(ctx);
		++ctx->pin_count;

		if (task_ctx_data && !ctx->task_ctx_data) {
			ctx->task_ctx_data = task_ctx_data;
			task_ctx_data = NULL;
		}
		raw_spin_unlock_irqrestore(&ctx->lock, flags);

		if (clone_ctx)
			put_ctx(clone_ctx);
	} else {
		ctx = alloc_perf_context(pmu, task);
		err = -ENOMEM;
		if (!ctx)
			goto errout;

		if (task_ctx_data) {
			ctx->task_ctx_data = task_ctx_data;
			task_ctx_data = NULL;
		}

		err = 0;
		mutex_lock(&task->perf_event_mutex);
		/*
		 * If it has already passed perf_event_exit_task().
		 * we must see PF_EXITING, it takes this mutex too.
		 */
		if (task->flags & PF_EXITING)
			err = -ESRCH;
		else if (task->perf_event_ctxp[ctxn])
			err = -EAGAIN;
		else {
			get_ctx(ctx);
			++ctx->pin_count;
			rcu_assign_pointer(task->perf_event_ctxp[ctxn], ctx);
		}
		mutex_unlock(&task->perf_event_mutex);

		if (unlikely(err)) {
			put_ctx(ctx);

			if (err == -EAGAIN)
				goto retry;
			goto errout;
		}
	}

	free_task_ctx_data(pmu, task_ctx_data);
	return ctx;

errout:
	free_task_ctx_data(pmu, task_ctx_data);
	return ERR_PTR(err);
}

static void perf_event_free_filter(struct perf_event *event);

static void free_event_rcu(struct rcu_head *head)
{
	struct perf_event *event;

	event = container_of(head, struct perf_event, rcu_head);
	if (event->ns)
		put_pid_ns(event->ns);
	perf_event_free_filter(event);
	kmem_cache_free(perf_event_cache, event);
}

static void ring_buffer_attach(struct perf_event *event,
			       struct perf_buffer *rb);

static void detach_sb_event(struct perf_event *event)
{
	struct pmu_event_list *pel = per_cpu_ptr(&pmu_sb_events, event->cpu);

	raw_spin_lock(&pel->lock);
	list_del_rcu(&event->sb_list);
	raw_spin_unlock(&pel->lock);
}

static bool is_sb_event(struct perf_event *event)
{
	struct perf_event_attr *attr = &event->attr;

	if (event->parent)
		return false;

	if (event->attach_state & PERF_ATTACH_TASK)
		return false;

	if (attr->mmap || attr->mmap_data || attr->mmap2 ||
	    attr->comm || attr->comm_exec ||
	    attr->task || attr->ksymbol ||
	    attr->context_switch || attr->text_poke ||
	    attr->bpf_event)
		return true;
	return false;
}

static void unaccount_pmu_sb_event(struct perf_event *event)
{
	if (is_sb_event(event))
		detach_sb_event(event);
}

static void unaccount_event_cpu(struct perf_event *event, int cpu)
{
	if (event->parent)
		return;

	if (is_cgroup_event(event))
		atomic_dec(&per_cpu(perf_cgroup_events, cpu));
}

#ifdef CONFIG_NO_HZ_FULL
static DEFINE_SPINLOCK(nr_freq_lock);
#endif

static void unaccount_freq_event_nohz(void)
{
#ifdef CONFIG_NO_HZ_FULL
	spin_lock(&nr_freq_lock);
	if (atomic_dec_and_test(&nr_freq_events))
		tick_nohz_dep_clear(TICK_DEP_BIT_PERF_EVENTS);
	spin_unlock(&nr_freq_lock);
#endif
}

static void unaccount_freq_event(void)
{
	if (tick_nohz_full_enabled())
		unaccount_freq_event_nohz();
	else
		atomic_dec(&nr_freq_events);
}

static void unaccount_event(struct perf_event *event)
{
	bool dec = false;

	if (event->parent)
		return;

	if (event->attach_state & (PERF_ATTACH_TASK | PERF_ATTACH_SCHED_CB))
		dec = true;
	if (event->attr.mmap || event->attr.mmap_data)
		atomic_dec(&nr_mmap_events);
	if (event->attr.build_id)
		atomic_dec(&nr_build_id_events);
	if (event->attr.comm)
		atomic_dec(&nr_comm_events);
	if (event->attr.namespaces)
		atomic_dec(&nr_namespaces_events);
	if (event->attr.cgroup)
		atomic_dec(&nr_cgroup_events);
	if (event->attr.task)
		atomic_dec(&nr_task_events);
	if (event->attr.freq)
		unaccount_freq_event();
	if (event->attr.context_switch) {
		dec = true;
		atomic_dec(&nr_switch_events);
	}
	if (is_cgroup_event(event))
		dec = true;
	if (has_branch_stack(event))
		dec = true;
	if (event->attr.ksymbol)
		atomic_dec(&nr_ksymbol_events);
	if (event->attr.bpf_event)
		atomic_dec(&nr_bpf_events);
	if (event->attr.text_poke)
		atomic_dec(&nr_text_poke_events);

	if (dec) {
		if (!atomic_add_unless(&perf_sched_count, -1, 1))
			schedule_delayed_work(&perf_sched_work, HZ);
	}

	unaccount_event_cpu(event, event->cpu);

	unaccount_pmu_sb_event(event);
}

static void perf_sched_delayed(struct work_struct *work)
{
	mutex_lock(&perf_sched_mutex);
	if (atomic_dec_and_test(&perf_sched_count))
		static_branch_disable(&perf_sched_events);
	mutex_unlock(&perf_sched_mutex);
}

/*
 * The following implement mutual exclusion of events on "exclusive" pmus
 * (PERF_PMU_CAP_EXCLUSIVE). Such pmus can only have one event scheduled
 * at a time, so we disallow creating events that might conflict, namely:
 *
 *  1) cpu-wide events in the presence of per-task events,
 *  2) per-task events in the presence of cpu-wide events,
 *  3) two matching events on the same context.
 *
 * The former two cases are handled in the allocation path (perf_event_alloc(),
 * _free_event()), the latter -- before the first perf_install_in_context().
 */
static int exclusive_event_init(struct perf_event *event)
{
	struct pmu *pmu = event->pmu;

	if (!is_exclusive_pmu(pmu))
		return 0;

	/*
	 * Prevent co-existence of per-task and cpu-wide events on the
	 * same exclusive pmu.
	 *
	 * Negative pmu::exclusive_cnt means there are cpu-wide
	 * events on this "exclusive" pmu, positive means there are
	 * per-task events.
	 *
	 * Since this is called in perf_event_alloc() path, event::ctx
	 * doesn't exist yet; it is, however, safe to use PERF_ATTACH_TASK
	 * to mean "per-task event", because unlike other attach states it
	 * never gets cleared.
	 */
	if (event->attach_state & PERF_ATTACH_TASK) {
		if (!atomic_inc_unless_negative(&pmu->exclusive_cnt))
			return -EBUSY;
	} else {
		if (!atomic_dec_unless_positive(&pmu->exclusive_cnt))
			return -EBUSY;
	}

	return 0;
}

static void exclusive_event_destroy(struct perf_event *event)
{
	struct pmu *pmu = event->pmu;

	if (!is_exclusive_pmu(pmu))
		return;

	/* see comment in exclusive_event_init() */
	if (event->attach_state & PERF_ATTACH_TASK)
		atomic_dec(&pmu->exclusive_cnt);
	else
		atomic_inc(&pmu->exclusive_cnt);
}

static bool exclusive_event_match(struct perf_event *e1, struct perf_event *e2)
{
	if ((e1->pmu == e2->pmu) &&
	    (e1->cpu == e2->cpu ||
	     e1->cpu == -1 ||
	     e2->cpu == -1))
		return true;
	return false;
}

static bool exclusive_event_installable(struct perf_event *event,
					struct perf_event_context *ctx)
{
	struct perf_event *iter_event;
	struct pmu *pmu = event->pmu;

	lockdep_assert_held(&ctx->mutex);

	if (!is_exclusive_pmu(pmu))
		return true;

	list_for_each_entry(iter_event, &ctx->event_list, event_entry) {
		if (exclusive_event_match(iter_event, event))
			return false;
	}

	return true;
}

static void perf_addr_filters_splice(struct perf_event *event,
				       struct list_head *head);

static void _free_event(struct perf_event *event)
{
	irq_work_sync(&event->pending_irq);

	unaccount_event(event);

	security_perf_event_free(event);

	if (event->rb) {
		/*
		 * Can happen when we close an event with re-directed output.
		 *
		 * Since we have a 0 refcount, perf_mmap_close() will skip
		 * over us; possibly making our ring_buffer_put() the last.
		 */
		mutex_lock(&event->mmap_mutex);
		ring_buffer_attach(event, NULL);
		mutex_unlock(&event->mmap_mutex);
	}

	if (is_cgroup_event(event))
		perf_detach_cgroup(event);

	if (!event->parent) {
		if (event->attr.sample_type & PERF_SAMPLE_CALLCHAIN)
			put_callchain_buffers();
	}

	perf_event_free_bpf_prog(event);
	perf_addr_filters_splice(event, NULL);
	kfree(event->addr_filter_ranges);

	if (event->destroy)
		event->destroy(event);

	/*
	 * Must be after ->destroy(), due to uprobe_perf_close() using
	 * hw.target.
	 */
	if (event->hw.target)
		put_task_struct(event->hw.target);

	/*
	 * perf_event_free_task() relies on put_ctx() being 'last', in particular
	 * all task references must be cleaned up.
	 */
	if (event->ctx)
		put_ctx(event->ctx);

	exclusive_event_destroy(event);
	module_put(event->pmu->module);

	call_rcu(&event->rcu_head, free_event_rcu);
}

/*
 * Used to free events which have a known refcount of 1, such as in error paths
 * where the event isn't exposed yet and inherited events.
 */
static void free_event(struct perf_event *event)
{
	if (WARN(atomic_long_cmpxchg(&event->refcount, 1, 0) != 1,
				"unexpected event refcount: %ld; ptr=%p\n",
				atomic_long_read(&event->refcount), event)) {
		/* leak to avoid use-after-free */
		return;
	}

	_free_event(event);
}

/*
 * Remove user event from the owner task.
 */
static void perf_remove_from_owner(struct perf_event *event)
{
	struct task_struct *owner;

	rcu_read_lock();
	/*
	 * Matches the smp_store_release() in perf_event_exit_task(). If we
	 * observe !owner it means the list deletion is complete and we can
	 * indeed free this event, otherwise we need to serialize on
	 * owner->perf_event_mutex.
	 */
	owner = READ_ONCE(event->owner);
	if (owner) {
		/*
		 * Since delayed_put_task_struct() also drops the last
		 * task reference we can safely take a new reference
		 * while holding the rcu_read_lock().
		 */
		get_task_struct(owner);
	}
	rcu_read_unlock();

	if (owner) {
		/*
		 * If we're here through perf_event_exit_task() we're already
		 * holding ctx->mutex which would be an inversion wrt. the
		 * normal lock order.
		 *
		 * However we can safely take this lock because its the child
		 * ctx->mutex.
		 */
		mutex_lock_nested(&owner->perf_event_mutex, SINGLE_DEPTH_NESTING);

		/*
		 * We have to re-check the event->owner field, if it is cleared
		 * we raced with perf_event_exit_task(), acquiring the mutex
		 * ensured they're done, and we can proceed with freeing the
		 * event.
		 */
		if (event->owner) {
			list_del_init(&event->owner_entry);
			smp_store_release(&event->owner, NULL);
		}
		mutex_unlock(&owner->perf_event_mutex);
		put_task_struct(owner);
	}
}

static void put_event(struct perf_event *event)
{
	if (!atomic_long_dec_and_test(&event->refcount))
		return;

	_free_event(event);
}

/*
 * Kill an event dead; while event:refcount will preserve the event
 * object, it will not preserve its functionality. Once the last 'user'
 * gives up the object, we'll destroy the thing.
 */
int perf_event_release_kernel(struct perf_event *event)
{
	struct perf_event_context *ctx = event->ctx;
	struct perf_event *child, *tmp;
	LIST_HEAD(free_list);

	/*
	 * If we got here through err_file: fput(event_file); we will not have
	 * attached to a context yet.
	 */
	if (!ctx) {
		WARN_ON_ONCE(event->attach_state &
				(PERF_ATTACH_CONTEXT|PERF_ATTACH_GROUP));
		goto no_ctx;
	}

	if (!is_kernel_event(event))
		perf_remove_from_owner(event);

	ctx = perf_event_ctx_lock(event);
	WARN_ON_ONCE(ctx->parent_ctx);

	/*
	 * Mark this event as STATE_DEAD, there is no external reference to it
	 * anymore.
	 *
	 * Anybody acquiring event->child_mutex after the below loop _must_
	 * also see this, most importantly inherit_event() which will avoid
	 * placing more children on the list.
	 *
	 * Thus this guarantees that we will in fact observe and kill _ALL_
	 * child events.
	 */
	perf_remove_from_context(event, DETACH_GROUP|DETACH_DEAD);

	perf_event_ctx_unlock(event, ctx);

again:
	mutex_lock(&event->child_mutex);
	list_for_each_entry(child, &event->child_list, child_list) {

		/*
		 * Cannot change, child events are not migrated, see the
		 * comment with perf_event_ctx_lock_nested().
		 */
		ctx = READ_ONCE(child->ctx);
		/*
		 * Since child_mutex nests inside ctx::mutex, we must jump
		 * through hoops. We start by grabbing a reference on the ctx.
		 *
		 * Since the event cannot get freed while we hold the
		 * child_mutex, the context must also exist and have a !0
		 * reference count.
		 */
		get_ctx(ctx);

		/*
		 * Now that we have a ctx ref, we can drop child_mutex, and
		 * acquire ctx::mutex without fear of it going away. Then we
		 * can re-acquire child_mutex.
		 */
		mutex_unlock(&event->child_mutex);
		mutex_lock(&ctx->mutex);
		mutex_lock(&event->child_mutex);

		/*
		 * Now that we hold ctx::mutex and child_mutex, revalidate our
		 * state, if child is still the first entry, it didn't get freed
		 * and we can continue doing so.
		 */
		tmp = list_first_entry_or_null(&event->child_list,
					       struct perf_event, child_list);
		if (tmp == child) {
			perf_remove_from_context(child, DETACH_GROUP);
			list_move(&child->child_list, &free_list);
			/*
			 * This matches the refcount bump in inherit_event();
			 * this can't be the last reference.
			 */
			put_event(event);
		}

		mutex_unlock(&event->child_mutex);
		mutex_unlock(&ctx->mutex);
		put_ctx(ctx);
		goto again;
	}
	mutex_unlock(&event->child_mutex);

	list_for_each_entry_safe(child, tmp, &free_list, child_list) {
		void *var = &child->ctx->refcount;

		list_del(&child->child_list);
		free_event(child);

		/*
		 * Wake any perf_event_free_task() waiting for this event to be
		 * freed.
		 */
		smp_mb(); /* pairs with wait_var_event() */
		wake_up_var(var);
	}

no_ctx:
	put_event(event); /* Must be the 'last' reference */
	return 0;
}
EXPORT_SYMBOL_GPL(perf_event_release_kernel);

/*
 * Called when the last reference to the file is gone.
 */
static int perf_release(struct inode *inode, struct file *file)
{
	perf_event_release_kernel(file->private_data);
	return 0;
}

static u64 __perf_event_read_value(struct perf_event *event, u64 *enabled, u64 *running)
{
	struct perf_event *child;
	u64 total = 0;

	*enabled = 0;
	*running = 0;

	mutex_lock(&event->child_mutex);

	(void)perf_event_read(event, false);
	total += perf_event_count(event);

	*enabled += event->total_time_enabled +
			atomic64_read(&event->child_total_time_enabled);
	*running += event->total_time_running +
			atomic64_read(&event->child_total_time_running);

	list_for_each_entry(child, &event->child_list, child_list) {
		(void)perf_event_read(child, false);
		total += perf_event_count(child);
		*enabled += child->total_time_enabled;
		*running += child->total_time_running;
	}
	mutex_unlock(&event->child_mutex);

	return total;
}

u64 perf_event_read_value(struct perf_event *event, u64 *enabled, u64 *running)
{
	struct perf_event_context *ctx;
	u64 count;

	ctx = perf_event_ctx_lock(event);
	count = __perf_event_read_value(event, enabled, running);
	perf_event_ctx_unlock(event, ctx);

	return count;
}
EXPORT_SYMBOL_GPL(perf_event_read_value);

static int __perf_read_group_add(struct perf_event *leader,
					u64 read_format, u64 *values)
{
	struct perf_event_context *ctx = leader->ctx;
	struct perf_event *sub, *parent;
	unsigned long flags;
	int n = 1; /* skip @nr */
	int ret;

	ret = perf_event_read(leader, true);
	if (ret)
		return ret;

	raw_spin_lock_irqsave(&ctx->lock, flags);
	/*
	 * Verify the grouping between the parent and child (inherited)
	 * events is still in tact.
	 *
	 * Specifically:
	 *  - leader->ctx->lock pins leader->sibling_list
	 *  - parent->child_mutex pins parent->child_list
	 *  - parent->ctx->mutex pins parent->sibling_list
	 *
	 * Because parent->ctx != leader->ctx (and child_list nests inside
	 * ctx->mutex), group destruction is not atomic between children, also
	 * see perf_event_release_kernel(). Additionally, parent can grow the
	 * group.
	 *
	 * Therefore it is possible to have parent and child groups in a
	 * different configuration and summing over such a beast makes no sense
	 * what so ever.
	 *
	 * Reject this.
	 */
	parent = leader->parent;
	if (parent &&
	    (parent->group_generation != leader->group_generation ||
	     parent->nr_siblings != leader->nr_siblings)) {
		ret = -ECHILD;
		goto unlock;
	}

	/*
	 * Since we co-schedule groups, {enabled,running} times of siblings
	 * will be identical to those of the leader, so we only publish one
	 * set.
	 */
	if (read_format & PERF_FORMAT_TOTAL_TIME_ENABLED) {
		values[n++] += leader->total_time_enabled +
			atomic64_read(&leader->child_total_time_enabled);
	}

	if (read_format & PERF_FORMAT_TOTAL_TIME_RUNNING) {
		values[n++] += leader->total_time_running +
			atomic64_read(&leader->child_total_time_running);
	}

	/*
	 * Write {count,id} tuples for every sibling.
	 */
	values[n++] += perf_event_count(leader);
	if (read_format & PERF_FORMAT_ID)
		values[n++] = primary_event_id(leader);

	for_each_sibling_event(sub, leader) {
		values[n++] += perf_event_count(sub);
		if (read_format & PERF_FORMAT_ID)
			values[n++] = primary_event_id(sub);
	}

unlock:
	raw_spin_unlock_irqrestore(&ctx->lock, flags);
	return ret;
}

static int perf_read_group(struct perf_event *event,
				   u64 read_format, char __user *buf)
{
	struct perf_event *leader = event->group_leader, *child;
	struct perf_event_context *ctx = leader->ctx;
	int ret;
	u64 *values;

	lockdep_assert_held(&ctx->mutex);

	values = kzalloc(event->read_size, GFP_KERNEL);
	if (!values)
		return -ENOMEM;

	values[0] = 1 + leader->nr_siblings;

	mutex_lock(&leader->child_mutex);

	ret = __perf_read_group_add(leader, read_format, values);
	if (ret)
		goto unlock;

	list_for_each_entry(child, &leader->child_list, child_list) {
		ret = __perf_read_group_add(child, read_format, values);
		if (ret)
			goto unlock;
	}

	mutex_unlock(&leader->child_mutex);

	ret = event->read_size;
	if (copy_to_user(buf, values, event->read_size))
		ret = -EFAULT;
	goto out;

unlock:
	mutex_unlock(&leader->child_mutex);
out:
	kfree(values);
	return ret;
}

static int perf_read_one(struct perf_event *event,
				 u64 read_format, char __user *buf)
{
	u64 enabled, running;
	u64 values[4];
	int n = 0;

	values[n++] = __perf_event_read_value(event, &enabled, &running);
	if (read_format & PERF_FORMAT_TOTAL_TIME_ENABLED)
		values[n++] = enabled;
	if (read_format & PERF_FORMAT_TOTAL_TIME_RUNNING)
		values[n++] = running;
	if (read_format & PERF_FORMAT_ID)
		values[n++] = primary_event_id(event);

	if (copy_to_user(buf, values, n * sizeof(u64)))
		return -EFAULT;

	return n * sizeof(u64);
}

static bool is_event_hup(struct perf_event *event)
{
	bool no_children;

	if (event->state > PERF_EVENT_STATE_EXIT)
		return false;

	mutex_lock(&event->child_mutex);
	no_children = list_empty(&event->child_list);
	mutex_unlock(&event->child_mutex);
	return no_children;
}

/*
 * Read the performance event - simple non blocking version for now
 */
static ssize_t
__perf_read(struct perf_event *event, char __user *buf, size_t count)
{
	u64 read_format = event->attr.read_format;
	int ret;

	/*
	 * Return end-of-file for a read on an event that is in
	 * error state (i.e. because it was pinned but it couldn't be
	 * scheduled on to the CPU at some point).
	 */
	if (event->state == PERF_EVENT_STATE_ERROR)
		return 0;

	if (count < event->read_size)
		return -ENOSPC;

	WARN_ON_ONCE(event->ctx->parent_ctx);
	if (read_format & PERF_FORMAT_GROUP)
		ret = perf_read_group(event, read_format, buf);
	else
		ret = perf_read_one(event, read_format, buf);

	return ret;
}

static ssize_t
perf_read(struct file *file, char __user *buf, size_t count, loff_t *ppos)
{
	struct perf_event *event = file->private_data;
	struct perf_event_context *ctx;
	int ret;

	ret = security_perf_event_read(event);
	if (ret)
		return ret;

	ctx = perf_event_ctx_lock(event);
	ret = __perf_read(event, buf, count);
	perf_event_ctx_unlock(event, ctx);

	return ret;
}

static __poll_t perf_poll(struct file *file, poll_table *wait)
{
	struct perf_event *event = file->private_data;
	struct perf_buffer *rb;
	__poll_t events = EPOLLHUP;

	poll_wait(file, &event->waitq, wait);

	if (is_event_hup(event))
		return events;

	/*
	 * Pin the event->rb by taking event->mmap_mutex; otherwise
	 * perf_event_set_output() can swizzle our rb and make us miss wakeups.
	 */
	mutex_lock(&event->mmap_mutex);
	rb = event->rb;
	if (rb)
		events = atomic_xchg(&rb->poll, 0);
	mutex_unlock(&event->mmap_mutex);
	return events;
}

static void _perf_event_reset(struct perf_event *event)
{
	(void)perf_event_read(event, false);
	local64_set(&event->count, 0);
	perf_event_update_userpage(event);
}

/* Assume it's not an event with inherit set. */
u64 perf_event_pause(struct perf_event *event, bool reset)
{
	struct perf_event_context *ctx;
	u64 count;

	ctx = perf_event_ctx_lock(event);
	WARN_ON_ONCE(event->attr.inherit);
	_perf_event_disable(event);
	count = local64_read(&event->count);
	if (reset)
		local64_set(&event->count, 0);
	perf_event_ctx_unlock(event, ctx);

	return count;
}
EXPORT_SYMBOL_GPL(perf_event_pause);

/*
 * Holding the top-level event's child_mutex means that any
 * descendant process that has inherited this event will block
 * in perf_event_exit_event() if it goes to exit, thus satisfying the
 * task existence requirements of perf_event_enable/disable.
 */
static void perf_event_for_each_child(struct perf_event *event,
					void (*func)(struct perf_event *))
{
	struct perf_event *child;

	WARN_ON_ONCE(event->ctx->parent_ctx);

	mutex_lock(&event->child_mutex);
	func(event);
	list_for_each_entry(child, &event->child_list, child_list)
		func(child);
	mutex_unlock(&event->child_mutex);
}

static void perf_event_for_each(struct perf_event *event,
				  void (*func)(struct perf_event *))
{
	struct perf_event_context *ctx = event->ctx;
	struct perf_event *sibling;

	lockdep_assert_held(&ctx->mutex);

	event = event->group_leader;

	perf_event_for_each_child(event, func);
	for_each_sibling_event(sibling, event)
		perf_event_for_each_child(sibling, func);
}

static void __perf_event_period(struct perf_event *event,
				struct perf_cpu_context *cpuctx,
				struct perf_event_context *ctx,
				void *info)
{
	u64 value = *((u64 *)info);
	bool active;

	if (event->attr.freq) {
		event->attr.sample_freq = value;
	} else {
		event->attr.sample_period = value;
		event->hw.sample_period = value;
	}

	active = (event->state == PERF_EVENT_STATE_ACTIVE);
	if (active) {
		perf_pmu_disable(ctx->pmu);
		/*
		 * We could be throttled; unthrottle now to avoid the tick
		 * trying to unthrottle while we already re-started the event.
		 */
		if (event->hw.interrupts == MAX_INTERRUPTS) {
			event->hw.interrupts = 0;
			perf_log_throttle(event, 1);
		}
		event->pmu->stop(event, PERF_EF_UPDATE);
	}

	local64_set(&event->hw.period_left, 0);

	if (active) {
		event->pmu->start(event, PERF_EF_RELOAD);
		perf_pmu_enable(ctx->pmu);
	}
}

static int perf_event_check_period(struct perf_event *event, u64 value)
{
	return event->pmu->check_period(event, value);
}

static int _perf_event_period(struct perf_event *event, u64 value)
{
	if (!is_sampling_event(event))
		return -EINVAL;

	if (!value)
		return -EINVAL;

	if (event->attr.freq && value > sysctl_perf_event_sample_rate)
		return -EINVAL;

	if (perf_event_check_period(event, value))
		return -EINVAL;

	if (!event->attr.freq && (value & (1ULL << 63)))
		return -EINVAL;

	event_function_call(event, __perf_event_period, &value);

	return 0;
}

int perf_event_period(struct perf_event *event, u64 value)
{
	struct perf_event_context *ctx;
	int ret;

	ctx = perf_event_ctx_lock(event);
	ret = _perf_event_period(event, value);
	perf_event_ctx_unlock(event, ctx);

	return ret;
}
EXPORT_SYMBOL_GPL(perf_event_period);

static const struct file_operations perf_fops;

static inline int perf_fget_light(int fd, struct fd *p)
{
	struct fd f = fdget(fd);
	if (!f.file)
		return -EBADF;

	if (f.file->f_op != &perf_fops) {
		fdput(f);
		return -EBADF;
	}
	*p = f;
	return 0;
}

static int perf_event_set_output(struct perf_event *event,
				 struct perf_event *output_event);
static int perf_event_set_filter(struct perf_event *event, void __user *arg);
static int perf_copy_attr(struct perf_event_attr __user *uattr,
			  struct perf_event_attr *attr);

static long _perf_ioctl(struct perf_event *event, unsigned int cmd, unsigned long arg)
{
	void (*func)(struct perf_event *);
	u32 flags = arg;

	switch (cmd) {
	case PERF_EVENT_IOC_ENABLE:
		func = _perf_event_enable;
		break;
	case PERF_EVENT_IOC_DISABLE:
		func = _perf_event_disable;
		break;
	case PERF_EVENT_IOC_RESET:
		func = _perf_event_reset;
		break;

	case PERF_EVENT_IOC_REFRESH:
		return _perf_event_refresh(event, arg);

	case PERF_EVENT_IOC_PERIOD:
	{
		u64 value;

		if (copy_from_user(&value, (u64 __user *)arg, sizeof(value)))
			return -EFAULT;

		return _perf_event_period(event, value);
	}
	case PERF_EVENT_IOC_ID:
	{
		u64 id = primary_event_id(event);

		if (copy_to_user((void __user *)arg, &id, sizeof(id)))
			return -EFAULT;
		return 0;
	}

	case PERF_EVENT_IOC_SET_OUTPUT:
	{
		int ret;
		if (arg != -1) {
			struct perf_event *output_event;
			struct fd output;
			ret = perf_fget_light(arg, &output);
			if (ret)
				return ret;
			output_event = output.file->private_data;
			ret = perf_event_set_output(event, output_event);
			fdput(output);
		} else {
			ret = perf_event_set_output(event, NULL);
		}
		return ret;
	}

	case PERF_EVENT_IOC_SET_FILTER:
		return perf_event_set_filter(event, (void __user *)arg);

	case PERF_EVENT_IOC_SET_BPF:
	{
		struct bpf_prog *prog;
		int err;

		prog = bpf_prog_get(arg);
		if (IS_ERR(prog))
			return PTR_ERR(prog);

		err = perf_event_set_bpf_prog(event, prog, 0);
		if (err) {
			bpf_prog_put(prog);
			return err;
		}

		return 0;
	}

	case PERF_EVENT_IOC_PAUSE_OUTPUT: {
		struct perf_buffer *rb;

		rcu_read_lock();
		rb = rcu_dereference(event->rb);
		if (!rb || !rb->nr_pages) {
			rcu_read_unlock();
			return -EINVAL;
		}
		rb_toggle_paused(rb, !!arg);
		rcu_read_unlock();
		return 0;
	}

	case PERF_EVENT_IOC_QUERY_BPF:
		return perf_event_query_prog_array(event, (void __user *)arg);

	case PERF_EVENT_IOC_MODIFY_ATTRIBUTES: {
		struct perf_event_attr new_attr;
		int err = perf_copy_attr((struct perf_event_attr __user *)arg,
					 &new_attr);

		if (err)
			return err;

		return perf_event_modify_attr(event,  &new_attr);
	}
	default:
		return -ENOTTY;
	}

	if (flags & PERF_IOC_FLAG_GROUP)
		perf_event_for_each(event, func);
	else
		perf_event_for_each_child(event, func);

	return 0;
}

static long perf_ioctl(struct file *file, unsigned int cmd, unsigned long arg)
{
	struct perf_event *event = file->private_data;
	struct perf_event_context *ctx;
	long ret;

	/* Treat ioctl like writes as it is likely a mutating operation. */
	ret = security_perf_event_write(event);
	if (ret)
		return ret;

	ctx = perf_event_ctx_lock(event);
	ret = _perf_ioctl(event, cmd, arg);
	perf_event_ctx_unlock(event, ctx);

	return ret;
}

#ifdef CONFIG_COMPAT
static long perf_compat_ioctl(struct file *file, unsigned int cmd,
				unsigned long arg)
{
	switch (_IOC_NR(cmd)) {
	case _IOC_NR(PERF_EVENT_IOC_SET_FILTER):
	case _IOC_NR(PERF_EVENT_IOC_ID):
	case _IOC_NR(PERF_EVENT_IOC_QUERY_BPF):
	case _IOC_NR(PERF_EVENT_IOC_MODIFY_ATTRIBUTES):
		/* Fix up pointer size (usually 4 -> 8 in 32-on-64-bit case */
		if (_IOC_SIZE(cmd) == sizeof(compat_uptr_t)) {
			cmd &= ~IOCSIZE_MASK;
			cmd |= sizeof(void *) << IOCSIZE_SHIFT;
		}
		break;
	}
	return perf_ioctl(file, cmd, arg);
}
#else
# define perf_compat_ioctl NULL
#endif

int perf_event_task_enable(void)
{
	struct perf_event_context *ctx;
	struct perf_event *event;

	mutex_lock(&current->perf_event_mutex);
	list_for_each_entry(event, &current->perf_event_list, owner_entry) {
		ctx = perf_event_ctx_lock(event);
		perf_event_for_each_child(event, _perf_event_enable);
		perf_event_ctx_unlock(event, ctx);
	}
	mutex_unlock(&current->perf_event_mutex);

	return 0;
}

int perf_event_task_disable(void)
{
	struct perf_event_context *ctx;
	struct perf_event *event;

	mutex_lock(&current->perf_event_mutex);
	list_for_each_entry(event, &current->perf_event_list, owner_entry) {
		ctx = perf_event_ctx_lock(event);
		perf_event_for_each_child(event, _perf_event_disable);
		perf_event_ctx_unlock(event, ctx);
	}
	mutex_unlock(&current->perf_event_mutex);

	return 0;
}

static int perf_event_index(struct perf_event *event)
{
	if (event->hw.state & PERF_HES_STOPPED)
		return 0;

	if (event->state != PERF_EVENT_STATE_ACTIVE)
		return 0;

	return event->pmu->event_idx(event);
}

static void perf_event_init_userpage(struct perf_event *event)
{
	struct perf_event_mmap_page *userpg;
	struct perf_buffer *rb;

	rcu_read_lock();
	rb = rcu_dereference(event->rb);
	if (!rb)
		goto unlock;

	userpg = rb->user_page;

	/* Allow new userspace to detect that bit 0 is deprecated */
	userpg->cap_bit0_is_deprecated = 1;
	userpg->size = offsetof(struct perf_event_mmap_page, __reserved);
	userpg->data_offset = PAGE_SIZE;
	userpg->data_size = perf_data_size(rb);

unlock:
	rcu_read_unlock();
}

void __weak arch_perf_update_userpage(
	struct perf_event *event, struct perf_event_mmap_page *userpg, u64 now)
{
}

/*
 * Callers need to ensure there can be no nesting of this function, otherwise
 * the seqlock logic goes bad. We can not serialize this because the arch
 * code calls this from NMI context.
 */
void perf_event_update_userpage(struct perf_event *event)
{
	struct perf_event_mmap_page *userpg;
	struct perf_buffer *rb;
	u64 enabled, running, now;

	rcu_read_lock();
	rb = rcu_dereference(event->rb);
	if (!rb)
		goto unlock;

	/*
	 * compute total_time_enabled, total_time_running
	 * based on snapshot values taken when the event
	 * was last scheduled in.
	 *
	 * we cannot simply called update_context_time()
	 * because of locking issue as we can be called in
	 * NMI context
	 */
	calc_timer_values(event, &now, &enabled, &running);

	userpg = rb->user_page;
	/*
	 * Disable preemption to guarantee consistent time stamps are stored to
	 * the user page.
	 */
	preempt_disable();
	++userpg->lock;
	barrier();
	userpg->index = perf_event_index(event);
	userpg->offset = perf_event_count(event);
	if (userpg->index)
		userpg->offset -= local64_read(&event->hw.prev_count);

	userpg->time_enabled = enabled +
			atomic64_read(&event->child_total_time_enabled);

	userpg->time_running = running +
			atomic64_read(&event->child_total_time_running);

	arch_perf_update_userpage(event, userpg, now);

	barrier();
	++userpg->lock;
	preempt_enable();
unlock:
	rcu_read_unlock();
}
EXPORT_SYMBOL_GPL(perf_event_update_userpage);

static vm_fault_t perf_mmap_fault(struct vm_fault *vmf)
{
	struct perf_event *event = vmf->vma->vm_file->private_data;
	struct perf_buffer *rb;
	vm_fault_t ret = VM_FAULT_SIGBUS;

	if (vmf->flags & FAULT_FLAG_MKWRITE) {
		if (vmf->pgoff == 0)
			ret = 0;
		return ret;
	}

	rcu_read_lock();
	rb = rcu_dereference(event->rb);
	if (!rb)
		goto unlock;

	if (vmf->pgoff && (vmf->flags & FAULT_FLAG_WRITE))
		goto unlock;

	vmf->page = perf_mmap_to_page(rb, vmf->pgoff);
	if (!vmf->page)
		goto unlock;

	get_page(vmf->page);
	vmf->page->mapping = vmf->vma->vm_file->f_mapping;
	vmf->page->index   = vmf->pgoff;

	ret = 0;
unlock:
	rcu_read_unlock();

	return ret;
}

static void ring_buffer_attach(struct perf_event *event,
			       struct perf_buffer *rb)
{
	struct perf_buffer *old_rb = NULL;
	unsigned long flags;

	WARN_ON_ONCE(event->parent);

	if (event->rb) {
		/*
		 * Should be impossible, we set this when removing
		 * event->rb_entry and wait/clear when adding event->rb_entry.
		 */
		WARN_ON_ONCE(event->rcu_pending);

		old_rb = event->rb;
		spin_lock_irqsave(&old_rb->event_lock, flags);
		list_del_rcu(&event->rb_entry);
		spin_unlock_irqrestore(&old_rb->event_lock, flags);

		event->rcu_batches = get_state_synchronize_rcu();
		event->rcu_pending = 1;
	}

	if (rb) {
		if (event->rcu_pending) {
			cond_synchronize_rcu(event->rcu_batches);
			event->rcu_pending = 0;
		}

		spin_lock_irqsave(&rb->event_lock, flags);
		list_add_rcu(&event->rb_entry, &rb->event_list);
		spin_unlock_irqrestore(&rb->event_lock, flags);
	}

	/*
	 * Avoid racing with perf_mmap_close(AUX): stop the event
	 * before swizzling the event::rb pointer; if it's getting
	 * unmapped, its aux_mmap_count will be 0 and it won't
	 * restart. See the comment in __perf_pmu_output_stop().
	 *
	 * Data will inevitably be lost when set_output is done in
	 * mid-air, but then again, whoever does it like this is
	 * not in for the data anyway.
	 */
	if (has_aux(event))
		perf_event_stop(event, 0);

	rcu_assign_pointer(event->rb, rb);

	if (old_rb) {
		ring_buffer_put(old_rb);
		/*
		 * Since we detached before setting the new rb, so that we
		 * could attach the new rb, we could have missed a wakeup.
		 * Provide it now.
		 */
		wake_up_all(&event->waitq);
	}
}

static void ring_buffer_wakeup(struct perf_event *event)
{
	struct perf_buffer *rb;

	if (event->parent)
		event = event->parent;

	rcu_read_lock();
	rb = rcu_dereference(event->rb);
	if (rb) {
		list_for_each_entry_rcu(event, &rb->event_list, rb_entry)
			wake_up_all(&event->waitq);
	}
	rcu_read_unlock();
}

struct perf_buffer *ring_buffer_get(struct perf_event *event)
{
	struct perf_buffer *rb;

	if (event->parent)
		event = event->parent;

	rcu_read_lock();
	rb = rcu_dereference(event->rb);
	if (rb) {
		if (!refcount_inc_not_zero(&rb->refcount))
			rb = NULL;
	}
	rcu_read_unlock();

	return rb;
}

void ring_buffer_put(struct perf_buffer *rb)
{
	if (!refcount_dec_and_test(&rb->refcount))
		return;

	WARN_ON_ONCE(!list_empty(&rb->event_list));

	call_rcu(&rb->rcu_head, rb_free_rcu);
}

static void perf_mmap_open(struct vm_area_struct *vma)
{
	struct perf_event *event = vma->vm_file->private_data;

	atomic_inc(&event->mmap_count);
	atomic_inc(&event->rb->mmap_count);

	if (vma->vm_pgoff)
		atomic_inc(&event->rb->aux_mmap_count);

	if (event->pmu->event_mapped)
		event->pmu->event_mapped(event, vma->vm_mm);
}

static void perf_pmu_output_stop(struct perf_event *event);

/*
 * A buffer can be mmap()ed multiple times; either directly through the same
 * event, or through other events by use of perf_event_set_output().
 *
 * In order to undo the VM accounting done by perf_mmap() we need to destroy
 * the buffer here, where we still have a VM context. This means we need
 * to detach all events redirecting to us.
 */
static void perf_mmap_close(struct vm_area_struct *vma)
{
	struct perf_event *event = vma->vm_file->private_data;
	struct perf_buffer *rb = ring_buffer_get(event);
	struct user_struct *mmap_user = rb->mmap_user;
	int mmap_locked = rb->mmap_locked;
	unsigned long size = perf_data_size(rb);
	bool detach_rest = false;

	if (event->pmu->event_unmapped)
		event->pmu->event_unmapped(event, vma->vm_mm);

	/*
	 * rb->aux_mmap_count will always drop before rb->mmap_count and
	 * event->mmap_count, so it is ok to use event->mmap_mutex to
	 * serialize with perf_mmap here.
	 */
	if (rb_has_aux(rb) && vma->vm_pgoff == rb->aux_pgoff &&
	    atomic_dec_and_mutex_lock(&rb->aux_mmap_count, &event->mmap_mutex)) {
		/*
		 * Stop all AUX events that are writing to this buffer,
		 * so that we can free its AUX pages and corresponding PMU
		 * data. Note that after rb::aux_mmap_count dropped to zero,
		 * they won't start any more (see perf_aux_output_begin()).
		 */
		perf_pmu_output_stop(event);

		/* now it's safe to free the pages */
		atomic_long_sub(rb->aux_nr_pages - rb->aux_mmap_locked, &mmap_user->locked_vm);
		atomic64_sub(rb->aux_mmap_locked, &vma->vm_mm->pinned_vm);

		/* this has to be the last one */
		rb_free_aux(rb);
		WARN_ON_ONCE(refcount_read(&rb->aux_refcount));

		mutex_unlock(&event->mmap_mutex);
	}

	if (atomic_dec_and_test(&rb->mmap_count))
		detach_rest = true;

	if (!atomic_dec_and_mutex_lock(&event->mmap_count, &event->mmap_mutex))
		goto out_put;

	ring_buffer_attach(event, NULL);
	mutex_unlock(&event->mmap_mutex);

	/* If there's still other mmap()s of this buffer, we're done. */
	if (!detach_rest)
		goto out_put;

	/*
	 * No other mmap()s, detach from all other events that might redirect
	 * into the now unreachable buffer. Somewhat complicated by the
	 * fact that rb::event_lock otherwise nests inside mmap_mutex.
	 */
again:
	rcu_read_lock();
	list_for_each_entry_rcu(event, &rb->event_list, rb_entry) {
		if (!atomic_long_inc_not_zero(&event->refcount)) {
			/*
			 * This event is en-route to free_event() which will
			 * detach it and remove it from the list.
			 */
			continue;
		}
		rcu_read_unlock();

		mutex_lock(&event->mmap_mutex);
		/*
		 * Check we didn't race with perf_event_set_output() which can
		 * swizzle the rb from under us while we were waiting to
		 * acquire mmap_mutex.
		 *
		 * If we find a different rb; ignore this event, a next
		 * iteration will no longer find it on the list. We have to
		 * still restart the iteration to make sure we're not now
		 * iterating the wrong list.
		 */
		if (event->rb == rb)
			ring_buffer_attach(event, NULL);

		mutex_unlock(&event->mmap_mutex);
		put_event(event);

		/*
		 * Restart the iteration; either we're on the wrong list or
		 * destroyed its integrity by doing a deletion.
		 */
		goto again;
	}
	rcu_read_unlock();

	/*
	 * It could be there's still a few 0-ref events on the list; they'll
	 * get cleaned up by free_event() -- they'll also still have their
	 * ref on the rb and will free it whenever they are done with it.
	 *
	 * Aside from that, this buffer is 'fully' detached and unmapped,
	 * undo the VM accounting.
	 */

	atomic_long_sub((size >> PAGE_SHIFT) + 1 - mmap_locked,
			&mmap_user->locked_vm);
	atomic64_sub(mmap_locked, &vma->vm_mm->pinned_vm);
	free_uid(mmap_user);

out_put:
	ring_buffer_put(rb); /* could be last */
}

static const struct vm_operations_struct perf_mmap_vmops = {
	.open		= perf_mmap_open,
	.close		= perf_mmap_close, /* non mergeable */
	.fault		= perf_mmap_fault,
	.page_mkwrite	= perf_mmap_fault,
};

static int perf_mmap(struct file *file, struct vm_area_struct *vma)
{
	struct perf_event *event = file->private_data;
	unsigned long user_locked, user_lock_limit;
	struct user_struct *user = current_user();
	struct perf_buffer *rb = NULL;
	unsigned long locked, lock_limit;
	unsigned long vma_size;
	unsigned long nr_pages;
	long user_extra = 0, extra = 0;
	int ret = 0, flags = 0;

	/*
	 * Don't allow mmap() of inherited per-task counters. This would
	 * create a performance issue due to all children writing to the
	 * same rb.
	 */
	if (event->cpu == -1 && event->attr.inherit)
		return -EINVAL;

	if (!(vma->vm_flags & VM_SHARED))
		return -EINVAL;

	ret = security_perf_event_read(event);
	if (ret)
		return ret;

	vma_size = vma->vm_end - vma->vm_start;

	if (vma->vm_pgoff == 0) {
		nr_pages = (vma_size / PAGE_SIZE) - 1;
	} else {
		/*
		 * AUX area mapping: if rb->aux_nr_pages != 0, it's already
		 * mapped, all subsequent mappings should have the same size
		 * and offset. Must be above the normal perf buffer.
		 */
		u64 aux_offset, aux_size;

		if (!event->rb)
			return -EINVAL;

		nr_pages = vma_size / PAGE_SIZE;

		mutex_lock(&event->mmap_mutex);
		ret = -EINVAL;

		rb = event->rb;
		if (!rb)
			goto aux_unlock;

		aux_offset = READ_ONCE(rb->user_page->aux_offset);
		aux_size = READ_ONCE(rb->user_page->aux_size);

		if (aux_offset < perf_data_size(rb) + PAGE_SIZE)
			goto aux_unlock;

		if (aux_offset != vma->vm_pgoff << PAGE_SHIFT)
			goto aux_unlock;

		/* already mapped with a different offset */
		if (rb_has_aux(rb) && rb->aux_pgoff != vma->vm_pgoff)
			goto aux_unlock;

		if (aux_size != vma_size || aux_size != nr_pages * PAGE_SIZE)
			goto aux_unlock;

		/* already mapped with a different size */
		if (rb_has_aux(rb) && rb->aux_nr_pages != nr_pages)
			goto aux_unlock;

		if (!is_power_of_2(nr_pages))
			goto aux_unlock;

		if (!atomic_inc_not_zero(&rb->mmap_count))
			goto aux_unlock;

		if (rb_has_aux(rb)) {
			atomic_inc(&rb->aux_mmap_count);
			ret = 0;
			goto unlock;
		}

		atomic_set(&rb->aux_mmap_count, 1);
		user_extra = nr_pages;

		goto accounting;
	}

	/*
	 * If we have rb pages ensure they're a power-of-two number, so we
	 * can do bitmasks instead of modulo.
	 */
	if (nr_pages != 0 && !is_power_of_2(nr_pages))
		return -EINVAL;

	if (vma_size != PAGE_SIZE * (1 + nr_pages))
		return -EINVAL;

	WARN_ON_ONCE(event->ctx->parent_ctx);
again:
	mutex_lock(&event->mmap_mutex);
	if (event->rb) {
		if (data_page_nr(event->rb) != nr_pages) {
			ret = -EINVAL;
			goto unlock;
		}

		if (!atomic_inc_not_zero(&event->rb->mmap_count)) {
			/*
			 * Raced against perf_mmap_close(); remove the
			 * event and try again.
			 */
			ring_buffer_attach(event, NULL);
			mutex_unlock(&event->mmap_mutex);
			goto again;
		}

		goto unlock;
	}

	user_extra = nr_pages + 1;

accounting:
	user_lock_limit = sysctl_perf_event_mlock >> (PAGE_SHIFT - 10);

	/*
	 * Increase the limit linearly with more CPUs:
	 */
	user_lock_limit *= num_online_cpus();

	user_locked = atomic_long_read(&user->locked_vm);

	/*
	 * sysctl_perf_event_mlock may have changed, so that
	 *     user->locked_vm > user_lock_limit
	 */
	if (user_locked > user_lock_limit)
		user_locked = user_lock_limit;
	user_locked += user_extra;

	if (user_locked > user_lock_limit) {
		/*
		 * charge locked_vm until it hits user_lock_limit;
		 * charge the rest from pinned_vm
		 */
		extra = user_locked - user_lock_limit;
		user_extra -= extra;
	}

	lock_limit = rlimit(RLIMIT_MEMLOCK);
	lock_limit >>= PAGE_SHIFT;
	locked = atomic64_read(&vma->vm_mm->pinned_vm) + extra;

	if ((locked > lock_limit) && perf_is_paranoid() &&
		!capable(CAP_IPC_LOCK)) {
		ret = -EPERM;
		goto unlock;
	}

	WARN_ON(!rb && event->rb);

	if (vma->vm_flags & VM_WRITE)
		flags |= RING_BUFFER_WRITABLE;

	if (!rb) {
		rb = rb_alloc(nr_pages,
			      event->attr.watermark ? event->attr.wakeup_watermark : 0,
			      event->cpu, flags);

		if (!rb) {
			ret = -ENOMEM;
			goto unlock;
		}

		atomic_set(&rb->mmap_count, 1);
		rb->mmap_user = get_current_user();
		rb->mmap_locked = extra;

		ring_buffer_attach(event, rb);

		perf_event_update_time(event);
		perf_event_init_userpage(event);
		perf_event_update_userpage(event);
	} else {
		ret = rb_alloc_aux(rb, event, vma->vm_pgoff, nr_pages,
				   event->attr.aux_watermark, flags);
		if (!ret)
			rb->aux_mmap_locked = extra;
	}

unlock:
	if (!ret) {
		atomic_long_add(user_extra, &user->locked_vm);
		atomic64_add(extra, &vma->vm_mm->pinned_vm);

		atomic_inc(&event->mmap_count);
	} else if (rb) {
		atomic_dec(&rb->mmap_count);
	}
aux_unlock:
	mutex_unlock(&event->mmap_mutex);

	/*
	 * Since pinned accounting is per vm we cannot allow fork() to copy our
	 * vma.
	 */
	vma->vm_flags |= VM_DONTCOPY | VM_DONTEXPAND | VM_DONTDUMP;
	vma->vm_ops = &perf_mmap_vmops;

	if (event->pmu->event_mapped)
		event->pmu->event_mapped(event, vma->vm_mm);

	return ret;
}

static int perf_fasync(int fd, struct file *filp, int on)
{
	struct inode *inode = file_inode(filp);
	struct perf_event *event = filp->private_data;
	int retval;

	inode_lock(inode);
	retval = fasync_helper(fd, filp, on, &event->fasync);
	inode_unlock(inode);

	if (retval < 0)
		return retval;

	return 0;
}

static const struct file_operations perf_fops = {
	.llseek			= no_llseek,
	.release		= perf_release,
	.read			= perf_read,
	.poll			= perf_poll,
	.unlocked_ioctl		= perf_ioctl,
	.compat_ioctl		= perf_compat_ioctl,
	.mmap			= perf_mmap,
	.fasync			= perf_fasync,
};

/*
 * Perf event wakeup
 *
 * If there's data, ensure we set the poll() state and publish everything
 * to user-space before waking everybody up.
 */

static inline struct fasync_struct **perf_event_fasync(struct perf_event *event)
{
	/* only the parent has fasync state */
	if (event->parent)
		event = event->parent;
	return &event->fasync;
}

void perf_event_wakeup(struct perf_event *event)
{
	ring_buffer_wakeup(event);

	if (event->pending_kill) {
		kill_fasync(perf_event_fasync(event), SIGIO, event->pending_kill);
		event->pending_kill = 0;
	}
}

static void perf_sigtrap(struct perf_event *event)
{
	/*
	 * We'd expect this to only occur if the irq_work is delayed and either
	 * ctx->task or current has changed in the meantime. This can be the
	 * case on architectures that do not implement arch_irq_work_raise().
	 */
	if (WARN_ON_ONCE(event->ctx->task != current))
		return;

	/*
	 * Both perf_pending_task() and perf_pending_irq() can race with the
	 * task exiting.
	 */
	if (current->flags & PF_EXITING)
		return;

	send_sig_perf((void __user *)event->pending_addr,
		      event->attr.type, event->attr.sig_data);
}

/*
 * Deliver the pending work in-event-context or follow the context.
 */
static void __perf_pending_irq(struct perf_event *event)
{
	int cpu = READ_ONCE(event->oncpu);

	/*
	 * If the event isn't running; we done. event_sched_out() will have
	 * taken care of things.
	 */
	if (cpu < 0)
		return;

	/*
	 * Yay, we hit home and are in the context of the event.
	 */
	if (cpu == smp_processor_id()) {
		if (event->pending_sigtrap) {
			event->pending_sigtrap = 0;
			perf_sigtrap(event);
			local_dec(&event->ctx->nr_pending);
		}
		if (event->pending_disable) {
			event->pending_disable = 0;
			perf_event_disable_local(event);
		}
		return;
	}

	/*
	 *  CPU-A			CPU-B
	 *
	 *  perf_event_disable_inatomic()
	 *    @pending_disable = CPU-A;
	 *    irq_work_queue();
	 *
	 *  sched-out
	 *    @pending_disable = -1;
	 *
	 *				sched-in
	 *				perf_event_disable_inatomic()
	 *				  @pending_disable = CPU-B;
	 *				  irq_work_queue(); // FAILS
	 *
	 *  irq_work_run()
	 *    perf_pending_irq()
	 *
	 * But the event runs on CPU-B and wants disabling there.
	 */
	irq_work_queue_on(&event->pending_irq, cpu);
}

static void perf_pending_irq(struct irq_work *entry)
{
	struct perf_event *event = container_of(entry, struct perf_event, pending_irq);
	int rctx;

	/*
	 * If we 'fail' here, that's OK, it means recursion is already disabled
	 * and we won't recurse 'further'.
	 */
	rctx = perf_swevent_get_recursion_context();

	/*
	 * The wakeup isn't bound to the context of the event -- it can happen
	 * irrespective of where the event is.
	 */
	if (event->pending_wakeup) {
		event->pending_wakeup = 0;
		perf_event_wakeup(event);
	}

	__perf_pending_irq(event);

	if (rctx >= 0)
		perf_swevent_put_recursion_context(rctx);
}

static void perf_pending_task(struct callback_head *head)
{
	struct perf_event *event = container_of(head, struct perf_event, pending_task);
	int rctx;

	/*
	 * If we 'fail' here, that's OK, it means recursion is already disabled
	 * and we won't recurse 'further'.
	 */
	preempt_disable_notrace();
	rctx = perf_swevent_get_recursion_context();

	if (event->pending_work) {
		event->pending_work = 0;
		perf_sigtrap(event);
		local_dec(&event->ctx->nr_pending);
	}

	if (rctx >= 0)
		perf_swevent_put_recursion_context(rctx);
	preempt_enable_notrace();

	put_event(event);
}

#ifdef CONFIG_GUEST_PERF_EVENTS
/*              
 * We assume there is only KVM supporting the callbacks.
 * Later on, we might change it to a list if there is
 * another virtualization implementation supporting the callbacks.
 */
struct perf_guest_info_callbacks __rcu *perf_guest_cbs;

void perf_register_guest_info_callbacks(struct perf_guest_info_callbacks *cbs)
{
	if (WARN_ON_ONCE(rcu_access_pointer(perf_guest_cbs)))
		return;

	rcu_assign_pointer(perf_guest_cbs, cbs);
}
EXPORT_SYMBOL_GPL(perf_register_guest_info_callbacks);

void perf_unregister_guest_info_callbacks(struct perf_guest_info_callbacks *cbs)
{
	if (WARN_ON_ONCE(rcu_access_pointer(perf_guest_cbs) != cbs))
		return;

	rcu_assign_pointer(perf_guest_cbs, NULL);
	synchronize_rcu();
}
EXPORT_SYMBOL_GPL(perf_unregister_guest_info_callbacks);
#endif

static void
perf_output_sample_regs(struct perf_output_handle *handle,
			struct pt_regs *regs, u64 mask)
{
	int bit;
	DECLARE_BITMAP(_mask, 64);

	bitmap_from_u64(_mask, mask);
	for_each_set_bit(bit, _mask, sizeof(mask) * BITS_PER_BYTE) {
		u64 val;

		val = perf_reg_value(regs, bit);
		perf_output_put(handle, val);
	}
}

static void perf_sample_regs_user(struct perf_regs *regs_user,
				  struct pt_regs *regs)
{
	if (user_mode(regs)) {
		regs_user->abi = perf_reg_abi(current);
		regs_user->regs = regs;
	} else if (!(current->flags & PF_KTHREAD)) {
		perf_get_regs_user(regs_user, regs);
	} else {
		regs_user->abi = PERF_SAMPLE_REGS_ABI_NONE;
		regs_user->regs = NULL;
	}
}

static void perf_sample_regs_intr(struct perf_regs *regs_intr,
				  struct pt_regs *regs)
{
	regs_intr->regs = regs;
	regs_intr->abi  = perf_reg_abi(current);
}


/*
 * Get remaining task size from user stack pointer.
 *
 * It'd be better to take stack vma map and limit this more
 * precisely, but there's no way to get it safely under interrupt,
 * so using TASK_SIZE as limit.
 */
static u64 perf_ustack_task_size(struct pt_regs *regs)
{
	unsigned long addr = perf_user_stack_pointer(regs);

	if (!addr || addr >= TASK_SIZE)
		return 0;

	return TASK_SIZE - addr;
}

static u16
perf_sample_ustack_size(u16 stack_size, u16 header_size,
			struct pt_regs *regs)
{
	u64 task_size;

	/* No regs, no stack pointer, no dump. */
	if (!regs)
		return 0;

	/*
	 * Check if we fit in with the requested stack size into the:
	 * - TASK_SIZE
	 *   If we don't, we limit the size to the TASK_SIZE.
	 *
	 * - remaining sample size
	 *   If we don't, we customize the stack size to
	 *   fit in to the remaining sample size.
	 */

	task_size  = min((u64) USHRT_MAX, perf_ustack_task_size(regs));
	stack_size = min(stack_size, (u16) task_size);

	/* Current header size plus static size and dynamic size. */
	header_size += 2 * sizeof(u64);

	/* Do we fit in with the current stack dump size? */
	if ((u16) (header_size + stack_size) < header_size) {
		/*
		 * If we overflow the maximum size for the sample,
		 * we customize the stack dump size to fit in.
		 */
		stack_size = USHRT_MAX - header_size - sizeof(u64);
		stack_size = round_up(stack_size, sizeof(u64));
	}

	return stack_size;
}

static void
perf_output_sample_ustack(struct perf_output_handle *handle, u64 dump_size,
			  struct pt_regs *regs)
{
	/* Case of a kernel thread, nothing to dump */
	if (!regs) {
		u64 size = 0;
		perf_output_put(handle, size);
	} else {
		unsigned long sp;
		unsigned int rem;
		u64 dyn_size;
		mm_segment_t fs;

		/*
		 * We dump:
		 * static size
		 *   - the size requested by user or the best one we can fit
		 *     in to the sample max size
		 * data
		 *   - user stack dump data
		 * dynamic size
		 *   - the actual dumped size
		 */

		/* Static size. */
		perf_output_put(handle, dump_size);

		/* Data. */
		sp = perf_user_stack_pointer(regs);
		fs = force_uaccess_begin();
		rem = __output_copy_user(handle, (void *) sp, dump_size);
		force_uaccess_end(fs);
		dyn_size = dump_size - rem;

		perf_output_skip(handle, rem);

		/* Dynamic size. */
		perf_output_put(handle, dyn_size);
	}
}

static unsigned long perf_prepare_sample_aux(struct perf_event *event,
					  struct perf_sample_data *data,
					  size_t size)
{
	struct perf_event *sampler = event->aux_event;
	struct perf_buffer *rb;

	data->aux_size = 0;

	if (!sampler)
		goto out;

	if (WARN_ON_ONCE(READ_ONCE(sampler->state) != PERF_EVENT_STATE_ACTIVE))
		goto out;

	if (WARN_ON_ONCE(READ_ONCE(sampler->oncpu) != smp_processor_id()))
		goto out;

	rb = ring_buffer_get(sampler);
	if (!rb)
		goto out;

	/*
	 * If this is an NMI hit inside sampling code, don't take
	 * the sample. See also perf_aux_sample_output().
	 */
	if (READ_ONCE(rb->aux_in_sampling)) {
		data->aux_size = 0;
	} else {
		size = min_t(size_t, size, perf_aux_size(rb));
		data->aux_size = ALIGN(size, sizeof(u64));
	}
	ring_buffer_put(rb);

out:
	return data->aux_size;
}

static long perf_pmu_snapshot_aux(struct perf_buffer *rb,
                                 struct perf_event *event,
                                 struct perf_output_handle *handle,
                                 unsigned long size)
{
	unsigned long flags;
	long ret;

	/*
	 * Normal ->start()/->stop() callbacks run in IRQ mode in scheduler
	 * paths. If we start calling them in NMI context, they may race with
	 * the IRQ ones, that is, for example, re-starting an event that's just
	 * been stopped, which is why we're using a separate callback that
	 * doesn't change the event state.
	 *
	 * IRQs need to be disabled to prevent IPIs from racing with us.
	 */
	local_irq_save(flags);
	/*
	 * Guard against NMI hits inside the critical section;
	 * see also perf_prepare_sample_aux().
	 */
	WRITE_ONCE(rb->aux_in_sampling, 1);
	barrier();

	ret = event->pmu->snapshot_aux(event, handle, size);

	barrier();
	WRITE_ONCE(rb->aux_in_sampling, 0);
	local_irq_restore(flags);

	return ret;
}

static void perf_aux_sample_output(struct perf_event *event,
				   struct perf_output_handle *handle,
				   struct perf_sample_data *data)
{
	struct perf_event *sampler = event->aux_event;
	struct perf_buffer *rb;
	unsigned long pad;
	long size;

	if (WARN_ON_ONCE(!sampler || !data->aux_size))
		return;

	rb = ring_buffer_get(sampler);
	if (!rb)
		return;

	size = perf_pmu_snapshot_aux(rb, sampler, handle, data->aux_size);

	/*
	 * An error here means that perf_output_copy() failed (returned a
	 * non-zero surplus that it didn't copy), which in its current
	 * enlightened implementation is not possible. If that changes, we'd
	 * like to know.
	 */
	if (WARN_ON_ONCE(size < 0))
		goto out_put;

	/*
	 * The pad comes from ALIGN()ing data->aux_size up to u64 in
	 * perf_prepare_sample_aux(), so should not be more than that.
	 */
	pad = data->aux_size - size;
	if (WARN_ON_ONCE(pad >= sizeof(u64)))
		pad = 8;

	if (pad) {
		u64 zero = 0;
		perf_output_copy(handle, &zero, pad);
	}

out_put:
	ring_buffer_put(rb);
}

static void __perf_event_header__init_id(struct perf_event_header *header,
					 struct perf_sample_data *data,
					 struct perf_event *event)
{
	u64 sample_type = event->attr.sample_type;

	data->type = sample_type;
	header->size += event->id_header_size;

	if (sample_type & PERF_SAMPLE_TID) {
		/* namespace issues */
		data->tid_entry.pid = perf_event_pid(event, current);
		data->tid_entry.tid = perf_event_tid(event, current);
	}

	if (sample_type & PERF_SAMPLE_TIME)
		data->time = perf_event_clock(event);

	if (sample_type & (PERF_SAMPLE_ID | PERF_SAMPLE_IDENTIFIER))
		data->id = primary_event_id(event);

	if (sample_type & PERF_SAMPLE_STREAM_ID)
		data->stream_id = event->id;

	if (sample_type & PERF_SAMPLE_CPU) {
		data->cpu_entry.cpu	 = raw_smp_processor_id();
		data->cpu_entry.reserved = 0;
	}
}

void perf_event_header__init_id(struct perf_event_header *header,
				struct perf_sample_data *data,
				struct perf_event *event)
{
	if (event->attr.sample_id_all)
		__perf_event_header__init_id(header, data, event);
}

static void __perf_event__output_id_sample(struct perf_output_handle *handle,
					   struct perf_sample_data *data)
{
	u64 sample_type = data->type;

	if (sample_type & PERF_SAMPLE_TID)
		perf_output_put(handle, data->tid_entry);

	if (sample_type & PERF_SAMPLE_TIME)
		perf_output_put(handle, data->time);

	if (sample_type & PERF_SAMPLE_ID)
		perf_output_put(handle, data->id);

	if (sample_type & PERF_SAMPLE_STREAM_ID)
		perf_output_put(handle, data->stream_id);

	if (sample_type & PERF_SAMPLE_CPU)
		perf_output_put(handle, data->cpu_entry);

	if (sample_type & PERF_SAMPLE_IDENTIFIER)
		perf_output_put(handle, data->id);
}

void perf_event__output_id_sample(struct perf_event *event,
				  struct perf_output_handle *handle,
				  struct perf_sample_data *sample)
{
	if (event->attr.sample_id_all)
		__perf_event__output_id_sample(handle, sample);
}

static void perf_output_read_one(struct perf_output_handle *handle,
				 struct perf_event *event,
				 u64 enabled, u64 running)
{
	u64 read_format = event->attr.read_format;
	u64 values[4];
	int n = 0;

	values[n++] = perf_event_count(event);
	if (read_format & PERF_FORMAT_TOTAL_TIME_ENABLED) {
		values[n++] = enabled +
			atomic64_read(&event->child_total_time_enabled);
	}
	if (read_format & PERF_FORMAT_TOTAL_TIME_RUNNING) {
		values[n++] = running +
			atomic64_read(&event->child_total_time_running);
	}
	if (read_format & PERF_FORMAT_ID)
		values[n++] = primary_event_id(event);

	__output_copy(handle, values, n * sizeof(u64));
}

static void perf_output_read_group(struct perf_output_handle *handle,
			    struct perf_event *event,
			    u64 enabled, u64 running)
{
	struct perf_event *leader = event->group_leader, *sub;
	u64 read_format = event->attr.read_format;
<<<<<<< HEAD
	u64 values[5];
=======
	unsigned long flags;
	u64 values[6];
>>>>>>> 7094516d
	int n = 0;

	/*
	 * Disabling interrupts avoids all counter scheduling
	 * (context switches, timer based rotation and IPIs).
	 */
	local_irq_save(flags);

	values[n++] = 1 + leader->nr_siblings;

	if (read_format & PERF_FORMAT_TOTAL_TIME_ENABLED)
		values[n++] = enabled;

	if (read_format & PERF_FORMAT_TOTAL_TIME_RUNNING)
		values[n++] = running;

	if ((leader != event) &&
	    (leader->state == PERF_EVENT_STATE_ACTIVE))
		leader->pmu->read(leader);

	values[n++] = perf_event_count(leader);
	if (read_format & PERF_FORMAT_ID)
		values[n++] = primary_event_id(leader);

	__output_copy(handle, values, n * sizeof(u64));

	for_each_sibling_event(sub, leader) {
		n = 0;

		if ((sub != event) &&
		    (sub->state == PERF_EVENT_STATE_ACTIVE))
			sub->pmu->read(sub);

		values[n++] = perf_event_count(sub);
		if (read_format & PERF_FORMAT_ID)
			values[n++] = primary_event_id(sub);

		__output_copy(handle, values, n * sizeof(u64));
	}

	local_irq_restore(flags);
}

#define PERF_FORMAT_TOTAL_TIMES (PERF_FORMAT_TOTAL_TIME_ENABLED|\
				 PERF_FORMAT_TOTAL_TIME_RUNNING)

/*
 * XXX PERF_SAMPLE_READ vs inherited events seems difficult.
 *
 * The problem is that its both hard and excessively expensive to iterate the
 * child list, not to mention that its impossible to IPI the children running
 * on another CPU, from interrupt/NMI context.
 */
static void perf_output_read(struct perf_output_handle *handle,
			     struct perf_event *event)
{
	u64 enabled = 0, running = 0, now;
	u64 read_format = event->attr.read_format;

	/*
	 * compute total_time_enabled, total_time_running
	 * based on snapshot values taken when the event
	 * was last scheduled in.
	 *
	 * we cannot simply called update_context_time()
	 * because of locking issue as we are called in
	 * NMI context
	 */
	if (read_format & PERF_FORMAT_TOTAL_TIMES)
		calc_timer_values(event, &now, &enabled, &running);

	if (event->attr.read_format & PERF_FORMAT_GROUP)
		perf_output_read_group(handle, event, enabled, running);
	else
		perf_output_read_one(handle, event, enabled, running);
}

static inline bool perf_sample_save_hw_index(struct perf_event *event)
{
	return event->attr.branch_sample_type & PERF_SAMPLE_BRANCH_HW_INDEX;
}

void perf_output_sample(struct perf_output_handle *handle,
			struct perf_event_header *header,
			struct perf_sample_data *data,
			struct perf_event *event)
{
	u64 sample_type = data->type;

	perf_output_put(handle, *header);

	if (sample_type & PERF_SAMPLE_IDENTIFIER)
		perf_output_put(handle, data->id);

	if (sample_type & PERF_SAMPLE_IP)
		perf_output_put(handle, data->ip);

	if (sample_type & PERF_SAMPLE_TID)
		perf_output_put(handle, data->tid_entry);

	if (sample_type & PERF_SAMPLE_TIME)
		perf_output_put(handle, data->time);

	if (sample_type & PERF_SAMPLE_ADDR)
		perf_output_put(handle, data->addr);

	if (sample_type & PERF_SAMPLE_ID)
		perf_output_put(handle, data->id);

	if (sample_type & PERF_SAMPLE_STREAM_ID)
		perf_output_put(handle, data->stream_id);

	if (sample_type & PERF_SAMPLE_CPU)
		perf_output_put(handle, data->cpu_entry);

	if (sample_type & PERF_SAMPLE_PERIOD)
		perf_output_put(handle, data->period);

	if (sample_type & PERF_SAMPLE_READ)
		perf_output_read(handle, event);

	if (sample_type & PERF_SAMPLE_CALLCHAIN) {
		int size = 1;

		size += data->callchain->nr;
		size *= sizeof(u64);
		__output_copy(handle, data->callchain, size);
	}

	if (sample_type & PERF_SAMPLE_RAW) {
		struct perf_raw_record *raw = data->raw;

		if (raw) {
			struct perf_raw_frag *frag = &raw->frag;

			perf_output_put(handle, raw->size);
			do {
				if (frag->copy) {
					__output_custom(handle, frag->copy,
							frag->data, frag->size);
				} else {
					__output_copy(handle, frag->data,
						      frag->size);
				}
				if (perf_raw_frag_last(frag))
					break;
				frag = frag->next;
			} while (1);
			if (frag->pad)
				__output_skip(handle, NULL, frag->pad);
		} else {
			struct {
				u32	size;
				u32	data;
			} raw = {
				.size = sizeof(u32),
				.data = 0,
			};
			perf_output_put(handle, raw);
		}
	}

	if (sample_type & PERF_SAMPLE_BRANCH_STACK) {
		if (data->br_stack) {
			size_t size;

			size = data->br_stack->nr
			     * sizeof(struct perf_branch_entry);

			perf_output_put(handle, data->br_stack->nr);
			if (perf_sample_save_hw_index(event))
				perf_output_put(handle, data->br_stack->hw_idx);
			perf_output_copy(handle, data->br_stack->entries, size);
		} else {
			/*
			 * we always store at least the value of nr
			 */
			u64 nr = 0;
			perf_output_put(handle, nr);
		}
	}

	if (sample_type & PERF_SAMPLE_REGS_USER) {
		u64 abi = data->regs_user.abi;

		/*
		 * If there are no regs to dump, notice it through
		 * first u64 being zero (PERF_SAMPLE_REGS_ABI_NONE).
		 */
		perf_output_put(handle, abi);

		if (abi) {
			u64 mask = event->attr.sample_regs_user;
			perf_output_sample_regs(handle,
						data->regs_user.regs,
						mask);
		}
	}

	if (sample_type & PERF_SAMPLE_STACK_USER) {
		perf_output_sample_ustack(handle,
					  data->stack_user_size,
					  data->regs_user.regs);
	}

	if (sample_type & PERF_SAMPLE_WEIGHT_TYPE)
		perf_output_put(handle, data->weight.full);

	if (sample_type & PERF_SAMPLE_DATA_SRC)
		perf_output_put(handle, data->data_src.val);

	if (sample_type & PERF_SAMPLE_TRANSACTION)
		perf_output_put(handle, data->txn);

	if (sample_type & PERF_SAMPLE_REGS_INTR) {
		u64 abi = data->regs_intr.abi;
		/*
		 * If there are no regs to dump, notice it through
		 * first u64 being zero (PERF_SAMPLE_REGS_ABI_NONE).
		 */
		perf_output_put(handle, abi);

		if (abi) {
			u64 mask = event->attr.sample_regs_intr;

			perf_output_sample_regs(handle,
						data->regs_intr.regs,
						mask);
		}
	}

	if (sample_type & PERF_SAMPLE_PHYS_ADDR)
		perf_output_put(handle, data->phys_addr);

	if (sample_type & PERF_SAMPLE_CGROUP)
		perf_output_put(handle, data->cgroup);

	if (sample_type & PERF_SAMPLE_DATA_PAGE_SIZE)
		perf_output_put(handle, data->data_page_size);

	if (sample_type & PERF_SAMPLE_CODE_PAGE_SIZE)
		perf_output_put(handle, data->code_page_size);

	if (sample_type & PERF_SAMPLE_AUX) {
		perf_output_put(handle, data->aux_size);

		if (data->aux_size)
			perf_aux_sample_output(event, handle, data);
	}

	if (!event->attr.watermark) {
		int wakeup_events = event->attr.wakeup_events;

		if (wakeup_events) {
			struct perf_buffer *rb = handle->rb;
			int events = local_inc_return(&rb->events);

			if (events >= wakeup_events) {
				local_sub(wakeup_events, &rb->events);
				local_inc(&rb->wakeup);
			}
		}
	}
}

static u64 perf_virt_to_phys(u64 virt)
{
	u64 phys_addr = 0;

	if (!virt)
		return 0;

	if (virt >= TASK_SIZE) {
		/* If it's vmalloc()d memory, leave phys_addr as 0 */
		if (virt_addr_valid((void *)(uintptr_t)virt) &&
		    !(virt >= VMALLOC_START && virt < VMALLOC_END))
			phys_addr = (u64)virt_to_phys((void *)(uintptr_t)virt);
	} else {
		/*
		 * Walking the pages tables for user address.
		 * Interrupts are disabled, so it prevents any tear down
		 * of the page tables.
		 * Try IRQ-safe get_user_page_fast_only first.
		 * If failed, leave phys_addr as 0.
		 */
		if (current->mm != NULL) {
			struct page *p;

			pagefault_disable();
			if (get_user_page_fast_only(virt, 0, &p)) {
				phys_addr = page_to_phys(p) + virt % PAGE_SIZE;
				put_page(p);
			}
			pagefault_enable();
		}
	}

	return phys_addr;
}

/*
 * Return the pagetable size of a given virtual address.
 */
static u64 perf_get_pgtable_size(struct mm_struct *mm, unsigned long addr)
{
	u64 size = 0;

#ifdef CONFIG_HAVE_FAST_GUP
	pgd_t *pgdp, pgd;
	p4d_t *p4dp, p4d;
	pud_t *pudp, pud;
	pmd_t *pmdp, pmd;
	pte_t *ptep, pte;

	pgdp = pgd_offset(mm, addr);
	pgd = READ_ONCE(*pgdp);
	if (pgd_none(pgd))
		return 0;

	if (pgd_leaf(pgd))
		return pgd_leaf_size(pgd);

	p4dp = p4d_offset_lockless(pgdp, pgd, addr);
	p4d = READ_ONCE(*p4dp);
	if (!p4d_present(p4d))
		return 0;

	if (p4d_leaf(p4d))
		return p4d_leaf_size(p4d);

	pudp = pud_offset_lockless(p4dp, p4d, addr);
	pud = READ_ONCE(*pudp);
	if (!pud_present(pud))
		return 0;

	if (pud_leaf(pud))
		return pud_leaf_size(pud);

	pmdp = pmd_offset_lockless(pudp, pud, addr);
	pmd = READ_ONCE(*pmdp);
	if (!pmd_present(pmd))
		return 0;

	if (pmd_leaf(pmd))
		return pmd_leaf_size(pmd);

	ptep = pte_offset_map(&pmd, addr);
	pte = ptep_get_lockless(ptep);
	if (pte_present(pte))
		size = pte_leaf_size(pte);
	pte_unmap(ptep);
#endif /* CONFIG_HAVE_FAST_GUP */

	return size;
}

static u64 perf_get_page_size(unsigned long addr)
{
	struct mm_struct *mm;
	unsigned long flags;
	u64 size;

	if (!addr)
		return 0;

	/*
	 * Software page-table walkers must disable IRQs,
	 * which prevents any tear down of the page tables.
	 */
	local_irq_save(flags);

	mm = current->mm;
	if (!mm) {
		/*
		 * For kernel threads and the like, use init_mm so that
		 * we can find kernel memory.
		 */
		mm = &init_mm;
	}

	size = perf_get_pgtable_size(mm, addr);

	local_irq_restore(flags);

	return size;
}

static struct perf_callchain_entry __empty_callchain = { .nr = 0, };

struct perf_callchain_entry *
perf_callchain(struct perf_event *event, struct pt_regs *regs)
{
	bool kernel = !event->attr.exclude_callchain_kernel;
	bool user   = !event->attr.exclude_callchain_user;
	/* Disallow cross-task user callchains. */
	bool crosstask = event->ctx->task && event->ctx->task != current;
	const u32 max_stack = event->attr.sample_max_stack;
	struct perf_callchain_entry *callchain;

	if (!kernel && !user)
		return &__empty_callchain;

	callchain = get_perf_callchain(regs, 0, kernel, user,
				       max_stack, crosstask, true);
	return callchain ?: &__empty_callchain;
}

void perf_prepare_sample(struct perf_event_header *header,
			 struct perf_sample_data *data,
			 struct perf_event *event,
			 struct pt_regs *regs)
{
	u64 sample_type = event->attr.sample_type;

	header->type = PERF_RECORD_SAMPLE;
	header->size = sizeof(*header) + event->header_size;

	header->misc = 0;
	header->misc |= perf_misc_flags(regs);

	__perf_event_header__init_id(header, data, event);

	if (sample_type & (PERF_SAMPLE_IP | PERF_SAMPLE_CODE_PAGE_SIZE))
		data->ip = perf_instruction_pointer(regs);

	if (sample_type & PERF_SAMPLE_CALLCHAIN) {
		int size = 1;

		if (!(sample_type & __PERF_SAMPLE_CALLCHAIN_EARLY))
			data->callchain = perf_callchain(event, regs);

		size += data->callchain->nr;

		header->size += size * sizeof(u64);
	}

	if (sample_type & PERF_SAMPLE_RAW) {
		struct perf_raw_record *raw = data->raw;
		int size;

		if (raw) {
			struct perf_raw_frag *frag = &raw->frag;
			u32 sum = 0;

			do {
				sum += frag->size;
				if (perf_raw_frag_last(frag))
					break;
				frag = frag->next;
			} while (1);

			size = round_up(sum + sizeof(u32), sizeof(u64));
			raw->size = size - sizeof(u32);
			frag->pad = raw->size - sum;
		} else {
			size = sizeof(u64);
		}

		header->size += size;
	}

	if (sample_type & PERF_SAMPLE_BRANCH_STACK) {
		int size = sizeof(u64); /* nr */
		if (data->br_stack) {
			if (perf_sample_save_hw_index(event))
				size += sizeof(u64);

			size += data->br_stack->nr
			      * sizeof(struct perf_branch_entry);
		}
		header->size += size;
	}

	if (sample_type & (PERF_SAMPLE_REGS_USER | PERF_SAMPLE_STACK_USER))
		perf_sample_regs_user(&data->regs_user, regs);

	if (sample_type & PERF_SAMPLE_REGS_USER) {
		/* regs dump ABI info */
		int size = sizeof(u64);

		if (data->regs_user.regs) {
			u64 mask = event->attr.sample_regs_user;
			size += hweight64(mask) * sizeof(u64);
		}

		header->size += size;
	}

	if (sample_type & PERF_SAMPLE_STACK_USER) {
		/*
		 * Either we need PERF_SAMPLE_STACK_USER bit to be always
		 * processed as the last one or have additional check added
		 * in case new sample type is added, because we could eat
		 * up the rest of the sample size.
		 */
		u16 stack_size = event->attr.sample_stack_user;
		u16 size = sizeof(u64);

		stack_size = perf_sample_ustack_size(stack_size, header->size,
						     data->regs_user.regs);

		/*
		 * If there is something to dump, add space for the dump
		 * itself and for the field that tells the dynamic size,
		 * which is how many have been actually dumped.
		 */
		if (stack_size)
			size += sizeof(u64) + stack_size;

		data->stack_user_size = stack_size;
		header->size += size;
	}

	if (sample_type & PERF_SAMPLE_REGS_INTR) {
		/* regs dump ABI info */
		int size = sizeof(u64);

		perf_sample_regs_intr(&data->regs_intr, regs);

		if (data->regs_intr.regs) {
			u64 mask = event->attr.sample_regs_intr;

			size += hweight64(mask) * sizeof(u64);
		}

		header->size += size;
	}

	if (sample_type & PERF_SAMPLE_PHYS_ADDR)
		data->phys_addr = perf_virt_to_phys(data->addr);

#ifdef CONFIG_CGROUP_PERF
	if (sample_type & PERF_SAMPLE_CGROUP) {
		struct cgroup *cgrp;

		/* protected by RCU */
		cgrp = task_css_check(current, perf_event_cgrp_id, 1)->cgroup;
		data->cgroup = cgroup_id(cgrp);
	}
#endif

	/*
	 * PERF_DATA_PAGE_SIZE requires PERF_SAMPLE_ADDR. If the user doesn't
	 * require PERF_SAMPLE_ADDR, kernel implicitly retrieve the data->addr,
	 * but the value will not dump to the userspace.
	 */
	if (sample_type & PERF_SAMPLE_DATA_PAGE_SIZE)
		data->data_page_size = perf_get_page_size(data->addr);

	if (sample_type & PERF_SAMPLE_CODE_PAGE_SIZE)
		data->code_page_size = perf_get_page_size(data->ip);

	if (sample_type & PERF_SAMPLE_AUX) {
		u64 size;

		header->size += sizeof(u64); /* size */

		/*
		 * Given the 16bit nature of header::size, an AUX sample can
		 * easily overflow it, what with all the preceding sample bits.
		 * Make sure this doesn't happen by using up to U16_MAX bytes
		 * per sample in total (rounded down to 8 byte boundary).
		 */
		size = min_t(size_t, U16_MAX - header->size,
			     event->attr.aux_sample_size);
		size = rounddown(size, 8);
		size = perf_prepare_sample_aux(event, data, size);

		WARN_ON_ONCE(size + header->size > U16_MAX);
		header->size += size;
	}
	/*
	 * If you're adding more sample types here, you likely need to do
	 * something about the overflowing header::size, like repurpose the
	 * lowest 3 bits of size, which should be always zero at the moment.
	 * This raises a more important question, do we really need 512k sized
	 * samples and why, so good argumentation is in order for whatever you
	 * do here next.
	 */
	WARN_ON_ONCE(header->size & 7);
}

static __always_inline int
__perf_event_output(struct perf_event *event,
		    struct perf_sample_data *data,
		    struct pt_regs *regs,
		    int (*output_begin)(struct perf_output_handle *,
					struct perf_sample_data *,
					struct perf_event *,
					unsigned int))
{
	struct perf_output_handle handle;
	struct perf_event_header header;
	int err;

	/* protect the callchain buffers */
	rcu_read_lock();

	perf_prepare_sample(&header, data, event, regs);

	err = output_begin(&handle, data, event, header.size);
	if (err)
		goto exit;

	perf_output_sample(&handle, &header, data, event);

	perf_output_end(&handle);

exit:
	rcu_read_unlock();
	return err;
}

void
perf_event_output_forward(struct perf_event *event,
			 struct perf_sample_data *data,
			 struct pt_regs *regs)
{
	__perf_event_output(event, data, regs, perf_output_begin_forward);
}

void
perf_event_output_backward(struct perf_event *event,
			   struct perf_sample_data *data,
			   struct pt_regs *regs)
{
	__perf_event_output(event, data, regs, perf_output_begin_backward);
}

int
perf_event_output(struct perf_event *event,
		  struct perf_sample_data *data,
		  struct pt_regs *regs)
{
	return __perf_event_output(event, data, regs, perf_output_begin);
}

/*
 * read event_id
 */

struct perf_read_event {
	struct perf_event_header	header;

	u32				pid;
	u32				tid;
};

static void
perf_event_read_event(struct perf_event *event,
			struct task_struct *task)
{
	struct perf_output_handle handle;
	struct perf_sample_data sample;
	struct perf_read_event read_event = {
		.header = {
			.type = PERF_RECORD_READ,
			.misc = 0,
			.size = sizeof(read_event) + event->read_size,
		},
		.pid = perf_event_pid(event, task),
		.tid = perf_event_tid(event, task),
	};
	int ret;

	perf_event_header__init_id(&read_event.header, &sample, event);
	ret = perf_output_begin(&handle, &sample, event, read_event.header.size);
	if (ret)
		return;

	perf_output_put(&handle, read_event);
	perf_output_read(&handle, event);
	perf_event__output_id_sample(event, &handle, &sample);

	perf_output_end(&handle);
}

typedef void (perf_iterate_f)(struct perf_event *event, void *data);

static void
perf_iterate_ctx(struct perf_event_context *ctx,
		   perf_iterate_f output,
		   void *data, bool all)
{
	struct perf_event *event;

	list_for_each_entry_rcu(event, &ctx->event_list, event_entry) {
		if (!all) {
			if (event->state < PERF_EVENT_STATE_INACTIVE)
				continue;
			if (!event_filter_match(event))
				continue;
		}

		output(event, data);
	}
}

static void perf_iterate_sb_cpu(perf_iterate_f output, void *data)
{
	struct pmu_event_list *pel = this_cpu_ptr(&pmu_sb_events);
	struct perf_event *event;

	list_for_each_entry_rcu(event, &pel->list, sb_list) {
		/*
		 * Skip events that are not fully formed yet; ensure that
		 * if we observe event->ctx, both event and ctx will be
		 * complete enough. See perf_install_in_context().
		 */
		if (!smp_load_acquire(&event->ctx))
			continue;

		if (event->state < PERF_EVENT_STATE_INACTIVE)
			continue;
		if (!event_filter_match(event))
			continue;
		output(event, data);
	}
}

/*
 * Iterate all events that need to receive side-band events.
 *
 * For new callers; ensure that account_pmu_sb_event() includes
 * your event, otherwise it might not get delivered.
 */
static void
perf_iterate_sb(perf_iterate_f output, void *data,
	       struct perf_event_context *task_ctx)
{
	struct perf_event_context *ctx;
	int ctxn;

	rcu_read_lock();
	preempt_disable();

	/*
	 * If we have task_ctx != NULL we only notify the task context itself.
	 * The task_ctx is set only for EXIT events before releasing task
	 * context.
	 */
	if (task_ctx) {
		perf_iterate_ctx(task_ctx, output, data, false);
		goto done;
	}

	perf_iterate_sb_cpu(output, data);

	for_each_task_context_nr(ctxn) {
		ctx = rcu_dereference(current->perf_event_ctxp[ctxn]);
		if (ctx)
			perf_iterate_ctx(ctx, output, data, false);
	}
done:
	preempt_enable();
	rcu_read_unlock();
}

/*
 * Clear all file-based filters at exec, they'll have to be
 * re-instated when/if these objects are mmapped again.
 */
static void perf_event_addr_filters_exec(struct perf_event *event, void *data)
{
	struct perf_addr_filters_head *ifh = perf_event_addr_filters(event);
	struct perf_addr_filter *filter;
	unsigned int restart = 0, count = 0;
	unsigned long flags;

	if (!has_addr_filter(event))
		return;

	raw_spin_lock_irqsave(&ifh->lock, flags);
	list_for_each_entry(filter, &ifh->list, entry) {
		if (filter->path.dentry) {
			event->addr_filter_ranges[count].start = 0;
			event->addr_filter_ranges[count].size = 0;
			restart++;
		}

		count++;
	}

	if (restart)
		event->addr_filters_gen++;
	raw_spin_unlock_irqrestore(&ifh->lock, flags);

	if (restart)
		perf_event_stop(event, 1);
}

void perf_event_exec(void)
{
	struct perf_event_context *ctx;
	int ctxn;

	for_each_task_context_nr(ctxn) {
		perf_event_enable_on_exec(ctxn);
		perf_event_remove_on_exec(ctxn);

		rcu_read_lock();
		ctx = rcu_dereference(current->perf_event_ctxp[ctxn]);
		if (ctx) {
			perf_iterate_ctx(ctx, perf_event_addr_filters_exec,
					 NULL, true);
		}
		rcu_read_unlock();
	}
}

struct remote_output {
	struct perf_buffer	*rb;
	int			err;
};

static void __perf_event_output_stop(struct perf_event *event, void *data)
{
	struct perf_event *parent = event->parent;
	struct remote_output *ro = data;
	struct perf_buffer *rb = ro->rb;
	struct stop_event_data sd = {
		.event	= event,
	};

	if (!has_aux(event))
		return;

	if (!parent)
		parent = event;

	/*
	 * In case of inheritance, it will be the parent that links to the
	 * ring-buffer, but it will be the child that's actually using it.
	 *
	 * We are using event::rb to determine if the event should be stopped,
	 * however this may race with ring_buffer_attach() (through set_output),
	 * which will make us skip the event that actually needs to be stopped.
	 * So ring_buffer_attach() has to stop an aux event before re-assigning
	 * its rb pointer.
	 */
	if (rcu_dereference(parent->rb) == rb)
		ro->err = __perf_event_stop(&sd);
}

static int __perf_pmu_output_stop(void *info)
{
	struct perf_event *event = info;
	struct pmu *pmu = event->ctx->pmu;
	struct perf_cpu_context *cpuctx = this_cpu_ptr(pmu->pmu_cpu_context);
	struct remote_output ro = {
		.rb	= event->rb,
	};

	rcu_read_lock();
	perf_iterate_ctx(&cpuctx->ctx, __perf_event_output_stop, &ro, false);
	if (cpuctx->task_ctx)
		perf_iterate_ctx(cpuctx->task_ctx, __perf_event_output_stop,
				   &ro, false);
	rcu_read_unlock();

	return ro.err;
}

static void perf_pmu_output_stop(struct perf_event *event)
{
	struct perf_event *iter;
	int err, cpu;

restart:
	rcu_read_lock();
	list_for_each_entry_rcu(iter, &event->rb->event_list, rb_entry) {
		/*
		 * For per-CPU events, we need to make sure that neither they
		 * nor their children are running; for cpu==-1 events it's
		 * sufficient to stop the event itself if it's active, since
		 * it can't have children.
		 */
		cpu = iter->cpu;
		if (cpu == -1)
			cpu = READ_ONCE(iter->oncpu);

		if (cpu == -1)
			continue;

		err = cpu_function_call(cpu, __perf_pmu_output_stop, event);
		if (err == -EAGAIN) {
			rcu_read_unlock();
			goto restart;
		}
	}
	rcu_read_unlock();
}

/*
 * task tracking -- fork/exit
 *
 * enabled by: attr.comm | attr.mmap | attr.mmap2 | attr.mmap_data | attr.task
 */

struct perf_task_event {
	struct task_struct		*task;
	struct perf_event_context	*task_ctx;

	struct {
		struct perf_event_header	header;

		u32				pid;
		u32				ppid;
		u32				tid;
		u32				ptid;
		u64				time;
	} event_id;
};

static int perf_event_task_match(struct perf_event *event)
{
	return event->attr.comm  || event->attr.mmap ||
	       event->attr.mmap2 || event->attr.mmap_data ||
	       event->attr.task;
}

static void perf_event_task_output(struct perf_event *event,
				   void *data)
{
	struct perf_task_event *task_event = data;
	struct perf_output_handle handle;
	struct perf_sample_data	sample;
	struct task_struct *task = task_event->task;
	int ret, size = task_event->event_id.header.size;

	if (!perf_event_task_match(event))
		return;

	perf_event_header__init_id(&task_event->event_id.header, &sample, event);

	ret = perf_output_begin(&handle, &sample, event,
				task_event->event_id.header.size);
	if (ret)
		goto out;

	task_event->event_id.pid = perf_event_pid(event, task);
	task_event->event_id.tid = perf_event_tid(event, task);

	if (task_event->event_id.header.type == PERF_RECORD_EXIT) {
		task_event->event_id.ppid = perf_event_pid(event,
							task->real_parent);
		task_event->event_id.ptid = perf_event_pid(event,
							task->real_parent);
	} else {  /* PERF_RECORD_FORK */
		task_event->event_id.ppid = perf_event_pid(event, current);
		task_event->event_id.ptid = perf_event_tid(event, current);
	}

	task_event->event_id.time = perf_event_clock(event);

	perf_output_put(&handle, task_event->event_id);

	perf_event__output_id_sample(event, &handle, &sample);

	perf_output_end(&handle);
out:
	task_event->event_id.header.size = size;
}

static void perf_event_task(struct task_struct *task,
			      struct perf_event_context *task_ctx,
			      int new)
{
	struct perf_task_event task_event;

	if (!atomic_read(&nr_comm_events) &&
	    !atomic_read(&nr_mmap_events) &&
	    !atomic_read(&nr_task_events))
		return;

	task_event = (struct perf_task_event){
		.task	  = task,
		.task_ctx = task_ctx,
		.event_id    = {
			.header = {
				.type = new ? PERF_RECORD_FORK : PERF_RECORD_EXIT,
				.misc = 0,
				.size = sizeof(task_event.event_id),
			},
			/* .pid  */
			/* .ppid */
			/* .tid  */
			/* .ptid */
			/* .time */
		},
	};

	perf_iterate_sb(perf_event_task_output,
		       &task_event,
		       task_ctx);
}

void perf_event_fork(struct task_struct *task)
{
	perf_event_task(task, NULL, 1);
	perf_event_namespaces(task);
}

/*
 * comm tracking
 */

struct perf_comm_event {
	struct task_struct	*task;
	char			*comm;
	int			comm_size;

	struct {
		struct perf_event_header	header;

		u32				pid;
		u32				tid;
	} event_id;
};

static int perf_event_comm_match(struct perf_event *event)
{
	return event->attr.comm;
}

static void perf_event_comm_output(struct perf_event *event,
				   void *data)
{
	struct perf_comm_event *comm_event = data;
	struct perf_output_handle handle;
	struct perf_sample_data sample;
	int size = comm_event->event_id.header.size;
	int ret;

	if (!perf_event_comm_match(event))
		return;

	perf_event_header__init_id(&comm_event->event_id.header, &sample, event);
	ret = perf_output_begin(&handle, &sample, event,
				comm_event->event_id.header.size);

	if (ret)
		goto out;

	comm_event->event_id.pid = perf_event_pid(event, comm_event->task);
	comm_event->event_id.tid = perf_event_tid(event, comm_event->task);

	perf_output_put(&handle, comm_event->event_id);
	__output_copy(&handle, comm_event->comm,
				   comm_event->comm_size);

	perf_event__output_id_sample(event, &handle, &sample);

	perf_output_end(&handle);
out:
	comm_event->event_id.header.size = size;
}

static void perf_event_comm_event(struct perf_comm_event *comm_event)
{
	char comm[TASK_COMM_LEN];
	unsigned int size;

	memset(comm, 0, sizeof(comm));
	strlcpy(comm, comm_event->task->comm, sizeof(comm));
	size = ALIGN(strlen(comm)+1, sizeof(u64));

	comm_event->comm = comm;
	comm_event->comm_size = size;

	comm_event->event_id.header.size = sizeof(comm_event->event_id) + size;

	perf_iterate_sb(perf_event_comm_output,
		       comm_event,
		       NULL);
}

void perf_event_comm(struct task_struct *task, bool exec)
{
	struct perf_comm_event comm_event;

	if (!atomic_read(&nr_comm_events))
		return;

	comm_event = (struct perf_comm_event){
		.task	= task,
		/* .comm      */
		/* .comm_size */
		.event_id  = {
			.header = {
				.type = PERF_RECORD_COMM,
				.misc = exec ? PERF_RECORD_MISC_COMM_EXEC : 0,
				/* .size */
			},
			/* .pid */
			/* .tid */
		},
	};

	perf_event_comm_event(&comm_event);
}

/*
 * namespaces tracking
 */

struct perf_namespaces_event {
	struct task_struct		*task;

	struct {
		struct perf_event_header	header;

		u32				pid;
		u32				tid;
		u64				nr_namespaces;
		struct perf_ns_link_info	link_info[NR_NAMESPACES];
	} event_id;
};

static int perf_event_namespaces_match(struct perf_event *event)
{
	return event->attr.namespaces;
}

static void perf_event_namespaces_output(struct perf_event *event,
					 void *data)
{
	struct perf_namespaces_event *namespaces_event = data;
	struct perf_output_handle handle;
	struct perf_sample_data sample;
	u16 header_size = namespaces_event->event_id.header.size;
	int ret;

	if (!perf_event_namespaces_match(event))
		return;

	perf_event_header__init_id(&namespaces_event->event_id.header,
				   &sample, event);
	ret = perf_output_begin(&handle, &sample, event,
				namespaces_event->event_id.header.size);
	if (ret)
		goto out;

	namespaces_event->event_id.pid = perf_event_pid(event,
							namespaces_event->task);
	namespaces_event->event_id.tid = perf_event_tid(event,
							namespaces_event->task);

	perf_output_put(&handle, namespaces_event->event_id);

	perf_event__output_id_sample(event, &handle, &sample);

	perf_output_end(&handle);
out:
	namespaces_event->event_id.header.size = header_size;
}

static void perf_fill_ns_link_info(struct perf_ns_link_info *ns_link_info,
				   struct task_struct *task,
				   const struct proc_ns_operations *ns_ops)
{
	struct path ns_path;
	struct inode *ns_inode;
	int error;

	error = ns_get_path(&ns_path, task, ns_ops);
	if (!error) {
		ns_inode = ns_path.dentry->d_inode;
		ns_link_info->dev = new_encode_dev(ns_inode->i_sb->s_dev);
		ns_link_info->ino = ns_inode->i_ino;
		path_put(&ns_path);
	}
}

void perf_event_namespaces(struct task_struct *task)
{
	struct perf_namespaces_event namespaces_event;
	struct perf_ns_link_info *ns_link_info;

	if (!atomic_read(&nr_namespaces_events))
		return;

	namespaces_event = (struct perf_namespaces_event){
		.task	= task,
		.event_id  = {
			.header = {
				.type = PERF_RECORD_NAMESPACES,
				.misc = 0,
				.size = sizeof(namespaces_event.event_id),
			},
			/* .pid */
			/* .tid */
			.nr_namespaces = NR_NAMESPACES,
			/* .link_info[NR_NAMESPACES] */
		},
	};

	ns_link_info = namespaces_event.event_id.link_info;

	perf_fill_ns_link_info(&ns_link_info[MNT_NS_INDEX],
			       task, &mntns_operations);

#ifdef CONFIG_USER_NS
	perf_fill_ns_link_info(&ns_link_info[USER_NS_INDEX],
			       task, &userns_operations);
#endif
#ifdef CONFIG_NET_NS
	perf_fill_ns_link_info(&ns_link_info[NET_NS_INDEX],
			       task, &netns_operations);
#endif
#ifdef CONFIG_UTS_NS
	perf_fill_ns_link_info(&ns_link_info[UTS_NS_INDEX],
			       task, &utsns_operations);
#endif
#ifdef CONFIG_IPC_NS
	perf_fill_ns_link_info(&ns_link_info[IPC_NS_INDEX],
			       task, &ipcns_operations);
#endif
#ifdef CONFIG_PID_NS
	perf_fill_ns_link_info(&ns_link_info[PID_NS_INDEX],
			       task, &pidns_operations);
#endif
#ifdef CONFIG_CGROUPS
	perf_fill_ns_link_info(&ns_link_info[CGROUP_NS_INDEX],
			       task, &cgroupns_operations);
#endif

	perf_iterate_sb(perf_event_namespaces_output,
			&namespaces_event,
			NULL);
}

/*
 * cgroup tracking
 */
#ifdef CONFIG_CGROUP_PERF

struct perf_cgroup_event {
	char				*path;
	int				path_size;
	struct {
		struct perf_event_header	header;
		u64				id;
		char				path[];
	} event_id;
};

static int perf_event_cgroup_match(struct perf_event *event)
{
	return event->attr.cgroup;
}

static void perf_event_cgroup_output(struct perf_event *event, void *data)
{
	struct perf_cgroup_event *cgroup_event = data;
	struct perf_output_handle handle;
	struct perf_sample_data sample;
	u16 header_size = cgroup_event->event_id.header.size;
	int ret;

	if (!perf_event_cgroup_match(event))
		return;

	perf_event_header__init_id(&cgroup_event->event_id.header,
				   &sample, event);
	ret = perf_output_begin(&handle, &sample, event,
				cgroup_event->event_id.header.size);
	if (ret)
		goto out;

	perf_output_put(&handle, cgroup_event->event_id);
	__output_copy(&handle, cgroup_event->path, cgroup_event->path_size);

	perf_event__output_id_sample(event, &handle, &sample);

	perf_output_end(&handle);
out:
	cgroup_event->event_id.header.size = header_size;
}

static void perf_event_cgroup(struct cgroup *cgrp)
{
	struct perf_cgroup_event cgroup_event;
	char path_enomem[16] = "//enomem";
	char *pathname;
	size_t size;

	if (!atomic_read(&nr_cgroup_events))
		return;

	cgroup_event = (struct perf_cgroup_event){
		.event_id  = {
			.header = {
				.type = PERF_RECORD_CGROUP,
				.misc = 0,
				.size = sizeof(cgroup_event.event_id),
			},
			.id = cgroup_id(cgrp),
		},
	};

	pathname = kmalloc(PATH_MAX, GFP_KERNEL);
	if (pathname == NULL) {
		cgroup_event.path = path_enomem;
	} else {
		/* just to be sure to have enough space for alignment */
		cgroup_path(cgrp, pathname, PATH_MAX - sizeof(u64));
		cgroup_event.path = pathname;
	}

	/*
	 * Since our buffer works in 8 byte units we need to align our string
	 * size to a multiple of 8. However, we must guarantee the tail end is
	 * zero'd out to avoid leaking random bits to userspace.
	 */
	size = strlen(cgroup_event.path) + 1;
	while (!IS_ALIGNED(size, sizeof(u64)))
		cgroup_event.path[size++] = '\0';

	cgroup_event.event_id.header.size += size;
	cgroup_event.path_size = size;

	perf_iterate_sb(perf_event_cgroup_output,
			&cgroup_event,
			NULL);

	kfree(pathname);
}

#endif

/*
 * mmap tracking
 */

struct perf_mmap_event {
	struct vm_area_struct	*vma;

	const char		*file_name;
	int			file_size;
	int			maj, min;
	u64			ino;
	u64			ino_generation;
	u32			prot, flags;
	u8			build_id[BUILD_ID_SIZE_MAX];
	u32			build_id_size;

	struct {
		struct perf_event_header	header;

		u32				pid;
		u32				tid;
		u64				start;
		u64				len;
		u64				pgoff;
	} event_id;
};

static int perf_event_mmap_match(struct perf_event *event,
				 void *data)
{
	struct perf_mmap_event *mmap_event = data;
	struct vm_area_struct *vma = mmap_event->vma;
	int executable = vma->vm_flags & VM_EXEC;

	return (!executable && event->attr.mmap_data) ||
	       (executable && (event->attr.mmap || event->attr.mmap2));
}

static void perf_event_mmap_output(struct perf_event *event,
				   void *data)
{
	struct perf_mmap_event *mmap_event = data;
	struct perf_output_handle handle;
	struct perf_sample_data sample;
	int size = mmap_event->event_id.header.size;
	u32 type = mmap_event->event_id.header.type;
	bool use_build_id;
	int ret;

	if (!perf_event_mmap_match(event, data))
		return;

	if (event->attr.mmap2) {
		mmap_event->event_id.header.type = PERF_RECORD_MMAP2;
		mmap_event->event_id.header.size += sizeof(mmap_event->maj);
		mmap_event->event_id.header.size += sizeof(mmap_event->min);
		mmap_event->event_id.header.size += sizeof(mmap_event->ino);
		mmap_event->event_id.header.size += sizeof(mmap_event->ino_generation);
		mmap_event->event_id.header.size += sizeof(mmap_event->prot);
		mmap_event->event_id.header.size += sizeof(mmap_event->flags);
	}

	perf_event_header__init_id(&mmap_event->event_id.header, &sample, event);
	ret = perf_output_begin(&handle, &sample, event,
				mmap_event->event_id.header.size);
	if (ret)
		goto out;

	mmap_event->event_id.pid = perf_event_pid(event, current);
	mmap_event->event_id.tid = perf_event_tid(event, current);

	use_build_id = event->attr.build_id && mmap_event->build_id_size;

	if (event->attr.mmap2 && use_build_id)
		mmap_event->event_id.header.misc |= PERF_RECORD_MISC_MMAP_BUILD_ID;

	perf_output_put(&handle, mmap_event->event_id);

	if (event->attr.mmap2) {
		if (use_build_id) {
			u8 size[4] = { (u8) mmap_event->build_id_size, 0, 0, 0 };

			__output_copy(&handle, size, 4);
			__output_copy(&handle, mmap_event->build_id, BUILD_ID_SIZE_MAX);
		} else {
			perf_output_put(&handle, mmap_event->maj);
			perf_output_put(&handle, mmap_event->min);
			perf_output_put(&handle, mmap_event->ino);
			perf_output_put(&handle, mmap_event->ino_generation);
		}
		perf_output_put(&handle, mmap_event->prot);
		perf_output_put(&handle, mmap_event->flags);
	}

	__output_copy(&handle, mmap_event->file_name,
				   mmap_event->file_size);

	perf_event__output_id_sample(event, &handle, &sample);

	perf_output_end(&handle);
out:
	mmap_event->event_id.header.size = size;
	mmap_event->event_id.header.type = type;
}

static void perf_event_mmap_event(struct perf_mmap_event *mmap_event)
{
	struct vm_area_struct *vma = mmap_event->vma;
	struct file *file = vma->vm_file;
	int maj = 0, min = 0;
	u64 ino = 0, gen = 0;
	u32 prot = 0, flags = 0;
	unsigned int size;
	char tmp[16];
	char *buf = NULL;
	char *name;

	if (vma->vm_flags & VM_READ)
		prot |= PROT_READ;
	if (vma->vm_flags & VM_WRITE)
		prot |= PROT_WRITE;
	if (vma->vm_flags & VM_EXEC)
		prot |= PROT_EXEC;

	if (vma->vm_flags & VM_MAYSHARE)
		flags = MAP_SHARED;
	else
		flags = MAP_PRIVATE;

	if (vma->vm_flags & VM_LOCKED)
		flags |= MAP_LOCKED;
	if (is_vm_hugetlb_page(vma))
		flags |= MAP_HUGETLB;

	if (file) {
		struct inode *inode;
		dev_t dev;

		buf = kmalloc(PATH_MAX, GFP_KERNEL);
		if (!buf) {
			name = "//enomem";
			goto cpy_name;
		}
		/*
		 * d_path() works from the end of the rb backwards, so we
		 * need to add enough zero bytes after the string to handle
		 * the 64bit alignment we do later.
		 */
		name = file_path(file, buf, PATH_MAX - sizeof(u64));
		if (IS_ERR(name)) {
			name = "//toolong";
			goto cpy_name;
		}
		inode = file_inode(vma->vm_file);
		dev = inode->i_sb->s_dev;
		ino = inode->i_ino;
		gen = inode->i_generation;
		maj = MAJOR(dev);
		min = MINOR(dev);

		goto got_name;
	} else {
		if (vma->vm_ops && vma->vm_ops->name) {
			name = (char *) vma->vm_ops->name(vma);
			if (name)
				goto cpy_name;
		}

		name = (char *)arch_vma_name(vma);
		if (name)
			goto cpy_name;

		if (vma->vm_start <= vma->vm_mm->start_brk &&
				vma->vm_end >= vma->vm_mm->brk) {
			name = "[heap]";
			goto cpy_name;
		}
		if (vma->vm_start <= vma->vm_mm->start_stack &&
				vma->vm_end >= vma->vm_mm->start_stack) {
			name = "[stack]";
			goto cpy_name;
		}

		name = "//anon";
		goto cpy_name;
	}

cpy_name:
	strlcpy(tmp, name, sizeof(tmp));
	name = tmp;
got_name:
	/*
	 * Since our buffer works in 8 byte units we need to align our string
	 * size to a multiple of 8. However, we must guarantee the tail end is
	 * zero'd out to avoid leaking random bits to userspace.
	 */
	size = strlen(name)+1;
	while (!IS_ALIGNED(size, sizeof(u64)))
		name[size++] = '\0';

	mmap_event->file_name = name;
	mmap_event->file_size = size;
	mmap_event->maj = maj;
	mmap_event->min = min;
	mmap_event->ino = ino;
	mmap_event->ino_generation = gen;
	mmap_event->prot = prot;
	mmap_event->flags = flags;

	if (!(vma->vm_flags & VM_EXEC))
		mmap_event->event_id.header.misc |= PERF_RECORD_MISC_MMAP_DATA;

	mmap_event->event_id.header.size = sizeof(mmap_event->event_id) + size;

	if (atomic_read(&nr_build_id_events))
		build_id_parse(vma, mmap_event->build_id, &mmap_event->build_id_size);

	perf_iterate_sb(perf_event_mmap_output,
		       mmap_event,
		       NULL);

	kfree(buf);
}

/*
 * Check whether inode and address range match filter criteria.
 */
static bool perf_addr_filter_match(struct perf_addr_filter *filter,
				     struct file *file, unsigned long offset,
				     unsigned long size)
{
	/* d_inode(NULL) won't be equal to any mapped user-space file */
	if (!filter->path.dentry)
		return false;

	if (d_inode(filter->path.dentry) != file_inode(file))
		return false;

	if (filter->offset > offset + size)
		return false;

	if (filter->offset + filter->size < offset)
		return false;

	return true;
}

static bool perf_addr_filter_vma_adjust(struct perf_addr_filter *filter,
					struct vm_area_struct *vma,
					struct perf_addr_filter_range *fr)
{
	unsigned long vma_size = vma->vm_end - vma->vm_start;
	unsigned long off = vma->vm_pgoff << PAGE_SHIFT;
	struct file *file = vma->vm_file;

	if (!perf_addr_filter_match(filter, file, off, vma_size))
		return false;

	if (filter->offset < off) {
		fr->start = vma->vm_start;
		fr->size = min(vma_size, filter->size - (off - filter->offset));
	} else {
		fr->start = vma->vm_start + filter->offset - off;
		fr->size = min(vma->vm_end - fr->start, filter->size);
	}

	return true;
}

static void __perf_addr_filters_adjust(struct perf_event *event, void *data)
{
	struct perf_addr_filters_head *ifh = perf_event_addr_filters(event);
	struct vm_area_struct *vma = data;
	struct perf_addr_filter *filter;
	unsigned int restart = 0, count = 0;
	unsigned long flags;

	if (!has_addr_filter(event))
		return;

	if (!vma->vm_file)
		return;

	raw_spin_lock_irqsave(&ifh->lock, flags);
	list_for_each_entry(filter, &ifh->list, entry) {
		if (perf_addr_filter_vma_adjust(filter, vma,
						&event->addr_filter_ranges[count]))
			restart++;

		count++;
	}

	if (restart)
		event->addr_filters_gen++;
	raw_spin_unlock_irqrestore(&ifh->lock, flags);

	if (restart)
		perf_event_stop(event, 1);
}

/*
 * Adjust all task's events' filters to the new vma
 */
static void perf_addr_filters_adjust(struct vm_area_struct *vma)
{
	struct perf_event_context *ctx;
	int ctxn;

	/*
	 * Data tracing isn't supported yet and as such there is no need
	 * to keep track of anything that isn't related to executable code:
	 */
	if (!(vma->vm_flags & VM_EXEC))
		return;

	rcu_read_lock();
	for_each_task_context_nr(ctxn) {
		ctx = rcu_dereference(current->perf_event_ctxp[ctxn]);
		if (!ctx)
			continue;

		perf_iterate_ctx(ctx, __perf_addr_filters_adjust, vma, true);
	}
	rcu_read_unlock();
}

void perf_event_mmap(struct vm_area_struct *vma)
{
	struct perf_mmap_event mmap_event;

	if (!atomic_read(&nr_mmap_events))
		return;

	mmap_event = (struct perf_mmap_event){
		.vma	= vma,
		/* .file_name */
		/* .file_size */
		.event_id  = {
			.header = {
				.type = PERF_RECORD_MMAP,
				.misc = PERF_RECORD_MISC_USER,
				/* .size */
			},
			/* .pid */
			/* .tid */
			.start  = vma->vm_start,
			.len    = vma->vm_end - vma->vm_start,
			.pgoff  = (u64)vma->vm_pgoff << PAGE_SHIFT,
		},
		/* .maj (attr_mmap2 only) */
		/* .min (attr_mmap2 only) */
		/* .ino (attr_mmap2 only) */
		/* .ino_generation (attr_mmap2 only) */
		/* .prot (attr_mmap2 only) */
		/* .flags (attr_mmap2 only) */
	};

	perf_addr_filters_adjust(vma);
	perf_event_mmap_event(&mmap_event);
}

void perf_event_aux_event(struct perf_event *event, unsigned long head,
			  unsigned long size, u64 flags)
{
	struct perf_output_handle handle;
	struct perf_sample_data sample;
	struct perf_aux_event {
		struct perf_event_header	header;
		u64				offset;
		u64				size;
		u64				flags;
	} rec = {
		.header = {
			.type = PERF_RECORD_AUX,
			.misc = 0,
			.size = sizeof(rec),
		},
		.offset		= head,
		.size		= size,
		.flags		= flags,
	};
	int ret;

	perf_event_header__init_id(&rec.header, &sample, event);
	ret = perf_output_begin(&handle, &sample, event, rec.header.size);

	if (ret)
		return;

	perf_output_put(&handle, rec);
	perf_event__output_id_sample(event, &handle, &sample);

	perf_output_end(&handle);
}

/*
 * Lost/dropped samples logging
 */
void perf_log_lost_samples(struct perf_event *event, u64 lost)
{
	struct perf_output_handle handle;
	struct perf_sample_data sample;
	int ret;

	struct {
		struct perf_event_header	header;
		u64				lost;
	} lost_samples_event = {
		.header = {
			.type = PERF_RECORD_LOST_SAMPLES,
			.misc = 0,
			.size = sizeof(lost_samples_event),
		},
		.lost		= lost,
	};

	perf_event_header__init_id(&lost_samples_event.header, &sample, event);

	ret = perf_output_begin(&handle, &sample, event,
				lost_samples_event.header.size);
	if (ret)
		return;

	perf_output_put(&handle, lost_samples_event);
	perf_event__output_id_sample(event, &handle, &sample);
	perf_output_end(&handle);
}

/*
 * context_switch tracking
 */

struct perf_switch_event {
	struct task_struct	*task;
	struct task_struct	*next_prev;

	struct {
		struct perf_event_header	header;
		u32				next_prev_pid;
		u32				next_prev_tid;
	} event_id;
};

static int perf_event_switch_match(struct perf_event *event)
{
	return event->attr.context_switch;
}

static void perf_event_switch_output(struct perf_event *event, void *data)
{
	struct perf_switch_event *se = data;
	struct perf_output_handle handle;
	struct perf_sample_data sample;
	int ret;

	if (!perf_event_switch_match(event))
		return;

	/* Only CPU-wide events are allowed to see next/prev pid/tid */
	if (event->ctx->task) {
		se->event_id.header.type = PERF_RECORD_SWITCH;
		se->event_id.header.size = sizeof(se->event_id.header);
	} else {
		se->event_id.header.type = PERF_RECORD_SWITCH_CPU_WIDE;
		se->event_id.header.size = sizeof(se->event_id);
		se->event_id.next_prev_pid =
					perf_event_pid(event, se->next_prev);
		se->event_id.next_prev_tid =
					perf_event_tid(event, se->next_prev);
	}

	perf_event_header__init_id(&se->event_id.header, &sample, event);

	ret = perf_output_begin(&handle, &sample, event, se->event_id.header.size);
	if (ret)
		return;

	if (event->ctx->task)
		perf_output_put(&handle, se->event_id.header);
	else
		perf_output_put(&handle, se->event_id);

	perf_event__output_id_sample(event, &handle, &sample);

	perf_output_end(&handle);
}

static void perf_event_switch(struct task_struct *task,
			      struct task_struct *next_prev, bool sched_in)
{
	struct perf_switch_event switch_event;

	/* N.B. caller checks nr_switch_events != 0 */

	switch_event = (struct perf_switch_event){
		.task		= task,
		.next_prev	= next_prev,
		.event_id	= {
			.header = {
				/* .type */
				.misc = sched_in ? 0 : PERF_RECORD_MISC_SWITCH_OUT,
				/* .size */
			},
			/* .next_prev_pid */
			/* .next_prev_tid */
		},
	};

	if (!sched_in && task->on_rq) {
		switch_event.event_id.header.misc |=
				PERF_RECORD_MISC_SWITCH_OUT_PREEMPT;
	}

	perf_iterate_sb(perf_event_switch_output, &switch_event, NULL);
}

/*
 * IRQ throttle logging
 */

static void perf_log_throttle(struct perf_event *event, int enable)
{
	struct perf_output_handle handle;
	struct perf_sample_data sample;
	int ret;

	struct {
		struct perf_event_header	header;
		u64				time;
		u64				id;
		u64				stream_id;
	} throttle_event = {
		.header = {
			.type = PERF_RECORD_THROTTLE,
			.misc = 0,
			.size = sizeof(throttle_event),
		},
		.time		= perf_event_clock(event),
		.id		= primary_event_id(event),
		.stream_id	= event->id,
	};

	if (enable)
		throttle_event.header.type = PERF_RECORD_UNTHROTTLE;

	perf_event_header__init_id(&throttle_event.header, &sample, event);

	ret = perf_output_begin(&handle, &sample, event,
				throttle_event.header.size);
	if (ret)
		return;

	perf_output_put(&handle, throttle_event);
	perf_event__output_id_sample(event, &handle, &sample);
	perf_output_end(&handle);
}

/*
 * ksymbol register/unregister tracking
 */

struct perf_ksymbol_event {
	const char	*name;
	int		name_len;
	struct {
		struct perf_event_header        header;
		u64				addr;
		u32				len;
		u16				ksym_type;
		u16				flags;
	} event_id;
};

static int perf_event_ksymbol_match(struct perf_event *event)
{
	return event->attr.ksymbol;
}

static void perf_event_ksymbol_output(struct perf_event *event, void *data)
{
	struct perf_ksymbol_event *ksymbol_event = data;
	struct perf_output_handle handle;
	struct perf_sample_data sample;
	int ret;

	if (!perf_event_ksymbol_match(event))
		return;

	perf_event_header__init_id(&ksymbol_event->event_id.header,
				   &sample, event);
	ret = perf_output_begin(&handle, &sample, event,
				ksymbol_event->event_id.header.size);
	if (ret)
		return;

	perf_output_put(&handle, ksymbol_event->event_id);
	__output_copy(&handle, ksymbol_event->name, ksymbol_event->name_len);
	perf_event__output_id_sample(event, &handle, &sample);

	perf_output_end(&handle);
}

void perf_event_ksymbol(u16 ksym_type, u64 addr, u32 len, bool unregister,
			const char *sym)
{
	struct perf_ksymbol_event ksymbol_event;
	char name[KSYM_NAME_LEN];
	u16 flags = 0;
	int name_len;

	if (!atomic_read(&nr_ksymbol_events))
		return;

	if (ksym_type >= PERF_RECORD_KSYMBOL_TYPE_MAX ||
	    ksym_type == PERF_RECORD_KSYMBOL_TYPE_UNKNOWN)
		goto err;

	strlcpy(name, sym, KSYM_NAME_LEN);
	name_len = strlen(name) + 1;
	while (!IS_ALIGNED(name_len, sizeof(u64)))
		name[name_len++] = '\0';
	BUILD_BUG_ON(KSYM_NAME_LEN % sizeof(u64));

	if (unregister)
		flags |= PERF_RECORD_KSYMBOL_FLAGS_UNREGISTER;

	ksymbol_event = (struct perf_ksymbol_event){
		.name = name,
		.name_len = name_len,
		.event_id = {
			.header = {
				.type = PERF_RECORD_KSYMBOL,
				.size = sizeof(ksymbol_event.event_id) +
					name_len,
			},
			.addr = addr,
			.len = len,
			.ksym_type = ksym_type,
			.flags = flags,
		},
	};

	perf_iterate_sb(perf_event_ksymbol_output, &ksymbol_event, NULL);
	return;
err:
	WARN_ONCE(1, "%s: Invalid KSYMBOL type 0x%x\n", __func__, ksym_type);
}

/*
 * bpf program load/unload tracking
 */

struct perf_bpf_event {
	struct bpf_prog	*prog;
	struct {
		struct perf_event_header        header;
		u16				type;
		u16				flags;
		u32				id;
		u8				tag[BPF_TAG_SIZE];
	} event_id;
};

static int perf_event_bpf_match(struct perf_event *event)
{
	return event->attr.bpf_event;
}

static void perf_event_bpf_output(struct perf_event *event, void *data)
{
	struct perf_bpf_event *bpf_event = data;
	struct perf_output_handle handle;
	struct perf_sample_data sample;
	int ret;

	if (!perf_event_bpf_match(event))
		return;

	perf_event_header__init_id(&bpf_event->event_id.header,
				   &sample, event);
	ret = perf_output_begin(&handle, &sample, event,
				bpf_event->event_id.header.size);
	if (ret)
		return;

	perf_output_put(&handle, bpf_event->event_id);
	perf_event__output_id_sample(event, &handle, &sample);

	perf_output_end(&handle);
}

static void perf_event_bpf_emit_ksymbols(struct bpf_prog *prog,
					 enum perf_bpf_event_type type)
{
	bool unregister = type == PERF_BPF_EVENT_PROG_UNLOAD;
	int i;

	if (prog->aux->func_cnt == 0) {
		perf_event_ksymbol(PERF_RECORD_KSYMBOL_TYPE_BPF,
				   (u64)(unsigned long)prog->bpf_func,
				   prog->jited_len, unregister,
				   prog->aux->ksym.name);
	} else {
		for (i = 0; i < prog->aux->func_cnt; i++) {
			struct bpf_prog *subprog = prog->aux->func[i];

			perf_event_ksymbol(
				PERF_RECORD_KSYMBOL_TYPE_BPF,
				(u64)(unsigned long)subprog->bpf_func,
				subprog->jited_len, unregister,
				subprog->aux->ksym.name);
		}
	}
}

void perf_event_bpf_event(struct bpf_prog *prog,
			  enum perf_bpf_event_type type,
			  u16 flags)
{
	struct perf_bpf_event bpf_event;

	if (type <= PERF_BPF_EVENT_UNKNOWN ||
	    type >= PERF_BPF_EVENT_MAX)
		return;

	switch (type) {
	case PERF_BPF_EVENT_PROG_LOAD:
	case PERF_BPF_EVENT_PROG_UNLOAD:
		if (atomic_read(&nr_ksymbol_events))
			perf_event_bpf_emit_ksymbols(prog, type);
		break;
	default:
		break;
	}

	if (!atomic_read(&nr_bpf_events))
		return;

	bpf_event = (struct perf_bpf_event){
		.prog = prog,
		.event_id = {
			.header = {
				.type = PERF_RECORD_BPF_EVENT,
				.size = sizeof(bpf_event.event_id),
			},
			.type = type,
			.flags = flags,
			.id = prog->aux->id,
		},
	};

	BUILD_BUG_ON(BPF_TAG_SIZE % sizeof(u64));

	memcpy(bpf_event.event_id.tag, prog->tag, BPF_TAG_SIZE);
	perf_iterate_sb(perf_event_bpf_output, &bpf_event, NULL);
}

struct perf_text_poke_event {
	const void		*old_bytes;
	const void		*new_bytes;
	size_t			pad;
	u16			old_len;
	u16			new_len;

	struct {
		struct perf_event_header	header;

		u64				addr;
	} event_id;
};

static int perf_event_text_poke_match(struct perf_event *event)
{
	return event->attr.text_poke;
}

static void perf_event_text_poke_output(struct perf_event *event, void *data)
{
	struct perf_text_poke_event *text_poke_event = data;
	struct perf_output_handle handle;
	struct perf_sample_data sample;
	u64 padding = 0;
	int ret;

	if (!perf_event_text_poke_match(event))
		return;

	perf_event_header__init_id(&text_poke_event->event_id.header, &sample, event);

	ret = perf_output_begin(&handle, &sample, event,
				text_poke_event->event_id.header.size);
	if (ret)
		return;

	perf_output_put(&handle, text_poke_event->event_id);
	perf_output_put(&handle, text_poke_event->old_len);
	perf_output_put(&handle, text_poke_event->new_len);

	__output_copy(&handle, text_poke_event->old_bytes, text_poke_event->old_len);
	__output_copy(&handle, text_poke_event->new_bytes, text_poke_event->new_len);

	if (text_poke_event->pad)
		__output_copy(&handle, &padding, text_poke_event->pad);

	perf_event__output_id_sample(event, &handle, &sample);

	perf_output_end(&handle);
}

void perf_event_text_poke(const void *addr, const void *old_bytes,
			  size_t old_len, const void *new_bytes, size_t new_len)
{
	struct perf_text_poke_event text_poke_event;
	size_t tot, pad;

	if (!atomic_read(&nr_text_poke_events))
		return;

	tot  = sizeof(text_poke_event.old_len) + old_len;
	tot += sizeof(text_poke_event.new_len) + new_len;
	pad  = ALIGN(tot, sizeof(u64)) - tot;

	text_poke_event = (struct perf_text_poke_event){
		.old_bytes    = old_bytes,
		.new_bytes    = new_bytes,
		.pad          = pad,
		.old_len      = old_len,
		.new_len      = new_len,
		.event_id  = {
			.header = {
				.type = PERF_RECORD_TEXT_POKE,
				.misc = PERF_RECORD_MISC_KERNEL,
				.size = sizeof(text_poke_event.event_id) + tot + pad,
			},
			.addr = (unsigned long)addr,
		},
	};

	perf_iterate_sb(perf_event_text_poke_output, &text_poke_event, NULL);
}

void perf_event_itrace_started(struct perf_event *event)
{
	event->attach_state |= PERF_ATTACH_ITRACE;
}

static void perf_log_itrace_start(struct perf_event *event)
{
	struct perf_output_handle handle;
	struct perf_sample_data sample;
	struct perf_aux_event {
		struct perf_event_header        header;
		u32				pid;
		u32				tid;
	} rec;
	int ret;

	if (event->parent)
		event = event->parent;

	if (!(event->pmu->capabilities & PERF_PMU_CAP_ITRACE) ||
	    event->attach_state & PERF_ATTACH_ITRACE)
		return;

	rec.header.type	= PERF_RECORD_ITRACE_START;
	rec.header.misc	= 0;
	rec.header.size	= sizeof(rec);
	rec.pid	= perf_event_pid(event, current);
	rec.tid	= perf_event_tid(event, current);

	perf_event_header__init_id(&rec.header, &sample, event);
	ret = perf_output_begin(&handle, &sample, event, rec.header.size);

	if (ret)
		return;

	perf_output_put(&handle, rec);
	perf_event__output_id_sample(event, &handle, &sample);

	perf_output_end(&handle);
}

static int
__perf_event_account_interrupt(struct perf_event *event, int throttle)
{
	struct hw_perf_event *hwc = &event->hw;
	int ret = 0;
	u64 seq;

	seq = __this_cpu_read(perf_throttled_seq);
	if (seq != hwc->interrupts_seq) {
		hwc->interrupts_seq = seq;
		hwc->interrupts = 1;
	} else {
		hwc->interrupts++;
		if (unlikely(throttle &&
			     hwc->interrupts > max_samples_per_tick)) {
			__this_cpu_inc(perf_throttled_count);
			tick_dep_set_cpu(smp_processor_id(), TICK_DEP_BIT_PERF_EVENTS);
			hwc->interrupts = MAX_INTERRUPTS;
			perf_log_throttle(event, 0);
			ret = 1;
		}
	}

	if (event->attr.freq) {
		u64 now = perf_clock();
		s64 delta = now - hwc->freq_time_stamp;

		hwc->freq_time_stamp = now;

		if (delta > 0 && delta < 2*TICK_NSEC)
			perf_adjust_period(event, delta, hwc->last_period, true);
	}

	return ret;
}

int perf_event_account_interrupt(struct perf_event *event)
{
	return __perf_event_account_interrupt(event, 1);
}

/*
 * Generic event overflow handling, sampling.
 */

static int __perf_event_overflow(struct perf_event *event,
				 int throttle, struct perf_sample_data *data,
				 struct pt_regs *regs)
{
	int events = atomic_read(&event->event_limit);
	int ret = 0;

	/*
	 * Non-sampling counters might still use the PMI to fold short
	 * hardware counters, ignore those.
	 */
	if (unlikely(!is_sampling_event(event)))
		return 0;

	ret = __perf_event_account_interrupt(event, throttle);

	/*
	 * XXX event_limit might not quite work as expected on inherited
	 * events
	 */

	event->pending_kill = POLL_IN;
	if (events && atomic_dec_and_test(&event->event_limit)) {
		ret = 1;
		event->pending_kill = POLL_HUP;
		perf_event_disable_inatomic(event);
	}

	if (event->attr.sigtrap) {
		unsigned int pending_id = 1;

		if (regs)
			pending_id = hash32_ptr((void *)instruction_pointer(regs)) ?: 1;
		if (!event->pending_sigtrap) {
			event->pending_sigtrap = pending_id;
			local_inc(&event->ctx->nr_pending);
		} else if (event->attr.exclude_kernel) {
			/*
			 * Should not be able to return to user space without
			 * consuming pending_sigtrap; with exceptions:
			 *
			 *  1. Where !exclude_kernel, events can overflow again
			 *     in the kernel without returning to user space.
			 *
			 *  2. Events that can overflow again before the IRQ-
			 *     work without user space progress (e.g. hrtimer).
			 *     To approximate progress (with false negatives),
			 *     check 32-bit hash of the current IP.
			 */
			WARN_ON_ONCE(event->pending_sigtrap != pending_id);
		}
		event->pending_addr = data->addr;
		irq_work_queue(&event->pending_irq);
	}

	READ_ONCE(event->overflow_handler)(event, data, regs);

	if (*perf_event_fasync(event) && event->pending_kill) {
		event->pending_wakeup = 1;
		irq_work_queue(&event->pending_irq);
	}

	return ret;
}

int perf_event_overflow(struct perf_event *event,
			struct perf_sample_data *data,
			struct pt_regs *regs)
{
	return __perf_event_overflow(event, 1, data, regs);
}

/*
 * Generic software event infrastructure
 */

struct swevent_htable {
	struct swevent_hlist		*swevent_hlist;
	struct mutex			hlist_mutex;
	int				hlist_refcount;

	/* Recursion avoidance in each contexts */
	int				recursion[PERF_NR_CONTEXTS];
};

static DEFINE_PER_CPU(struct swevent_htable, swevent_htable);

/*
 * We directly increment event->count and keep a second value in
 * event->hw.period_left to count intervals. This period event
 * is kept in the range [-sample_period, 0] so that we can use the
 * sign as trigger.
 */

u64 perf_swevent_set_period(struct perf_event *event)
{
	struct hw_perf_event *hwc = &event->hw;
	u64 period = hwc->last_period;
	u64 nr, offset;
	s64 old, val;

	hwc->last_period = hwc->sample_period;

again:
	old = val = local64_read(&hwc->period_left);
	if (val < 0)
		return 0;

	nr = div64_u64(period + val, period);
	offset = nr * period;
	val -= offset;
	if (local64_cmpxchg(&hwc->period_left, old, val) != old)
		goto again;

	return nr;
}

static void perf_swevent_overflow(struct perf_event *event, u64 overflow,
				    struct perf_sample_data *data,
				    struct pt_regs *regs)
{
	struct hw_perf_event *hwc = &event->hw;
	int throttle = 0;

	if (!overflow)
		overflow = perf_swevent_set_period(event);

	if (hwc->interrupts == MAX_INTERRUPTS)
		return;

	for (; overflow; overflow--) {
		if (__perf_event_overflow(event, throttle,
					    data, regs)) {
			/*
			 * We inhibit the overflow from happening when
			 * hwc->interrupts == MAX_INTERRUPTS.
			 */
			break;
		}
		throttle = 1;
	}
}

static void perf_swevent_event(struct perf_event *event, u64 nr,
			       struct perf_sample_data *data,
			       struct pt_regs *regs)
{
	struct hw_perf_event *hwc = &event->hw;

	local64_add(nr, &event->count);

	if (!regs)
		return;

	if (!is_sampling_event(event))
		return;

	if ((event->attr.sample_type & PERF_SAMPLE_PERIOD) && !event->attr.freq) {
		data->period = nr;
		return perf_swevent_overflow(event, 1, data, regs);
	} else
		data->period = event->hw.last_period;

	if (nr == 1 && hwc->sample_period == 1 && !event->attr.freq)
		return perf_swevent_overflow(event, 1, data, regs);

	if (local64_add_negative(nr, &hwc->period_left))
		return;

	perf_swevent_overflow(event, 0, data, regs);
}

static int perf_exclude_event(struct perf_event *event,
			      struct pt_regs *regs)
{
	if (event->hw.state & PERF_HES_STOPPED)
		return 1;

	if (regs) {
		if (event->attr.exclude_user && user_mode(regs))
			return 1;

		if (event->attr.exclude_kernel && !user_mode(regs))
			return 1;
	}

	return 0;
}

static int perf_swevent_match(struct perf_event *event,
				enum perf_type_id type,
				u32 event_id,
				struct perf_sample_data *data,
				struct pt_regs *regs)
{
	if (event->attr.type != type)
		return 0;

	if (event->attr.config != event_id)
		return 0;

	if (perf_exclude_event(event, regs))
		return 0;

	return 1;
}

static inline u64 swevent_hash(u64 type, u32 event_id)
{
	u64 val = event_id | (type << 32);

	return hash_64(val, SWEVENT_HLIST_BITS);
}

static inline struct hlist_head *
__find_swevent_head(struct swevent_hlist *hlist, u64 type, u32 event_id)
{
	u64 hash = swevent_hash(type, event_id);

	return &hlist->heads[hash];
}

/* For the read side: events when they trigger */
static inline struct hlist_head *
find_swevent_head_rcu(struct swevent_htable *swhash, u64 type, u32 event_id)
{
	struct swevent_hlist *hlist;

	hlist = rcu_dereference(swhash->swevent_hlist);
	if (!hlist)
		return NULL;

	return __find_swevent_head(hlist, type, event_id);
}

/* For the event head insertion and removal in the hlist */
static inline struct hlist_head *
find_swevent_head(struct swevent_htable *swhash, struct perf_event *event)
{
	struct swevent_hlist *hlist;
	u32 event_id = event->attr.config;
	u64 type = event->attr.type;

	/*
	 * Event scheduling is always serialized against hlist allocation
	 * and release. Which makes the protected version suitable here.
	 * The context lock guarantees that.
	 */
	hlist = rcu_dereference_protected(swhash->swevent_hlist,
					  lockdep_is_held(&event->ctx->lock));
	if (!hlist)
		return NULL;

	return __find_swevent_head(hlist, type, event_id);
}

static void do_perf_sw_event(enum perf_type_id type, u32 event_id,
				    u64 nr,
				    struct perf_sample_data *data,
				    struct pt_regs *regs)
{
	struct swevent_htable *swhash = this_cpu_ptr(&swevent_htable);
	struct perf_event *event;
	struct hlist_head *head;

	rcu_read_lock();
	head = find_swevent_head_rcu(swhash, type, event_id);
	if (!head)
		goto end;

	hlist_for_each_entry_rcu(event, head, hlist_entry) {
		if (perf_swevent_match(event, type, event_id, data, regs))
			perf_swevent_event(event, nr, data, regs);
	}
end:
	rcu_read_unlock();
}

DEFINE_PER_CPU(struct pt_regs, __perf_regs[4]);

int perf_swevent_get_recursion_context(void)
{
	struct swevent_htable *swhash = this_cpu_ptr(&swevent_htable);

	return get_recursion_context(swhash->recursion);
}
EXPORT_SYMBOL_GPL(perf_swevent_get_recursion_context);

void perf_swevent_put_recursion_context(int rctx)
{
	struct swevent_htable *swhash = this_cpu_ptr(&swevent_htable);

	put_recursion_context(swhash->recursion, rctx);
}

void ___perf_sw_event(u32 event_id, u64 nr, struct pt_regs *regs, u64 addr)
{
	struct perf_sample_data data;

	if (WARN_ON_ONCE(!regs))
		return;

	perf_sample_data_init(&data, addr, 0);
	do_perf_sw_event(PERF_TYPE_SOFTWARE, event_id, nr, &data, regs);
}

void __perf_sw_event(u32 event_id, u64 nr, struct pt_regs *regs, u64 addr)
{
	int rctx;

	preempt_disable_notrace();
	rctx = perf_swevent_get_recursion_context();
	if (unlikely(rctx < 0))
		goto fail;

	___perf_sw_event(event_id, nr, regs, addr);

	perf_swevent_put_recursion_context(rctx);
fail:
	preempt_enable_notrace();
}

static void perf_swevent_read(struct perf_event *event)
{
}

static int perf_swevent_add(struct perf_event *event, int flags)
{
	struct swevent_htable *swhash = this_cpu_ptr(&swevent_htable);
	struct hw_perf_event *hwc = &event->hw;
	struct hlist_head *head;

	if (is_sampling_event(event)) {
		hwc->last_period = hwc->sample_period;
		perf_swevent_set_period(event);
	}

	hwc->state = !(flags & PERF_EF_START);

	head = find_swevent_head(swhash, event);
	if (WARN_ON_ONCE(!head))
		return -EINVAL;

	hlist_add_head_rcu(&event->hlist_entry, head);
	perf_event_update_userpage(event);

	return 0;
}

static void perf_swevent_del(struct perf_event *event, int flags)
{
	hlist_del_rcu(&event->hlist_entry);
}

static void perf_swevent_start(struct perf_event *event, int flags)
{
	event->hw.state = 0;
}

static void perf_swevent_stop(struct perf_event *event, int flags)
{
	event->hw.state = PERF_HES_STOPPED;
}

/* Deref the hlist from the update side */
static inline struct swevent_hlist *
swevent_hlist_deref(struct swevent_htable *swhash)
{
	return rcu_dereference_protected(swhash->swevent_hlist,
					 lockdep_is_held(&swhash->hlist_mutex));
}

static void swevent_hlist_release(struct swevent_htable *swhash)
{
	struct swevent_hlist *hlist = swevent_hlist_deref(swhash);

	if (!hlist)
		return;

	RCU_INIT_POINTER(swhash->swevent_hlist, NULL);
	kfree_rcu(hlist, rcu_head);
}

static void swevent_hlist_put_cpu(int cpu)
{
	struct swevent_htable *swhash = &per_cpu(swevent_htable, cpu);

	mutex_lock(&swhash->hlist_mutex);

	if (!--swhash->hlist_refcount)
		swevent_hlist_release(swhash);

	mutex_unlock(&swhash->hlist_mutex);
}

static void swevent_hlist_put(void)
{
	int cpu;

	for_each_possible_cpu(cpu)
		swevent_hlist_put_cpu(cpu);
}

static int swevent_hlist_get_cpu(int cpu)
{
	struct swevent_htable *swhash = &per_cpu(swevent_htable, cpu);
	int err = 0;

	mutex_lock(&swhash->hlist_mutex);
	if (!swevent_hlist_deref(swhash) &&
	    cpumask_test_cpu(cpu, perf_online_mask)) {
		struct swevent_hlist *hlist;

		hlist = kzalloc(sizeof(*hlist), GFP_KERNEL);
		if (!hlist) {
			err = -ENOMEM;
			goto exit;
		}
		rcu_assign_pointer(swhash->swevent_hlist, hlist);
	}
	swhash->hlist_refcount++;
exit:
	mutex_unlock(&swhash->hlist_mutex);

	return err;
}

static int swevent_hlist_get(void)
{
	int err, cpu, failed_cpu;

	mutex_lock(&pmus_lock);
	for_each_possible_cpu(cpu) {
		err = swevent_hlist_get_cpu(cpu);
		if (err) {
			failed_cpu = cpu;
			goto fail;
		}
	}
	mutex_unlock(&pmus_lock);
	return 0;
fail:
	for_each_possible_cpu(cpu) {
		if (cpu == failed_cpu)
			break;
		swevent_hlist_put_cpu(cpu);
	}
	mutex_unlock(&pmus_lock);
	return err;
}

struct static_key perf_swevent_enabled[PERF_COUNT_SW_MAX];

static void sw_perf_event_destroy(struct perf_event *event)
{
	u64 event_id = event->attr.config;

	WARN_ON(event->parent);

	static_key_slow_dec(&perf_swevent_enabled[event_id]);
	swevent_hlist_put();
}

static int perf_swevent_init(struct perf_event *event)
{
	u64 event_id = event->attr.config;

	if (event->attr.type != PERF_TYPE_SOFTWARE)
		return -ENOENT;

	/*
	 * no branch sampling for software events
	 */
	if (has_branch_stack(event))
		return -EOPNOTSUPP;

	switch (event_id) {
	case PERF_COUNT_SW_CPU_CLOCK:
	case PERF_COUNT_SW_TASK_CLOCK:
		return -ENOENT;

	default:
		break;
	}

	if (event_id >= PERF_COUNT_SW_MAX)
		return -ENOENT;

	if (!event->parent) {
		int err;

		err = swevent_hlist_get();
		if (err)
			return err;

		static_key_slow_inc(&perf_swevent_enabled[event_id]);
		event->destroy = sw_perf_event_destroy;
	}

	return 0;
}

static struct pmu perf_swevent = {
	.task_ctx_nr	= perf_sw_context,

	.capabilities	= PERF_PMU_CAP_NO_NMI,

	.event_init	= perf_swevent_init,
	.add		= perf_swevent_add,
	.del		= perf_swevent_del,
	.start		= perf_swevent_start,
	.stop		= perf_swevent_stop,
	.read		= perf_swevent_read,
};

#ifdef CONFIG_EVENT_TRACING

static int perf_tp_filter_match(struct perf_event *event,
				struct perf_sample_data *data)
{
	void *record = data->raw->frag.data;

	/* only top level events have filters set */
	if (event->parent)
		event = event->parent;

	if (likely(!event->filter) || filter_match_preds(event->filter, record))
		return 1;
	return 0;
}

static int perf_tp_event_match(struct perf_event *event,
				struct perf_sample_data *data,
				struct pt_regs *regs)
{
	if (event->hw.state & PERF_HES_STOPPED)
		return 0;
	/*
	 * If exclude_kernel, only trace user-space tracepoints (uprobes)
	 */
	if (event->attr.exclude_kernel && !user_mode(regs))
		return 0;

	if (!perf_tp_filter_match(event, data))
		return 0;

	return 1;
}

void perf_trace_run_bpf_submit(void *raw_data, int size, int rctx,
			       struct trace_event_call *call, u64 count,
			       struct pt_regs *regs, struct hlist_head *head,
			       struct task_struct *task)
{
	if (bpf_prog_array_valid(call)) {
		*(struct pt_regs **)raw_data = regs;
		if (!trace_call_bpf(call, raw_data) || hlist_empty(head)) {
			perf_swevent_put_recursion_context(rctx);
			return;
		}
	}
	perf_tp_event(call->event.type, count, raw_data, size, regs, head,
		      rctx, task);
}
EXPORT_SYMBOL_GPL(perf_trace_run_bpf_submit);

void perf_tp_event(u16 event_type, u64 count, void *record, int entry_size,
		   struct pt_regs *regs, struct hlist_head *head, int rctx,
		   struct task_struct *task)
{
	struct perf_sample_data data;
	struct perf_event *event;

	struct perf_raw_record raw = {
		.frag = {
			.size = entry_size,
			.data = record,
		},
	};

	perf_sample_data_init(&data, 0, 0);
	data.raw = &raw;

	perf_trace_buf_update(record, event_type);

	hlist_for_each_entry_rcu(event, head, hlist_entry) {
		if (perf_tp_event_match(event, &data, regs))
			perf_swevent_event(event, count, &data, regs);
	}

	/*
	 * If we got specified a target task, also iterate its context and
	 * deliver this event there too.
	 */
	if (task && task != current) {
		struct perf_event_context *ctx;
		struct trace_entry *entry = record;

		rcu_read_lock();
		ctx = rcu_dereference(task->perf_event_ctxp[perf_sw_context]);
		if (!ctx)
			goto unlock;

		list_for_each_entry_rcu(event, &ctx->event_list, event_entry) {
			if (event->cpu != smp_processor_id())
				continue;
			if (event->attr.type != PERF_TYPE_TRACEPOINT)
				continue;
			if (event->attr.config != entry->type)
				continue;
			/* Cannot deliver synchronous signal to other task. */
			if (event->attr.sigtrap)
				continue;
			if (perf_tp_event_match(event, &data, regs))
				perf_swevent_event(event, count, &data, regs);
		}
unlock:
		rcu_read_unlock();
	}

	perf_swevent_put_recursion_context(rctx);
}
EXPORT_SYMBOL_GPL(perf_tp_event);

static void tp_perf_event_destroy(struct perf_event *event)
{
	perf_trace_destroy(event);
}

static int perf_tp_event_init(struct perf_event *event)
{
	int err;

	if (event->attr.type != PERF_TYPE_TRACEPOINT)
		return -ENOENT;

	/*
	 * no branch sampling for tracepoint events
	 */
	if (has_branch_stack(event))
		return -EOPNOTSUPP;

	err = perf_trace_init(event);
	if (err)
		return err;

	event->destroy = tp_perf_event_destroy;

	return 0;
}

static struct pmu perf_tracepoint = {
	.task_ctx_nr	= perf_sw_context,

	.event_init	= perf_tp_event_init,
	.add		= perf_trace_add,
	.del		= perf_trace_del,
	.start		= perf_swevent_start,
	.stop		= perf_swevent_stop,
	.read		= perf_swevent_read,
};

#if defined(CONFIG_KPROBE_EVENTS) || defined(CONFIG_UPROBE_EVENTS)
/*
 * Flags in config, used by dynamic PMU kprobe and uprobe
 * The flags should match following PMU_FORMAT_ATTR().
 *
 * PERF_PROBE_CONFIG_IS_RETPROBE if set, create kretprobe/uretprobe
 *                               if not set, create kprobe/uprobe
 *
 * The following values specify a reference counter (or semaphore in the
 * terminology of tools like dtrace, systemtap, etc.) Userspace Statically
 * Defined Tracepoints (USDT). Currently, we use 40 bit for the offset.
 *
 * PERF_UPROBE_REF_CTR_OFFSET_BITS	# of bits in config as th offset
 * PERF_UPROBE_REF_CTR_OFFSET_SHIFT	# of bits to shift left
 */
enum perf_probe_config {
	PERF_PROBE_CONFIG_IS_RETPROBE = 1U << 0,  /* [k,u]retprobe */
	PERF_UPROBE_REF_CTR_OFFSET_BITS = 32,
	PERF_UPROBE_REF_CTR_OFFSET_SHIFT = 64 - PERF_UPROBE_REF_CTR_OFFSET_BITS,
};

PMU_FORMAT_ATTR(retprobe, "config:0");
#endif

#ifdef CONFIG_KPROBE_EVENTS
static struct attribute *kprobe_attrs[] = {
	&format_attr_retprobe.attr,
	NULL,
};

static struct attribute_group kprobe_format_group = {
	.name = "format",
	.attrs = kprobe_attrs,
};

static const struct attribute_group *kprobe_attr_groups[] = {
	&kprobe_format_group,
	NULL,
};

static int perf_kprobe_event_init(struct perf_event *event);
static struct pmu perf_kprobe = {
	.task_ctx_nr	= perf_sw_context,
	.event_init	= perf_kprobe_event_init,
	.add		= perf_trace_add,
	.del		= perf_trace_del,
	.start		= perf_swevent_start,
	.stop		= perf_swevent_stop,
	.read		= perf_swevent_read,
	.attr_groups	= kprobe_attr_groups,
};

static int perf_kprobe_event_init(struct perf_event *event)
{
	int err;
	bool is_retprobe;

	if (event->attr.type != perf_kprobe.type)
		return -ENOENT;

	if (!perfmon_capable())
		return -EACCES;

	/*
	 * no branch sampling for probe events
	 */
	if (has_branch_stack(event))
		return -EOPNOTSUPP;

	is_retprobe = event->attr.config & PERF_PROBE_CONFIG_IS_RETPROBE;
	err = perf_kprobe_init(event, is_retprobe);
	if (err)
		return err;

	event->destroy = perf_kprobe_destroy;

	return 0;
}
#endif /* CONFIG_KPROBE_EVENTS */

#ifdef CONFIG_UPROBE_EVENTS
PMU_FORMAT_ATTR(ref_ctr_offset, "config:32-63");

static struct attribute *uprobe_attrs[] = {
	&format_attr_retprobe.attr,
	&format_attr_ref_ctr_offset.attr,
	NULL,
};

static struct attribute_group uprobe_format_group = {
	.name = "format",
	.attrs = uprobe_attrs,
};

static const struct attribute_group *uprobe_attr_groups[] = {
	&uprobe_format_group,
	NULL,
};

static int perf_uprobe_event_init(struct perf_event *event);
static struct pmu perf_uprobe = {
	.task_ctx_nr	= perf_sw_context,
	.event_init	= perf_uprobe_event_init,
	.add		= perf_trace_add,
	.del		= perf_trace_del,
	.start		= perf_swevent_start,
	.stop		= perf_swevent_stop,
	.read		= perf_swevent_read,
	.attr_groups	= uprobe_attr_groups,
};

static int perf_uprobe_event_init(struct perf_event *event)
{
	int err;
	unsigned long ref_ctr_offset;
	bool is_retprobe;

	if (event->attr.type != perf_uprobe.type)
		return -ENOENT;

	if (!perfmon_capable())
		return -EACCES;

	/*
	 * no branch sampling for probe events
	 */
	if (has_branch_stack(event))
		return -EOPNOTSUPP;

	is_retprobe = event->attr.config & PERF_PROBE_CONFIG_IS_RETPROBE;
	ref_ctr_offset = event->attr.config >> PERF_UPROBE_REF_CTR_OFFSET_SHIFT;
	err = perf_uprobe_init(event, ref_ctr_offset, is_retprobe);
	if (err)
		return err;

	event->destroy = perf_uprobe_destroy;

	return 0;
}
#endif /* CONFIG_UPROBE_EVENTS */

static inline void perf_tp_register(void)
{
	perf_pmu_register(&perf_tracepoint, "tracepoint", PERF_TYPE_TRACEPOINT);
#ifdef CONFIG_KPROBE_EVENTS
	perf_pmu_register(&perf_kprobe, "kprobe", -1);
#endif
#ifdef CONFIG_UPROBE_EVENTS
	perf_pmu_register(&perf_uprobe, "uprobe", -1);
#endif
}

static void perf_event_free_filter(struct perf_event *event)
{
	ftrace_profile_free_filter(event);
}

#ifdef CONFIG_BPF_SYSCALL
static void bpf_overflow_handler(struct perf_event *event,
				 struct perf_sample_data *data,
				 struct pt_regs *regs)
{
	struct bpf_perf_event_data_kern ctx = {
		.data = data,
		.event = event,
	};
	struct bpf_prog *prog;
	int ret = 0;

	ctx.regs = perf_arch_bpf_user_pt_regs(regs);
	if (unlikely(__this_cpu_inc_return(bpf_prog_active) != 1))
		goto out;
	rcu_read_lock();
	prog = READ_ONCE(event->prog);
	if (prog)
		ret = bpf_prog_run(prog, &ctx);
	rcu_read_unlock();
out:
	__this_cpu_dec(bpf_prog_active);
	if (!ret)
		return;

	event->orig_overflow_handler(event, data, regs);
}

static int perf_event_set_bpf_handler(struct perf_event *event,
				      struct bpf_prog *prog,
				      u64 bpf_cookie)
{
	if (event->overflow_handler_context)
		/* hw breakpoint or kernel counter */
		return -EINVAL;

	if (event->prog)
		return -EEXIST;

	if (prog->type != BPF_PROG_TYPE_PERF_EVENT)
		return -EINVAL;

	if (event->attr.precise_ip &&
	    prog->call_get_stack &&
	    (!(event->attr.sample_type & __PERF_SAMPLE_CALLCHAIN_EARLY) ||
	     event->attr.exclude_callchain_kernel ||
	     event->attr.exclude_callchain_user)) {
		/*
		 * On perf_event with precise_ip, calling bpf_get_stack()
		 * may trigger unwinder warnings and occasional crashes.
		 * bpf_get_[stack|stackid] works around this issue by using
		 * callchain attached to perf_sample_data. If the
		 * perf_event does not full (kernel and user) callchain
		 * attached to perf_sample_data, do not allow attaching BPF
		 * program that calls bpf_get_[stack|stackid].
		 */
		return -EPROTO;
	}

	event->prog = prog;
	event->bpf_cookie = bpf_cookie;
	event->orig_overflow_handler = READ_ONCE(event->overflow_handler);
	WRITE_ONCE(event->overflow_handler, bpf_overflow_handler);
	return 0;
}

static void perf_event_free_bpf_handler(struct perf_event *event)
{
	struct bpf_prog *prog = event->prog;

	if (!prog)
		return;

	WRITE_ONCE(event->overflow_handler, event->orig_overflow_handler);
	event->prog = NULL;
	bpf_prog_put(prog);
}
#else
static int perf_event_set_bpf_handler(struct perf_event *event,
				      struct bpf_prog *prog,
				      u64 bpf_cookie)
{
	return -EOPNOTSUPP;
}
static void perf_event_free_bpf_handler(struct perf_event *event)
{
}
#endif

/*
 * returns true if the event is a tracepoint, or a kprobe/upprobe created
 * with perf_event_open()
 */
static inline bool perf_event_is_tracing(struct perf_event *event)
{
	if (event->pmu == &perf_tracepoint)
		return true;
#ifdef CONFIG_KPROBE_EVENTS
	if (event->pmu == &perf_kprobe)
		return true;
#endif
#ifdef CONFIG_UPROBE_EVENTS
	if (event->pmu == &perf_uprobe)
		return true;
#endif
	return false;
}

int perf_event_set_bpf_prog(struct perf_event *event, struct bpf_prog *prog,
			    u64 bpf_cookie)
{
	bool is_kprobe, is_tracepoint, is_syscall_tp;

	if (!perf_event_is_tracing(event))
		return perf_event_set_bpf_handler(event, prog, bpf_cookie);

	is_kprobe = event->tp_event->flags & TRACE_EVENT_FL_UKPROBE;
	is_tracepoint = event->tp_event->flags & TRACE_EVENT_FL_TRACEPOINT;
	is_syscall_tp = is_syscall_trace_event(event->tp_event);
	if (!is_kprobe && !is_tracepoint && !is_syscall_tp)
		/* bpf programs can only be attached to u/kprobe or tracepoint */
		return -EINVAL;

	if ((is_kprobe && prog->type != BPF_PROG_TYPE_KPROBE) ||
	    (is_tracepoint && prog->type != BPF_PROG_TYPE_TRACEPOINT) ||
	    (is_syscall_tp && prog->type != BPF_PROG_TYPE_TRACEPOINT))
		return -EINVAL;

	/* Kprobe override only works for kprobes, not uprobes. */
	if (prog->kprobe_override &&
	    !(event->tp_event->flags & TRACE_EVENT_FL_KPROBE))
		return -EINVAL;

	if (is_tracepoint || is_syscall_tp) {
		int off = trace_event_get_offsets(event->tp_event);

		if (prog->aux->max_ctx_offset > off)
			return -EACCES;
	}

	return perf_event_attach_bpf_prog(event, prog, bpf_cookie);
}

void perf_event_free_bpf_prog(struct perf_event *event)
{
	if (!perf_event_is_tracing(event)) {
		perf_event_free_bpf_handler(event);
		return;
	}
	perf_event_detach_bpf_prog(event);
}

#else

static inline void perf_tp_register(void)
{
}

static void perf_event_free_filter(struct perf_event *event)
{
}

int perf_event_set_bpf_prog(struct perf_event *event, struct bpf_prog *prog,
			    u64 bpf_cookie)
{
	return -ENOENT;
}

void perf_event_free_bpf_prog(struct perf_event *event)
{
}
#endif /* CONFIG_EVENT_TRACING */

#ifdef CONFIG_HAVE_HW_BREAKPOINT
void perf_bp_event(struct perf_event *bp, void *data)
{
	struct perf_sample_data sample;
	struct pt_regs *regs = data;

	perf_sample_data_init(&sample, bp->attr.bp_addr, 0);

	if (!bp->hw.state && !perf_exclude_event(bp, regs))
		perf_swevent_event(bp, 1, &sample, regs);
}
#endif

/*
 * Allocate a new address filter
 */
static struct perf_addr_filter *
perf_addr_filter_new(struct perf_event *event, struct list_head *filters)
{
	int node = cpu_to_node(event->cpu == -1 ? 0 : event->cpu);
	struct perf_addr_filter *filter;

	filter = kzalloc_node(sizeof(*filter), GFP_KERNEL, node);
	if (!filter)
		return NULL;

	INIT_LIST_HEAD(&filter->entry);
	list_add_tail(&filter->entry, filters);

	return filter;
}

static void free_filters_list(struct list_head *filters)
{
	struct perf_addr_filter *filter, *iter;

	list_for_each_entry_safe(filter, iter, filters, entry) {
		path_put(&filter->path);
		list_del(&filter->entry);
		kfree(filter);
	}
}

/*
 * Free existing address filters and optionally install new ones
 */
static void perf_addr_filters_splice(struct perf_event *event,
				     struct list_head *head)
{
	unsigned long flags;
	LIST_HEAD(list);

	if (!has_addr_filter(event))
		return;

	/* don't bother with children, they don't have their own filters */
	if (event->parent)
		return;

	raw_spin_lock_irqsave(&event->addr_filters.lock, flags);

	list_splice_init(&event->addr_filters.list, &list);
	if (head)
		list_splice(head, &event->addr_filters.list);

	raw_spin_unlock_irqrestore(&event->addr_filters.lock, flags);

	free_filters_list(&list);
}

/*
 * Scan through mm's vmas and see if one of them matches the
 * @filter; if so, adjust filter's address range.
 * Called with mm::mmap_lock down for reading.
 */
static void perf_addr_filter_apply(struct perf_addr_filter *filter,
				   struct mm_struct *mm,
				   struct perf_addr_filter_range *fr)
{
	struct vm_area_struct *vma;

	for (vma = mm->mmap; vma; vma = vma->vm_next) {
		if (!vma->vm_file)
			continue;

		if (perf_addr_filter_vma_adjust(filter, vma, fr))
			return;
	}
}

/*
 * Update event's address range filters based on the
 * task's existing mappings, if any.
 */
static void perf_event_addr_filters_apply(struct perf_event *event)
{
	struct perf_addr_filters_head *ifh = perf_event_addr_filters(event);
	struct task_struct *task = READ_ONCE(event->ctx->task);
	struct perf_addr_filter *filter;
	struct mm_struct *mm = NULL;
	unsigned int count = 0;
	unsigned long flags;

	/*
	 * We may observe TASK_TOMBSTONE, which means that the event tear-down
	 * will stop on the parent's child_mutex that our caller is also holding
	 */
	if (task == TASK_TOMBSTONE)
		return;

	if (ifh->nr_file_filters) {
		mm = get_task_mm(task);
		if (!mm)
			goto restart;

		mmap_read_lock(mm);
	}

	raw_spin_lock_irqsave(&ifh->lock, flags);
	list_for_each_entry(filter, &ifh->list, entry) {
		if (filter->path.dentry) {
			/*
			 * Adjust base offset if the filter is associated to a
			 * binary that needs to be mapped:
			 */
			event->addr_filter_ranges[count].start = 0;
			event->addr_filter_ranges[count].size = 0;

			perf_addr_filter_apply(filter, mm, &event->addr_filter_ranges[count]);
		} else {
			event->addr_filter_ranges[count].start = filter->offset;
			event->addr_filter_ranges[count].size  = filter->size;
		}

		count++;
	}

	event->addr_filters_gen++;
	raw_spin_unlock_irqrestore(&ifh->lock, flags);

	if (ifh->nr_file_filters) {
		mmap_read_unlock(mm);

		mmput(mm);
	}

restart:
	perf_event_stop(event, 1);
}

/*
 * Address range filtering: limiting the data to certain
 * instruction address ranges. Filters are ioctl()ed to us from
 * userspace as ascii strings.
 *
 * Filter string format:
 *
 * ACTION RANGE_SPEC
 * where ACTION is one of the
 *  * "filter": limit the trace to this region
 *  * "start": start tracing from this address
 *  * "stop": stop tracing at this address/region;
 * RANGE_SPEC is
 *  * for kernel addresses: <start address>[/<size>]
 *  * for object files:     <start address>[/<size>]@</path/to/object/file>
 *
 * if <size> is not specified or is zero, the range is treated as a single
 * address; not valid for ACTION=="filter".
 */
enum {
	IF_ACT_NONE = -1,
	IF_ACT_FILTER,
	IF_ACT_START,
	IF_ACT_STOP,
	IF_SRC_FILE,
	IF_SRC_KERNEL,
	IF_SRC_FILEADDR,
	IF_SRC_KERNELADDR,
};

enum {
	IF_STATE_ACTION = 0,
	IF_STATE_SOURCE,
	IF_STATE_END,
};

static const match_table_t if_tokens = {
	{ IF_ACT_FILTER,	"filter" },
	{ IF_ACT_START,		"start" },
	{ IF_ACT_STOP,		"stop" },
	{ IF_SRC_FILE,		"%u/%u@%s" },
	{ IF_SRC_KERNEL,	"%u/%u" },
	{ IF_SRC_FILEADDR,	"%u@%s" },
	{ IF_SRC_KERNELADDR,	"%u" },
	{ IF_ACT_NONE,		NULL },
};

/*
 * Address filter string parser
 */
static int
perf_event_parse_addr_filter(struct perf_event *event, char *fstr,
			     struct list_head *filters)
{
	struct perf_addr_filter *filter = NULL;
	char *start, *orig, *filename = NULL;
	substring_t args[MAX_OPT_ARGS];
	int state = IF_STATE_ACTION, token;
	unsigned int kernel = 0;
	int ret = -EINVAL;

	orig = fstr = kstrdup(fstr, GFP_KERNEL);
	if (!fstr)
		return -ENOMEM;

	while ((start = strsep(&fstr, " ,\n")) != NULL) {
		static const enum perf_addr_filter_action_t actions[] = {
			[IF_ACT_FILTER]	= PERF_ADDR_FILTER_ACTION_FILTER,
			[IF_ACT_START]	= PERF_ADDR_FILTER_ACTION_START,
			[IF_ACT_STOP]	= PERF_ADDR_FILTER_ACTION_STOP,
		};
		ret = -EINVAL;

		if (!*start)
			continue;

		/* filter definition begins */
		if (state == IF_STATE_ACTION) {
			filter = perf_addr_filter_new(event, filters);
			if (!filter)
				goto fail;
		}

		token = match_token(start, if_tokens, args);
		switch (token) {
		case IF_ACT_FILTER:
		case IF_ACT_START:
		case IF_ACT_STOP:
			if (state != IF_STATE_ACTION)
				goto fail;

			filter->action = actions[token];
			state = IF_STATE_SOURCE;
			break;

		case IF_SRC_KERNELADDR:
		case IF_SRC_KERNEL:
			kernel = 1;
			fallthrough;

		case IF_SRC_FILEADDR:
		case IF_SRC_FILE:
			if (state != IF_STATE_SOURCE)
				goto fail;

			*args[0].to = 0;
			ret = kstrtoul(args[0].from, 0, &filter->offset);
			if (ret)
				goto fail;

			if (token == IF_SRC_KERNEL || token == IF_SRC_FILE) {
				*args[1].to = 0;
				ret = kstrtoul(args[1].from, 0, &filter->size);
				if (ret)
					goto fail;
			}

			if (token == IF_SRC_FILE || token == IF_SRC_FILEADDR) {
				int fpos = token == IF_SRC_FILE ? 2 : 1;

				kfree(filename);
				filename = match_strdup(&args[fpos]);
				if (!filename) {
					ret = -ENOMEM;
					goto fail;
				}
			}

			state = IF_STATE_END;
			break;

		default:
			goto fail;
		}

		/*
		 * Filter definition is fully parsed, validate and install it.
		 * Make sure that it doesn't contradict itself or the event's
		 * attribute.
		 */
		if (state == IF_STATE_END) {
			ret = -EINVAL;
			if (kernel && event->attr.exclude_kernel)
				goto fail;

			/*
			 * ACTION "filter" must have a non-zero length region
			 * specified.
			 */
			if (filter->action == PERF_ADDR_FILTER_ACTION_FILTER &&
			    !filter->size)
				goto fail;

			if (!kernel) {
				if (!filename)
					goto fail;

				/*
				 * For now, we only support file-based filters
				 * in per-task events; doing so for CPU-wide
				 * events requires additional context switching
				 * trickery, since same object code will be
				 * mapped at different virtual addresses in
				 * different processes.
				 */
				ret = -EOPNOTSUPP;
				if (!event->ctx->task)
					goto fail;

				/* look up the path and grab its inode */
				ret = kern_path(filename, LOOKUP_FOLLOW,
						&filter->path);
				if (ret)
					goto fail;

				ret = -EINVAL;
				if (!filter->path.dentry ||
				    !S_ISREG(d_inode(filter->path.dentry)
					     ->i_mode))
					goto fail;

				event->addr_filters.nr_file_filters++;
			}

			/* ready to consume more filters */
			kfree(filename);
			filename = NULL;
			state = IF_STATE_ACTION;
			filter = NULL;
			kernel = 0;
		}
	}

	if (state != IF_STATE_ACTION)
		goto fail;

	kfree(filename);
	kfree(orig);

	return 0;

fail:
	kfree(filename);
	free_filters_list(filters);
	kfree(orig);

	return ret;
}

static int
perf_event_set_addr_filter(struct perf_event *event, char *filter_str)
{
	LIST_HEAD(filters);
	int ret;

	/*
	 * Since this is called in perf_ioctl() path, we're already holding
	 * ctx::mutex.
	 */
	lockdep_assert_held(&event->ctx->mutex);

	if (WARN_ON_ONCE(event->parent))
		return -EINVAL;

	ret = perf_event_parse_addr_filter(event, filter_str, &filters);
	if (ret)
		goto fail_clear_files;

	ret = event->pmu->addr_filters_validate(&filters);
	if (ret)
		goto fail_free_filters;

	/* remove existing filters, if any */
	perf_addr_filters_splice(event, &filters);

	/* install new filters */
	perf_event_for_each_child(event, perf_event_addr_filters_apply);

	return ret;

fail_free_filters:
	free_filters_list(&filters);

fail_clear_files:
	event->addr_filters.nr_file_filters = 0;

	return ret;
}

static int perf_event_set_filter(struct perf_event *event, void __user *arg)
{
	int ret = -EINVAL;
	char *filter_str;

	filter_str = strndup_user(arg, PAGE_SIZE);
	if (IS_ERR(filter_str))
		return PTR_ERR(filter_str);

#ifdef CONFIG_EVENT_TRACING
	if (perf_event_is_tracing(event)) {
		struct perf_event_context *ctx = event->ctx;

		/*
		 * Beware, here be dragons!!
		 *
		 * the tracepoint muck will deadlock against ctx->mutex, but
		 * the tracepoint stuff does not actually need it. So
		 * temporarily drop ctx->mutex. As per perf_event_ctx_lock() we
		 * already have a reference on ctx.
		 *
		 * This can result in event getting moved to a different ctx,
		 * but that does not affect the tracepoint state.
		 */
		mutex_unlock(&ctx->mutex);
		ret = ftrace_profile_set_filter(event, event->attr.config, filter_str);
		mutex_lock(&ctx->mutex);
	} else
#endif
	if (has_addr_filter(event))
		ret = perf_event_set_addr_filter(event, filter_str);

	kfree(filter_str);
	return ret;
}

/*
 * hrtimer based swevent callback
 */

static enum hrtimer_restart perf_swevent_hrtimer(struct hrtimer *hrtimer)
{
	enum hrtimer_restart ret = HRTIMER_RESTART;
	struct perf_sample_data data;
	struct pt_regs *regs;
	struct perf_event *event;
	u64 period;

	event = container_of(hrtimer, struct perf_event, hw.hrtimer);

	if (event->state != PERF_EVENT_STATE_ACTIVE)
		return HRTIMER_NORESTART;

	event->pmu->read(event);

	perf_sample_data_init(&data, 0, event->hw.last_period);
	regs = get_irq_regs();

	if (regs && !perf_exclude_event(event, regs)) {
		if (!(event->attr.exclude_idle && is_idle_task(current)))
			if (__perf_event_overflow(event, 1, &data, regs))
				ret = HRTIMER_NORESTART;
	}

	period = max_t(u64, 10000, event->hw.sample_period);
	hrtimer_forward_now(hrtimer, ns_to_ktime(period));

	return ret;
}

static void perf_swevent_start_hrtimer(struct perf_event *event)
{
	struct hw_perf_event *hwc = &event->hw;
	s64 period;

	if (!is_sampling_event(event))
		return;

	period = local64_read(&hwc->period_left);
	if (period) {
		if (period < 0)
			period = 10000;

		local64_set(&hwc->period_left, 0);
	} else {
		period = max_t(u64, 10000, hwc->sample_period);
	}
	hrtimer_start(&hwc->hrtimer, ns_to_ktime(period),
		      HRTIMER_MODE_REL_PINNED_HARD);
}

static void perf_swevent_cancel_hrtimer(struct perf_event *event)
{
	struct hw_perf_event *hwc = &event->hw;

	if (is_sampling_event(event)) {
		ktime_t remaining = hrtimer_get_remaining(&hwc->hrtimer);
		local64_set(&hwc->period_left, ktime_to_ns(remaining));

		hrtimer_cancel(&hwc->hrtimer);
	}
}

static void perf_swevent_init_hrtimer(struct perf_event *event)
{
	struct hw_perf_event *hwc = &event->hw;

	if (!is_sampling_event(event))
		return;

	hrtimer_init(&hwc->hrtimer, CLOCK_MONOTONIC, HRTIMER_MODE_REL_HARD);
	hwc->hrtimer.function = perf_swevent_hrtimer;

	/*
	 * Since hrtimers have a fixed rate, we can do a static freq->period
	 * mapping and avoid the whole period adjust feedback stuff.
	 */
	if (event->attr.freq) {
		long freq = event->attr.sample_freq;

		event->attr.sample_period = NSEC_PER_SEC / freq;
		hwc->sample_period = event->attr.sample_period;
		local64_set(&hwc->period_left, hwc->sample_period);
		hwc->last_period = hwc->sample_period;
		event->attr.freq = 0;
	}
}

/*
 * Software event: cpu wall time clock
 */

static void cpu_clock_event_update(struct perf_event *event)
{
	s64 prev;
	u64 now;

	now = local_clock();
	prev = local64_xchg(&event->hw.prev_count, now);
	local64_add(now - prev, &event->count);
}

static void cpu_clock_event_start(struct perf_event *event, int flags)
{
	local64_set(&event->hw.prev_count, local_clock());
	perf_swevent_start_hrtimer(event);
}

static void cpu_clock_event_stop(struct perf_event *event, int flags)
{
	perf_swevent_cancel_hrtimer(event);
	cpu_clock_event_update(event);
}

static int cpu_clock_event_add(struct perf_event *event, int flags)
{
	if (flags & PERF_EF_START)
		cpu_clock_event_start(event, flags);
	perf_event_update_userpage(event);

	return 0;
}

static void cpu_clock_event_del(struct perf_event *event, int flags)
{
	cpu_clock_event_stop(event, flags);
}

static void cpu_clock_event_read(struct perf_event *event)
{
	cpu_clock_event_update(event);
}

static int cpu_clock_event_init(struct perf_event *event)
{
	if (event->attr.type != PERF_TYPE_SOFTWARE)
		return -ENOENT;

	if (event->attr.config != PERF_COUNT_SW_CPU_CLOCK)
		return -ENOENT;

	/*
	 * no branch sampling for software events
	 */
	if (has_branch_stack(event))
		return -EOPNOTSUPP;

	perf_swevent_init_hrtimer(event);

	return 0;
}

static struct pmu perf_cpu_clock = {
	.task_ctx_nr	= perf_sw_context,

	.capabilities	= PERF_PMU_CAP_NO_NMI,

	.event_init	= cpu_clock_event_init,
	.add		= cpu_clock_event_add,
	.del		= cpu_clock_event_del,
	.start		= cpu_clock_event_start,
	.stop		= cpu_clock_event_stop,
	.read		= cpu_clock_event_read,
};

/*
 * Software event: task time clock
 */

static void task_clock_event_update(struct perf_event *event, u64 now)
{
	u64 prev;
	s64 delta;

	prev = local64_xchg(&event->hw.prev_count, now);
	delta = now - prev;
	local64_add(delta, &event->count);
}

static void task_clock_event_start(struct perf_event *event, int flags)
{
	local64_set(&event->hw.prev_count, event->ctx->time);
	perf_swevent_start_hrtimer(event);
}

static void task_clock_event_stop(struct perf_event *event, int flags)
{
	perf_swevent_cancel_hrtimer(event);
	task_clock_event_update(event, event->ctx->time);
}

static int task_clock_event_add(struct perf_event *event, int flags)
{
	if (flags & PERF_EF_START)
		task_clock_event_start(event, flags);
	perf_event_update_userpage(event);

	return 0;
}

static void task_clock_event_del(struct perf_event *event, int flags)
{
	task_clock_event_stop(event, PERF_EF_UPDATE);
}

static void task_clock_event_read(struct perf_event *event)
{
	u64 now = perf_clock();
	u64 delta = now - event->ctx->timestamp;
	u64 time = event->ctx->time + delta;

	task_clock_event_update(event, time);
}

static int task_clock_event_init(struct perf_event *event)
{
	if (event->attr.type != PERF_TYPE_SOFTWARE)
		return -ENOENT;

	if (event->attr.config != PERF_COUNT_SW_TASK_CLOCK)
		return -ENOENT;

	/*
	 * no branch sampling for software events
	 */
	if (has_branch_stack(event))
		return -EOPNOTSUPP;

	perf_swevent_init_hrtimer(event);

	return 0;
}

static struct pmu perf_task_clock = {
	.task_ctx_nr	= perf_sw_context,

	.capabilities	= PERF_PMU_CAP_NO_NMI,

	.event_init	= task_clock_event_init,
	.add		= task_clock_event_add,
	.del		= task_clock_event_del,
	.start		= task_clock_event_start,
	.stop		= task_clock_event_stop,
	.read		= task_clock_event_read,
};

static void perf_pmu_nop_void(struct pmu *pmu)
{
}

static void perf_pmu_nop_txn(struct pmu *pmu, unsigned int flags)
{
}

static int perf_pmu_nop_int(struct pmu *pmu)
{
	return 0;
}

static int perf_event_nop_int(struct perf_event *event, u64 value)
{
	return 0;
}

static DEFINE_PER_CPU(unsigned int, nop_txn_flags);

static void perf_pmu_start_txn(struct pmu *pmu, unsigned int flags)
{
	__this_cpu_write(nop_txn_flags, flags);

	if (flags & ~PERF_PMU_TXN_ADD)
		return;

	perf_pmu_disable(pmu);
}

static int perf_pmu_commit_txn(struct pmu *pmu)
{
	unsigned int flags = __this_cpu_read(nop_txn_flags);

	__this_cpu_write(nop_txn_flags, 0);

	if (flags & ~PERF_PMU_TXN_ADD)
		return 0;

	perf_pmu_enable(pmu);
	return 0;
}

static void perf_pmu_cancel_txn(struct pmu *pmu)
{
	unsigned int flags =  __this_cpu_read(nop_txn_flags);

	__this_cpu_write(nop_txn_flags, 0);

	if (flags & ~PERF_PMU_TXN_ADD)
		return;

	perf_pmu_enable(pmu);
}

static int perf_event_idx_default(struct perf_event *event)
{
	return 0;
}

/*
 * Ensures all contexts with the same task_ctx_nr have the same
 * pmu_cpu_context too.
 */
static struct perf_cpu_context __percpu *find_pmu_context(int ctxn)
{
	struct pmu *pmu;

	if (ctxn < 0)
		return NULL;

	list_for_each_entry(pmu, &pmus, entry) {
		if (pmu->task_ctx_nr == ctxn)
			return pmu->pmu_cpu_context;
	}

	return NULL;
}

static void free_pmu_context(struct pmu *pmu)
{
	/*
	 * Static contexts such as perf_sw_context have a global lifetime
	 * and may be shared between different PMUs. Avoid freeing them
	 * when a single PMU is going away.
	 */
	if (pmu->task_ctx_nr > perf_invalid_context)
		return;

	free_percpu(pmu->pmu_cpu_context);
}

/*
 * Let userspace know that this PMU supports address range filtering:
 */
static ssize_t nr_addr_filters_show(struct device *dev,
				    struct device_attribute *attr,
				    char *page)
{
	struct pmu *pmu = dev_get_drvdata(dev);

	return snprintf(page, PAGE_SIZE - 1, "%d\n", pmu->nr_addr_filters);
}
DEVICE_ATTR_RO(nr_addr_filters);

static struct idr pmu_idr;

static ssize_t
type_show(struct device *dev, struct device_attribute *attr, char *page)
{
	struct pmu *pmu = dev_get_drvdata(dev);

	return snprintf(page, PAGE_SIZE-1, "%d\n", pmu->type);
}
static DEVICE_ATTR_RO(type);

static ssize_t
perf_event_mux_interval_ms_show(struct device *dev,
				struct device_attribute *attr,
				char *page)
{
	struct pmu *pmu = dev_get_drvdata(dev);

	return snprintf(page, PAGE_SIZE-1, "%d\n", pmu->hrtimer_interval_ms);
}

static DEFINE_MUTEX(mux_interval_mutex);

static ssize_t
perf_event_mux_interval_ms_store(struct device *dev,
				 struct device_attribute *attr,
				 const char *buf, size_t count)
{
	struct pmu *pmu = dev_get_drvdata(dev);
	int timer, cpu, ret;

	ret = kstrtoint(buf, 0, &timer);
	if (ret)
		return ret;

	if (timer < 1)
		return -EINVAL;

	/* same value, noting to do */
	if (timer == pmu->hrtimer_interval_ms)
		return count;

	mutex_lock(&mux_interval_mutex);
	pmu->hrtimer_interval_ms = timer;

	/* update all cpuctx for this PMU */
	cpus_read_lock();
	for_each_online_cpu(cpu) {
		struct perf_cpu_context *cpuctx;
		cpuctx = per_cpu_ptr(pmu->pmu_cpu_context, cpu);
		cpuctx->hrtimer_interval = ns_to_ktime(NSEC_PER_MSEC * timer);

		cpu_function_call(cpu, perf_mux_hrtimer_restart_ipi, cpuctx);
	}
	cpus_read_unlock();
	mutex_unlock(&mux_interval_mutex);

	return count;
}
static DEVICE_ATTR_RW(perf_event_mux_interval_ms);

static struct attribute *pmu_dev_attrs[] = {
	&dev_attr_type.attr,
	&dev_attr_perf_event_mux_interval_ms.attr,
	&dev_attr_nr_addr_filters.attr,
	NULL,
};

static umode_t pmu_dev_is_visible(struct kobject *kobj, struct attribute *a, int n)
{
	struct device *dev = kobj_to_dev(kobj);
	struct pmu *pmu = dev_get_drvdata(dev);

	if (n == 2 && !pmu->nr_addr_filters)
		return 0;

	return a->mode;
}

static struct attribute_group pmu_dev_attr_group = {
	.is_visible = pmu_dev_is_visible,
	.attrs = pmu_dev_attrs,
};

static const struct attribute_group *pmu_dev_groups[] = {
	&pmu_dev_attr_group,
	NULL,
};

static int pmu_bus_running;
static struct bus_type pmu_bus = {
	.name		= "event_source",
	.dev_groups	= pmu_dev_groups,
};

static void pmu_dev_release(struct device *dev)
{
	kfree(dev);
}

static int pmu_dev_alloc(struct pmu *pmu)
{
	int ret = -ENOMEM;

	pmu->dev = kzalloc(sizeof(struct device), GFP_KERNEL);
	if (!pmu->dev)
		goto out;

	pmu->dev->groups = pmu->attr_groups;
	device_initialize(pmu->dev);

	dev_set_drvdata(pmu->dev, pmu);
	pmu->dev->bus = &pmu_bus;
	pmu->dev->release = pmu_dev_release;

	ret = dev_set_name(pmu->dev, "%s", pmu->name);
	if (ret)
		goto free_dev;

	ret = device_add(pmu->dev);
	if (ret)
		goto free_dev;

	if (pmu->attr_update) {
		ret = sysfs_update_groups(&pmu->dev->kobj, pmu->attr_update);
		if (ret)
			goto del_dev;
	}

out:
	return ret;

del_dev:
	device_del(pmu->dev);

free_dev:
	put_device(pmu->dev);
	goto out;
}

static struct lock_class_key cpuctx_mutex;
static struct lock_class_key cpuctx_lock;

int perf_pmu_register(struct pmu *pmu, const char *name, int type)
{
	int cpu, ret, max = PERF_TYPE_MAX;

	mutex_lock(&pmus_lock);
	ret = -ENOMEM;
	pmu->pmu_disable_count = alloc_percpu(int);
	if (!pmu->pmu_disable_count)
		goto unlock;

	pmu->type = -1;
	if (!name)
		goto skip_type;
	pmu->name = name;

	if (type != PERF_TYPE_SOFTWARE) {
		if (type >= 0)
			max = type;

		ret = idr_alloc(&pmu_idr, pmu, max, 0, GFP_KERNEL);
		if (ret < 0)
			goto free_pdc;

		WARN_ON(type >= 0 && ret != type);

		type = ret;
	}
	pmu->type = type;

	if (pmu_bus_running) {
		ret = pmu_dev_alloc(pmu);
		if (ret)
			goto free_idr;
	}

skip_type:
	if (pmu->task_ctx_nr == perf_hw_context) {
		static int hw_context_taken = 0;

		/*
		 * Other than systems with heterogeneous CPUs, it never makes
		 * sense for two PMUs to share perf_hw_context. PMUs which are
		 * uncore must use perf_invalid_context.
		 */
		if (WARN_ON_ONCE(hw_context_taken &&
		    !(pmu->capabilities & PERF_PMU_CAP_HETEROGENEOUS_CPUS)))
			pmu->task_ctx_nr = perf_invalid_context;

		hw_context_taken = 1;
	}

	pmu->pmu_cpu_context = find_pmu_context(pmu->task_ctx_nr);
	if (pmu->pmu_cpu_context)
		goto got_cpu_context;

	ret = -ENOMEM;
	pmu->pmu_cpu_context = alloc_percpu(struct perf_cpu_context);
	if (!pmu->pmu_cpu_context)
		goto free_dev;

	for_each_possible_cpu(cpu) {
		struct perf_cpu_context *cpuctx;

		cpuctx = per_cpu_ptr(pmu->pmu_cpu_context, cpu);
		__perf_event_init_context(&cpuctx->ctx);
		lockdep_set_class(&cpuctx->ctx.mutex, &cpuctx_mutex);
		lockdep_set_class(&cpuctx->ctx.lock, &cpuctx_lock);
		cpuctx->ctx.pmu = pmu;
		cpuctx->online = cpumask_test_cpu(cpu, perf_online_mask);

		__perf_mux_hrtimer_init(cpuctx, cpu);

		cpuctx->heap_size = ARRAY_SIZE(cpuctx->heap_default);
		cpuctx->heap = cpuctx->heap_default;
	}

got_cpu_context:
	if (!pmu->start_txn) {
		if (pmu->pmu_enable) {
			/*
			 * If we have pmu_enable/pmu_disable calls, install
			 * transaction stubs that use that to try and batch
			 * hardware accesses.
			 */
			pmu->start_txn  = perf_pmu_start_txn;
			pmu->commit_txn = perf_pmu_commit_txn;
			pmu->cancel_txn = perf_pmu_cancel_txn;
		} else {
			pmu->start_txn  = perf_pmu_nop_txn;
			pmu->commit_txn = perf_pmu_nop_int;
			pmu->cancel_txn = perf_pmu_nop_void;
		}
	}

	if (!pmu->pmu_enable) {
		pmu->pmu_enable  = perf_pmu_nop_void;
		pmu->pmu_disable = perf_pmu_nop_void;
	}

	if (!pmu->check_period)
		pmu->check_period = perf_event_nop_int;

	if (!pmu->event_idx)
		pmu->event_idx = perf_event_idx_default;

	/*
	 * Ensure the TYPE_SOFTWARE PMUs are at the head of the list,
	 * since these cannot be in the IDR. This way the linear search
	 * is fast, provided a valid software event is provided.
	 */
	if (type == PERF_TYPE_SOFTWARE || !name)
		list_add_rcu(&pmu->entry, &pmus);
	else
		list_add_tail_rcu(&pmu->entry, &pmus);

	atomic_set(&pmu->exclusive_cnt, 0);
	ret = 0;
unlock:
	mutex_unlock(&pmus_lock);

	return ret;

free_dev:
	device_del(pmu->dev);
	put_device(pmu->dev);

free_idr:
	if (pmu->type != PERF_TYPE_SOFTWARE)
		idr_remove(&pmu_idr, pmu->type);

free_pdc:
	free_percpu(pmu->pmu_disable_count);
	goto unlock;
}
EXPORT_SYMBOL_GPL(perf_pmu_register);

void perf_pmu_unregister(struct pmu *pmu)
{
	mutex_lock(&pmus_lock);
	list_del_rcu(&pmu->entry);

	/*
	 * We dereference the pmu list under both SRCU and regular RCU, so
	 * synchronize against both of those.
	 */
	synchronize_srcu(&pmus_srcu);
	synchronize_rcu();

	free_percpu(pmu->pmu_disable_count);
	if (pmu->type != PERF_TYPE_SOFTWARE)
		idr_remove(&pmu_idr, pmu->type);
	if (pmu_bus_running) {
		if (pmu->nr_addr_filters)
			device_remove_file(pmu->dev, &dev_attr_nr_addr_filters);
		device_del(pmu->dev);
		put_device(pmu->dev);
	}
	free_pmu_context(pmu);
	mutex_unlock(&pmus_lock);
}
EXPORT_SYMBOL_GPL(perf_pmu_unregister);

static inline bool has_extended_regs(struct perf_event *event)
{
	return (event->attr.sample_regs_user & PERF_REG_EXTENDED_MASK) ||
	       (event->attr.sample_regs_intr & PERF_REG_EXTENDED_MASK);
}

static int perf_try_init_event(struct pmu *pmu, struct perf_event *event)
{
	struct perf_event_context *ctx = NULL;
	int ret;

	if (!try_module_get(pmu->module))
		return -ENODEV;

	/*
	 * A number of pmu->event_init() methods iterate the sibling_list to,
	 * for example, validate if the group fits on the PMU. Therefore,
	 * if this is a sibling event, acquire the ctx->mutex to protect
	 * the sibling_list.
	 */
	if (event->group_leader != event && pmu->task_ctx_nr != perf_sw_context) {
		/*
		 * This ctx->mutex can nest when we're called through
		 * inheritance. See the perf_event_ctx_lock_nested() comment.
		 */
		ctx = perf_event_ctx_lock_nested(event->group_leader,
						 SINGLE_DEPTH_NESTING);
		BUG_ON(!ctx);
	}

	event->pmu = pmu;
	ret = pmu->event_init(event);

	if (ctx)
		perf_event_ctx_unlock(event->group_leader, ctx);

	if (!ret) {
		if (!(pmu->capabilities & PERF_PMU_CAP_EXTENDED_REGS) &&
		    has_extended_regs(event))
			ret = -EOPNOTSUPP;

		if (pmu->capabilities & PERF_PMU_CAP_NO_EXCLUDE &&
		    event_has_any_exclude_flag(event))
			ret = -EINVAL;

		if (ret && event->destroy)
			event->destroy(event);
	}

	if (ret)
		module_put(pmu->module);

	return ret;
}

static struct pmu *perf_init_event(struct perf_event *event)
{
	bool extended_type = false;
	int idx, type, ret;
	struct pmu *pmu;

	idx = srcu_read_lock(&pmus_srcu);

	/* Try parent's PMU first: */
	if (event->parent && event->parent->pmu) {
		pmu = event->parent->pmu;
		ret = perf_try_init_event(pmu, event);
		if (!ret)
			goto unlock;
	}

	/*
	 * PERF_TYPE_HARDWARE and PERF_TYPE_HW_CACHE
	 * are often aliases for PERF_TYPE_RAW.
	 */
	type = event->attr.type;
	if (type == PERF_TYPE_HARDWARE || type == PERF_TYPE_HW_CACHE) {
		type = event->attr.config >> PERF_PMU_TYPE_SHIFT;
		if (!type) {
			type = PERF_TYPE_RAW;
		} else {
			extended_type = true;
			event->attr.config &= PERF_HW_EVENT_MASK;
		}
	}

again:
	rcu_read_lock();
	pmu = idr_find(&pmu_idr, type);
	rcu_read_unlock();
	if (pmu) {
		if (event->attr.type != type && type != PERF_TYPE_RAW &&
		    !(pmu->capabilities & PERF_PMU_CAP_EXTENDED_HW_TYPE))
			goto fail;

		ret = perf_try_init_event(pmu, event);
		if (ret == -ENOENT && event->attr.type != type && !extended_type) {
			type = event->attr.type;
			goto again;
		}

		if (ret)
			pmu = ERR_PTR(ret);

		goto unlock;
	}

	list_for_each_entry_rcu(pmu, &pmus, entry, lockdep_is_held(&pmus_srcu)) {
		ret = perf_try_init_event(pmu, event);
		if (!ret)
			goto unlock;

		if (ret != -ENOENT) {
			pmu = ERR_PTR(ret);
			goto unlock;
		}
	}
fail:
	pmu = ERR_PTR(-ENOENT);
unlock:
	srcu_read_unlock(&pmus_srcu, idx);

	return pmu;
}

static void attach_sb_event(struct perf_event *event)
{
	struct pmu_event_list *pel = per_cpu_ptr(&pmu_sb_events, event->cpu);

	raw_spin_lock(&pel->lock);
	list_add_rcu(&event->sb_list, &pel->list);
	raw_spin_unlock(&pel->lock);
}

/*
 * We keep a list of all !task (and therefore per-cpu) events
 * that need to receive side-band records.
 *
 * This avoids having to scan all the various PMU per-cpu contexts
 * looking for them.
 */
static void account_pmu_sb_event(struct perf_event *event)
{
	if (is_sb_event(event))
		attach_sb_event(event);
}

static void account_event_cpu(struct perf_event *event, int cpu)
{
	if (event->parent)
		return;

	if (is_cgroup_event(event))
		atomic_inc(&per_cpu(perf_cgroup_events, cpu));
}

/* Freq events need the tick to stay alive (see perf_event_task_tick). */
static void account_freq_event_nohz(void)
{
#ifdef CONFIG_NO_HZ_FULL
	/* Lock so we don't race with concurrent unaccount */
	spin_lock(&nr_freq_lock);
	if (atomic_inc_return(&nr_freq_events) == 1)
		tick_nohz_dep_set(TICK_DEP_BIT_PERF_EVENTS);
	spin_unlock(&nr_freq_lock);
#endif
}

static void account_freq_event(void)
{
	if (tick_nohz_full_enabled())
		account_freq_event_nohz();
	else
		atomic_inc(&nr_freq_events);
}


static void account_event(struct perf_event *event)
{
	bool inc = false;

	if (event->parent)
		return;

	if (event->attach_state & (PERF_ATTACH_TASK | PERF_ATTACH_SCHED_CB))
		inc = true;
	if (event->attr.mmap || event->attr.mmap_data)
		atomic_inc(&nr_mmap_events);
	if (event->attr.build_id)
		atomic_inc(&nr_build_id_events);
	if (event->attr.comm)
		atomic_inc(&nr_comm_events);
	if (event->attr.namespaces)
		atomic_inc(&nr_namespaces_events);
	if (event->attr.cgroup)
		atomic_inc(&nr_cgroup_events);
	if (event->attr.task)
		atomic_inc(&nr_task_events);
	if (event->attr.freq)
		account_freq_event();
	if (event->attr.context_switch) {
		atomic_inc(&nr_switch_events);
		inc = true;
	}
	if (has_branch_stack(event))
		inc = true;
	if (is_cgroup_event(event))
		inc = true;
	if (event->attr.ksymbol)
		atomic_inc(&nr_ksymbol_events);
	if (event->attr.bpf_event)
		atomic_inc(&nr_bpf_events);
	if (event->attr.text_poke)
		atomic_inc(&nr_text_poke_events);

	if (inc) {
		/*
		 * We need the mutex here because static_branch_enable()
		 * must complete *before* the perf_sched_count increment
		 * becomes visible.
		 */
		if (atomic_inc_not_zero(&perf_sched_count))
			goto enabled;

		mutex_lock(&perf_sched_mutex);
		if (!atomic_read(&perf_sched_count)) {
			static_branch_enable(&perf_sched_events);
			/*
			 * Guarantee that all CPUs observe they key change and
			 * call the perf scheduling hooks before proceeding to
			 * install events that need them.
			 */
			synchronize_rcu();
		}
		/*
		 * Now that we have waited for the sync_sched(), allow further
		 * increments to by-pass the mutex.
		 */
		atomic_inc(&perf_sched_count);
		mutex_unlock(&perf_sched_mutex);
	}
enabled:

	account_event_cpu(event, event->cpu);

	account_pmu_sb_event(event);
}

/*
 * Allocate and initialize an event structure
 */
static struct perf_event *
perf_event_alloc(struct perf_event_attr *attr, int cpu,
		 struct task_struct *task,
		 struct perf_event *group_leader,
		 struct perf_event *parent_event,
		 perf_overflow_handler_t overflow_handler,
		 void *context, int cgroup_fd)
{
	struct pmu *pmu;
	struct perf_event *event;
	struct hw_perf_event *hwc;
	long err = -EINVAL;
	int node;

	if ((unsigned)cpu >= nr_cpu_ids) {
		if (!task || cpu != -1)
			return ERR_PTR(-EINVAL);
	}
	if (attr->sigtrap && !task) {
		/* Requires a task: avoid signalling random tasks. */
		return ERR_PTR(-EINVAL);
	}

	node = (cpu >= 0) ? cpu_to_node(cpu) : -1;
	event = kmem_cache_alloc_node(perf_event_cache, GFP_KERNEL | __GFP_ZERO,
				      node);
	if (!event)
		return ERR_PTR(-ENOMEM);

	/*
	 * Single events are their own group leaders, with an
	 * empty sibling list:
	 */
	if (!group_leader)
		group_leader = event;

	mutex_init(&event->child_mutex);
	INIT_LIST_HEAD(&event->child_list);

	INIT_LIST_HEAD(&event->event_entry);
	INIT_LIST_HEAD(&event->sibling_list);
	INIT_LIST_HEAD(&event->active_list);
	init_event_group(event);
	INIT_LIST_HEAD(&event->rb_entry);
	INIT_LIST_HEAD(&event->active_entry);
	INIT_LIST_HEAD(&event->addr_filters.list);
	INIT_HLIST_NODE(&event->hlist_entry);


	init_waitqueue_head(&event->waitq);
	init_irq_work(&event->pending_irq, perf_pending_irq);
	init_task_work(&event->pending_task, perf_pending_task);

	mutex_init(&event->mmap_mutex);
	raw_spin_lock_init(&event->addr_filters.lock);

	atomic_long_set(&event->refcount, 1);
	event->cpu		= cpu;
	event->attr		= *attr;
	event->group_leader	= group_leader;
	event->pmu		= NULL;
	event->oncpu		= -1;

	event->parent		= parent_event;

	event->ns		= get_pid_ns(task_active_pid_ns(current));
	event->id		= atomic64_inc_return(&perf_event_id);

	event->state		= PERF_EVENT_STATE_INACTIVE;

	if (parent_event)
		event->event_caps = parent_event->event_caps;

	if (task) {
		event->attach_state = PERF_ATTACH_TASK;
		/*
		 * XXX pmu::event_init needs to know what task to account to
		 * and we cannot use the ctx information because we need the
		 * pmu before we get a ctx.
		 */
		event->hw.target = get_task_struct(task);
	}

	event->clock = &local_clock;
	if (parent_event)
		event->clock = parent_event->clock;

	if (!overflow_handler && parent_event) {
		overflow_handler = parent_event->overflow_handler;
		context = parent_event->overflow_handler_context;
#if defined(CONFIG_BPF_SYSCALL) && defined(CONFIG_EVENT_TRACING)
		if (overflow_handler == bpf_overflow_handler) {
			struct bpf_prog *prog = parent_event->prog;

			bpf_prog_inc(prog);
			event->prog = prog;
			event->orig_overflow_handler =
				parent_event->orig_overflow_handler;
		}
#endif
	}

	if (overflow_handler) {
		event->overflow_handler	= overflow_handler;
		event->overflow_handler_context = context;
	} else if (is_write_backward(event)){
		event->overflow_handler = perf_event_output_backward;
		event->overflow_handler_context = NULL;
	} else {
		event->overflow_handler = perf_event_output_forward;
		event->overflow_handler_context = NULL;
	}

	perf_event__state_init(event);

	pmu = NULL;

	hwc = &event->hw;
	hwc->sample_period = attr->sample_period;
	if (attr->freq && attr->sample_freq)
		hwc->sample_period = 1;
	hwc->last_period = hwc->sample_period;

	local64_set(&hwc->period_left, hwc->sample_period);

	/*
	 * We currently do not support PERF_SAMPLE_READ on inherited events.
	 * See perf_output_read().
	 */
	if (attr->inherit && (attr->sample_type & PERF_SAMPLE_READ))
		goto err_ns;

	if (!has_branch_stack(event))
		event->attr.branch_sample_type = 0;

	pmu = perf_init_event(event);
	if (IS_ERR(pmu)) {
		err = PTR_ERR(pmu);
		goto err_ns;
	}

	/*
	 * Disallow uncore-cgroup events, they don't make sense as the cgroup will
	 * be different on other CPUs in the uncore mask.
	 */
	if (pmu->task_ctx_nr == perf_invalid_context && cgroup_fd != -1) {
		err = -EINVAL;
		goto err_pmu;
	}

	if (event->attr.aux_output &&
	    !(pmu->capabilities & PERF_PMU_CAP_AUX_OUTPUT)) {
		err = -EOPNOTSUPP;
		goto err_pmu;
	}

	if (cgroup_fd != -1) {
		err = perf_cgroup_connect(cgroup_fd, event, attr, group_leader);
		if (err)
			goto err_pmu;
	}

	err = exclusive_event_init(event);
	if (err)
		goto err_pmu;

	if (has_addr_filter(event)) {
		event->addr_filter_ranges = kcalloc(pmu->nr_addr_filters,
						    sizeof(struct perf_addr_filter_range),
						    GFP_KERNEL);
		if (!event->addr_filter_ranges) {
			err = -ENOMEM;
			goto err_per_task;
		}

		/*
		 * Clone the parent's vma offsets: they are valid until exec()
		 * even if the mm is not shared with the parent.
		 */
		if (event->parent) {
			struct perf_addr_filters_head *ifh = perf_event_addr_filters(event);

			raw_spin_lock_irq(&ifh->lock);
			memcpy(event->addr_filter_ranges,
			       event->parent->addr_filter_ranges,
			       pmu->nr_addr_filters * sizeof(struct perf_addr_filter_range));
			raw_spin_unlock_irq(&ifh->lock);
		}

		/* force hw sync on the address filters */
		event->addr_filters_gen = 1;
	}

	if (!event->parent) {
		if (event->attr.sample_type & PERF_SAMPLE_CALLCHAIN) {
			err = get_callchain_buffers(attr->sample_max_stack);
			if (err)
				goto err_addr_filters;
		}
	}

	err = security_perf_event_alloc(event);
	if (err)
		goto err_callchain_buffer;

	/* symmetric to unaccount_event() in _free_event() */
	account_event(event);

	return event;

err_callchain_buffer:
	if (!event->parent) {
		if (event->attr.sample_type & PERF_SAMPLE_CALLCHAIN)
			put_callchain_buffers();
	}
err_addr_filters:
	kfree(event->addr_filter_ranges);

err_per_task:
	exclusive_event_destroy(event);

err_pmu:
	if (is_cgroup_event(event))
		perf_detach_cgroup(event);
	if (event->destroy)
		event->destroy(event);
	module_put(pmu->module);
err_ns:
	if (event->ns)
		put_pid_ns(event->ns);
	if (event->hw.target)
		put_task_struct(event->hw.target);
	kmem_cache_free(perf_event_cache, event);

	return ERR_PTR(err);
}

static int perf_copy_attr(struct perf_event_attr __user *uattr,
			  struct perf_event_attr *attr)
{
	u32 size;
	int ret;

	/* Zero the full structure, so that a short copy will be nice. */
	memset(attr, 0, sizeof(*attr));

	ret = get_user(size, &uattr->size);
	if (ret)
		return ret;

	/* ABI compatibility quirk: */
	if (!size)
		size = PERF_ATTR_SIZE_VER0;
	if (size < PERF_ATTR_SIZE_VER0 || size > PAGE_SIZE)
		goto err_size;

	ret = copy_struct_from_user(attr, sizeof(*attr), uattr, size);
	if (ret) {
		if (ret == -E2BIG)
			goto err_size;
		return ret;
	}

	attr->size = size;

	if (attr->__reserved_1 || attr->__reserved_2 || attr->__reserved_3)
		return -EINVAL;

	if (attr->sample_type & ~(PERF_SAMPLE_MAX-1))
		return -EINVAL;

	if (attr->read_format & ~(PERF_FORMAT_MAX-1))
		return -EINVAL;

	if (attr->sample_type & PERF_SAMPLE_BRANCH_STACK) {
		u64 mask = attr->branch_sample_type;

		/* only using defined bits */
		if (mask & ~(PERF_SAMPLE_BRANCH_MAX-1))
			return -EINVAL;

		/* at least one branch bit must be set */
		if (!(mask & ~PERF_SAMPLE_BRANCH_PLM_ALL))
			return -EINVAL;

		/* propagate priv level, when not set for branch */
		if (!(mask & PERF_SAMPLE_BRANCH_PLM_ALL)) {

			/* exclude_kernel checked on syscall entry */
			if (!attr->exclude_kernel)
				mask |= PERF_SAMPLE_BRANCH_KERNEL;

			if (!attr->exclude_user)
				mask |= PERF_SAMPLE_BRANCH_USER;

			if (!attr->exclude_hv)
				mask |= PERF_SAMPLE_BRANCH_HV;
			/*
			 * adjust user setting (for HW filter setup)
			 */
			attr->branch_sample_type = mask;
		}
		/* privileged levels capture (kernel, hv): check permissions */
		if (mask & PERF_SAMPLE_BRANCH_PERM_PLM) {
			ret = perf_allow_kernel(attr);
			if (ret)
				return ret;
		}
	}

	if (attr->sample_type & PERF_SAMPLE_REGS_USER) {
		ret = perf_reg_validate(attr->sample_regs_user);
		if (ret)
			return ret;
	}

	if (attr->sample_type & PERF_SAMPLE_STACK_USER) {
		if (!arch_perf_have_user_stack_dump())
			return -ENOSYS;

		/*
		 * We have __u32 type for the size, but so far
		 * we can only use __u16 as maximum due to the
		 * __u16 sample size limit.
		 */
		if (attr->sample_stack_user >= USHRT_MAX)
			return -EINVAL;
		else if (!IS_ALIGNED(attr->sample_stack_user, sizeof(u64)))
			return -EINVAL;
	}

	if (!attr->sample_max_stack)
		attr->sample_max_stack = sysctl_perf_event_max_stack;

	if (attr->sample_type & PERF_SAMPLE_REGS_INTR)
		ret = perf_reg_validate(attr->sample_regs_intr);

#ifndef CONFIG_CGROUP_PERF
	if (attr->sample_type & PERF_SAMPLE_CGROUP)
		return -EINVAL;
#endif
	if ((attr->sample_type & PERF_SAMPLE_WEIGHT) &&
	    (attr->sample_type & PERF_SAMPLE_WEIGHT_STRUCT))
		return -EINVAL;

	if (!attr->inherit && attr->inherit_thread)
		return -EINVAL;

	if (attr->remove_on_exec && attr->enable_on_exec)
		return -EINVAL;

	if (attr->sigtrap && !attr->remove_on_exec)
		return -EINVAL;

out:
	return ret;

err_size:
	put_user(sizeof(*attr), &uattr->size);
	ret = -E2BIG;
	goto out;
}

static void mutex_lock_double(struct mutex *a, struct mutex *b)
{
	if (b < a)
		swap(a, b);

	mutex_lock(a);
	mutex_lock_nested(b, SINGLE_DEPTH_NESTING);
}

static int
perf_event_set_output(struct perf_event *event, struct perf_event *output_event)
{
	struct perf_buffer *rb = NULL;
	int ret = -EINVAL;

	if (!output_event) {
		mutex_lock(&event->mmap_mutex);
		goto set;
	}

	/* don't allow circular references */
	if (event == output_event)
		goto out;

	/*
	 * Don't allow cross-cpu buffers
	 */
	if (output_event->cpu != event->cpu)
		goto out;

	/*
	 * If its not a per-cpu rb, it must be the same task.
	 */
	if (output_event->cpu == -1 && output_event->hw.target != event->hw.target)
		goto out;

	/*
	 * Mixing clocks in the same buffer is trouble you don't need.
	 */
	if (output_event->clock != event->clock)
		goto out;

	/*
	 * Either writing ring buffer from beginning or from end.
	 * Mixing is not allowed.
	 */
	if (is_write_backward(output_event) != is_write_backward(event))
		goto out;

	/*
	 * If both events generate aux data, they must be on the same PMU
	 */
	if (has_aux(event) && has_aux(output_event) &&
	    event->pmu != output_event->pmu)
		goto out;

	/*
	 * Hold both mmap_mutex to serialize against perf_mmap_close().  Since
	 * output_event is already on rb->event_list, and the list iteration
	 * restarts after every removal, it is guaranteed this new event is
	 * observed *OR* if output_event is already removed, it's guaranteed we
	 * observe !rb->mmap_count.
	 */
	mutex_lock_double(&event->mmap_mutex, &output_event->mmap_mutex);
set:
	/* Can't redirect output if we've got an active mmap() */
	if (atomic_read(&event->mmap_count))
		goto unlock;

	if (output_event) {
		/* get the rb we want to redirect to */
		rb = ring_buffer_get(output_event);
		if (!rb)
			goto unlock;

		/* did we race against perf_mmap_close() */
		if (!atomic_read(&rb->mmap_count)) {
			ring_buffer_put(rb);
			goto unlock;
		}
	}

	ring_buffer_attach(event, rb);

	ret = 0;
unlock:
	mutex_unlock(&event->mmap_mutex);
	if (output_event)
		mutex_unlock(&output_event->mmap_mutex);

out:
	return ret;
}

static int perf_event_set_clock(struct perf_event *event, clockid_t clk_id)
{
	bool nmi_safe = false;

	switch (clk_id) {
	case CLOCK_MONOTONIC:
		event->clock = &ktime_get_mono_fast_ns;
		nmi_safe = true;
		break;

	case CLOCK_MONOTONIC_RAW:
		event->clock = &ktime_get_raw_fast_ns;
		nmi_safe = true;
		break;

	case CLOCK_REALTIME:
		event->clock = &ktime_get_real_ns;
		break;

	case CLOCK_BOOTTIME:
		event->clock = &ktime_get_boottime_ns;
		break;

	case CLOCK_TAI:
		event->clock = &ktime_get_clocktai_ns;
		break;

	default:
		return -EINVAL;
	}

	if (!nmi_safe && !(event->pmu->capabilities & PERF_PMU_CAP_NO_NMI))
		return -EINVAL;

	return 0;
}

/*
 * Variation on perf_event_ctx_lock_nested(), except we take two context
 * mutexes.
 */
static struct perf_event_context *
__perf_event_ctx_lock_double(struct perf_event *group_leader,
			     struct perf_event_context *ctx)
{
	struct perf_event_context *gctx;

again:
	rcu_read_lock();
	gctx = READ_ONCE(group_leader->ctx);
	if (!refcount_inc_not_zero(&gctx->refcount)) {
		rcu_read_unlock();
		goto again;
	}
	rcu_read_unlock();

	mutex_lock_double(&gctx->mutex, &ctx->mutex);

	if (group_leader->ctx != gctx) {
		mutex_unlock(&ctx->mutex);
		mutex_unlock(&gctx->mutex);
		put_ctx(gctx);
		goto again;
	}

	return gctx;
}

static bool
perf_check_permission(struct perf_event_attr *attr, struct task_struct *task)
{
	unsigned int ptrace_mode = PTRACE_MODE_READ_REALCREDS;
	bool is_capable = perfmon_capable();

	if (attr->sigtrap) {
		/*
		 * perf_event_attr::sigtrap sends signals to the other task.
		 * Require the current task to also have CAP_KILL.
		 */
		rcu_read_lock();
		is_capable &= ns_capable(__task_cred(task)->user_ns, CAP_KILL);
		rcu_read_unlock();

		/*
		 * If the required capabilities aren't available, checks for
		 * ptrace permissions: upgrade to ATTACH, since sending signals
		 * can effectively change the target task.
		 */
		ptrace_mode = PTRACE_MODE_ATTACH_REALCREDS;
	}

	/*
	 * Preserve ptrace permission check for backwards compatibility. The
	 * ptrace check also includes checks that the current task and other
	 * task have matching uids, and is therefore not done here explicitly.
	 */
	return is_capable || ptrace_may_access(task, ptrace_mode);
}

/**
 * sys_perf_event_open - open a performance event, associate it to a task/cpu
 *
 * @attr_uptr:	event_id type attributes for monitoring/sampling
 * @pid:		target pid
 * @cpu:		target cpu
 * @group_fd:		group leader event fd
 * @flags:		perf event open flags
 */
SYSCALL_DEFINE5(perf_event_open,
		struct perf_event_attr __user *, attr_uptr,
		pid_t, pid, int, cpu, int, group_fd, unsigned long, flags)
{
	struct perf_event *group_leader = NULL, *output_event = NULL;
	struct perf_event *event, *sibling;
	struct perf_event_attr attr;
	struct perf_event_context *ctx, *gctx;
	struct file *event_file = NULL;
	struct fd group = {NULL, 0};
	struct task_struct *task = NULL;
	struct pmu *pmu;
	int event_fd;
	int move_group = 0;
	int err;
	int f_flags = O_RDWR;
	int cgroup_fd = -1;

	/* for future expandability... */
	if (flags & ~PERF_FLAG_ALL)
		return -EINVAL;

	err = perf_copy_attr(attr_uptr, &attr);
	if (err)
		return err;

	/* Do we allow access to perf_event_open(2) ? */
	err = security_perf_event_open(&attr, PERF_SECURITY_OPEN);
	if (err)
		return err;

	if (!attr.exclude_kernel) {
		err = perf_allow_kernel(&attr);
		if (err)
			return err;
	}

	if (attr.namespaces) {
		if (!perfmon_capable())
			return -EACCES;
	}

	if (attr.freq) {
		if (attr.sample_freq > sysctl_perf_event_sample_rate)
			return -EINVAL;
	} else {
		if (attr.sample_period & (1ULL << 63))
			return -EINVAL;
	}

	/* Only privileged users can get physical addresses */
	if ((attr.sample_type & PERF_SAMPLE_PHYS_ADDR)) {
		err = perf_allow_kernel(&attr);
		if (err)
			return err;
	}

	/* REGS_INTR can leak data, lockdown must prevent this */
	if (attr.sample_type & PERF_SAMPLE_REGS_INTR) {
		err = security_locked_down(LOCKDOWN_PERF);
		if (err)
			return err;
	}

	/*
	 * In cgroup mode, the pid argument is used to pass the fd
	 * opened to the cgroup directory in cgroupfs. The cpu argument
	 * designates the cpu on which to monitor threads from that
	 * cgroup.
	 */
	if ((flags & PERF_FLAG_PID_CGROUP) && (pid == -1 || cpu == -1))
		return -EINVAL;

	if (flags & PERF_FLAG_FD_CLOEXEC)
		f_flags |= O_CLOEXEC;

	event_fd = get_unused_fd_flags(f_flags);
	if (event_fd < 0)
		return event_fd;

	if (group_fd != -1) {
		err = perf_fget_light(group_fd, &group);
		if (err)
			goto err_fd;
		group_leader = group.file->private_data;
		if (flags & PERF_FLAG_FD_OUTPUT)
			output_event = group_leader;
		if (flags & PERF_FLAG_FD_NO_GROUP)
			group_leader = NULL;
	}

	if (pid != -1 && !(flags & PERF_FLAG_PID_CGROUP)) {
		task = find_lively_task_by_vpid(pid);
		if (IS_ERR(task)) {
			err = PTR_ERR(task);
			goto err_group_fd;
		}
	}

	if (task && group_leader &&
	    group_leader->attr.inherit != attr.inherit) {
		err = -EINVAL;
		goto err_task;
	}

	if (flags & PERF_FLAG_PID_CGROUP)
		cgroup_fd = pid;

	event = perf_event_alloc(&attr, cpu, task, group_leader, NULL,
				 NULL, NULL, cgroup_fd);
	if (IS_ERR(event)) {
		err = PTR_ERR(event);
		goto err_task;
	}

	if (is_sampling_event(event)) {
		if (event->pmu->capabilities & PERF_PMU_CAP_NO_INTERRUPT) {
			err = -EOPNOTSUPP;
			goto err_alloc;
		}
	}

	/*
	 * Special case software events and allow them to be part of
	 * any hardware group.
	 */
	pmu = event->pmu;

	if (attr.use_clockid) {
		err = perf_event_set_clock(event, attr.clockid);
		if (err)
			goto err_alloc;
	}

	if (pmu->task_ctx_nr == perf_sw_context)
		event->event_caps |= PERF_EV_CAP_SOFTWARE;

	if (group_leader) {
		if (is_software_event(event) &&
		    !in_software_context(group_leader)) {
			/*
			 * If the event is a sw event, but the group_leader
			 * is on hw context.
			 *
			 * Allow the addition of software events to hw
			 * groups, this is safe because software events
			 * never fail to schedule.
			 */
			pmu = group_leader->ctx->pmu;
		} else if (!is_software_event(event) &&
			   is_software_event(group_leader) &&
			   (group_leader->group_caps & PERF_EV_CAP_SOFTWARE)) {
			/*
			 * In case the group is a pure software group, and we
			 * try to add a hardware event, move the whole group to
			 * the hardware context.
			 */
			move_group = 1;
		}
	}

	/*
	 * Get the target context (task or percpu):
	 */
	ctx = find_get_context(pmu, task, event);
	if (IS_ERR(ctx)) {
		err = PTR_ERR(ctx);
		goto err_alloc;
	}

	/*
	 * Look up the group leader (we will attach this event to it):
	 */
	if (group_leader) {
		err = -EINVAL;

		/*
		 * Do not allow a recursive hierarchy (this new sibling
		 * becoming part of another group-sibling):
		 */
		if (group_leader->group_leader != group_leader)
			goto err_context;

		/* All events in a group should have the same clock */
		if (group_leader->clock != event->clock)
			goto err_context;

		/*
		 * Make sure we're both events for the same CPU;
		 * grouping events for different CPUs is broken; since
		 * you can never concurrently schedule them anyhow.
		 */
		if (group_leader->cpu != event->cpu)
			goto err_context;

		/*
		 * Make sure we're both on the same task, or both
		 * per-CPU events.
		 */
		if (group_leader->ctx->task != ctx->task)
			goto err_context;

		/*
		 * Do not allow to attach to a group in a different task
		 * or CPU context. If we're moving SW events, we'll fix
		 * this up later, so allow that.
		 *
		 * Racy, not holding group_leader->ctx->mutex, see comment with
		 * perf_event_ctx_lock().
		 */
		if (!move_group && group_leader->ctx != ctx)
			goto err_context;

		/*
		 * Only a group leader can be exclusive or pinned
		 */
		if (attr.exclusive || attr.pinned)
			goto err_context;
	}

	if (output_event) {
		err = perf_event_set_output(event, output_event);
		if (err)
			goto err_context;
	}

	event_file = anon_inode_getfile("[perf_event]", &perf_fops, event,
					f_flags);
	if (IS_ERR(event_file)) {
		err = PTR_ERR(event_file);
		event_file = NULL;
		goto err_context;
	}

	if (task) {
		err = down_read_interruptible(&task->signal->exec_update_lock);
		if (err)
			goto err_file;

		/*
		 * We must hold exec_update_lock across this and any potential
		 * perf_install_in_context() call for this new event to
		 * serialize against exec() altering our credentials (and the
		 * perf_event_exit_task() that could imply).
		 */
		err = -EACCES;
		if (!perf_check_permission(&attr, task))
			goto err_cred;
	}

	if (move_group) {
		gctx = __perf_event_ctx_lock_double(group_leader, ctx);

		if (gctx->task == TASK_TOMBSTONE) {
			err = -ESRCH;
			goto err_locked;
		}

		/*
		 * Check if we raced against another sys_perf_event_open() call
		 * moving the software group underneath us.
		 */
		if (!(group_leader->group_caps & PERF_EV_CAP_SOFTWARE)) {
			/*
			 * If someone moved the group out from under us, check
			 * if this new event wound up on the same ctx, if so
			 * its the regular !move_group case, otherwise fail.
			 */
			if (gctx != ctx) {
				err = -EINVAL;
				goto err_locked;
			} else {
				perf_event_ctx_unlock(group_leader, gctx);
				move_group = 0;
				goto not_move_group;
			}
		}

		/*
		 * Failure to create exclusive events returns -EBUSY.
		 */
		err = -EBUSY;
		if (!exclusive_event_installable(group_leader, ctx))
			goto err_locked;

		for_each_sibling_event(sibling, group_leader) {
			if (!exclusive_event_installable(sibling, ctx))
				goto err_locked;
		}
	} else {
		mutex_lock(&ctx->mutex);

		/*
		 * Now that we hold ctx->lock, (re)validate group_leader->ctx == ctx,
		 * see the group_leader && !move_group test earlier.
		 */
		if (group_leader && group_leader->ctx != ctx) {
			err = -EINVAL;
			goto err_locked;
		}
	}
not_move_group:

	if (ctx->task == TASK_TOMBSTONE) {
		err = -ESRCH;
		goto err_locked;
	}

	if (!perf_event_validate_size(event)) {
		err = -E2BIG;
		goto err_locked;
	}

	if (!task) {
		/*
		 * Check if the @cpu we're creating an event for is online.
		 *
		 * We use the perf_cpu_context::ctx::mutex to serialize against
		 * the hotplug notifiers. See perf_event_{init,exit}_cpu().
		 */
		struct perf_cpu_context *cpuctx =
			container_of(ctx, struct perf_cpu_context, ctx);

		if (!cpuctx->online) {
			err = -ENODEV;
			goto err_locked;
		}
	}

	if (perf_need_aux_event(event) && !perf_get_aux_event(event, group_leader)) {
		err = -EINVAL;
		goto err_locked;
	}

	/*
	 * Must be under the same ctx::mutex as perf_install_in_context(),
	 * because we need to serialize with concurrent event creation.
	 */
	if (!exclusive_event_installable(event, ctx)) {
		err = -EBUSY;
		goto err_locked;
	}

	WARN_ON_ONCE(ctx->parent_ctx);

	/*
	 * This is the point on no return; we cannot fail hereafter. This is
	 * where we start modifying current state.
	 */

	if (move_group) {
		/*
		 * See perf_event_ctx_lock() for comments on the details
		 * of swizzling perf_event::ctx.
		 */
		perf_remove_from_context(group_leader, 0);
		put_ctx(gctx);

		for_each_sibling_event(sibling, group_leader) {
			perf_remove_from_context(sibling, 0);
			put_ctx(gctx);
		}

		/*
		 * Wait for everybody to stop referencing the events through
		 * the old lists, before installing it on new lists.
		 */
		synchronize_rcu();

		/*
		 * Install the group siblings before the group leader.
		 *
		 * Because a group leader will try and install the entire group
		 * (through the sibling list, which is still in-tact), we can
		 * end up with siblings installed in the wrong context.
		 *
		 * By installing siblings first we NO-OP because they're not
		 * reachable through the group lists.
		 */
		for_each_sibling_event(sibling, group_leader) {
			perf_event__state_init(sibling);
			perf_install_in_context(ctx, sibling, sibling->cpu);
			get_ctx(ctx);
		}

		/*
		 * Removing from the context ends up with disabled
		 * event. What we want here is event in the initial
		 * startup state, ready to be add into new context.
		 */
		perf_event__state_init(group_leader);
		perf_install_in_context(ctx, group_leader, group_leader->cpu);
		get_ctx(ctx);
	}

	/*
	 * Precalculate sample_data sizes; do while holding ctx::mutex such
	 * that we're serialized against further additions and before
	 * perf_install_in_context() which is the point the event is active and
	 * can use these values.
	 */
	perf_event__header_size(event);
	perf_event__id_header_size(event);

	event->owner = current;

	perf_install_in_context(ctx, event, event->cpu);
	perf_unpin_context(ctx);

	if (move_group)
		perf_event_ctx_unlock(group_leader, gctx);
	mutex_unlock(&ctx->mutex);

	if (task) {
		up_read(&task->signal->exec_update_lock);
		put_task_struct(task);
	}

	mutex_lock(&current->perf_event_mutex);
	list_add_tail(&event->owner_entry, &current->perf_event_list);
	mutex_unlock(&current->perf_event_mutex);

	/*
	 * Drop the reference on the group_event after placing the
	 * new event on the sibling_list. This ensures destruction
	 * of the group leader will find the pointer to itself in
	 * perf_group_detach().
	 */
	fdput(group);
	fd_install(event_fd, event_file);
	return event_fd;

err_locked:
	if (move_group)
		perf_event_ctx_unlock(group_leader, gctx);
	mutex_unlock(&ctx->mutex);
err_cred:
	if (task)
		up_read(&task->signal->exec_update_lock);
err_file:
	fput(event_file);
err_context:
	perf_unpin_context(ctx);
	put_ctx(ctx);
err_alloc:
	/*
	 * If event_file is set, the fput() above will have called ->release()
	 * and that will take care of freeing the event.
	 */
	if (!event_file)
		free_event(event);
err_task:
	if (task)
		put_task_struct(task);
err_group_fd:
	fdput(group);
err_fd:
	put_unused_fd(event_fd);
	return err;
}

/**
 * perf_event_create_kernel_counter
 *
 * @attr: attributes of the counter to create
 * @cpu: cpu in which the counter is bound
 * @task: task to profile (NULL for percpu)
 * @overflow_handler: callback to trigger when we hit the event
 * @context: context data could be used in overflow_handler callback
 */
struct perf_event *
perf_event_create_kernel_counter(struct perf_event_attr *attr, int cpu,
				 struct task_struct *task,
				 perf_overflow_handler_t overflow_handler,
				 void *context)
{
	struct perf_event_context *ctx;
	struct perf_event *event;
	int err;

	/*
	 * Grouping is not supported for kernel events, neither is 'AUX',
	 * make sure the caller's intentions are adjusted.
	 */
	if (attr->aux_output)
		return ERR_PTR(-EINVAL);

	event = perf_event_alloc(attr, cpu, task, NULL, NULL,
				 overflow_handler, context, -1);
	if (IS_ERR(event)) {
		err = PTR_ERR(event);
		goto err;
	}

	/* Mark owner so we could distinguish it from user events. */
	event->owner = TASK_TOMBSTONE;

	/*
	 * Get the target context (task or percpu):
	 */
	ctx = find_get_context(event->pmu, task, event);
	if (IS_ERR(ctx)) {
		err = PTR_ERR(ctx);
		goto err_free;
	}

	WARN_ON_ONCE(ctx->parent_ctx);
	mutex_lock(&ctx->mutex);
	if (ctx->task == TASK_TOMBSTONE) {
		err = -ESRCH;
		goto err_unlock;
	}

	if (!task) {
		/*
		 * Check if the @cpu we're creating an event for is online.
		 *
		 * We use the perf_cpu_context::ctx::mutex to serialize against
		 * the hotplug notifiers. See perf_event_{init,exit}_cpu().
		 */
		struct perf_cpu_context *cpuctx =
			container_of(ctx, struct perf_cpu_context, ctx);
		if (!cpuctx->online) {
			err = -ENODEV;
			goto err_unlock;
		}
	}

	if (!exclusive_event_installable(event, ctx)) {
		err = -EBUSY;
		goto err_unlock;
	}

	perf_install_in_context(ctx, event, event->cpu);
	perf_unpin_context(ctx);
	mutex_unlock(&ctx->mutex);

	return event;

err_unlock:
	mutex_unlock(&ctx->mutex);
	perf_unpin_context(ctx);
	put_ctx(ctx);
err_free:
	free_event(event);
err:
	return ERR_PTR(err);
}
EXPORT_SYMBOL_GPL(perf_event_create_kernel_counter);

void perf_pmu_migrate_context(struct pmu *pmu, int src_cpu, int dst_cpu)
{
	struct perf_event_context *src_ctx;
	struct perf_event_context *dst_ctx;
	struct perf_event *event, *tmp;
	LIST_HEAD(events);

	src_ctx = &per_cpu_ptr(pmu->pmu_cpu_context, src_cpu)->ctx;
	dst_ctx = &per_cpu_ptr(pmu->pmu_cpu_context, dst_cpu)->ctx;

	/*
	 * See perf_event_ctx_lock() for comments on the details
	 * of swizzling perf_event::ctx.
	 */
	mutex_lock_double(&src_ctx->mutex, &dst_ctx->mutex);
	list_for_each_entry_safe(event, tmp, &src_ctx->event_list,
				 event_entry) {
		perf_remove_from_context(event, 0);
		unaccount_event_cpu(event, src_cpu);
		put_ctx(src_ctx);
		list_add(&event->migrate_entry, &events);
	}

	/*
	 * Wait for the events to quiesce before re-instating them.
	 */
	synchronize_rcu();

	/*
	 * Re-instate events in 2 passes.
	 *
	 * Skip over group leaders and only install siblings on this first
	 * pass, siblings will not get enabled without a leader, however a
	 * leader will enable its siblings, even if those are still on the old
	 * context.
	 */
	list_for_each_entry_safe(event, tmp, &events, migrate_entry) {
		if (event->group_leader == event)
			continue;

		list_del(&event->migrate_entry);
		if (event->state >= PERF_EVENT_STATE_OFF)
			event->state = PERF_EVENT_STATE_INACTIVE;
		account_event_cpu(event, dst_cpu);
		perf_install_in_context(dst_ctx, event, dst_cpu);
		get_ctx(dst_ctx);
	}

	/*
	 * Once all the siblings are setup properly, install the group leaders
	 * to make it go.
	 */
	list_for_each_entry_safe(event, tmp, &events, migrate_entry) {
		list_del(&event->migrate_entry);
		if (event->state >= PERF_EVENT_STATE_OFF)
			event->state = PERF_EVENT_STATE_INACTIVE;
		account_event_cpu(event, dst_cpu);
		perf_install_in_context(dst_ctx, event, dst_cpu);
		get_ctx(dst_ctx);
	}
	mutex_unlock(&dst_ctx->mutex);
	mutex_unlock(&src_ctx->mutex);
}
EXPORT_SYMBOL_GPL(perf_pmu_migrate_context);

static void sync_child_event(struct perf_event *child_event)
{
	struct perf_event *parent_event = child_event->parent;
	u64 child_val;

	if (child_event->attr.inherit_stat) {
		struct task_struct *task = child_event->ctx->task;

		if (task && task != TASK_TOMBSTONE)
			perf_event_read_event(child_event, task);
	}

	child_val = perf_event_count(child_event);

	/*
	 * Add back the child's count to the parent's count:
	 */
	atomic64_add(child_val, &parent_event->child_count);
	atomic64_add(child_event->total_time_enabled,
		     &parent_event->child_total_time_enabled);
	atomic64_add(child_event->total_time_running,
		     &parent_event->child_total_time_running);
}

static void
perf_event_exit_event(struct perf_event *event, struct perf_event_context *ctx)
{
	struct perf_event *parent_event = event->parent;
	unsigned long detach_flags = 0;

	if (parent_event) {
		/*
		 * Do not destroy the 'original' grouping; because of the
		 * context switch optimization the original events could've
		 * ended up in a random child task.
		 *
		 * If we were to destroy the original group, all group related
		 * operations would cease to function properly after this
		 * random child dies.
		 *
		 * Do destroy all inherited groups, we don't care about those
		 * and being thorough is better.
		 */
		detach_flags = DETACH_GROUP | DETACH_CHILD;
		mutex_lock(&parent_event->child_mutex);
	}

	perf_remove_from_context(event, detach_flags);

	raw_spin_lock_irq(&ctx->lock);
	if (event->state > PERF_EVENT_STATE_EXIT)
		perf_event_set_state(event, PERF_EVENT_STATE_EXIT);
	raw_spin_unlock_irq(&ctx->lock);

	/*
	 * Child events can be freed.
	 */
	if (parent_event) {
		mutex_unlock(&parent_event->child_mutex);
		/*
		 * Kick perf_poll() for is_event_hup();
		 */
		perf_event_wakeup(parent_event);
		free_event(event);
		put_event(parent_event);
		return;
	}

	/*
	 * Parent events are governed by their filedesc, retain them.
	 */
	perf_event_wakeup(event);
}

static void perf_event_exit_task_context(struct task_struct *child, int ctxn)
{
	struct perf_event_context *child_ctx, *clone_ctx = NULL;
	struct perf_event *child_event, *next;

	WARN_ON_ONCE(child != current);

	child_ctx = perf_pin_task_context(child, ctxn);
	if (!child_ctx)
		return;

	/*
	 * In order to reduce the amount of tricky in ctx tear-down, we hold
	 * ctx::mutex over the entire thing. This serializes against almost
	 * everything that wants to access the ctx.
	 *
	 * The exception is sys_perf_event_open() /
	 * perf_event_create_kernel_count() which does find_get_context()
	 * without ctx::mutex (it cannot because of the move_group double mutex
	 * lock thing). See the comments in perf_install_in_context().
	 */
	mutex_lock(&child_ctx->mutex);

	/*
	 * In a single ctx::lock section, de-schedule the events and detach the
	 * context from the task such that we cannot ever get it scheduled back
	 * in.
	 */
	raw_spin_lock_irq(&child_ctx->lock);
	task_ctx_sched_out(__get_cpu_context(child_ctx), child_ctx, EVENT_ALL);

	/*
	 * Now that the context is inactive, destroy the task <-> ctx relation
	 * and mark the context dead.
	 */
	RCU_INIT_POINTER(child->perf_event_ctxp[ctxn], NULL);
	put_ctx(child_ctx); /* cannot be last */
	WRITE_ONCE(child_ctx->task, TASK_TOMBSTONE);
	put_task_struct(current); /* cannot be last */

	clone_ctx = unclone_ctx(child_ctx);
	raw_spin_unlock_irq(&child_ctx->lock);

	if (clone_ctx)
		put_ctx(clone_ctx);

	/*
	 * Report the task dead after unscheduling the events so that we
	 * won't get any samples after PERF_RECORD_EXIT. We can however still
	 * get a few PERF_RECORD_READ events.
	 */
	perf_event_task(child, child_ctx, 0);

	list_for_each_entry_safe(child_event, next, &child_ctx->event_list, event_entry)
		perf_event_exit_event(child_event, child_ctx);

	mutex_unlock(&child_ctx->mutex);

	put_ctx(child_ctx);
}

/*
 * When a child task exits, feed back event values to parent events.
 *
 * Can be called with exec_update_lock held when called from
 * setup_new_exec().
 */
void perf_event_exit_task(struct task_struct *child)
{
	struct perf_event *event, *tmp;
	int ctxn;

	mutex_lock(&child->perf_event_mutex);
	list_for_each_entry_safe(event, tmp, &child->perf_event_list,
				 owner_entry) {
		list_del_init(&event->owner_entry);

		/*
		 * Ensure the list deletion is visible before we clear
		 * the owner, closes a race against perf_release() where
		 * we need to serialize on the owner->perf_event_mutex.
		 */
		smp_store_release(&event->owner, NULL);
	}
	mutex_unlock(&child->perf_event_mutex);

	for_each_task_context_nr(ctxn)
		perf_event_exit_task_context(child, ctxn);

	/*
	 * The perf_event_exit_task_context calls perf_event_task
	 * with child's task_ctx, which generates EXIT events for
	 * child contexts and sets child->perf_event_ctxp[] to NULL.
	 * At this point we need to send EXIT events to cpu contexts.
	 */
	perf_event_task(child, NULL, 0);
}

static void perf_free_event(struct perf_event *event,
			    struct perf_event_context *ctx)
{
	struct perf_event *parent = event->parent;

	if (WARN_ON_ONCE(!parent))
		return;

	mutex_lock(&parent->child_mutex);
	list_del_init(&event->child_list);
	mutex_unlock(&parent->child_mutex);

	put_event(parent);

	raw_spin_lock_irq(&ctx->lock);
	perf_group_detach(event);
	list_del_event(event, ctx);
	raw_spin_unlock_irq(&ctx->lock);
	free_event(event);
}

/*
 * Free a context as created by inheritance by perf_event_init_task() below,
 * used by fork() in case of fail.
 *
 * Even though the task has never lived, the context and events have been
 * exposed through the child_list, so we must take care tearing it all down.
 */
void perf_event_free_task(struct task_struct *task)
{
	struct perf_event_context *ctx;
	struct perf_event *event, *tmp;
	int ctxn;

	for_each_task_context_nr(ctxn) {
		ctx = task->perf_event_ctxp[ctxn];
		if (!ctx)
			continue;

		mutex_lock(&ctx->mutex);
		raw_spin_lock_irq(&ctx->lock);
		/*
		 * Destroy the task <-> ctx relation and mark the context dead.
		 *
		 * This is important because even though the task hasn't been
		 * exposed yet the context has been (through child_list).
		 */
		RCU_INIT_POINTER(task->perf_event_ctxp[ctxn], NULL);
		WRITE_ONCE(ctx->task, TASK_TOMBSTONE);
		put_task_struct(task); /* cannot be last */
		raw_spin_unlock_irq(&ctx->lock);

		list_for_each_entry_safe(event, tmp, &ctx->event_list, event_entry)
			perf_free_event(event, ctx);

		mutex_unlock(&ctx->mutex);

		/*
		 * perf_event_release_kernel() could've stolen some of our
		 * child events and still have them on its free_list. In that
		 * case we must wait for these events to have been freed (in
		 * particular all their references to this task must've been
		 * dropped).
		 *
		 * Without this copy_process() will unconditionally free this
		 * task (irrespective of its reference count) and
		 * _free_event()'s put_task_struct(event->hw.target) will be a
		 * use-after-free.
		 *
		 * Wait for all events to drop their context reference.
		 */
		wait_var_event(&ctx->refcount, refcount_read(&ctx->refcount) == 1);
		put_ctx(ctx); /* must be last */
	}
}

void perf_event_delayed_put(struct task_struct *task)
{
	int ctxn;

	for_each_task_context_nr(ctxn)
		WARN_ON_ONCE(task->perf_event_ctxp[ctxn]);
}

struct file *perf_event_get(unsigned int fd)
{
	struct file *file = fget(fd);
	if (!file)
		return ERR_PTR(-EBADF);

	if (file->f_op != &perf_fops) {
		fput(file);
		return ERR_PTR(-EBADF);
	}

	return file;
}

const struct perf_event *perf_get_event(struct file *file)
{
	if (file->f_op != &perf_fops)
		return ERR_PTR(-EINVAL);

	return file->private_data;
}

const struct perf_event_attr *perf_event_attrs(struct perf_event *event)
{
	if (!event)
		return ERR_PTR(-EINVAL);

	return &event->attr;
}

/*
 * Inherit an event from parent task to child task.
 *
 * Returns:
 *  - valid pointer on success
 *  - NULL for orphaned events
 *  - IS_ERR() on error
 */
static struct perf_event *
inherit_event(struct perf_event *parent_event,
	      struct task_struct *parent,
	      struct perf_event_context *parent_ctx,
	      struct task_struct *child,
	      struct perf_event *group_leader,
	      struct perf_event_context *child_ctx)
{
	enum perf_event_state parent_state = parent_event->state;
	struct perf_event *child_event;
	unsigned long flags;

	/*
	 * Instead of creating recursive hierarchies of events,
	 * we link inherited events back to the original parent,
	 * which has a filp for sure, which we use as the reference
	 * count:
	 */
	if (parent_event->parent)
		parent_event = parent_event->parent;

	child_event = perf_event_alloc(&parent_event->attr,
					   parent_event->cpu,
					   child,
					   group_leader, parent_event,
					   NULL, NULL, -1);
	if (IS_ERR(child_event))
		return child_event;


	if ((child_event->attach_state & PERF_ATTACH_TASK_DATA) &&
	    !child_ctx->task_ctx_data) {
		struct pmu *pmu = child_event->pmu;

		child_ctx->task_ctx_data = alloc_task_ctx_data(pmu);
		if (!child_ctx->task_ctx_data) {
			free_event(child_event);
			return ERR_PTR(-ENOMEM);
		}
	}

	/*
	 * is_orphaned_event() and list_add_tail(&parent_event->child_list)
	 * must be under the same lock in order to serialize against
	 * perf_event_release_kernel(), such that either we must observe
	 * is_orphaned_event() or they will observe us on the child_list.
	 */
	mutex_lock(&parent_event->child_mutex);
	if (is_orphaned_event(parent_event) ||
	    !atomic_long_inc_not_zero(&parent_event->refcount)) {
		mutex_unlock(&parent_event->child_mutex);
		/* task_ctx_data is freed with child_ctx */
		free_event(child_event);
		return NULL;
	}

	get_ctx(child_ctx);

	/*
	 * Make the child state follow the state of the parent event,
	 * not its attr.disabled bit.  We hold the parent's mutex,
	 * so we won't race with perf_event_{en, dis}able_family.
	 */
	if (parent_state >= PERF_EVENT_STATE_INACTIVE)
		child_event->state = PERF_EVENT_STATE_INACTIVE;
	else
		child_event->state = PERF_EVENT_STATE_OFF;

	if (parent_event->attr.freq) {
		u64 sample_period = parent_event->hw.sample_period;
		struct hw_perf_event *hwc = &child_event->hw;

		hwc->sample_period = sample_period;
		hwc->last_period   = sample_period;

		local64_set(&hwc->period_left, sample_period);
	}

	child_event->ctx = child_ctx;
	child_event->overflow_handler = parent_event->overflow_handler;
	child_event->overflow_handler_context
		= parent_event->overflow_handler_context;

	/*
	 * Precalculate sample_data sizes
	 */
	perf_event__header_size(child_event);
	perf_event__id_header_size(child_event);

	/*
	 * Link it up in the child's context:
	 */
	raw_spin_lock_irqsave(&child_ctx->lock, flags);
	add_event_to_ctx(child_event, child_ctx);
	child_event->attach_state |= PERF_ATTACH_CHILD;
	raw_spin_unlock_irqrestore(&child_ctx->lock, flags);

	/*
	 * Link this into the parent event's child list
	 */
	list_add_tail(&child_event->child_list, &parent_event->child_list);
	mutex_unlock(&parent_event->child_mutex);

	return child_event;
}

/*
 * Inherits an event group.
 *
 * This will quietly suppress orphaned events; !inherit_event() is not an error.
 * This matches with perf_event_release_kernel() removing all child events.
 *
 * Returns:
 *  - 0 on success
 *  - <0 on error
 */
static int inherit_group(struct perf_event *parent_event,
	      struct task_struct *parent,
	      struct perf_event_context *parent_ctx,
	      struct task_struct *child,
	      struct perf_event_context *child_ctx)
{
	struct perf_event *leader;
	struct perf_event *sub;
	struct perf_event *child_ctr;

	leader = inherit_event(parent_event, parent, parent_ctx,
				 child, NULL, child_ctx);
	if (IS_ERR(leader))
		return PTR_ERR(leader);
	/*
	 * @leader can be NULL here because of is_orphaned_event(). In this
	 * case inherit_event() will create individual events, similar to what
	 * perf_group_detach() would do anyway.
	 */
	for_each_sibling_event(sub, parent_event) {
		child_ctr = inherit_event(sub, parent, parent_ctx,
					    child, leader, child_ctx);
		if (IS_ERR(child_ctr))
			return PTR_ERR(child_ctr);

		if (sub->aux_event == parent_event && child_ctr &&
		    !perf_get_aux_event(child_ctr, leader))
			return -EINVAL;
	}
	leader->group_generation = parent_event->group_generation;
	return 0;
}

/*
 * Creates the child task context and tries to inherit the event-group.
 *
 * Clears @inherited_all on !attr.inherited or error. Note that we'll leave
 * inherited_all set when we 'fail' to inherit an orphaned event; this is
 * consistent with perf_event_release_kernel() removing all child events.
 *
 * Returns:
 *  - 0 on success
 *  - <0 on error
 */
static int
inherit_task_group(struct perf_event *event, struct task_struct *parent,
		   struct perf_event_context *parent_ctx,
		   struct task_struct *child, int ctxn,
		   u64 clone_flags, int *inherited_all)
{
	int ret;
	struct perf_event_context *child_ctx;

	if (!event->attr.inherit ||
	    (event->attr.inherit_thread && !(clone_flags & CLONE_THREAD)) ||
	    /* Do not inherit if sigtrap and signal handlers were cleared. */
	    (event->attr.sigtrap && (clone_flags & CLONE_CLEAR_SIGHAND))) {
		*inherited_all = 0;
		return 0;
	}

	child_ctx = child->perf_event_ctxp[ctxn];
	if (!child_ctx) {
		/*
		 * This is executed from the parent task context, so
		 * inherit events that have been marked for cloning.
		 * First allocate and initialize a context for the
		 * child.
		 */
		child_ctx = alloc_perf_context(parent_ctx->pmu, child);
		if (!child_ctx)
			return -ENOMEM;

		child->perf_event_ctxp[ctxn] = child_ctx;
	}

	ret = inherit_group(event, parent, parent_ctx,
			    child, child_ctx);

	if (ret)
		*inherited_all = 0;

	return ret;
}

/*
 * Initialize the perf_event context in task_struct
 */
static int perf_event_init_context(struct task_struct *child, int ctxn,
				   u64 clone_flags)
{
	struct perf_event_context *child_ctx, *parent_ctx;
	struct perf_event_context *cloned_ctx;
	struct perf_event *event;
	struct task_struct *parent = current;
	int inherited_all = 1;
	unsigned long flags;
	int ret = 0;

	if (likely(!parent->perf_event_ctxp[ctxn]))
		return 0;

	/*
	 * If the parent's context is a clone, pin it so it won't get
	 * swapped under us.
	 */
	parent_ctx = perf_pin_task_context(parent, ctxn);
	if (!parent_ctx)
		return 0;

	/*
	 * No need to check if parent_ctx != NULL here; since we saw
	 * it non-NULL earlier, the only reason for it to become NULL
	 * is if we exit, and since we're currently in the middle of
	 * a fork we can't be exiting at the same time.
	 */

	/*
	 * Lock the parent list. No need to lock the child - not PID
	 * hashed yet and not running, so nobody can access it.
	 */
	mutex_lock(&parent_ctx->mutex);

	/*
	 * We dont have to disable NMIs - we are only looking at
	 * the list, not manipulating it:
	 */
	perf_event_groups_for_each(event, &parent_ctx->pinned_groups) {
		ret = inherit_task_group(event, parent, parent_ctx,
					 child, ctxn, clone_flags,
					 &inherited_all);
		if (ret)
			goto out_unlock;
	}

	/*
	 * We can't hold ctx->lock when iterating the ->flexible_group list due
	 * to allocations, but we need to prevent rotation because
	 * rotate_ctx() will change the list from interrupt context.
	 */
	raw_spin_lock_irqsave(&parent_ctx->lock, flags);
	parent_ctx->rotate_disable = 1;
	raw_spin_unlock_irqrestore(&parent_ctx->lock, flags);

	perf_event_groups_for_each(event, &parent_ctx->flexible_groups) {
		ret = inherit_task_group(event, parent, parent_ctx,
					 child, ctxn, clone_flags,
					 &inherited_all);
		if (ret)
			goto out_unlock;
	}

	raw_spin_lock_irqsave(&parent_ctx->lock, flags);
	parent_ctx->rotate_disable = 0;

	child_ctx = child->perf_event_ctxp[ctxn];

	if (child_ctx && inherited_all) {
		/*
		 * Mark the child context as a clone of the parent
		 * context, or of whatever the parent is a clone of.
		 *
		 * Note that if the parent is a clone, the holding of
		 * parent_ctx->lock avoids it from being uncloned.
		 */
		cloned_ctx = parent_ctx->parent_ctx;
		if (cloned_ctx) {
			child_ctx->parent_ctx = cloned_ctx;
			child_ctx->parent_gen = parent_ctx->parent_gen;
		} else {
			child_ctx->parent_ctx = parent_ctx;
			child_ctx->parent_gen = parent_ctx->generation;
		}
		get_ctx(child_ctx->parent_ctx);
	}

	raw_spin_unlock_irqrestore(&parent_ctx->lock, flags);
out_unlock:
	mutex_unlock(&parent_ctx->mutex);

	perf_unpin_context(parent_ctx);
	put_ctx(parent_ctx);

	return ret;
}

/*
 * Initialize the perf_event context in task_struct
 */
int perf_event_init_task(struct task_struct *child, u64 clone_flags)
{
	int ctxn, ret;

	memset(child->perf_event_ctxp, 0, sizeof(child->perf_event_ctxp));
	mutex_init(&child->perf_event_mutex);
	INIT_LIST_HEAD(&child->perf_event_list);

	for_each_task_context_nr(ctxn) {
		ret = perf_event_init_context(child, ctxn, clone_flags);
		if (ret) {
			perf_event_free_task(child);
			return ret;
		}
	}

	return 0;
}

static void __init perf_event_init_all_cpus(void)
{
	struct swevent_htable *swhash;
	int cpu;

	zalloc_cpumask_var(&perf_online_mask, GFP_KERNEL);

	for_each_possible_cpu(cpu) {
		swhash = &per_cpu(swevent_htable, cpu);
		mutex_init(&swhash->hlist_mutex);
		INIT_LIST_HEAD(&per_cpu(active_ctx_list, cpu));

		INIT_LIST_HEAD(&per_cpu(pmu_sb_events.list, cpu));
		raw_spin_lock_init(&per_cpu(pmu_sb_events.lock, cpu));

#ifdef CONFIG_CGROUP_PERF
		INIT_LIST_HEAD(&per_cpu(cgrp_cpuctx_list, cpu));
#endif
		INIT_LIST_HEAD(&per_cpu(sched_cb_list, cpu));
	}
}

static void perf_swevent_init_cpu(unsigned int cpu)
{
	struct swevent_htable *swhash = &per_cpu(swevent_htable, cpu);

	mutex_lock(&swhash->hlist_mutex);
	if (swhash->hlist_refcount > 0 && !swevent_hlist_deref(swhash)) {
		struct swevent_hlist *hlist;

		hlist = kzalloc_node(sizeof(*hlist), GFP_KERNEL, cpu_to_node(cpu));
		WARN_ON(!hlist);
		rcu_assign_pointer(swhash->swevent_hlist, hlist);
	}
	mutex_unlock(&swhash->hlist_mutex);
}

#if defined CONFIG_HOTPLUG_CPU || defined CONFIG_KEXEC_CORE
static void __perf_event_exit_context(void *__info)
{
	struct perf_event_context *ctx = __info;
	struct perf_cpu_context *cpuctx = __get_cpu_context(ctx);
	struct perf_event *event;

	raw_spin_lock(&ctx->lock);
	ctx_sched_out(ctx, cpuctx, EVENT_TIME);
	list_for_each_entry(event, &ctx->event_list, event_entry)
		__perf_remove_from_context(event, cpuctx, ctx, (void *)DETACH_GROUP);
	raw_spin_unlock(&ctx->lock);
}

static void perf_event_exit_cpu_context(int cpu)
{
	struct perf_cpu_context *cpuctx;
	struct perf_event_context *ctx;
	struct pmu *pmu;

	mutex_lock(&pmus_lock);
	list_for_each_entry(pmu, &pmus, entry) {
		cpuctx = per_cpu_ptr(pmu->pmu_cpu_context, cpu);
		ctx = &cpuctx->ctx;

		mutex_lock(&ctx->mutex);
		smp_call_function_single(cpu, __perf_event_exit_context, ctx, 1);
		cpuctx->online = 0;
		mutex_unlock(&ctx->mutex);
	}
	cpumask_clear_cpu(cpu, perf_online_mask);
	mutex_unlock(&pmus_lock);
}
#else

static void perf_event_exit_cpu_context(int cpu) { }

#endif

int perf_event_init_cpu(unsigned int cpu)
{
	struct perf_cpu_context *cpuctx;
	struct perf_event_context *ctx;
	struct pmu *pmu;

	perf_swevent_init_cpu(cpu);

	mutex_lock(&pmus_lock);
	cpumask_set_cpu(cpu, perf_online_mask);
	list_for_each_entry(pmu, &pmus, entry) {
		cpuctx = per_cpu_ptr(pmu->pmu_cpu_context, cpu);
		ctx = &cpuctx->ctx;

		mutex_lock(&ctx->mutex);
		cpuctx->online = 1;
		mutex_unlock(&ctx->mutex);
	}
	mutex_unlock(&pmus_lock);

	return 0;
}

int perf_event_exit_cpu(unsigned int cpu)
{
	perf_event_exit_cpu_context(cpu);
	return 0;
}

static int
perf_reboot(struct notifier_block *notifier, unsigned long val, void *v)
{
	int cpu;

	for_each_online_cpu(cpu)
		perf_event_exit_cpu(cpu);

	return NOTIFY_OK;
}

/*
 * Run the perf reboot notifier at the very last possible moment so that
 * the generic watchdog code runs as long as possible.
 */
static struct notifier_block perf_reboot_notifier = {
	.notifier_call = perf_reboot,
	.priority = INT_MIN,
};

void __init perf_event_init(void)
{
	int ret;

	idr_init(&pmu_idr);

	perf_event_init_all_cpus();
	init_srcu_struct(&pmus_srcu);
	perf_pmu_register(&perf_swevent, "software", PERF_TYPE_SOFTWARE);
	perf_pmu_register(&perf_cpu_clock, NULL, -1);
	perf_pmu_register(&perf_task_clock, NULL, -1);
	perf_tp_register();
	perf_event_init_cpu(smp_processor_id());
	register_reboot_notifier(&perf_reboot_notifier);

	ret = init_hw_breakpoint();
	WARN(ret, "hw_breakpoint initialization failed with: %d", ret);

	perf_event_cache = KMEM_CACHE(perf_event, SLAB_PANIC);

	/*
	 * Build time assertion that we keep the data_head at the intended
	 * location.  IOW, validation we got the __reserved[] size right.
	 */
	BUILD_BUG_ON((offsetof(struct perf_event_mmap_page, data_head))
		     != 1024);
}

ssize_t perf_event_sysfs_show(struct device *dev, struct device_attribute *attr,
			      char *page)
{
	struct perf_pmu_events_attr *pmu_attr =
		container_of(attr, struct perf_pmu_events_attr, attr);

	if (pmu_attr->event_str)
		return sprintf(page, "%s\n", pmu_attr->event_str);

	return 0;
}
EXPORT_SYMBOL_GPL(perf_event_sysfs_show);

static int __init perf_event_sysfs_init(void)
{
	struct pmu *pmu;
	int ret;

	mutex_lock(&pmus_lock);

	ret = bus_register(&pmu_bus);
	if (ret)
		goto unlock;

	list_for_each_entry(pmu, &pmus, entry) {
		if (!pmu->name || pmu->type < 0)
			continue;

		ret = pmu_dev_alloc(pmu);
		WARN(ret, "Failed to register pmu: %s, reason %d\n", pmu->name, ret);
	}
	pmu_bus_running = 1;
	ret = 0;

unlock:
	mutex_unlock(&pmus_lock);

	return ret;
}
device_initcall(perf_event_sysfs_init);

#ifdef CONFIG_CGROUP_PERF
static struct cgroup_subsys_state *
perf_cgroup_css_alloc(struct cgroup_subsys_state *parent_css)
{
	struct perf_cgroup *jc;

	jc = kzalloc(sizeof(*jc), GFP_KERNEL);
	if (!jc)
		return ERR_PTR(-ENOMEM);

	jc->info = alloc_percpu(struct perf_cgroup_info);
	if (!jc->info) {
		kfree(jc);
		return ERR_PTR(-ENOMEM);
	}

	return &jc->css;
}

static void perf_cgroup_css_free(struct cgroup_subsys_state *css)
{
	struct perf_cgroup *jc = container_of(css, struct perf_cgroup, css);

	free_percpu(jc->info);
	kfree(jc);
}

static int perf_cgroup_css_online(struct cgroup_subsys_state *css)
{
	perf_event_cgroup(css->cgroup);
	return 0;
}

static int __perf_cgroup_move(void *info)
{
	struct task_struct *task = info;
	rcu_read_lock();
	perf_cgroup_switch(task, PERF_CGROUP_SWOUT | PERF_CGROUP_SWIN);
	rcu_read_unlock();
	return 0;
}

static void perf_cgroup_attach(struct cgroup_taskset *tset)
{
	struct task_struct *task;
	struct cgroup_subsys_state *css;

	cgroup_taskset_for_each(task, css, tset)
		task_function_call(task, __perf_cgroup_move, task);
}

struct cgroup_subsys perf_event_cgrp_subsys = {
	.css_alloc	= perf_cgroup_css_alloc,
	.css_free	= perf_cgroup_css_free,
	.css_online	= perf_cgroup_css_online,
	.attach		= perf_cgroup_attach,
	/*
	 * Implicitly enable on dfl hierarchy so that perf events can
	 * always be filtered by cgroup2 path as long as perf_event
	 * controller is not mounted on a legacy hierarchy.
	 */
	.implicit_on_dfl = true,
	.threaded	= true,
};
#endif /* CONFIG_CGROUP_PERF */<|MERGE_RESOLUTION|>--- conflicted
+++ resolved
@@ -7099,12 +7099,8 @@
 {
 	struct perf_event *leader = event->group_leader, *sub;
 	u64 read_format = event->attr.read_format;
-<<<<<<< HEAD
+	unsigned long flags;
 	u64 values[5];
-=======
-	unsigned long flags;
-	u64 values[6];
->>>>>>> 7094516d
 	int n = 0;
 
 	/*
