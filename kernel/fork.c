// SPDX-License-Identifier: GPL-2.0-only
/*
 *  linux/kernel/fork.c
 *
 *  Copyright (C) 1991, 1992  Linus Torvalds
 */

/*
 *  'fork.c' contains the help-routines for the 'fork' system call
 * (see also entry.S and others).
 * Fork is rather simple, once you get the hang of it, but the memory
 * management can be a bitch. See 'mm/memory.c': 'copy_page_range()'
 */

#include <linux/anon_inodes.h>
#include <linux/slab.h>
#include <linux/sched/autogroup.h>
#include <linux/sched/mm.h>
#include <linux/sched/coredump.h>
#include <linux/sched/user.h>
#include <linux/sched/numa_balancing.h>
#include <linux/sched/stat.h>
#include <linux/sched/task.h>
#include <linux/sched/task_stack.h>
#include <linux/sched/cputime.h>
#include <linux/seq_file.h>
#include <linux/rtmutex.h>
#include <linux/init.h>
#include <linux/unistd.h>
#include <linux/module.h>
#include <linux/vmalloc.h>
#include <linux/completion.h>
#include <linux/personality.h>
#include <linux/mempolicy.h>
#include <linux/sem.h>
#include <linux/file.h>
#include <linux/fdtable.h>
#include <linux/iocontext.h>
#include <linux/key.h>
#include <linux/kmsan.h>
#include <linux/binfmts.h>
#include <linux/mman.h>
#include <linux/mmu_notifier.h>
#include <linux/fs.h>
#include <linux/mm.h>
#include <linux/mm_inline.h>
#include <linux/nsproxy.h>
#include <linux/capability.h>
#include <linux/cpu.h>
#include <linux/cgroup.h>
#include <linux/security.h>
#include <linux/hugetlb.h>
#include <linux/seccomp.h>
#include <linux/swap.h>
#include <linux/syscalls.h>
#include <linux/jiffies.h>
#include <linux/futex.h>
#include <linux/compat.h>
#include <linux/kthread.h>
#include <linux/task_io_accounting_ops.h>
#include <linux/rcupdate.h>
#include <linux/ptrace.h>
#include <linux/mount.h>
#include <linux/audit.h>
#include <linux/memcontrol.h>
#include <linux/ftrace.h>
#include <linux/proc_fs.h>
#include <linux/profile.h>
#include <linux/rmap.h>
#include <linux/ksm.h>
#include <linux/acct.h>
#include <linux/userfaultfd_k.h>
#include <linux/tsacct_kern.h>
#include <linux/cn_proc.h>
#include <linux/freezer.h>
#include <linux/delayacct.h>
#include <linux/taskstats_kern.h>
#include <linux/tty.h>
#include <linux/fs_struct.h>
#include <linux/magic.h>
#include <linux/perf_event.h>
#include <linux/posix-timers.h>
#include <linux/user-return-notifier.h>
#include <linux/oom.h>
#include <linux/khugepaged.h>
#include <linux/signalfd.h>
#include <linux/uprobes.h>
#include <linux/aio.h>
#include <linux/compiler.h>
#include <linux/sysctl.h>
#include <linux/kcov.h>
#include <linux/livepatch.h>
#include <linux/thread_info.h>
#include <linux/stackleak.h>
#include <linux/kasan.h>
#include <linux/scs.h>
#include <linux/io_uring.h>
#include <linux/bpf.h>
#include <linux/stackprotector.h>
#include <linux/user_events.h>
#include <linux/iommu.h>
#include <linux/cpufreq_times.h>

#include <asm/pgalloc.h>
#include <linux/uaccess.h>
#include <asm/mmu_context.h>
#include <asm/cacheflush.h>
#include <asm/tlbflush.h>

#include <trace/events/sched.h>

#define CREATE_TRACE_POINTS
#include <trace/events/task.h>

#undef CREATE_TRACE_POINTS
#include <trace/hooks/sched.h>
/*
 * Minimum number of threads to boot the kernel
 */
#define MIN_THREADS 20

/*
 * Maximum number of threads
 */
#define MAX_THREADS FUTEX_TID_MASK

EXPORT_TRACEPOINT_SYMBOL_GPL(task_newtask);
EXPORT_TRACEPOINT_SYMBOL_GPL(task_rename);

/*
 * Protected counters by write_lock_irq(&tasklist_lock)
 */
unsigned long total_forks;	/* Handle normal Linux uptimes. */
int nr_threads;			/* The idle threads do not count.. */

static int max_threads;		/* tunable limit on nr_threads */

#define NAMED_ARRAY_INDEX(x)	[x] = __stringify(x)

static const char * const resident_page_types[] = {
	NAMED_ARRAY_INDEX(MM_FILEPAGES),
	NAMED_ARRAY_INDEX(MM_ANONPAGES),
	NAMED_ARRAY_INDEX(MM_SWAPENTS),
	NAMED_ARRAY_INDEX(MM_SHMEMPAGES),
};

DEFINE_PER_CPU(unsigned long, process_counts) = 0;

__cacheline_aligned DEFINE_RWLOCK(tasklist_lock);  /* outer */
EXPORT_SYMBOL_GPL(tasklist_lock);

#ifdef CONFIG_PROVE_RCU
int lockdep_tasklist_lock_is_held(void)
{
	return lockdep_is_held(&tasklist_lock);
}
EXPORT_SYMBOL_GPL(lockdep_tasklist_lock_is_held);
#endif /* #ifdef CONFIG_PROVE_RCU */

int nr_processes(void)
{
	int cpu;
	int total = 0;

	for_each_possible_cpu(cpu)
		total += per_cpu(process_counts, cpu);

	return total;
}

void __weak arch_release_task_struct(struct task_struct *tsk)
{
}

#ifndef CONFIG_ARCH_TASK_STRUCT_ALLOCATOR
static struct kmem_cache *task_struct_cachep;

static inline struct task_struct *alloc_task_struct_node(int node)
{
	return kmem_cache_alloc_node(task_struct_cachep, GFP_KERNEL, node);
}

static inline void free_task_struct(struct task_struct *tsk)
{
	kmem_cache_free(task_struct_cachep, tsk);
}
#endif

#ifndef CONFIG_ARCH_THREAD_STACK_ALLOCATOR

/*
 * Allocate pages if THREAD_SIZE is >= PAGE_SIZE, otherwise use a
 * kmemcache based allocator.
 */
# if THREAD_SIZE >= PAGE_SIZE || defined(CONFIG_VMAP_STACK)

#  ifdef CONFIG_VMAP_STACK
/*
 * vmalloc() is a bit slow, and calling vfree() enough times will force a TLB
 * flush.  Try to minimize the number of calls by caching stacks.
 */
#define NR_CACHED_STACKS 2
static DEFINE_PER_CPU(struct vm_struct *, cached_stacks[NR_CACHED_STACKS]);

struct vm_stack {
	struct rcu_head rcu;
	struct vm_struct *stack_vm_area;
};

static bool try_release_thread_stack_to_cache(struct vm_struct *vm)
{
	unsigned int i;

	for (i = 0; i < NR_CACHED_STACKS; i++) {
		if (this_cpu_cmpxchg(cached_stacks[i], NULL, vm) != NULL)
			continue;
		return true;
	}
	return false;
}

static void thread_stack_free_rcu(struct rcu_head *rh)
{
	struct vm_stack *vm_stack = container_of(rh, struct vm_stack, rcu);

	if (try_release_thread_stack_to_cache(vm_stack->stack_vm_area))
		return;

	vfree(vm_stack);
}

static void thread_stack_delayed_free(struct task_struct *tsk)
{
	struct vm_stack *vm_stack = tsk->stack;

	vm_stack->stack_vm_area = tsk->stack_vm_area;
	call_rcu(&vm_stack->rcu, thread_stack_free_rcu);
}

static int free_vm_stack_cache(unsigned int cpu)
{
	struct vm_struct **cached_vm_stacks = per_cpu_ptr(cached_stacks, cpu);
	int i;

	for (i = 0; i < NR_CACHED_STACKS; i++) {
		struct vm_struct *vm_stack = cached_vm_stacks[i];

		if (!vm_stack)
			continue;

		vfree(vm_stack->addr);
		cached_vm_stacks[i] = NULL;
	}

	return 0;
}

static int memcg_charge_kernel_stack(struct vm_struct *vm)
{
	int i;
	int ret;
	int nr_charged = 0;

	BUG_ON(vm->nr_pages != THREAD_SIZE / PAGE_SIZE);

	for (i = 0; i < THREAD_SIZE / PAGE_SIZE; i++) {
		ret = memcg_kmem_charge_page(vm->pages[i], GFP_KERNEL, 0);
		if (ret)
			goto err;
		nr_charged++;
	}
	return 0;
err:
	for (i = 0; i < nr_charged; i++)
		memcg_kmem_uncharge_page(vm->pages[i], 0);
	return ret;
}

static int alloc_thread_stack_node(struct task_struct *tsk, int node)
{
	struct vm_struct *vm;
	void *stack;
	int i;

	for (i = 0; i < NR_CACHED_STACKS; i++) {
		struct vm_struct *s;

		s = this_cpu_xchg(cached_stacks[i], NULL);

		if (!s)
			continue;

		/* Reset stack metadata. */
		kasan_unpoison_range(s->addr, THREAD_SIZE);

		stack = kasan_reset_tag(s->addr);

		/* Clear stale pointers from reused stack. */
		memset(stack, 0, THREAD_SIZE);

		if (memcg_charge_kernel_stack(s)) {
			vfree(s->addr);
			return -ENOMEM;
		}

		tsk->stack_vm_area = s;
		tsk->stack = stack;
		return 0;
	}

	/*
	 * Allocated stacks are cached and later reused by new threads,
	 * so memcg accounting is performed manually on assigning/releasing
	 * stacks to tasks. Drop __GFP_ACCOUNT.
	 */
	stack = __vmalloc_node_range(THREAD_SIZE, THREAD_ALIGN,
				     VMALLOC_START, VMALLOC_END,
				     THREADINFO_GFP & ~__GFP_ACCOUNT,
				     PAGE_KERNEL,
				     0, node, __builtin_return_address(0));
	if (!stack)
		return -ENOMEM;

	vm = find_vm_area(stack);
	if (memcg_charge_kernel_stack(vm)) {
		vfree(stack);
		return -ENOMEM;
	}
	/*
	 * We can't call find_vm_area() in interrupt context, and
	 * free_thread_stack() can be called in interrupt context,
	 * so cache the vm_struct.
	 */
	tsk->stack_vm_area = vm;
	stack = kasan_reset_tag(stack);
	tsk->stack = stack;
	return 0;
}

static void free_thread_stack(struct task_struct *tsk)
{
	if (!try_release_thread_stack_to_cache(tsk->stack_vm_area))
		thread_stack_delayed_free(tsk);

	tsk->stack = NULL;
	tsk->stack_vm_area = NULL;
}

#  else /* !CONFIG_VMAP_STACK */

static void thread_stack_free_rcu(struct rcu_head *rh)
{
	__free_pages(virt_to_page(rh), THREAD_SIZE_ORDER);
}

static void thread_stack_delayed_free(struct task_struct *tsk)
{
	struct rcu_head *rh = tsk->stack;

	call_rcu(rh, thread_stack_free_rcu);
}

static int alloc_thread_stack_node(struct task_struct *tsk, int node)
{
	struct page *page = alloc_pages_node(node, THREADINFO_GFP,
					     THREAD_SIZE_ORDER);

	if (likely(page)) {
		tsk->stack = kasan_reset_tag(page_address(page));
		return 0;
	}
	return -ENOMEM;
}

static void free_thread_stack(struct task_struct *tsk)
{
	thread_stack_delayed_free(tsk);
	tsk->stack = NULL;
}

#  endif /* CONFIG_VMAP_STACK */
# else /* !(THREAD_SIZE >= PAGE_SIZE || defined(CONFIG_VMAP_STACK)) */

static struct kmem_cache *thread_stack_cache;

static void thread_stack_free_rcu(struct rcu_head *rh)
{
	kmem_cache_free(thread_stack_cache, rh);
}

static void thread_stack_delayed_free(struct task_struct *tsk)
{
	struct rcu_head *rh = tsk->stack;

	call_rcu(rh, thread_stack_free_rcu);
}

static int alloc_thread_stack_node(struct task_struct *tsk, int node)
{
	unsigned long *stack;
	stack = kmem_cache_alloc_node(thread_stack_cache, THREADINFO_GFP, node);
	stack = kasan_reset_tag(stack);
	tsk->stack = stack;
	return stack ? 0 : -ENOMEM;
}

static void free_thread_stack(struct task_struct *tsk)
{
	thread_stack_delayed_free(tsk);
	tsk->stack = NULL;
}

void thread_stack_cache_init(void)
{
	thread_stack_cache = kmem_cache_create_usercopy("thread_stack",
					THREAD_SIZE, THREAD_SIZE, 0, 0,
					THREAD_SIZE, NULL);
	BUG_ON(thread_stack_cache == NULL);
}

# endif /* THREAD_SIZE >= PAGE_SIZE || defined(CONFIG_VMAP_STACK) */
#else /* CONFIG_ARCH_THREAD_STACK_ALLOCATOR */

static int alloc_thread_stack_node(struct task_struct *tsk, int node)
{
	unsigned long *stack;

	stack = arch_alloc_thread_stack_node(tsk, node);
	tsk->stack = stack;
	return stack ? 0 : -ENOMEM;
}

static void free_thread_stack(struct task_struct *tsk)
{
	arch_free_thread_stack(tsk);
	tsk->stack = NULL;
}

#endif /* !CONFIG_ARCH_THREAD_STACK_ALLOCATOR */

/* SLAB cache for signal_struct structures (tsk->signal) */
static struct kmem_cache *signal_cachep;

/* SLAB cache for sighand_struct structures (tsk->sighand) */
struct kmem_cache *sighand_cachep;

/* SLAB cache for files_struct structures (tsk->files) */
struct kmem_cache *files_cachep;

/* SLAB cache for fs_struct structures (tsk->fs) */
struct kmem_cache *fs_cachep;

/* SLAB cache for vm_area_struct structures */
static struct kmem_cache *vm_area_cachep;

/* SLAB cache for mm_struct structures (tsk->mm) */
static struct kmem_cache *mm_cachep;

#ifdef CONFIG_PER_VMA_LOCK

/* SLAB cache for vm_area_struct.lock */
static struct kmem_cache *vma_lock_cachep;

static bool vma_lock_alloc(struct vm_area_struct *vma)
{
	vma->vm_lock = kmem_cache_alloc(vma_lock_cachep, GFP_KERNEL);
	if (!vma->vm_lock)
		return false;

	init_rwsem(&vma->vm_lock->lock);
	vma->vm_lock_seq = -1;

	return true;
}

static inline void vma_lock_free(struct vm_area_struct *vma)
{
	kmem_cache_free(vma_lock_cachep, vma->vm_lock);
}

#else /* CONFIG_PER_VMA_LOCK */

static inline bool vma_lock_alloc(struct vm_area_struct *vma) { return true; }
static inline void vma_lock_free(struct vm_area_struct *vma) {}

#endif /* CONFIG_PER_VMA_LOCK */

struct vm_area_struct *vm_area_alloc(struct mm_struct *mm)
{
	struct vm_area_struct *vma;

	vma = kmem_cache_alloc(vm_area_cachep, GFP_KERNEL);
	if (!vma)
		return NULL;

	vma_init(vma, mm);
	if (!vma_lock_alloc(vma)) {
		kmem_cache_free(vm_area_cachep, vma);
		return NULL;
	}

	return vma;
}

struct vm_area_struct *vm_area_dup(struct vm_area_struct *orig)
{
	struct vm_area_struct *new = kmem_cache_alloc(vm_area_cachep, GFP_KERNEL);

	if (!new)
		return NULL;

	ASSERT_EXCLUSIVE_WRITER(orig->vm_flags);
	ASSERT_EXCLUSIVE_WRITER(orig->vm_file);
	/*
	 * orig->shared.rb may be modified concurrently, but the clone
	 * will be reinitialized.
	 */
	data_race(memcpy(new, orig, sizeof(*new)));
	if (!vma_lock_alloc(new)) {
		kmem_cache_free(vm_area_cachep, new);
		return NULL;
	}
	INIT_LIST_HEAD(&new->anon_vma_chain);
	vma_numab_state_init(new);
	dup_anon_vma_name(orig, new);

	return new;
}

void __vm_area_free(struct vm_area_struct *vma)
{
	vma_numab_state_free(vma);
	free_anon_vma_name(vma);
	vma_lock_free(vma);
	kmem_cache_free(vm_area_cachep, vma);
}

#ifdef CONFIG_PER_VMA_LOCK
static void vm_area_free_rcu_cb(struct rcu_head *head)
{
	struct vm_area_struct *vma = container_of(head, struct vm_area_struct,
						  vm_rcu);

	/* The vma should not be locked while being destroyed. */
	VM_BUG_ON_VMA(rwsem_is_locked(&vma->vm_lock->lock), vma);
	__vm_area_free(vma);
}
#endif

void vm_area_free(struct vm_area_struct *vma)
{
#ifdef CONFIG_PER_VMA_LOCK
	call_rcu(&vma->vm_rcu, vm_area_free_rcu_cb);
#else
	__vm_area_free(vma);
#endif
}

static void account_kernel_stack(struct task_struct *tsk, int account)
{
	if (IS_ENABLED(CONFIG_VMAP_STACK)) {
		struct vm_struct *vm = task_stack_vm_area(tsk);
		int i;

		for (i = 0; i < THREAD_SIZE / PAGE_SIZE; i++)
			mod_lruvec_page_state(vm->pages[i], NR_KERNEL_STACK_KB,
					      account * (PAGE_SIZE / 1024));
	} else {
		void *stack = task_stack_page(tsk);

		/* All stack pages are in the same node. */
		mod_lruvec_kmem_state(stack, NR_KERNEL_STACK_KB,
				      account * (THREAD_SIZE / 1024));
	}
}

void exit_task_stack_account(struct task_struct *tsk)
{
	account_kernel_stack(tsk, -1);

	if (IS_ENABLED(CONFIG_VMAP_STACK)) {
		struct vm_struct *vm;
		int i;

		vm = task_stack_vm_area(tsk);
		for (i = 0; i < THREAD_SIZE / PAGE_SIZE; i++)
			memcg_kmem_uncharge_page(vm->pages[i], 0);
	}
}

static void release_task_stack(struct task_struct *tsk)
{
	if (WARN_ON(READ_ONCE(tsk->__state) != TASK_DEAD))
		return;  /* Better to leak the stack than to free prematurely */

	free_thread_stack(tsk);
}

#ifdef CONFIG_THREAD_INFO_IN_TASK
void put_task_stack(struct task_struct *tsk)
{
	if (refcount_dec_and_test(&tsk->stack_refcount))
		release_task_stack(tsk);
}
#endif

void free_task(struct task_struct *tsk)
{
#ifdef CONFIG_SECCOMP
	WARN_ON_ONCE(tsk->seccomp.filter);
#endif
	cpufreq_task_times_exit(tsk);
	release_user_cpus_ptr(tsk);
	scs_release(tsk);

	trace_android_vh_free_task(tsk);
#ifndef CONFIG_THREAD_INFO_IN_TASK
	/*
	 * The task is finally done with both the stack and thread_info,
	 * so free both.
	 */
	release_task_stack(tsk);
#else
	/*
	 * If the task had a separate stack allocation, it should be gone
	 * by now.
	 */
	WARN_ON_ONCE(refcount_read(&tsk->stack_refcount) != 0);
#endif
	rt_mutex_debug_task_free(tsk);
	ftrace_graph_exit_task(tsk);
	arch_release_task_struct(tsk);
	if (tsk->flags & PF_KTHREAD)
		free_kthread_struct(tsk);
	bpf_task_storage_free(tsk);
	free_task_struct(tsk);
}
EXPORT_SYMBOL(free_task);

static void dup_mm_exe_file(struct mm_struct *mm, struct mm_struct *oldmm)
{
	struct file *exe_file;

	exe_file = get_mm_exe_file(oldmm);
	RCU_INIT_POINTER(mm->exe_file, exe_file);
	/*
	 * We depend on the oldmm having properly denied write access to the
	 * exe_file already.
	 */
	if (exe_file && deny_write_access(exe_file))
		pr_warn_once("deny_write_access() failed in %s\n", __func__);
}

#ifdef CONFIG_MMU
static __latent_entropy int dup_mmap(struct mm_struct *mm,
					struct mm_struct *oldmm)
{
	struct vm_area_struct *mpnt, *tmp;
	int retval;
	unsigned long charge = 0;
	LIST_HEAD(uf);
	VMA_ITERATOR(vmi, mm, 0);

	uprobe_start_dup_mmap();
	if (mmap_write_lock_killable(oldmm)) {
		retval = -EINTR;
		goto fail_uprobe_end;
	}
	flush_cache_dup_mm(oldmm);
	uprobe_dup_mmap(oldmm, mm);
	/*
	 * Not linked in yet - no deadlock potential:
	 */
	mmap_write_lock_nested(mm, SINGLE_DEPTH_NESTING);

	/* No ordering required: file already has been exposed. */
	dup_mm_exe_file(mm, oldmm);

	mm->total_vm = oldmm->total_vm;
	mm->data_vm = oldmm->data_vm;
	mm->exec_vm = oldmm->exec_vm;
	mm->stack_vm = oldmm->stack_vm;

	retval = ksm_fork(mm, oldmm);
	if (retval)
		goto out;
	khugepaged_fork(mm, oldmm);

	/* Use __mt_dup() to efficiently build an identical maple tree. */
	retval = __mt_dup(&oldmm->mm_mt, &mm->mm_mt, GFP_KERNEL);
	if (unlikely(retval))
		goto out;

	mt_clear_in_rcu(vmi.mas.tree);
	for_each_vma(vmi, mpnt) {
		struct file *file;

		vma_start_write(mpnt);
		if (mpnt->vm_flags & VM_DONTCOPY) {
			retval = vma_iter_clear_gfp(&vmi, mpnt->vm_start,
						    mpnt->vm_end, GFP_KERNEL);
			if (retval)
				goto loop_out;

			vm_stat_account(mm, mpnt->vm_flags, -vma_pages(mpnt));
			continue;
		}
		charge = 0;
		/*
		 * Don't duplicate many vmas if we've been oom-killed (for
		 * example)
		 */
		if (fatal_signal_pending(current)) {
			retval = -EINTR;
			goto loop_out;
		}
		if (mpnt->vm_flags & VM_ACCOUNT) {
			unsigned long len = vma_pages(mpnt);

			if (security_vm_enough_memory_mm(oldmm, len)) /* sic */
				goto fail_nomem;
			charge = len;
		}
		tmp = vm_area_dup(mpnt);
		if (!tmp)
			goto fail_nomem;
		retval = vma_dup_policy(mpnt, tmp);
		if (retval)
			goto fail_nomem_policy;
		tmp->vm_mm = mm;
		retval = dup_userfaultfd(tmp, &uf);
		if (retval)
			goto fail_nomem_anon_vma_fork;
		if (tmp->vm_flags & VM_WIPEONFORK) {
			/*
			 * VM_WIPEONFORK gets a clean slate in the child.
			 * Don't prepare anon_vma until fault since we don't
			 * copy page for current vma.
			 */
			tmp->anon_vma = NULL;
		} else if (anon_vma_fork(tmp, mpnt))
			goto fail_nomem_anon_vma_fork;
		vm_flags_clear(tmp, VM_LOCKED_MASK);
		/*
		 * Copy/update hugetlb private vma information.
		 */
		if (is_vm_hugetlb_page(tmp))
			hugetlb_dup_vma_private(tmp);

		if (tmp->vm_ops && tmp->vm_ops->open)
			tmp->vm_ops->open(tmp);

		file = tmp->vm_file;
		if (file) {
			struct address_space *mapping = file->f_mapping;

			get_file(file);
			i_mmap_lock_write(mapping);
			if (tmp->vm_flags & VM_SHARED)
				mapping_allow_writable(mapping);
			flush_dcache_mmap_lock(mapping);
			/* insert tmp into the share list, just after mpnt */
			vma_interval_tree_insert_after(tmp, mpnt,
					&mapping->i_mmap);
			flush_dcache_mmap_unlock(mapping);
			i_mmap_unlock_write(mapping);
		}

<<<<<<< HEAD
		/*
		 * Copy/update hugetlb private vma information.
		 */
		if (is_vm_hugetlb_page(tmp))
			hugetlb_dup_vma_private(tmp);

		/*
		 * Link the vma into the MT. After using __mt_dup(), memory
		 * allocation is not necessary here, so it cannot fail.
		 */
		vma_iter_bulk_store(&vmi, tmp);
=======
		/* Link the vma into the MT */
		if (vma_iter_bulk_store(&vmi, tmp))
			goto fail_nomem_vmi_store;
>>>>>>> 5697d159

		mm->map_count++;
		if (!(tmp->vm_flags & VM_WIPEONFORK))
			retval = copy_page_range(tmp, mpnt);

<<<<<<< HEAD
		if (tmp->vm_ops && tmp->vm_ops->open)
			tmp->vm_ops->open(tmp);

		if (retval) {
			mpnt = vma_next(&vmi);
=======
		if (retval)
>>>>>>> 5697d159
			goto loop_out;
		}
	}
	/* a new mm has just been created */
	retval = arch_dup_mmap(oldmm, mm);
loop_out:
	vma_iter_free(&vmi);
	if (!retval) {
		mt_set_in_rcu(vmi.mas.tree);
	} else if (mpnt) {
		/*
		 * The entire maple tree has already been duplicated. If the
		 * mmap duplication fails, mark the failure point with
		 * XA_ZERO_ENTRY. In exit_mmap(), if this marker is encountered,
		 * stop releasing VMAs that have not been duplicated after this
		 * point.
		 */
		mas_set_range(&vmi.mas, mpnt->vm_start, mpnt->vm_end - 1);
		mas_store(&vmi.mas, XA_ZERO_ENTRY);
	}
out:
	mmap_write_unlock(mm);
	flush_tlb_mm(oldmm);
	mmap_write_unlock(oldmm);
	dup_userfaultfd_complete(&uf);
fail_uprobe_end:
	uprobe_end_dup_mmap();
	return retval;

fail_nomem_anon_vma_fork:
	mpol_put(vma_policy(tmp));
fail_nomem_policy:
	vm_area_free(tmp);
fail_nomem:
	retval = -ENOMEM;
	vm_unacct_memory(charge);
	goto loop_out;
}

static inline int mm_alloc_pgd(struct mm_struct *mm)
{
	mm->pgd = pgd_alloc(mm);
	if (unlikely(!mm->pgd))
		return -ENOMEM;
	return 0;
}

static inline void mm_free_pgd(struct mm_struct *mm)
{
	pgd_free(mm, mm->pgd);
}
#else
static int dup_mmap(struct mm_struct *mm, struct mm_struct *oldmm)
{
	mmap_write_lock(oldmm);
	dup_mm_exe_file(mm, oldmm);
	mmap_write_unlock(oldmm);
	return 0;
}
#define mm_alloc_pgd(mm)	(0)
#define mm_free_pgd(mm)
#endif /* CONFIG_MMU */

static void check_mm(struct mm_struct *mm)
{
	int i;

	BUILD_BUG_ON_MSG(ARRAY_SIZE(resident_page_types) != NR_MM_COUNTERS,
			 "Please make sure 'struct resident_page_types[]' is updated as well");

	for (i = 0; i < NR_MM_COUNTERS; i++) {
		long x = percpu_counter_sum(&mm->rss_stat[i]);

		if (unlikely(x))
			pr_alert("BUG: Bad rss-counter state mm:%p type:%s val:%ld\n",
				 mm, resident_page_types[i], x);
	}

	if (mm_pgtables_bytes(mm))
		pr_alert("BUG: non-zero pgtables_bytes on freeing mm: %ld\n",
				mm_pgtables_bytes(mm));

#if defined(CONFIG_TRANSPARENT_HUGEPAGE) && !USE_SPLIT_PMD_PTLOCKS
	VM_BUG_ON_MM(mm->pmd_huge_pte, mm);
#endif
}

#define allocate_mm()	(kmem_cache_alloc(mm_cachep, GFP_KERNEL))
#define free_mm(mm)	(kmem_cache_free(mm_cachep, (mm)))

static void do_check_lazy_tlb(void *arg)
{
	struct mm_struct *mm = arg;

	WARN_ON_ONCE(current->active_mm == mm);
}

static void do_shoot_lazy_tlb(void *arg)
{
	struct mm_struct *mm = arg;

	if (current->active_mm == mm) {
		WARN_ON_ONCE(current->mm);
		current->active_mm = &init_mm;
		switch_mm(mm, &init_mm, current);
	}
}

static void cleanup_lazy_tlbs(struct mm_struct *mm)
{
	if (!IS_ENABLED(CONFIG_MMU_LAZY_TLB_SHOOTDOWN)) {
		/*
		 * In this case, lazy tlb mms are refounted and would not reach
		 * __mmdrop until all CPUs have switched away and mmdrop()ed.
		 */
		return;
	}

	/*
	 * Lazy mm shootdown does not refcount "lazy tlb mm" usage, rather it
	 * requires lazy mm users to switch to another mm when the refcount
	 * drops to zero, before the mm is freed. This requires IPIs here to
	 * switch kernel threads to init_mm.
	 *
	 * archs that use IPIs to flush TLBs can piggy-back that lazy tlb mm
	 * switch with the final userspace teardown TLB flush which leaves the
	 * mm lazy on this CPU but no others, reducing the need for additional
	 * IPIs here. There are cases where a final IPI is still required here,
	 * such as the final mmdrop being performed on a different CPU than the
	 * one exiting, or kernel threads using the mm when userspace exits.
	 *
	 * IPI overheads have not found to be expensive, but they could be
	 * reduced in a number of possible ways, for example (roughly
	 * increasing order of complexity):
	 * - The last lazy reference created by exit_mm() could instead switch
	 *   to init_mm, however it's probable this will run on the same CPU
	 *   immediately afterwards, so this may not reduce IPIs much.
	 * - A batch of mms requiring IPIs could be gathered and freed at once.
	 * - CPUs store active_mm where it can be remotely checked without a
	 *   lock, to filter out false-positives in the cpumask.
	 * - After mm_users or mm_count reaches zero, switching away from the
	 *   mm could clear mm_cpumask to reduce some IPIs, perhaps together
	 *   with some batching or delaying of the final IPIs.
	 * - A delayed freeing and RCU-like quiescing sequence based on mm
	 *   switching to avoid IPIs completely.
	 */
	on_each_cpu_mask(mm_cpumask(mm), do_shoot_lazy_tlb, (void *)mm, 1);
	if (IS_ENABLED(CONFIG_DEBUG_VM_SHOOT_LAZIES))
		on_each_cpu(do_check_lazy_tlb, (void *)mm, 1);
}

/*
 * Called when the last reference to the mm
 * is dropped: either by a lazy thread or by
 * mmput. Free the page directory and the mm.
 */
void __mmdrop(struct mm_struct *mm)
{
	BUG_ON(mm == &init_mm);
	WARN_ON_ONCE(mm == current->mm);

	/* Ensure no CPUs are using this as their lazy tlb mm */
	cleanup_lazy_tlbs(mm);

	WARN_ON_ONCE(mm == current->active_mm);
	mm_free_pgd(mm);
	destroy_context(mm);
	mmu_notifier_subscriptions_destroy(mm);
	check_mm(mm);
	put_user_ns(mm->user_ns);
	mm_pasid_drop(mm);
	mm_destroy_cid(mm);
	percpu_counter_destroy_many(mm->rss_stat, NR_MM_COUNTERS);

	free_mm(mm);
}
EXPORT_SYMBOL_GPL(__mmdrop);

static void mmdrop_async_fn(struct work_struct *work)
{
	struct mm_struct *mm;

	mm = container_of(work, struct mm_struct, async_put_work);
	__mmdrop(mm);
}

static void mmdrop_async(struct mm_struct *mm)
{
	if (unlikely(atomic_dec_and_test(&mm->mm_count))) {
		INIT_WORK(&mm->async_put_work, mmdrop_async_fn);
		schedule_work(&mm->async_put_work);
	}
}

static inline void free_signal_struct(struct signal_struct *sig)
{
	taskstats_tgid_free(sig);
	sched_autogroup_exit(sig);
	/*
	 * __mmdrop is not safe to call from softirq context on x86 due to
	 * pgd_dtor so postpone it to the async context
	 */
	if (sig->oom_mm)
		mmdrop_async(sig->oom_mm);
	kmem_cache_free(signal_cachep, sig);
}

static inline void put_signal_struct(struct signal_struct *sig)
{
	if (refcount_dec_and_test(&sig->sigcnt))
		free_signal_struct(sig);
}

void __put_task_struct(struct task_struct *tsk)
{
	WARN_ON(!tsk->exit_state);
	WARN_ON(refcount_read(&tsk->usage));
	WARN_ON(tsk == current);

	io_uring_free(tsk);
	cgroup_free(tsk);
	task_numa_free(tsk, true);
	security_task_free(tsk);
	exit_creds(tsk);
	delayacct_tsk_free(tsk);
	put_signal_struct(tsk->signal);
	sched_core_free(tsk);
	free_task(tsk);
}
EXPORT_SYMBOL_GPL(__put_task_struct);

void __put_task_struct_rcu_cb(struct rcu_head *rhp)
{
	struct task_struct *task = container_of(rhp, struct task_struct, rcu);

	__put_task_struct(task);
}
EXPORT_SYMBOL_GPL(__put_task_struct_rcu_cb);

void __init __weak arch_task_cache_init(void) { }

/*
 * set_max_threads
 */
static void set_max_threads(unsigned int max_threads_suggested)
{
	u64 threads;
	unsigned long nr_pages = totalram_pages();

	/*
	 * The number of threads shall be limited such that the thread
	 * structures may only consume a small part of the available memory.
	 */
	if (fls64(nr_pages) + fls64(PAGE_SIZE) > 64)
		threads = MAX_THREADS;
	else
		threads = div64_u64((u64) nr_pages * (u64) PAGE_SIZE,
				    (u64) THREAD_SIZE * 8UL);

	if (threads > max_threads_suggested)
		threads = max_threads_suggested;

	max_threads = clamp_t(u64, threads, MIN_THREADS, MAX_THREADS);
}

#ifdef CONFIG_ARCH_WANTS_DYNAMIC_TASK_STRUCT
/* Initialized by the architecture: */
int arch_task_struct_size __read_mostly;
#endif

#ifndef CONFIG_ARCH_TASK_STRUCT_ALLOCATOR
static void task_struct_whitelist(unsigned long *offset, unsigned long *size)
{
	/* Fetch thread_struct whitelist for the architecture. */
	arch_thread_struct_whitelist(offset, size);

	/*
	 * Handle zero-sized whitelist or empty thread_struct, otherwise
	 * adjust offset to position of thread_struct in task_struct.
	 */
	if (unlikely(*size == 0))
		*offset = 0;
	else
		*offset += offsetof(struct task_struct, thread);
}
#endif /* CONFIG_ARCH_TASK_STRUCT_ALLOCATOR */

void __init fork_init(void)
{
	int i;
#ifndef CONFIG_ARCH_TASK_STRUCT_ALLOCATOR
#ifndef ARCH_MIN_TASKALIGN
#define ARCH_MIN_TASKALIGN	0
#endif
	int align = max_t(int, L1_CACHE_BYTES, ARCH_MIN_TASKALIGN);
	unsigned long useroffset, usersize;

	/* create a slab on which task_structs can be allocated */
	task_struct_whitelist(&useroffset, &usersize);
	task_struct_cachep = kmem_cache_create_usercopy("task_struct",
			arch_task_struct_size, align,
			SLAB_PANIC|SLAB_ACCOUNT,
			useroffset, usersize, NULL);
#endif

	/* do the arch specific task caches init */
	arch_task_cache_init();

	set_max_threads(MAX_THREADS);

	init_task.signal->rlim[RLIMIT_NPROC].rlim_cur = max_threads/2;
	init_task.signal->rlim[RLIMIT_NPROC].rlim_max = max_threads/2;
	init_task.signal->rlim[RLIMIT_SIGPENDING] =
		init_task.signal->rlim[RLIMIT_NPROC];

	for (i = 0; i < UCOUNT_COUNTS; i++)
		init_user_ns.ucount_max[i] = max_threads/2;

	set_userns_rlimit_max(&init_user_ns, UCOUNT_RLIMIT_NPROC,      RLIM_INFINITY);
	set_userns_rlimit_max(&init_user_ns, UCOUNT_RLIMIT_MSGQUEUE,   RLIM_INFINITY);
	set_userns_rlimit_max(&init_user_ns, UCOUNT_RLIMIT_SIGPENDING, RLIM_INFINITY);
	set_userns_rlimit_max(&init_user_ns, UCOUNT_RLIMIT_MEMLOCK,    RLIM_INFINITY);

#ifdef CONFIG_VMAP_STACK
	cpuhp_setup_state(CPUHP_BP_PREPARE_DYN, "fork:vm_stack_cache",
			  NULL, free_vm_stack_cache);
#endif

	scs_init();

	lockdep_init_task(&init_task);
	uprobes_init();
}

int __weak arch_dup_task_struct(struct task_struct *dst,
					       struct task_struct *src)
{
	*dst = *src;
	return 0;
}

void set_task_stack_end_magic(struct task_struct *tsk)
{
	unsigned long *stackend;

	stackend = end_of_stack(tsk);
	*stackend = STACK_END_MAGIC;	/* for overflow detection */
}

static struct task_struct *dup_task_struct(struct task_struct *orig, int node)
{
	struct task_struct *tsk;
	int err;

	if (node == NUMA_NO_NODE)
		node = tsk_fork_get_node(orig);
	tsk = alloc_task_struct_node(node);
	if (!tsk)
		return NULL;

	err = arch_dup_task_struct(tsk, orig);
	if (err)
		goto free_tsk;

	err = alloc_thread_stack_node(tsk, node);
	if (err)
		goto free_tsk;

#ifdef CONFIG_THREAD_INFO_IN_TASK
	refcount_set(&tsk->stack_refcount, 1);
#endif
	account_kernel_stack(tsk, 1);

	err = scs_prepare(tsk, node);
	if (err)
		goto free_stack;

#ifdef CONFIG_SECCOMP
	/*
	 * We must handle setting up seccomp filters once we're under
	 * the sighand lock in case orig has changed between now and
	 * then. Until then, filter must be NULL to avoid messing up
	 * the usage counts on the error path calling free_task.
	 */
	tsk->seccomp.filter = NULL;
#endif

	setup_thread_stack(tsk, orig);
	clear_user_return_notifier(tsk);
	clear_tsk_need_resched(tsk);
	set_task_stack_end_magic(tsk);
	clear_syscall_work_syscall_user_dispatch(tsk);

#ifdef CONFIG_STACKPROTECTOR
	tsk->stack_canary = get_random_canary();
#endif
	if (orig->cpus_ptr == &orig->cpus_mask)
		tsk->cpus_ptr = &tsk->cpus_mask;
	dup_user_cpus_ptr(tsk, orig, node);

	/*
	 * One for the user space visible state that goes away when reaped.
	 * One for the scheduler.
	 */
	refcount_set(&tsk->rcu_users, 2);
	/* One for the rcu users */
	refcount_set(&tsk->usage, 1);
#ifdef CONFIG_BLK_DEV_IO_TRACE
	tsk->btrace_seq = 0;
#endif
	tsk->splice_pipe = NULL;
	tsk->task_frag.page = NULL;
	tsk->wake_q.next = NULL;
	tsk->worker_private = NULL;

	kcov_task_init(tsk);
	kmsan_task_create(tsk);
	kmap_local_fork(tsk);

#ifdef CONFIG_FAULT_INJECTION
	tsk->fail_nth = 0;
#endif

#ifdef CONFIG_BLK_CGROUP
	tsk->throttle_disk = NULL;
	tsk->use_memdelay = 0;
#endif

#ifdef CONFIG_IOMMU_SVA
	tsk->pasid_activated = 0;
#endif

#ifdef CONFIG_MEMCG
	tsk->active_memcg = NULL;
#endif

#ifdef CONFIG_CPU_SUP_INTEL
	tsk->reported_split_lock = 0;
#endif

#ifdef CONFIG_SCHED_MM_CID
	tsk->mm_cid = -1;
	tsk->last_mm_cid = -1;
	tsk->mm_cid_active = 0;
	tsk->migrate_from_cpu = -1;
#endif
	android_init_vendor_data(tsk, 1);
	android_init_oem_data(tsk, 1);

	trace_android_vh_dup_task_struct(tsk, orig);
	return tsk;

free_stack:
	exit_task_stack_account(tsk);
	free_thread_stack(tsk);
free_tsk:
	free_task_struct(tsk);
	return NULL;
}

__cacheline_aligned_in_smp DEFINE_SPINLOCK(mmlist_lock);

static unsigned long default_dump_filter = MMF_DUMP_FILTER_DEFAULT;

static int __init coredump_filter_setup(char *s)
{
	default_dump_filter =
		(simple_strtoul(s, NULL, 0) << MMF_DUMP_FILTER_SHIFT) &
		MMF_DUMP_FILTER_MASK;
	return 1;
}

__setup("coredump_filter=", coredump_filter_setup);

#include <linux/init_task.h>

static void mm_init_aio(struct mm_struct *mm)
{
#ifdef CONFIG_AIO
	spin_lock_init(&mm->ioctx_lock);
	mm->ioctx_table = NULL;
#endif
}

static __always_inline void mm_clear_owner(struct mm_struct *mm,
					   struct task_struct *p)
{
#ifdef CONFIG_MEMCG
	if (mm->owner == p)
		WRITE_ONCE(mm->owner, NULL);
#endif
}

static void mm_init_owner(struct mm_struct *mm, struct task_struct *p)
{
#ifdef CONFIG_MEMCG
	mm->owner = p;
#endif
}

static void mm_init_uprobes_state(struct mm_struct *mm)
{
#ifdef CONFIG_UPROBES
	mm->uprobes_state.xol_area = NULL;
#endif
}

static struct mm_struct *mm_init(struct mm_struct *mm, struct task_struct *p,
	struct user_namespace *user_ns)
{
	mt_init_flags(&mm->mm_mt, MM_MT_FLAGS);
	mt_set_external_lock(&mm->mm_mt, &mm->mmap_lock);
	atomic_set(&mm->mm_users, 1);
	atomic_set(&mm->mm_count, 1);
	seqcount_init(&mm->write_protect_seq);
	mmap_init_lock(mm);
	INIT_LIST_HEAD(&mm->mmlist);
#ifdef CONFIG_PER_VMA_LOCK
	mm->mm_lock_seq = 0;
#endif
	mm_pgtables_bytes_init(mm);
	mm->map_count = 0;
	mm->locked_vm = 0;
	atomic64_set(&mm->pinned_vm, 0);
	memset(&mm->rss_stat, 0, sizeof(mm->rss_stat));
	spin_lock_init(&mm->page_table_lock);
	spin_lock_init(&mm->arg_lock);
	mm_init_cpumask(mm);
	mm_init_aio(mm);
	mm_init_owner(mm, p);
	mm_pasid_init(mm);
	RCU_INIT_POINTER(mm->exe_file, NULL);
	mmu_notifier_subscriptions_init(mm);
	init_tlb_flush_pending(mm);
#if defined(CONFIG_TRANSPARENT_HUGEPAGE) && !USE_SPLIT_PMD_PTLOCKS
	mm->pmd_huge_pte = NULL;
#endif
	mm_init_uprobes_state(mm);
	hugetlb_count_init(mm);

	if (current->mm) {
		mm->flags = mmf_init_flags(current->mm->flags);
		mm->def_flags = current->mm->def_flags & VM_INIT_DEF_MASK;
	} else {
		mm->flags = default_dump_filter;
		mm->def_flags = 0;
	}

	if (mm_alloc_pgd(mm))
		goto fail_nopgd;

	if (init_new_context(p, mm))
		goto fail_nocontext;

	if (mm_alloc_cid(mm))
		goto fail_cid;

	if (percpu_counter_init_many(mm->rss_stat, 0, GFP_KERNEL_ACCOUNT,
				     NR_MM_COUNTERS))
		goto fail_pcpu;

	mm->user_ns = get_user_ns(user_ns);
	lru_gen_init_mm(mm);
	return mm;

fail_pcpu:
	mm_destroy_cid(mm);
fail_cid:
	destroy_context(mm);
fail_nocontext:
	mm_free_pgd(mm);
fail_nopgd:
	free_mm(mm);
	return NULL;
}

/*
 * Allocate and initialize an mm_struct.
 */
struct mm_struct *mm_alloc(void)
{
	struct mm_struct *mm;

	mm = allocate_mm();
	if (!mm)
		return NULL;

	memset(mm, 0, sizeof(*mm));
	return mm_init(mm, current, current_user_ns());
}

static inline void __mmput(struct mm_struct *mm)
{
	VM_BUG_ON(atomic_read(&mm->mm_users));

	uprobe_clear_state(mm);
	exit_aio(mm);
	ksm_exit(mm);
	khugepaged_exit(mm); /* must run before exit_mmap */
	exit_mmap(mm);
	mm_put_huge_zero_page(mm);
	set_mm_exe_file(mm, NULL);
	if (!list_empty(&mm->mmlist)) {
		spin_lock(&mmlist_lock);
		list_del(&mm->mmlist);
		spin_unlock(&mmlist_lock);
	}
	if (mm->binfmt)
		module_put(mm->binfmt->module);
	lru_gen_del_mm(mm);
	mmdrop(mm);
}

/*
 * Decrement the use count and release all resources for an mm.
 */
void mmput(struct mm_struct *mm)
{
	might_sleep();

	if (atomic_dec_and_test(&mm->mm_users))
		__mmput(mm);
}
EXPORT_SYMBOL_GPL(mmput);

#ifdef CONFIG_MMU
static void mmput_async_fn(struct work_struct *work)
{
	struct mm_struct *mm = container_of(work, struct mm_struct,
					    async_put_work);

	__mmput(mm);
}

void mmput_async(struct mm_struct *mm)
{
	if (atomic_dec_and_test(&mm->mm_users)) {
		INIT_WORK(&mm->async_put_work, mmput_async_fn);
		schedule_work(&mm->async_put_work);
	}
}
EXPORT_SYMBOL_GPL(mmput_async);
#endif

/**
 * set_mm_exe_file - change a reference to the mm's executable file
 *
 * This changes mm's executable file (shown as symlink /proc/[pid]/exe).
 *
 * Main users are mmput() and sys_execve(). Callers prevent concurrent
 * invocations: in mmput() nobody alive left, in execve it happens before
 * the new mm is made visible to anyone.
 *
 * Can only fail if new_exe_file != NULL.
 */
int set_mm_exe_file(struct mm_struct *mm, struct file *new_exe_file)
{
	struct file *old_exe_file;

	/*
	 * It is safe to dereference the exe_file without RCU as
	 * this function is only called if nobody else can access
	 * this mm -- see comment above for justification.
	 */
	old_exe_file = rcu_dereference_raw(mm->exe_file);

	if (new_exe_file) {
		/*
		 * We expect the caller (i.e., sys_execve) to already denied
		 * write access, so this is unlikely to fail.
		 */
		if (unlikely(deny_write_access(new_exe_file)))
			return -EACCES;
		get_file(new_exe_file);
	}
	rcu_assign_pointer(mm->exe_file, new_exe_file);
	if (old_exe_file) {
		allow_write_access(old_exe_file);
		fput(old_exe_file);
	}
	return 0;
}

/**
 * replace_mm_exe_file - replace a reference to the mm's executable file
 *
 * This changes mm's executable file (shown as symlink /proc/[pid]/exe).
 *
 * Main user is sys_prctl(PR_SET_MM_MAP/EXE_FILE).
 */
int replace_mm_exe_file(struct mm_struct *mm, struct file *new_exe_file)
{
	struct vm_area_struct *vma;
	struct file *old_exe_file;
	int ret = 0;

	/* Forbid mm->exe_file change if old file still mapped. */
	old_exe_file = get_mm_exe_file(mm);
	if (old_exe_file) {
		VMA_ITERATOR(vmi, mm, 0);
		mmap_read_lock(mm);
		for_each_vma(vmi, vma) {
			if (!vma->vm_file)
				continue;
			if (path_equal(&vma->vm_file->f_path,
				       &old_exe_file->f_path)) {
				ret = -EBUSY;
				break;
			}
		}
		mmap_read_unlock(mm);
		fput(old_exe_file);
		if (ret)
			return ret;
	}

	ret = deny_write_access(new_exe_file);
	if (ret)
		return -EACCES;
	get_file(new_exe_file);

	/* set the new file */
	mmap_write_lock(mm);
	old_exe_file = rcu_dereference_raw(mm->exe_file);
	rcu_assign_pointer(mm->exe_file, new_exe_file);
	mmap_write_unlock(mm);

	if (old_exe_file) {
		allow_write_access(old_exe_file);
		fput(old_exe_file);
	}
	return 0;
}

/**
 * get_mm_exe_file - acquire a reference to the mm's executable file
 *
 * Returns %NULL if mm has no associated executable file.
 * User must release file via fput().
 */
struct file *get_mm_exe_file(struct mm_struct *mm)
{
	struct file *exe_file;

	rcu_read_lock();
	exe_file = rcu_dereference(mm->exe_file);
	if (exe_file && !get_file_rcu(exe_file))
		exe_file = NULL;
	rcu_read_unlock();
	return exe_file;
}

/**
 * get_task_exe_file - acquire a reference to the task's executable file
 *
 * Returns %NULL if task's mm (if any) has no associated executable file or
 * this is a kernel thread with borrowed mm (see the comment above get_task_mm).
 * User must release file via fput().
 */
struct file *get_task_exe_file(struct task_struct *task)
{
	struct file *exe_file = NULL;
	struct mm_struct *mm;

	task_lock(task);
	mm = task->mm;
	if (mm) {
		if (!(task->flags & PF_KTHREAD))
			exe_file = get_mm_exe_file(mm);
	}
	task_unlock(task);
	return exe_file;
}

/**
 * get_task_mm - acquire a reference to the task's mm
 *
 * Returns %NULL if the task has no mm.  Checks PF_KTHREAD (meaning
 * this kernel workthread has transiently adopted a user mm with use_mm,
 * to do its AIO) is not set and if so returns a reference to it, after
 * bumping up the use count.  User must release the mm via mmput()
 * after use.  Typically used by /proc and ptrace.
 */
struct mm_struct *get_task_mm(struct task_struct *task)
{
	struct mm_struct *mm;

	task_lock(task);
	mm = task->mm;
	if (mm) {
		if (task->flags & PF_KTHREAD)
			mm = NULL;
		else
			mmget(mm);
	}
	task_unlock(task);
	return mm;
}
EXPORT_SYMBOL_GPL(get_task_mm);

struct mm_struct *mm_access(struct task_struct *task, unsigned int mode)
{
	struct mm_struct *mm;
	int err;

	err =  down_read_killable(&task->signal->exec_update_lock);
	if (err)
		return ERR_PTR(err);

	mm = get_task_mm(task);
	if (mm && mm != current->mm &&
			!ptrace_may_access(task, mode)) {
		mmput(mm);
		mm = ERR_PTR(-EACCES);
	}
	up_read(&task->signal->exec_update_lock);

	return mm;
}

static void complete_vfork_done(struct task_struct *tsk)
{
	struct completion *vfork;

	task_lock(tsk);
	vfork = tsk->vfork_done;
	if (likely(vfork)) {
		tsk->vfork_done = NULL;
		complete(vfork);
	}
	task_unlock(tsk);
}

static int wait_for_vfork_done(struct task_struct *child,
				struct completion *vfork)
{
	unsigned int state = TASK_UNINTERRUPTIBLE|TASK_KILLABLE|TASK_FREEZABLE;
	int killed;

	cgroup_enter_frozen();
	killed = wait_for_completion_state(vfork, state);
	cgroup_leave_frozen(false);

	if (killed) {
		task_lock(child);
		child->vfork_done = NULL;
		task_unlock(child);
	}

	put_task_struct(child);
	return killed;
}

/* Please note the differences between mmput and mm_release.
 * mmput is called whenever we stop holding onto a mm_struct,
 * error success whatever.
 *
 * mm_release is called after a mm_struct has been removed
 * from the current process.
 *
 * This difference is important for error handling, when we
 * only half set up a mm_struct for a new process and need to restore
 * the old one.  Because we mmput the new mm_struct before
 * restoring the old one. . .
 * Eric Biederman 10 January 1998
 */
static void mm_release(struct task_struct *tsk, struct mm_struct *mm)
{
	uprobe_free_utask(tsk);

	/* Get rid of any cached register state */
	deactivate_mm(tsk, mm);

	/*
	 * Signal userspace if we're not exiting with a core dump
	 * because we want to leave the value intact for debugging
	 * purposes.
	 */
	if (tsk->clear_child_tid) {
		if (atomic_read(&mm->mm_users) > 1) {
			/*
			 * We don't check the error code - if userspace has
			 * not set up a proper pointer then tough luck.
			 */
			put_user(0, tsk->clear_child_tid);
			do_futex(tsk->clear_child_tid, FUTEX_WAKE,
					1, NULL, NULL, 0, 0);
		}
		tsk->clear_child_tid = NULL;
	}

	/*
	 * All done, finally we can wake up parent and return this mm to him.
	 * Also kthread_stop() uses this completion for synchronization.
	 */
	if (tsk->vfork_done)
		complete_vfork_done(tsk);
}

void exit_mm_release(struct task_struct *tsk, struct mm_struct *mm)
{
	futex_exit_release(tsk);
	mm_release(tsk, mm);
}

void exec_mm_release(struct task_struct *tsk, struct mm_struct *mm)
{
	futex_exec_release(tsk);
	mm_release(tsk, mm);
}

/**
 * dup_mm() - duplicates an existing mm structure
 * @tsk: the task_struct with which the new mm will be associated.
 * @oldmm: the mm to duplicate.
 *
 * Allocates a new mm structure and duplicates the provided @oldmm structure
 * content into it.
 *
 * Return: the duplicated mm or NULL on failure.
 */
static struct mm_struct *dup_mm(struct task_struct *tsk,
				struct mm_struct *oldmm)
{
	struct mm_struct *mm;
	int err;

	mm = allocate_mm();
	if (!mm)
		goto fail_nomem;

	memcpy(mm, oldmm, sizeof(*mm));

	if (!mm_init(mm, tsk, mm->user_ns))
		goto fail_nomem;

	err = dup_mmap(mm, oldmm);
	if (err)
		goto free_pt;

	mm->hiwater_rss = get_mm_rss(mm);
	mm->hiwater_vm = mm->total_vm;

	if (mm->binfmt && !try_module_get(mm->binfmt->module))
		goto free_pt;

	return mm;

free_pt:
	/* don't put binfmt in mmput, we haven't got module yet */
	mm->binfmt = NULL;
	mm_init_owner(mm, NULL);
	mmput(mm);

fail_nomem:
	return NULL;
}

static int copy_mm(unsigned long clone_flags, struct task_struct *tsk)
{
	struct mm_struct *mm, *oldmm;

	tsk->min_flt = tsk->maj_flt = 0;
	tsk->nvcsw = tsk->nivcsw = 0;
#ifdef CONFIG_DETECT_HUNG_TASK
	tsk->last_switch_count = tsk->nvcsw + tsk->nivcsw;
	tsk->last_switch_time = 0;
#endif

	tsk->mm = NULL;
	tsk->active_mm = NULL;

	/*
	 * Are we cloning a kernel thread?
	 *
	 * We need to steal a active VM for that..
	 */
	oldmm = current->mm;
	if (!oldmm)
		return 0;

	if (clone_flags & CLONE_VM) {
		mmget(oldmm);
		mm = oldmm;
	} else {
		mm = dup_mm(tsk, current->mm);
		if (!mm)
			return -ENOMEM;
	}

	tsk->mm = mm;
	tsk->active_mm = mm;
	sched_mm_cid_fork(tsk);
	return 0;
}

static int copy_fs(unsigned long clone_flags, struct task_struct *tsk)
{
	struct fs_struct *fs = current->fs;
	if (clone_flags & CLONE_FS) {
		/* tsk->fs is already what we want */
		spin_lock(&fs->lock);
		if (fs->in_exec) {
			spin_unlock(&fs->lock);
			return -EAGAIN;
		}
		fs->users++;
		spin_unlock(&fs->lock);
		return 0;
	}
	tsk->fs = copy_fs_struct(fs);
	if (!tsk->fs)
		return -ENOMEM;
	return 0;
}

static int copy_files(unsigned long clone_flags, struct task_struct *tsk,
		      int no_files)
{
	struct files_struct *oldf, *newf;
	int error = 0;

	/*
	 * A background process may not have any files ...
	 */
	oldf = current->files;
	if (!oldf)
		goto out;

	if (no_files) {
		tsk->files = NULL;
		goto out;
	}

	if (clone_flags & CLONE_FILES) {
		atomic_inc(&oldf->count);
		goto out;
	}

	newf = dup_fd(oldf, NR_OPEN_MAX, &error);
	if (!newf)
		goto out;

	tsk->files = newf;
	error = 0;
out:
	return error;
}

static int copy_sighand(unsigned long clone_flags, struct task_struct *tsk)
{
	struct sighand_struct *sig;

	if (clone_flags & CLONE_SIGHAND) {
		refcount_inc(&current->sighand->count);
		return 0;
	}
	sig = kmem_cache_alloc(sighand_cachep, GFP_KERNEL);
	RCU_INIT_POINTER(tsk->sighand, sig);
	if (!sig)
		return -ENOMEM;

	refcount_set(&sig->count, 1);
	spin_lock_irq(&current->sighand->siglock);
	memcpy(sig->action, current->sighand->action, sizeof(sig->action));
	spin_unlock_irq(&current->sighand->siglock);

	/* Reset all signal handler not set to SIG_IGN to SIG_DFL. */
	if (clone_flags & CLONE_CLEAR_SIGHAND)
		flush_signal_handlers(tsk, 0);

	return 0;
}

void __cleanup_sighand(struct sighand_struct *sighand)
{
	if (refcount_dec_and_test(&sighand->count)) {
		signalfd_cleanup(sighand);
		/*
		 * sighand_cachep is SLAB_TYPESAFE_BY_RCU so we can free it
		 * without an RCU grace period, see __lock_task_sighand().
		 */
		kmem_cache_free(sighand_cachep, sighand);
	}
}

/*
 * Initialize POSIX timer handling for a thread group.
 */
static void posix_cpu_timers_init_group(struct signal_struct *sig)
{
	struct posix_cputimers *pct = &sig->posix_cputimers;
	unsigned long cpu_limit;

	cpu_limit = READ_ONCE(sig->rlim[RLIMIT_CPU].rlim_cur);
	posix_cputimers_group_init(pct, cpu_limit);
}

static int copy_signal(unsigned long clone_flags, struct task_struct *tsk)
{
	struct signal_struct *sig;

	if (clone_flags & CLONE_THREAD)
		return 0;

	sig = kmem_cache_zalloc(signal_cachep, GFP_KERNEL);
	tsk->signal = sig;
	if (!sig)
		return -ENOMEM;

	sig->nr_threads = 1;
	sig->quick_threads = 1;
	atomic_set(&sig->live, 1);
	refcount_set(&sig->sigcnt, 1);

	/* list_add(thread_node, thread_head) without INIT_LIST_HEAD() */
	sig->thread_head = (struct list_head)LIST_HEAD_INIT(tsk->thread_node);
	tsk->thread_node = (struct list_head)LIST_HEAD_INIT(sig->thread_head);

	init_waitqueue_head(&sig->wait_chldexit);
	sig->curr_target = tsk;
	init_sigpending(&sig->shared_pending);
	INIT_HLIST_HEAD(&sig->multiprocess);
	seqlock_init(&sig->stats_lock);
	prev_cputime_init(&sig->prev_cputime);

#ifdef CONFIG_POSIX_TIMERS
	INIT_LIST_HEAD(&sig->posix_timers);
	hrtimer_init(&sig->real_timer, CLOCK_MONOTONIC, HRTIMER_MODE_REL);
	sig->real_timer.function = it_real_fn;
#endif

	task_lock(current->group_leader);
	memcpy(sig->rlim, current->signal->rlim, sizeof sig->rlim);
	task_unlock(current->group_leader);

	posix_cpu_timers_init_group(sig);

	tty_audit_fork(sig);
	sched_autogroup_fork(sig);

	sig->oom_score_adj = current->signal->oom_score_adj;
	sig->oom_score_adj_min = current->signal->oom_score_adj_min;

	mutex_init(&sig->cred_guard_mutex);
	init_rwsem(&sig->exec_update_lock);

	return 0;
}

static void copy_seccomp(struct task_struct *p)
{
#ifdef CONFIG_SECCOMP
	/*
	 * Must be called with sighand->lock held, which is common to
	 * all threads in the group. Holding cred_guard_mutex is not
	 * needed because this new task is not yet running and cannot
	 * be racing exec.
	 */
	assert_spin_locked(&current->sighand->siglock);

	/* Ref-count the new filter user, and assign it. */
	get_seccomp_filter(current);
	p->seccomp = current->seccomp;

	/*
	 * Explicitly enable no_new_privs here in case it got set
	 * between the task_struct being duplicated and holding the
	 * sighand lock. The seccomp state and nnp must be in sync.
	 */
	if (task_no_new_privs(current))
		task_set_no_new_privs(p);

	/*
	 * If the parent gained a seccomp mode after copying thread
	 * flags and between before we held the sighand lock, we have
	 * to manually enable the seccomp thread flag here.
	 */
	if (p->seccomp.mode != SECCOMP_MODE_DISABLED)
		set_task_syscall_work(p, SECCOMP);
#endif
}

SYSCALL_DEFINE1(set_tid_address, int __user *, tidptr)
{
	current->clear_child_tid = tidptr;

	return task_pid_vnr(current);
}

static void rt_mutex_init_task(struct task_struct *p)
{
	raw_spin_lock_init(&p->pi_lock);
#ifdef CONFIG_RT_MUTEXES
	p->pi_waiters = RB_ROOT_CACHED;
	p->pi_top_task = NULL;
	p->pi_blocked_on = NULL;
#endif
}

static inline void init_task_pid_links(struct task_struct *task)
{
	enum pid_type type;

	for (type = PIDTYPE_PID; type < PIDTYPE_MAX; ++type)
		INIT_HLIST_NODE(&task->pid_links[type]);
}

static inline void
init_task_pid(struct task_struct *task, enum pid_type type, struct pid *pid)
{
	if (type == PIDTYPE_PID)
		task->thread_pid = pid;
	else
		task->signal->pids[type] = pid;
}

static inline void rcu_copy_process(struct task_struct *p)
{
#ifdef CONFIG_PREEMPT_RCU
	p->rcu_read_lock_nesting = 0;
	p->rcu_read_unlock_special.s = 0;
	p->rcu_blocked_node = NULL;
	INIT_LIST_HEAD(&p->rcu_node_entry);
#endif /* #ifdef CONFIG_PREEMPT_RCU */
#ifdef CONFIG_TASKS_RCU
	p->rcu_tasks_holdout = false;
	INIT_LIST_HEAD(&p->rcu_tasks_holdout_list);
	p->rcu_tasks_idle_cpu = -1;
#endif /* #ifdef CONFIG_TASKS_RCU */
#ifdef CONFIG_TASKS_TRACE_RCU
	p->trc_reader_nesting = 0;
	p->trc_reader_special.s = 0;
	INIT_LIST_HEAD(&p->trc_holdout_list);
	INIT_LIST_HEAD(&p->trc_blkd_node);
#endif /* #ifdef CONFIG_TASKS_TRACE_RCU */
}

struct pid *pidfd_pid(const struct file *file)
{
	if (file->f_op == &pidfd_fops)
		return file->private_data;

	return ERR_PTR(-EBADF);
}

static int pidfd_release(struct inode *inode, struct file *file)
{
	struct pid *pid = file->private_data;

	file->private_data = NULL;
	put_pid(pid);
	return 0;
}

#ifdef CONFIG_PROC_FS
/**
 * pidfd_show_fdinfo - print information about a pidfd
 * @m: proc fdinfo file
 * @f: file referencing a pidfd
 *
 * Pid:
 * This function will print the pid that a given pidfd refers to in the
 * pid namespace of the procfs instance.
 * If the pid namespace of the process is not a descendant of the pid
 * namespace of the procfs instance 0 will be shown as its pid. This is
 * similar to calling getppid() on a process whose parent is outside of
 * its pid namespace.
 *
 * NSpid:
 * If pid namespaces are supported then this function will also print
 * the pid of a given pidfd refers to for all descendant pid namespaces
 * starting from the current pid namespace of the instance, i.e. the
 * Pid field and the first entry in the NSpid field will be identical.
 * If the pid namespace of the process is not a descendant of the pid
 * namespace of the procfs instance 0 will be shown as its first NSpid
 * entry and no others will be shown.
 * Note that this differs from the Pid and NSpid fields in
 * /proc/<pid>/status where Pid and NSpid are always shown relative to
 * the  pid namespace of the procfs instance. The difference becomes
 * obvious when sending around a pidfd between pid namespaces from a
 * different branch of the tree, i.e. where no ancestral relation is
 * present between the pid namespaces:
 * - create two new pid namespaces ns1 and ns2 in the initial pid
 *   namespace (also take care to create new mount namespaces in the
 *   new pid namespace and mount procfs)
 * - create a process with a pidfd in ns1
 * - send pidfd from ns1 to ns2
 * - read /proc/self/fdinfo/<pidfd> and observe that both Pid and NSpid
 *   have exactly one entry, which is 0
 */
static void pidfd_show_fdinfo(struct seq_file *m, struct file *f)
{
	struct pid *pid = f->private_data;
	struct pid_namespace *ns;
	pid_t nr = -1;

	if (likely(pid_has_task(pid, PIDTYPE_PID))) {
		ns = proc_pid_ns(file_inode(m->file)->i_sb);
		nr = pid_nr_ns(pid, ns);
	}

	seq_put_decimal_ll(m, "Pid:\t", nr);

#ifdef CONFIG_PID_NS
	seq_put_decimal_ll(m, "\nNSpid:\t", nr);
	if (nr > 0) {
		int i;

		/* If nr is non-zero it means that 'pid' is valid and that
		 * ns, i.e. the pid namespace associated with the procfs
		 * instance, is in the pid namespace hierarchy of pid.
		 * Start at one below the already printed level.
		 */
		for (i = ns->level + 1; i <= pid->level; i++)
			seq_put_decimal_ll(m, "\t", pid->numbers[i].nr);
	}
#endif
	seq_putc(m, '\n');
}
#endif

/*
 * Poll support for process exit notification.
 */
static __poll_t pidfd_poll(struct file *file, struct poll_table_struct *pts)
{
	struct pid *pid = file->private_data;
	__poll_t poll_flags = 0;

	poll_wait(file, &pid->wait_pidfd, pts);

	/*
	 * Inform pollers only when the whole thread group exits.
	 * If the thread group leader exits before all other threads in the
	 * group, then poll(2) should block, similar to the wait(2) family.
	 */
	if (thread_group_exited(pid))
		poll_flags = EPOLLIN | EPOLLRDNORM;

	return poll_flags;
}

const struct file_operations pidfd_fops = {
	.release = pidfd_release,
	.poll = pidfd_poll,
#ifdef CONFIG_PROC_FS
	.show_fdinfo = pidfd_show_fdinfo,
#endif
};

/**
 * __pidfd_prepare - allocate a new pidfd_file and reserve a pidfd
 * @pid:   the struct pid for which to create a pidfd
 * @flags: flags of the new @pidfd
 * @pidfd: the pidfd to return
 *
 * Allocate a new file that stashes @pid and reserve a new pidfd number in the
 * caller's file descriptor table. The pidfd is reserved but not installed yet.

 * The helper doesn't perform checks on @pid which makes it useful for pidfds
 * created via CLONE_PIDFD where @pid has no task attached when the pidfd and
 * pidfd file are prepared.
 *
 * If this function returns successfully the caller is responsible to either
 * call fd_install() passing the returned pidfd and pidfd file as arguments in
 * order to install the pidfd into its file descriptor table or they must use
 * put_unused_fd() and fput() on the returned pidfd and pidfd file
 * respectively.
 *
 * This function is useful when a pidfd must already be reserved but there
 * might still be points of failure afterwards and the caller wants to ensure
 * that no pidfd is leaked into its file descriptor table.
 *
 * Return: On success, a reserved pidfd is returned from the function and a new
 *         pidfd file is returned in the last argument to the function. On
 *         error, a negative error code is returned from the function and the
 *         last argument remains unchanged.
 */
static int __pidfd_prepare(struct pid *pid, unsigned int flags, struct file **ret)
{
	int pidfd;
	struct file *pidfd_file;

	if (flags & ~(O_NONBLOCK | O_RDWR | O_CLOEXEC))
		return -EINVAL;

	pidfd = get_unused_fd_flags(O_RDWR | O_CLOEXEC);
	if (pidfd < 0)
		return pidfd;

	pidfd_file = anon_inode_getfile("[pidfd]", &pidfd_fops, pid,
					flags | O_RDWR | O_CLOEXEC);
	if (IS_ERR(pidfd_file)) {
		put_unused_fd(pidfd);
		return PTR_ERR(pidfd_file);
	}
	get_pid(pid); /* held by pidfd_file now */
	*ret = pidfd_file;
	return pidfd;
}

/**
 * pidfd_prepare - allocate a new pidfd_file and reserve a pidfd
 * @pid:   the struct pid for which to create a pidfd
 * @flags: flags of the new @pidfd
 * @pidfd: the pidfd to return
 *
 * Allocate a new file that stashes @pid and reserve a new pidfd number in the
 * caller's file descriptor table. The pidfd is reserved but not installed yet.
 *
 * The helper verifies that @pid is used as a thread group leader.
 *
 * If this function returns successfully the caller is responsible to either
 * call fd_install() passing the returned pidfd and pidfd file as arguments in
 * order to install the pidfd into its file descriptor table or they must use
 * put_unused_fd() and fput() on the returned pidfd and pidfd file
 * respectively.
 *
 * This function is useful when a pidfd must already be reserved but there
 * might still be points of failure afterwards and the caller wants to ensure
 * that no pidfd is leaked into its file descriptor table.
 *
 * Return: On success, a reserved pidfd is returned from the function and a new
 *         pidfd file is returned in the last argument to the function. On
 *         error, a negative error code is returned from the function and the
 *         last argument remains unchanged.
 */
int pidfd_prepare(struct pid *pid, unsigned int flags, struct file **ret)
{
	if (!pid || !pid_has_task(pid, PIDTYPE_TGID))
		return -EINVAL;

	return __pidfd_prepare(pid, flags, ret);
}

static void __delayed_free_task(struct rcu_head *rhp)
{
	struct task_struct *tsk = container_of(rhp, struct task_struct, rcu);

	free_task(tsk);
}

static __always_inline void delayed_free_task(struct task_struct *tsk)
{
	if (IS_ENABLED(CONFIG_MEMCG))
		call_rcu(&tsk->rcu, __delayed_free_task);
	else
		free_task(tsk);
}

static void copy_oom_score_adj(u64 clone_flags, struct task_struct *tsk)
{
	/* Skip if kernel thread */
	if (!tsk->mm)
		return;

	/* Skip if spawning a thread or using vfork */
	if ((clone_flags & (CLONE_VM | CLONE_THREAD | CLONE_VFORK)) != CLONE_VM)
		return;

	/* We need to synchronize with __set_oom_adj */
	mutex_lock(&oom_adj_mutex);
	set_bit(MMF_MULTIPROCESS, &tsk->mm->flags);
	/* Update the values in case they were changed after copy_signal */
	tsk->signal->oom_score_adj = current->signal->oom_score_adj;
	tsk->signal->oom_score_adj_min = current->signal->oom_score_adj_min;
	mutex_unlock(&oom_adj_mutex);
}

#ifdef CONFIG_RV
static void rv_task_fork(struct task_struct *p)
{
	int i;

	for (i = 0; i < RV_PER_TASK_MONITORS; i++)
		p->rv[i].da_mon.monitoring = false;
}
#else
#define rv_task_fork(p) do {} while (0)
#endif

/*
 * This creates a new process as a copy of the old one,
 * but does not actually start it yet.
 *
 * It copies the registers, and all the appropriate
 * parts of the process environment (as per the clone
 * flags). The actual kick-off is left to the caller.
 */
__latent_entropy struct task_struct *copy_process(
					struct pid *pid,
					int trace,
					int node,
					struct kernel_clone_args *args)
{
	int pidfd = -1, retval;
	struct task_struct *p;
	struct multiprocess_signals delayed;
	struct file *pidfile = NULL;
	const u64 clone_flags = args->flags;
	struct nsproxy *nsp = current->nsproxy;

	/*
	 * Don't allow sharing the root directory with processes in a different
	 * namespace
	 */
	if ((clone_flags & (CLONE_NEWNS|CLONE_FS)) == (CLONE_NEWNS|CLONE_FS))
		return ERR_PTR(-EINVAL);

	if ((clone_flags & (CLONE_NEWUSER|CLONE_FS)) == (CLONE_NEWUSER|CLONE_FS))
		return ERR_PTR(-EINVAL);

	/*
	 * Thread groups must share signals as well, and detached threads
	 * can only be started up within the thread group.
	 */
	if ((clone_flags & CLONE_THREAD) && !(clone_flags & CLONE_SIGHAND))
		return ERR_PTR(-EINVAL);

	/*
	 * Shared signal handlers imply shared VM. By way of the above,
	 * thread groups also imply shared VM. Blocking this case allows
	 * for various simplifications in other code.
	 */
	if ((clone_flags & CLONE_SIGHAND) && !(clone_flags & CLONE_VM))
		return ERR_PTR(-EINVAL);

	/*
	 * Siblings of global init remain as zombies on exit since they are
	 * not reaped by their parent (swapper). To solve this and to avoid
	 * multi-rooted process trees, prevent global and container-inits
	 * from creating siblings.
	 */
	if ((clone_flags & CLONE_PARENT) &&
				current->signal->flags & SIGNAL_UNKILLABLE)
		return ERR_PTR(-EINVAL);

	/*
	 * If the new process will be in a different pid or user namespace
	 * do not allow it to share a thread group with the forking task.
	 */
	if (clone_flags & CLONE_THREAD) {
		if ((clone_flags & (CLONE_NEWUSER | CLONE_NEWPID)) ||
		    (task_active_pid_ns(current) != nsp->pid_ns_for_children))
			return ERR_PTR(-EINVAL);
	}

	if (clone_flags & CLONE_PIDFD) {
		/*
		 * - CLONE_DETACHED is blocked so that we can potentially
		 *   reuse it later for CLONE_PIDFD.
		 * - CLONE_THREAD is blocked until someone really needs it.
		 */
		if (clone_flags & (CLONE_DETACHED | CLONE_THREAD))
			return ERR_PTR(-EINVAL);
	}

	/*
	 * Force any signals received before this point to be delivered
	 * before the fork happens.  Collect up signals sent to multiple
	 * processes that happen during the fork and delay them so that
	 * they appear to happen after the fork.
	 */
	sigemptyset(&delayed.signal);
	INIT_HLIST_NODE(&delayed.node);

	spin_lock_irq(&current->sighand->siglock);
	if (!(clone_flags & CLONE_THREAD))
		hlist_add_head(&delayed.node, &current->signal->multiprocess);
	recalc_sigpending();
	spin_unlock_irq(&current->sighand->siglock);
	retval = -ERESTARTNOINTR;
	if (task_sigpending(current))
		goto fork_out;

	retval = -ENOMEM;
	p = dup_task_struct(current, node);
	if (!p)
		goto fork_out;
	p->flags &= ~PF_KTHREAD;
	if (args->kthread)
		p->flags |= PF_KTHREAD;
	if (args->user_worker) {
		/*
		 * Mark us a user worker, and block any signal that isn't
		 * fatal or STOP
		 */
		p->flags |= PF_USER_WORKER;
		siginitsetinv(&p->blocked, sigmask(SIGKILL)|sigmask(SIGSTOP));
	}
	if (args->io_thread)
		p->flags |= PF_IO_WORKER;

	cpufreq_task_times_init(p);

	if (args->name)
		strscpy_pad(p->comm, args->name, sizeof(p->comm));

	p->set_child_tid = (clone_flags & CLONE_CHILD_SETTID) ? args->child_tid : NULL;
	/*
	 * Clear TID on mm_release()?
	 */
	p->clear_child_tid = (clone_flags & CLONE_CHILD_CLEARTID) ? args->child_tid : NULL;

	ftrace_graph_init_task(p);

	rt_mutex_init_task(p);

	lockdep_assert_irqs_enabled();
#ifdef CONFIG_PROVE_LOCKING
	DEBUG_LOCKS_WARN_ON(!p->softirqs_enabled);
#endif
	retval = copy_creds(p, clone_flags);
	if (retval < 0)
		goto bad_fork_free;

	retval = -EAGAIN;
	if (is_rlimit_overlimit(task_ucounts(p), UCOUNT_RLIMIT_NPROC, rlimit(RLIMIT_NPROC))) {
		if (p->real_cred->user != INIT_USER &&
		    !capable(CAP_SYS_RESOURCE) && !capable(CAP_SYS_ADMIN))
			goto bad_fork_cleanup_count;
	}
	current->flags &= ~PF_NPROC_EXCEEDED;

	/*
	 * If multiple threads are within copy_process(), then this check
	 * triggers too late. This doesn't hurt, the check is only there
	 * to stop root fork bombs.
	 */
	retval = -EAGAIN;
	if (data_race(nr_threads >= max_threads))
		goto bad_fork_cleanup_count;

	delayacct_tsk_init(p);	/* Must remain after dup_task_struct() */
	p->flags &= ~(PF_SUPERPRIV | PF_WQ_WORKER | PF_IDLE | PF_NO_SETAFFINITY);
	p->flags |= PF_FORKNOEXEC;
	INIT_LIST_HEAD(&p->children);
	INIT_LIST_HEAD(&p->sibling);
	rcu_copy_process(p);
	p->vfork_done = NULL;
	spin_lock_init(&p->alloc_lock);

	init_sigpending(&p->pending);

	p->utime = p->stime = p->gtime = 0;
#ifdef CONFIG_ARCH_HAS_SCALED_CPUTIME
	p->utimescaled = p->stimescaled = 0;
#endif
	prev_cputime_init(&p->prev_cputime);

#ifdef CONFIG_VIRT_CPU_ACCOUNTING_GEN
	seqcount_init(&p->vtime.seqcount);
	p->vtime.starttime = 0;
	p->vtime.state = VTIME_INACTIVE;
#endif

#ifdef CONFIG_IO_URING
	p->io_uring = NULL;
#endif

#if defined(SPLIT_RSS_COUNTING)
	memset(&p->rss_stat, 0, sizeof(p->rss_stat));
#endif

	p->default_timer_slack_ns = current->timer_slack_ns;

#ifdef CONFIG_PSI
	p->psi_flags = 0;
#endif

	task_io_accounting_init(&p->ioac);
	acct_clear_integrals(p);

	posix_cputimers_init(&p->posix_cputimers);

	p->io_context = NULL;
	audit_set_context(p, NULL);
	cgroup_fork(p);
	if (args->kthread) {
		if (!set_kthread_struct(p))
			goto bad_fork_cleanup_delayacct;
	}
#ifdef CONFIG_NUMA
	p->mempolicy = mpol_dup(p->mempolicy);
	if (IS_ERR(p->mempolicy)) {
		retval = PTR_ERR(p->mempolicy);
		p->mempolicy = NULL;
		goto bad_fork_cleanup_delayacct;
	}
#endif
#ifdef CONFIG_CPUSETS
	p->cpuset_mem_spread_rotor = NUMA_NO_NODE;
	p->cpuset_slab_spread_rotor = NUMA_NO_NODE;
	seqcount_spinlock_init(&p->mems_allowed_seq, &p->alloc_lock);
#endif
#ifdef CONFIG_TRACE_IRQFLAGS
	memset(&p->irqtrace, 0, sizeof(p->irqtrace));
	p->irqtrace.hardirq_disable_ip	= _THIS_IP_;
	p->irqtrace.softirq_enable_ip	= _THIS_IP_;
	p->softirqs_enabled		= 1;
	p->softirq_context		= 0;
#endif

	p->pagefault_disabled = 0;

#ifdef CONFIG_LOCKDEP
	lockdep_init_task(p);
#endif

#ifdef CONFIG_DEBUG_MUTEXES
	p->blocked_on = NULL; /* not blocked yet */
#endif
#ifdef CONFIG_BCACHE
	p->sequential_io	= 0;
	p->sequential_io_avg	= 0;
#endif
#ifdef CONFIG_BPF_SYSCALL
	RCU_INIT_POINTER(p->bpf_storage, NULL);
	p->bpf_ctx = NULL;
#endif

	/* Perform scheduler related setup. Assign this task to a CPU. */
	retval = sched_fork(clone_flags, p);
	if (retval)
		goto bad_fork_cleanup_policy;

	retval = perf_event_init_task(p, clone_flags);
	if (retval)
		goto bad_fork_cleanup_policy;
	retval = audit_alloc(p);
	if (retval)
		goto bad_fork_cleanup_perf;
	/* copy all the process information */
	shm_init_task(p);
	retval = security_task_alloc(p, clone_flags);
	if (retval)
		goto bad_fork_cleanup_audit;
	retval = copy_semundo(clone_flags, p);
	if (retval)
		goto bad_fork_cleanup_security;
	retval = copy_files(clone_flags, p, args->no_files);
	if (retval)
		goto bad_fork_cleanup_semundo;
	retval = copy_fs(clone_flags, p);
	if (retval)
		goto bad_fork_cleanup_files;
	retval = copy_sighand(clone_flags, p);
	if (retval)
		goto bad_fork_cleanup_fs;
	retval = copy_signal(clone_flags, p);
	if (retval)
		goto bad_fork_cleanup_sighand;
	retval = copy_mm(clone_flags, p);
	if (retval)
		goto bad_fork_cleanup_signal;
	retval = copy_namespaces(clone_flags, p);
	if (retval)
		goto bad_fork_cleanup_mm;
	retval = copy_io(clone_flags, p);
	if (retval)
		goto bad_fork_cleanup_namespaces;
	retval = copy_thread(p, args);
	if (retval)
		goto bad_fork_cleanup_io;

	stackleak_task_init(p);

	if (pid != &init_struct_pid) {
		pid = alloc_pid(p->nsproxy->pid_ns_for_children, args->set_tid,
				args->set_tid_size);
		if (IS_ERR(pid)) {
			retval = PTR_ERR(pid);
			goto bad_fork_cleanup_thread;
		}
	}

	/*
	 * This has to happen after we've potentially unshared the file
	 * descriptor table (so that the pidfd doesn't leak into the child
	 * if the fd table isn't shared).
	 */
	if (clone_flags & CLONE_PIDFD) {
		/* Note that no task has been attached to @pid yet. */
		retval = __pidfd_prepare(pid, O_RDWR | O_CLOEXEC, &pidfile);
		if (retval < 0)
			goto bad_fork_free_pid;
		pidfd = retval;

		retval = put_user(pidfd, args->pidfd);
		if (retval)
			goto bad_fork_put_pidfd;
	}

#ifdef CONFIG_BLOCK
	p->plug = NULL;
#endif
	futex_init_task(p);

	/*
	 * sigaltstack should be cleared when sharing the same VM
	 */
	if ((clone_flags & (CLONE_VM|CLONE_VFORK)) == CLONE_VM)
		sas_ss_reset(p);

	/*
	 * Syscall tracing and stepping should be turned off in the
	 * child regardless of CLONE_PTRACE.
	 */
	user_disable_single_step(p);
	clear_task_syscall_work(p, SYSCALL_TRACE);
#if defined(CONFIG_GENERIC_ENTRY) || defined(TIF_SYSCALL_EMU)
	clear_task_syscall_work(p, SYSCALL_EMU);
#endif
	clear_tsk_latency_tracing(p);

	/* ok, now we should be set up.. */
	p->pid = pid_nr(pid);
	if (clone_flags & CLONE_THREAD) {
		p->group_leader = current->group_leader;
		p->tgid = current->tgid;
	} else {
		p->group_leader = p;
		p->tgid = p->pid;
	}

	p->nr_dirtied = 0;
	p->nr_dirtied_pause = 128 >> (PAGE_SHIFT - 10);
	p->dirty_paused_when = 0;

	p->pdeath_signal = 0;
	INIT_LIST_HEAD(&p->thread_group);
	p->task_works = NULL;
	clear_posix_cputimers_work(p);

#ifdef CONFIG_KRETPROBES
	p->kretprobe_instances.first = NULL;
#endif
#ifdef CONFIG_RETHOOK
	p->rethooks.first = NULL;
#endif

	/*
	 * Ensure that the cgroup subsystem policies allow the new process to be
	 * forked. It should be noted that the new process's css_set can be changed
	 * between here and cgroup_post_fork() if an organisation operation is in
	 * progress.
	 */
	retval = cgroup_can_fork(p, args);
	if (retval)
		goto bad_fork_put_pidfd;

	/*
	 * Now that the cgroups are pinned, re-clone the parent cgroup and put
	 * the new task on the correct runqueue. All this *before* the task
	 * becomes visible.
	 *
	 * This isn't part of ->can_fork() because while the re-cloning is
	 * cgroup specific, it unconditionally needs to place the task on a
	 * runqueue.
	 */
	sched_cgroup_fork(p, args);

	/*
	 * From this point on we must avoid any synchronous user-space
	 * communication until we take the tasklist-lock. In particular, we do
	 * not want user-space to be able to predict the process start-time by
	 * stalling fork(2) after we recorded the start_time but before it is
	 * visible to the system.
	 */

	p->start_time = ktime_get_ns();
	p->start_boottime = ktime_get_boottime_ns();

	/*
	 * Make it visible to the rest of the system, but dont wake it up yet.
	 * Need tasklist lock for parent etc handling!
	 */
	write_lock_irq(&tasklist_lock);

	/* CLONE_PARENT re-uses the old parent */
	if (clone_flags & (CLONE_PARENT|CLONE_THREAD)) {
		p->real_parent = current->real_parent;
		p->parent_exec_id = current->parent_exec_id;
		if (clone_flags & CLONE_THREAD)
			p->exit_signal = -1;
		else
			p->exit_signal = current->group_leader->exit_signal;
	} else {
		p->real_parent = current;
		p->parent_exec_id = current->self_exec_id;
		p->exit_signal = args->exit_signal;
	}

	klp_copy_process(p);

	sched_core_fork(p);

	spin_lock(&current->sighand->siglock);

	rv_task_fork(p);

	rseq_fork(p, clone_flags);

	/* Don't start children in a dying pid namespace */
	if (unlikely(!(ns_of_pid(pid)->pid_allocated & PIDNS_ADDING))) {
		retval = -ENOMEM;
		goto bad_fork_cancel_cgroup;
	}

	/* Let kill terminate clone/fork in the middle */
	if (fatal_signal_pending(current)) {
		retval = -EINTR;
		goto bad_fork_cancel_cgroup;
	}

	/* No more failure paths after this point. */

	/*
	 * Copy seccomp details explicitly here, in case they were changed
	 * before holding sighand lock.
	 */
	copy_seccomp(p);

	init_task_pid_links(p);
	if (likely(p->pid)) {
		ptrace_init_task(p, (clone_flags & CLONE_PTRACE) || trace);

		init_task_pid(p, PIDTYPE_PID, pid);
		if (thread_group_leader(p)) {
			init_task_pid(p, PIDTYPE_TGID, pid);
			init_task_pid(p, PIDTYPE_PGID, task_pgrp(current));
			init_task_pid(p, PIDTYPE_SID, task_session(current));

			if (is_child_reaper(pid)) {
				ns_of_pid(pid)->child_reaper = p;
				p->signal->flags |= SIGNAL_UNKILLABLE;
			}
			p->signal->shared_pending.signal = delayed.signal;
			p->signal->tty = tty_kref_get(current->signal->tty);
			/*
			 * Inherit has_child_subreaper flag under the same
			 * tasklist_lock with adding child to the process tree
			 * for propagate_has_child_subreaper optimization.
			 */
			p->signal->has_child_subreaper = p->real_parent->signal->has_child_subreaper ||
							 p->real_parent->signal->is_child_subreaper;
			list_add_tail(&p->sibling, &p->real_parent->children);
			list_add_tail_rcu(&p->tasks, &init_task.tasks);
			attach_pid(p, PIDTYPE_TGID);
			attach_pid(p, PIDTYPE_PGID);
			attach_pid(p, PIDTYPE_SID);
			__this_cpu_inc(process_counts);
		} else {
			current->signal->nr_threads++;
			current->signal->quick_threads++;
			atomic_inc(&current->signal->live);
			refcount_inc(&current->signal->sigcnt);
			task_join_group_stop(p);
			list_add_tail_rcu(&p->thread_group,
					  &p->group_leader->thread_group);
			list_add_tail_rcu(&p->thread_node,
					  &p->signal->thread_head);
		}
		attach_pid(p, PIDTYPE_PID);
		nr_threads++;
	}
	trace_android_vh_copy_process(current, nr_threads);
	total_forks++;
	hlist_del_init(&delayed.node);
	spin_unlock(&current->sighand->siglock);
	syscall_tracepoint_update(p);
	write_unlock_irq(&tasklist_lock);

	if (pidfile)
		fd_install(pidfd, pidfile);

	proc_fork_connector(p);
	sched_post_fork(p);
	cgroup_post_fork(p, args);
	perf_event_fork(p);

	trace_task_newtask(p, clone_flags);
	uprobe_copy_process(p, clone_flags);
	user_events_fork(p, clone_flags);

	copy_oom_score_adj(clone_flags, p);

	return p;

bad_fork_cancel_cgroup:
	sched_core_free(p);
	spin_unlock(&current->sighand->siglock);
	write_unlock_irq(&tasklist_lock);
	cgroup_cancel_fork(p, args);
bad_fork_put_pidfd:
	if (clone_flags & CLONE_PIDFD) {
		fput(pidfile);
		put_unused_fd(pidfd);
	}
bad_fork_free_pid:
	if (pid != &init_struct_pid)
		free_pid(pid);
bad_fork_cleanup_thread:
	exit_thread(p);
bad_fork_cleanup_io:
	if (p->io_context)
		exit_io_context(p);
bad_fork_cleanup_namespaces:
	exit_task_namespaces(p);
bad_fork_cleanup_mm:
	if (p->mm) {
		mm_clear_owner(p->mm, p);
		mmput(p->mm);
	}
bad_fork_cleanup_signal:
	if (!(clone_flags & CLONE_THREAD))
		free_signal_struct(p->signal);
bad_fork_cleanup_sighand:
	__cleanup_sighand(p->sighand);
bad_fork_cleanup_fs:
	exit_fs(p); /* blocking */
bad_fork_cleanup_files:
	exit_files(p); /* blocking */
bad_fork_cleanup_semundo:
	exit_sem(p);
bad_fork_cleanup_security:
	security_task_free(p);
bad_fork_cleanup_audit:
	audit_free(p);
bad_fork_cleanup_perf:
	perf_event_free_task(p);
bad_fork_cleanup_policy:
	lockdep_free_task(p);
#ifdef CONFIG_NUMA
	mpol_put(p->mempolicy);
#endif
bad_fork_cleanup_delayacct:
	delayacct_tsk_free(p);
bad_fork_cleanup_count:
	dec_rlimit_ucounts(task_ucounts(p), UCOUNT_RLIMIT_NPROC, 1);
	exit_creds(p);
bad_fork_free:
	WRITE_ONCE(p->__state, TASK_DEAD);
	exit_task_stack_account(p);
	put_task_stack(p);
	delayed_free_task(p);
fork_out:
	spin_lock_irq(&current->sighand->siglock);
	hlist_del_init(&delayed.node);
	spin_unlock_irq(&current->sighand->siglock);
	return ERR_PTR(retval);
}

static inline void init_idle_pids(struct task_struct *idle)
{
	enum pid_type type;

	for (type = PIDTYPE_PID; type < PIDTYPE_MAX; ++type) {
		INIT_HLIST_NODE(&idle->pid_links[type]); /* not really needed */
		init_task_pid(idle, type, &init_struct_pid);
	}
}

static int idle_dummy(void *dummy)
{
	/* This function is never called */
	return 0;
}

struct task_struct * __init fork_idle(int cpu)
{
	struct task_struct *task;
	struct kernel_clone_args args = {
		.flags		= CLONE_VM,
		.fn		= &idle_dummy,
		.fn_arg		= NULL,
		.kthread	= 1,
		.idle		= 1,
	};

	task = copy_process(&init_struct_pid, 0, cpu_to_node(cpu), &args);
	if (!IS_ERR(task)) {
		init_idle_pids(task);
		init_idle(task, cpu);
	}

	return task;
}

/*
 * This is like kernel_clone(), but shaved down and tailored to just
 * creating io_uring workers. It returns a created task, or an error pointer.
 * The returned task is inactive, and the caller must fire it up through
 * wake_up_new_task(p). All signals are blocked in the created task.
 */
struct task_struct *create_io_thread(int (*fn)(void *), void *arg, int node)
{
	unsigned long flags = CLONE_FS|CLONE_FILES|CLONE_SIGHAND|CLONE_THREAD|
				CLONE_IO;
	struct kernel_clone_args args = {
		.flags		= ((lower_32_bits(flags) | CLONE_VM |
				    CLONE_UNTRACED) & ~CSIGNAL),
		.exit_signal	= (lower_32_bits(flags) & CSIGNAL),
		.fn		= fn,
		.fn_arg		= arg,
		.io_thread	= 1,
		.user_worker	= 1,
	};

	return copy_process(NULL, 0, node, &args);
}

/*
 *  Ok, this is the main fork-routine.
 *
 * It copies the process, and if successful kick-starts
 * it and waits for it to finish using the VM if required.
 *
 * args->exit_signal is expected to be checked for sanity by the caller.
 */
pid_t kernel_clone(struct kernel_clone_args *args)
{
	u64 clone_flags = args->flags;
	struct completion vfork;
	struct pid *pid;
	struct task_struct *p;
	int trace = 0;
	pid_t nr;

	/*
	 * For legacy clone() calls, CLONE_PIDFD uses the parent_tid argument
	 * to return the pidfd. Hence, CLONE_PIDFD and CLONE_PARENT_SETTID are
	 * mutually exclusive. With clone3() CLONE_PIDFD has grown a separate
	 * field in struct clone_args and it still doesn't make sense to have
	 * them both point at the same memory location. Performing this check
	 * here has the advantage that we don't need to have a separate helper
	 * to check for legacy clone().
	 */
	if ((args->flags & CLONE_PIDFD) &&
	    (args->flags & CLONE_PARENT_SETTID) &&
	    (args->pidfd == args->parent_tid))
		return -EINVAL;

	/*
	 * Determine whether and which event to report to ptracer.  When
	 * called from kernel_thread or CLONE_UNTRACED is explicitly
	 * requested, no event is reported; otherwise, report if the event
	 * for the type of forking is enabled.
	 */
	if (!(clone_flags & CLONE_UNTRACED)) {
		if (clone_flags & CLONE_VFORK)
			trace = PTRACE_EVENT_VFORK;
		else if (args->exit_signal != SIGCHLD)
			trace = PTRACE_EVENT_CLONE;
		else
			trace = PTRACE_EVENT_FORK;

		if (likely(!ptrace_event_enabled(current, trace)))
			trace = 0;
	}

	p = copy_process(NULL, trace, NUMA_NO_NODE, args);
	add_latent_entropy();

	if (IS_ERR(p))
		return PTR_ERR(p);

	cpufreq_task_times_alloc(p);

	/*
	 * Do this prior waking up the new thread - the thread pointer
	 * might get invalid after that point, if the thread exits quickly.
	 */
	trace_sched_process_fork(current, p);

	pid = get_task_pid(p, PIDTYPE_PID);
	nr = pid_vnr(pid);

	if (clone_flags & CLONE_PARENT_SETTID)
		put_user(nr, args->parent_tid);

	if (clone_flags & CLONE_VFORK) {
		p->vfork_done = &vfork;
		init_completion(&vfork);
		get_task_struct(p);
	}

	if (IS_ENABLED(CONFIG_LRU_GEN) && !(clone_flags & CLONE_VM)) {
		/* lock the task to synchronize with memcg migration */
		task_lock(p);
		lru_gen_add_mm(p->mm);
		task_unlock(p);
	}

	wake_up_new_task(p);

	/* forking complete and child started to run, tell ptracer */
	if (unlikely(trace))
		ptrace_event_pid(trace, pid);

	if (clone_flags & CLONE_VFORK) {
		if (!wait_for_vfork_done(p, &vfork))
			ptrace_event_pid(PTRACE_EVENT_VFORK_DONE, pid);
	}

	put_pid(pid);
	return nr;
}

/*
 * Create a kernel thread.
 */
pid_t kernel_thread(int (*fn)(void *), void *arg, const char *name,
		    unsigned long flags)
{
	struct kernel_clone_args args = {
		.flags		= ((lower_32_bits(flags) | CLONE_VM |
				    CLONE_UNTRACED) & ~CSIGNAL),
		.exit_signal	= (lower_32_bits(flags) & CSIGNAL),
		.fn		= fn,
		.fn_arg		= arg,
		.name		= name,
		.kthread	= 1,
	};

	return kernel_clone(&args);
}

/*
 * Create a user mode thread.
 */
pid_t user_mode_thread(int (*fn)(void *), void *arg, unsigned long flags)
{
	struct kernel_clone_args args = {
		.flags		= ((lower_32_bits(flags) | CLONE_VM |
				    CLONE_UNTRACED) & ~CSIGNAL),
		.exit_signal	= (lower_32_bits(flags) & CSIGNAL),
		.fn		= fn,
		.fn_arg		= arg,
	};

	return kernel_clone(&args);
}

#ifdef __ARCH_WANT_SYS_FORK
SYSCALL_DEFINE0(fork)
{
#ifdef CONFIG_MMU
	struct kernel_clone_args args = {
		.exit_signal = SIGCHLD,
	};

	return kernel_clone(&args);
#else
	/* can not support in nommu mode */
	return -EINVAL;
#endif
}
#endif

#ifdef __ARCH_WANT_SYS_VFORK
SYSCALL_DEFINE0(vfork)
{
	struct kernel_clone_args args = {
		.flags		= CLONE_VFORK | CLONE_VM,
		.exit_signal	= SIGCHLD,
	};

	return kernel_clone(&args);
}
#endif

#ifdef __ARCH_WANT_SYS_CLONE
#ifdef CONFIG_CLONE_BACKWARDS
SYSCALL_DEFINE5(clone, unsigned long, clone_flags, unsigned long, newsp,
		 int __user *, parent_tidptr,
		 unsigned long, tls,
		 int __user *, child_tidptr)
#elif defined(CONFIG_CLONE_BACKWARDS2)
SYSCALL_DEFINE5(clone, unsigned long, newsp, unsigned long, clone_flags,
		 int __user *, parent_tidptr,
		 int __user *, child_tidptr,
		 unsigned long, tls)
#elif defined(CONFIG_CLONE_BACKWARDS3)
SYSCALL_DEFINE6(clone, unsigned long, clone_flags, unsigned long, newsp,
		int, stack_size,
		int __user *, parent_tidptr,
		int __user *, child_tidptr,
		unsigned long, tls)
#else
SYSCALL_DEFINE5(clone, unsigned long, clone_flags, unsigned long, newsp,
		 int __user *, parent_tidptr,
		 int __user *, child_tidptr,
		 unsigned long, tls)
#endif
{
	struct kernel_clone_args args = {
		.flags		= (lower_32_bits(clone_flags) & ~CSIGNAL),
		.pidfd		= parent_tidptr,
		.child_tid	= child_tidptr,
		.parent_tid	= parent_tidptr,
		.exit_signal	= (lower_32_bits(clone_flags) & CSIGNAL),
		.stack		= newsp,
		.tls		= tls,
	};

	return kernel_clone(&args);
}
#endif

#ifdef __ARCH_WANT_SYS_CLONE3

noinline static int copy_clone_args_from_user(struct kernel_clone_args *kargs,
					      struct clone_args __user *uargs,
					      size_t usize)
{
	int err;
	struct clone_args args;
	pid_t *kset_tid = kargs->set_tid;

	BUILD_BUG_ON(offsetofend(struct clone_args, tls) !=
		     CLONE_ARGS_SIZE_VER0);
	BUILD_BUG_ON(offsetofend(struct clone_args, set_tid_size) !=
		     CLONE_ARGS_SIZE_VER1);
	BUILD_BUG_ON(offsetofend(struct clone_args, cgroup) !=
		     CLONE_ARGS_SIZE_VER2);
	BUILD_BUG_ON(sizeof(struct clone_args) != CLONE_ARGS_SIZE_VER2);

	if (unlikely(usize > PAGE_SIZE))
		return -E2BIG;
	if (unlikely(usize < CLONE_ARGS_SIZE_VER0))
		return -EINVAL;

	err = copy_struct_from_user(&args, sizeof(args), uargs, usize);
	if (err)
		return err;

	if (unlikely(args.set_tid_size > MAX_PID_NS_LEVEL))
		return -EINVAL;

	if (unlikely(!args.set_tid && args.set_tid_size > 0))
		return -EINVAL;

	if (unlikely(args.set_tid && args.set_tid_size == 0))
		return -EINVAL;

	/*
	 * Verify that higher 32bits of exit_signal are unset and that
	 * it is a valid signal
	 */
	if (unlikely((args.exit_signal & ~((u64)CSIGNAL)) ||
		     !valid_signal(args.exit_signal)))
		return -EINVAL;

	if ((args.flags & CLONE_INTO_CGROUP) &&
	    (args.cgroup > INT_MAX || usize < CLONE_ARGS_SIZE_VER2))
		return -EINVAL;

	*kargs = (struct kernel_clone_args){
		.flags		= args.flags,
		.pidfd		= u64_to_user_ptr(args.pidfd),
		.child_tid	= u64_to_user_ptr(args.child_tid),
		.parent_tid	= u64_to_user_ptr(args.parent_tid),
		.exit_signal	= args.exit_signal,
		.stack		= args.stack,
		.stack_size	= args.stack_size,
		.tls		= args.tls,
		.set_tid_size	= args.set_tid_size,
		.cgroup		= args.cgroup,
	};

	if (args.set_tid &&
		copy_from_user(kset_tid, u64_to_user_ptr(args.set_tid),
			(kargs->set_tid_size * sizeof(pid_t))))
		return -EFAULT;

	kargs->set_tid = kset_tid;

	return 0;
}

/**
 * clone3_stack_valid - check and prepare stack
 * @kargs: kernel clone args
 *
 * Verify that the stack arguments userspace gave us are sane.
 * In addition, set the stack direction for userspace since it's easy for us to
 * determine.
 */
static inline bool clone3_stack_valid(struct kernel_clone_args *kargs)
{
	if (kargs->stack == 0) {
		if (kargs->stack_size > 0)
			return false;
	} else {
		if (kargs->stack_size == 0)
			return false;

		if (!access_ok((void __user *)kargs->stack, kargs->stack_size))
			return false;

#if !defined(CONFIG_STACK_GROWSUP) && !defined(CONFIG_IA64)
		kargs->stack += kargs->stack_size;
#endif
	}

	return true;
}

static bool clone3_args_valid(struct kernel_clone_args *kargs)
{
	/* Verify that no unknown flags are passed along. */
	if (kargs->flags &
	    ~(CLONE_LEGACY_FLAGS | CLONE_CLEAR_SIGHAND | CLONE_INTO_CGROUP))
		return false;

	/*
	 * - make the CLONE_DETACHED bit reusable for clone3
	 * - make the CSIGNAL bits reusable for clone3
	 */
	if (kargs->flags & (CLONE_DETACHED | (CSIGNAL & (~CLONE_NEWTIME))))
		return false;

	if ((kargs->flags & (CLONE_SIGHAND | CLONE_CLEAR_SIGHAND)) ==
	    (CLONE_SIGHAND | CLONE_CLEAR_SIGHAND))
		return false;

	if ((kargs->flags & (CLONE_THREAD | CLONE_PARENT)) &&
	    kargs->exit_signal)
		return false;

	if (!clone3_stack_valid(kargs))
		return false;

	return true;
}

/**
 * clone3 - create a new process with specific properties
 * @uargs: argument structure
 * @size:  size of @uargs
 *
 * clone3() is the extensible successor to clone()/clone2().
 * It takes a struct as argument that is versioned by its size.
 *
 * Return: On success, a positive PID for the child process.
 *         On error, a negative errno number.
 */
SYSCALL_DEFINE2(clone3, struct clone_args __user *, uargs, size_t, size)
{
	int err;

	struct kernel_clone_args kargs;
	pid_t set_tid[MAX_PID_NS_LEVEL];

	kargs.set_tid = set_tid;

	err = copy_clone_args_from_user(&kargs, uargs, size);
	if (err)
		return err;

	if (!clone3_args_valid(&kargs))
		return -EINVAL;

	return kernel_clone(&kargs);
}
#endif

void walk_process_tree(struct task_struct *top, proc_visitor visitor, void *data)
{
	struct task_struct *leader, *parent, *child;
	int res;

	read_lock(&tasklist_lock);
	leader = top = top->group_leader;
down:
	for_each_thread(leader, parent) {
		list_for_each_entry(child, &parent->children, sibling) {
			res = visitor(child, data);
			if (res) {
				if (res < 0)
					goto out;
				leader = child;
				goto down;
			}
up:
			;
		}
	}

	if (leader != top) {
		child = leader;
		parent = child->real_parent;
		leader = parent->group_leader;
		goto up;
	}
out:
	read_unlock(&tasklist_lock);
}

#ifndef ARCH_MIN_MMSTRUCT_ALIGN
#define ARCH_MIN_MMSTRUCT_ALIGN 0
#endif

static void sighand_ctor(void *data)
{
	struct sighand_struct *sighand = data;

	spin_lock_init(&sighand->siglock);
	init_waitqueue_head(&sighand->signalfd_wqh);
}

void __init mm_cache_init(void)
{
	unsigned int mm_size;

	/*
	 * The mm_cpumask is located at the end of mm_struct, and is
	 * dynamically sized based on the maximum CPU number this system
	 * can have, taking hotplug into account (nr_cpu_ids).
	 */
	mm_size = sizeof(struct mm_struct) + cpumask_size() + mm_cid_size();

	mm_cachep = kmem_cache_create_usercopy("mm_struct",
			mm_size, ARCH_MIN_MMSTRUCT_ALIGN,
			SLAB_HWCACHE_ALIGN|SLAB_PANIC|SLAB_ACCOUNT,
			offsetof(struct mm_struct, saved_auxv),
			sizeof_field(struct mm_struct, saved_auxv),
			NULL);
}

void __init proc_caches_init(void)
{
	sighand_cachep = kmem_cache_create("sighand_cache",
			sizeof(struct sighand_struct), 0,
			SLAB_HWCACHE_ALIGN|SLAB_PANIC|SLAB_TYPESAFE_BY_RCU|
			SLAB_ACCOUNT, sighand_ctor);
	signal_cachep = kmem_cache_create("signal_cache",
			sizeof(struct signal_struct), 0,
			SLAB_HWCACHE_ALIGN|SLAB_PANIC|SLAB_ACCOUNT,
			NULL);
	files_cachep = kmem_cache_create("files_cache",
			sizeof(struct files_struct), 0,
			SLAB_HWCACHE_ALIGN|SLAB_PANIC|SLAB_ACCOUNT,
			NULL);
	fs_cachep = kmem_cache_create("fs_cache",
			sizeof(struct fs_struct), 0,
			SLAB_HWCACHE_ALIGN|SLAB_PANIC|SLAB_ACCOUNT,
			NULL);

	vm_area_cachep = KMEM_CACHE(vm_area_struct, SLAB_PANIC|SLAB_ACCOUNT);
#ifdef CONFIG_PER_VMA_LOCK
	vma_lock_cachep = KMEM_CACHE(vma_lock, SLAB_PANIC|SLAB_ACCOUNT);
#endif
	mmap_init();
	nsproxy_cache_init();
}

/*
 * Check constraints on flags passed to the unshare system call.
 */
static int check_unshare_flags(unsigned long unshare_flags)
{
	if (unshare_flags & ~(CLONE_THREAD|CLONE_FS|CLONE_NEWNS|CLONE_SIGHAND|
				CLONE_VM|CLONE_FILES|CLONE_SYSVSEM|
				CLONE_NEWUTS|CLONE_NEWIPC|CLONE_NEWNET|
				CLONE_NEWUSER|CLONE_NEWPID|CLONE_NEWCGROUP|
				CLONE_NEWTIME))
		return -EINVAL;
	/*
	 * Not implemented, but pretend it works if there is nothing
	 * to unshare.  Note that unsharing the address space or the
	 * signal handlers also need to unshare the signal queues (aka
	 * CLONE_THREAD).
	 */
	if (unshare_flags & (CLONE_THREAD | CLONE_SIGHAND | CLONE_VM)) {
		if (!thread_group_empty(current))
			return -EINVAL;
	}
	if (unshare_flags & (CLONE_SIGHAND | CLONE_VM)) {
		if (refcount_read(&current->sighand->count) > 1)
			return -EINVAL;
	}
	if (unshare_flags & CLONE_VM) {
		if (!current_is_single_threaded())
			return -EINVAL;
	}

	return 0;
}

/*
 * Unshare the filesystem structure if it is being shared
 */
static int unshare_fs(unsigned long unshare_flags, struct fs_struct **new_fsp)
{
	struct fs_struct *fs = current->fs;

	if (!(unshare_flags & CLONE_FS) || !fs)
		return 0;

	/* don't need lock here; in the worst case we'll do useless copy */
	if (fs->users == 1)
		return 0;

	*new_fsp = copy_fs_struct(fs);
	if (!*new_fsp)
		return -ENOMEM;

	return 0;
}

/*
 * Unshare file descriptor table if it is being shared
 */
int unshare_fd(unsigned long unshare_flags, unsigned int max_fds,
	       struct files_struct **new_fdp)
{
	struct files_struct *fd = current->files;
	int error = 0;

	if ((unshare_flags & CLONE_FILES) &&
	    (fd && atomic_read(&fd->count) > 1)) {
		*new_fdp = dup_fd(fd, max_fds, &error);
		if (!*new_fdp)
			return error;
	}

	return 0;
}

/*
 * unshare allows a process to 'unshare' part of the process
 * context which was originally shared using clone.  copy_*
 * functions used by kernel_clone() cannot be used here directly
 * because they modify an inactive task_struct that is being
 * constructed. Here we are modifying the current, active,
 * task_struct.
 */
int ksys_unshare(unsigned long unshare_flags)
{
	struct fs_struct *fs, *new_fs = NULL;
	struct files_struct *new_fd = NULL;
	struct cred *new_cred = NULL;
	struct nsproxy *new_nsproxy = NULL;
	int do_sysvsem = 0;
	int err;

	/*
	 * If unsharing a user namespace must also unshare the thread group
	 * and unshare the filesystem root and working directories.
	 */
	if (unshare_flags & CLONE_NEWUSER)
		unshare_flags |= CLONE_THREAD | CLONE_FS;
	/*
	 * If unsharing vm, must also unshare signal handlers.
	 */
	if (unshare_flags & CLONE_VM)
		unshare_flags |= CLONE_SIGHAND;
	/*
	 * If unsharing a signal handlers, must also unshare the signal queues.
	 */
	if (unshare_flags & CLONE_SIGHAND)
		unshare_flags |= CLONE_THREAD;
	/*
	 * If unsharing namespace, must also unshare filesystem information.
	 */
	if (unshare_flags & CLONE_NEWNS)
		unshare_flags |= CLONE_FS;

	err = check_unshare_flags(unshare_flags);
	if (err)
		goto bad_unshare_out;
	/*
	 * CLONE_NEWIPC must also detach from the undolist: after switching
	 * to a new ipc namespace, the semaphore arrays from the old
	 * namespace are unreachable.
	 */
	if (unshare_flags & (CLONE_NEWIPC|CLONE_SYSVSEM))
		do_sysvsem = 1;
	err = unshare_fs(unshare_flags, &new_fs);
	if (err)
		goto bad_unshare_out;
	err = unshare_fd(unshare_flags, NR_OPEN_MAX, &new_fd);
	if (err)
		goto bad_unshare_cleanup_fs;
	err = unshare_userns(unshare_flags, &new_cred);
	if (err)
		goto bad_unshare_cleanup_fd;
	err = unshare_nsproxy_namespaces(unshare_flags, &new_nsproxy,
					 new_cred, new_fs);
	if (err)
		goto bad_unshare_cleanup_cred;

	if (new_cred) {
		err = set_cred_ucounts(new_cred);
		if (err)
			goto bad_unshare_cleanup_cred;
	}

	if (new_fs || new_fd || do_sysvsem || new_cred || new_nsproxy) {
		if (do_sysvsem) {
			/*
			 * CLONE_SYSVSEM is equivalent to sys_exit().
			 */
			exit_sem(current);
		}
		if (unshare_flags & CLONE_NEWIPC) {
			/* Orphan segments in old ns (see sem above). */
			exit_shm(current);
			shm_init_task(current);
		}

		if (new_nsproxy)
			switch_task_namespaces(current, new_nsproxy);

		task_lock(current);

		if (new_fs) {
			fs = current->fs;
			spin_lock(&fs->lock);
			current->fs = new_fs;
			if (--fs->users)
				new_fs = NULL;
			else
				new_fs = fs;
			spin_unlock(&fs->lock);
		}

		if (new_fd)
			swap(current->files, new_fd);

		task_unlock(current);

		if (new_cred) {
			/* Install the new user namespace */
			commit_creds(new_cred);
			new_cred = NULL;
		}
	}

	perf_event_namespaces(current);

bad_unshare_cleanup_cred:
	if (new_cred)
		put_cred(new_cred);
bad_unshare_cleanup_fd:
	if (new_fd)
		put_files_struct(new_fd);

bad_unshare_cleanup_fs:
	if (new_fs)
		free_fs_struct(new_fs);

bad_unshare_out:
	return err;
}

SYSCALL_DEFINE1(unshare, unsigned long, unshare_flags)
{
	return ksys_unshare(unshare_flags);
}

/*
 *	Helper to unshare the files of the current task.
 *	We don't want to expose copy_files internals to
 *	the exec layer of the kernel.
 */

int unshare_files(void)
{
	struct task_struct *task = current;
	struct files_struct *old, *copy = NULL;
	int error;

	error = unshare_fd(CLONE_FILES, NR_OPEN_MAX, &copy);
	if (error || !copy)
		return error;

	old = task->files;
	task_lock(task);
	task->files = copy;
	task_unlock(task);
	put_files_struct(old);
	return 0;
}

int sysctl_max_threads(struct ctl_table *table, int write,
		       void *buffer, size_t *lenp, loff_t *ppos)
{
	struct ctl_table t;
	int ret;
	int threads = max_threads;
	int min = 1;
	int max = MAX_THREADS;

	t = *table;
	t.data = &threads;
	t.extra1 = &min;
	t.extra2 = &max;

	ret = proc_dointvec_minmax(&t, write, buffer, lenp, ppos);
	if (ret || !write)
		return ret;

	max_threads = threads;

	return 0;
}<|MERGE_RESOLUTION|>--- conflicted
+++ resolved
@@ -766,37 +766,18 @@
 			i_mmap_unlock_write(mapping);
 		}
 
-<<<<<<< HEAD
-		/*
-		 * Copy/update hugetlb private vma information.
-		 */
-		if (is_vm_hugetlb_page(tmp))
-			hugetlb_dup_vma_private(tmp);
-
 		/*
 		 * Link the vma into the MT. After using __mt_dup(), memory
 		 * allocation is not necessary here, so it cannot fail.
 		 */
 		vma_iter_bulk_store(&vmi, tmp);
-=======
-		/* Link the vma into the MT */
-		if (vma_iter_bulk_store(&vmi, tmp))
-			goto fail_nomem_vmi_store;
->>>>>>> 5697d159
 
 		mm->map_count++;
 		if (!(tmp->vm_flags & VM_WIPEONFORK))
 			retval = copy_page_range(tmp, mpnt);
 
-<<<<<<< HEAD
-		if (tmp->vm_ops && tmp->vm_ops->open)
-			tmp->vm_ops->open(tmp);
-
 		if (retval) {
 			mpnt = vma_next(&vmi);
-=======
-		if (retval)
->>>>>>> 5697d159
 			goto loop_out;
 		}
 	}
