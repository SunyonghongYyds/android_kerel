--- conflicted
+++ resolved
@@ -240,22 +240,14 @@
  * Allocates and initializes an irq_domain structure.
  * Returns pointer to IRQ domain, or NULL on failure.
  */
-<<<<<<< HEAD
-struct irq_domain *__irq_domain_add(struct fwnode_handle *fwnode, int size,
-=======
 struct irq_domain *__irq_domain_add(struct fwnode_handle *fwnode, unsigned int size,
->>>>>>> db91e4a1
 				    irq_hw_number_t hwirq_max, int direct_max,
 				    const struct irq_domain_ops *ops,
 				    void *host_data)
 {
 	struct irq_domain *domain;
 
-<<<<<<< HEAD
-	domain = __irq_domain_create(fwnode, (unsigned int)size, hwirq_max, direct_max,
-=======
 	domain = __irq_domain_create(fwnode, size, hwirq_max, direct_max,
->>>>>>> db91e4a1
 				     ops, host_data);
 	if (domain)
 		__irq_domain_publish(domain);
