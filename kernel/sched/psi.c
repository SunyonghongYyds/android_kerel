// SPDX-License-Identifier: GPL-2.0
/*
 * Pressure stall information for CPU, memory and IO
 *
 * Copyright (c) 2018 Facebook, Inc.
 * Author: Johannes Weiner <hannes@cmpxchg.org>
 *
 * Polling support by Suren Baghdasaryan <surenb@google.com>
 * Copyright (c) 2018 Google, Inc.
 *
 * When CPU, memory and IO are contended, tasks experience delays that
 * reduce throughput and introduce latencies into the workload. Memory
 * and IO contention, in addition, can cause a full loss of forward
 * progress in which the CPU goes idle.
 *
 * This code aggregates individual task delays into resource pressure
 * metrics that indicate problems with both workload health and
 * resource utilization.
 *
 *			Model
 *
 * The time in which a task can execute on a CPU is our baseline for
 * productivity. Pressure expresses the amount of time in which this
 * potential cannot be realized due to resource contention.
 *
 * This concept of productivity has two components: the workload and
 * the CPU. To measure the impact of pressure on both, we define two
 * contention states for a resource: SOME and FULL.
 *
 * In the SOME state of a given resource, one or more tasks are
 * delayed on that resource. This affects the workload's ability to
 * perform work, but the CPU may still be executing other tasks.
 *
 * In the FULL state of a given resource, all non-idle tasks are
 * delayed on that resource such that nobody is advancing and the CPU
 * goes idle. This leaves both workload and CPU unproductive.
 *
 *	SOME = nr_delayed_tasks != 0
 *	FULL = nr_delayed_tasks != 0 && nr_productive_tasks == 0
 *
 * What it means for a task to be productive is defined differently
 * for each resource. For IO, productive means a running task. For
 * memory, productive means a running task that isn't a reclaimer. For
 * CPU, productive means an oncpu task.
 *
 * Naturally, the FULL state doesn't exist for the CPU resource at the
 * system level, but exist at the cgroup level. At the cgroup level,
 * FULL means all non-idle tasks in the cgroup are delayed on the CPU
 * resource which is being used by others outside of the cgroup or
 * throttled by the cgroup cpu.max configuration.
 *
 * The percentage of wallclock time spent in those compound stall
 * states gives pressure numbers between 0 and 100 for each resource,
 * where the SOME percentage indicates workload slowdowns and the FULL
 * percentage indicates reduced CPU utilization:
 *
 *	%SOME = time(SOME) / period
 *	%FULL = time(FULL) / period
 *
 *			Multiple CPUs
 *
 * The more tasks and available CPUs there are, the more work can be
 * performed concurrently. This means that the potential that can go
 * unrealized due to resource contention *also* scales with non-idle
 * tasks and CPUs.
 *
 * Consider a scenario where 257 number crunching tasks are trying to
 * run concurrently on 256 CPUs. If we simply aggregated the task
 * states, we would have to conclude a CPU SOME pressure number of
 * 100%, since *somebody* is waiting on a runqueue at all
 * times. However, that is clearly not the amount of contention the
 * workload is experiencing: only one out of 256 possible execution
 * threads will be contended at any given time, or about 0.4%.
 *
 * Conversely, consider a scenario of 4 tasks and 4 CPUs where at any
 * given time *one* of the tasks is delayed due to a lack of memory.
 * Again, looking purely at the task state would yield a memory FULL
 * pressure number of 0%, since *somebody* is always making forward
 * progress. But again this wouldn't capture the amount of execution
 * potential lost, which is 1 out of 4 CPUs, or 25%.
 *
 * To calculate wasted potential (pressure) with multiple processors,
 * we have to base our calculation on the number of non-idle tasks in
 * conjunction with the number of available CPUs, which is the number
 * of potential execution threads. SOME becomes then the proportion of
 * delayed tasks to possible threads, and FULL is the share of possible
 * threads that are unproductive due to delays:
 *
 *	threads = min(nr_nonidle_tasks, nr_cpus)
 *	   SOME = min(nr_delayed_tasks / threads, 1)
 *	   FULL = (threads - min(nr_productive_tasks, threads)) / threads
 *
 * For the 257 number crunchers on 256 CPUs, this yields:
 *
 *	threads = min(257, 256)
 *	   SOME = min(1 / 256, 1)             = 0.4%
 *	   FULL = (256 - min(256, 256)) / 256 = 0%
 *
 * For the 1 out of 4 memory-delayed tasks, this yields:
 *
 *	threads = min(4, 4)
 *	   SOME = min(1 / 4, 1)               = 25%
 *	   FULL = (4 - min(3, 4)) / 4         = 25%
 *
 * [ Substitute nr_cpus with 1, and you can see that it's a natural
 *   extension of the single-CPU model. ]
 *
 *			Implementation
 *
 * To assess the precise time spent in each such state, we would have
 * to freeze the system on task changes and start/stop the state
 * clocks accordingly. Obviously that doesn't scale in practice.
 *
 * Because the scheduler aims to distribute the compute load evenly
 * among the available CPUs, we can track task state locally to each
 * CPU and, at much lower frequency, extrapolate the global state for
 * the cumulative stall times and the running averages.
 *
 * For each runqueue, we track:
 *
 *	   tSOME[cpu] = time(nr_delayed_tasks[cpu] != 0)
 *	   tFULL[cpu] = time(nr_delayed_tasks[cpu] && !nr_productive_tasks[cpu])
 *	tNONIDLE[cpu] = time(nr_nonidle_tasks[cpu] != 0)
 *
 * and then periodically aggregate:
 *
 *	tNONIDLE = sum(tNONIDLE[i])
 *
 *	   tSOME = sum(tSOME[i] * tNONIDLE[i]) / tNONIDLE
 *	   tFULL = sum(tFULL[i] * tNONIDLE[i]) / tNONIDLE
 *
 *	   %SOME = tSOME / period
 *	   %FULL = tFULL / period
 *
 * This gives us an approximation of pressure that is practical
 * cost-wise, yet way more sensitive and accurate than periodic
 * sampling of the aggregate task states would be.
 */
#include <trace/hooks/psi.h>

static int psi_bug __read_mostly;

DEFINE_STATIC_KEY_FALSE(psi_disabled);
DEFINE_STATIC_KEY_TRUE(psi_cgroups_enabled);

#ifdef CONFIG_PSI_DEFAULT_DISABLED
static bool psi_enable;
#else
static bool psi_enable = true;
#endif
static int __init setup_psi(char *str)
{
	return kstrtobool(str, &psi_enable) == 0;
}
__setup("psi=", setup_psi);

/* Running averages - we need to be higher-res than loadavg */
#define PSI_FREQ	(2*HZ+1)	/* 2 sec intervals */
#define EXP_10s		1677		/* 1/exp(2s/10s) as fixed-point */
#define EXP_60s		1981		/* 1/exp(2s/60s) */
#define EXP_300s	2034		/* 1/exp(2s/300s) */

/* PSI trigger definitions */
#define WINDOW_MAX_US 10000000	/* Max window size is 10s */
#define UPDATES_PER_WINDOW 10	/* 10 updates per window */

/* Sampling frequency in nanoseconds */
static u64 psi_period __read_mostly;

/* System-level pressure and stall tracking */
static DEFINE_PER_CPU(struct psi_group_cpu, system_group_pcpu);
struct psi_group psi_system = {
	.pcpu = &system_group_pcpu,
};

static void psi_avgs_work(struct work_struct *work);

static void poll_timer_fn(struct timer_list *t);

static void group_init(struct psi_group *group)
{
	int cpu;

	group->enabled = true;
	for_each_possible_cpu(cpu)
		seqcount_init(&per_cpu_ptr(group->pcpu, cpu)->seq);
	group->avg_last_update = sched_clock();
	group->avg_next_update = group->avg_last_update + psi_period;
	mutex_init(&group->avgs_lock);

	/* Init avg trigger-related members */
	INIT_LIST_HEAD(&group->avg_triggers);
	memset(group->avg_nr_triggers, 0, sizeof(group->avg_nr_triggers));
	INIT_DELAYED_WORK(&group->avgs_work, psi_avgs_work);

	/* Init rtpoll trigger-related members */
	atomic_set(&group->rtpoll_scheduled, 0);
	mutex_init(&group->rtpoll_trigger_lock);
	INIT_LIST_HEAD(&group->rtpoll_triggers);
	group->rtpoll_min_period = U32_MAX;
	group->rtpoll_next_update = ULLONG_MAX;
	init_waitqueue_head(&group->rtpoll_wait);
	timer_setup(&group->rtpoll_timer, poll_timer_fn, 0);
	rcu_assign_pointer(group->rtpoll_task, NULL);
}

void __init psi_init(void)
{
	if (!psi_enable) {
		static_branch_enable(&psi_disabled);
		static_branch_disable(&psi_cgroups_enabled);
		return;
	}

	if (!cgroup_psi_enabled())
		static_branch_disable(&psi_cgroups_enabled);

	psi_period = jiffies_to_nsecs(PSI_FREQ);
	group_init(&psi_system);
}

static bool test_state(unsigned int *tasks, enum psi_states state, bool oncpu)
{
	switch (state) {
	case PSI_IO_SOME:
		return unlikely(tasks[NR_IOWAIT]);
	case PSI_IO_FULL:
		return unlikely(tasks[NR_IOWAIT] && !tasks[NR_RUNNING]);
	case PSI_MEM_SOME:
		return unlikely(tasks[NR_MEMSTALL]);
	case PSI_MEM_FULL:
		return unlikely(tasks[NR_MEMSTALL] &&
			tasks[NR_RUNNING] == tasks[NR_MEMSTALL_RUNNING]);
	case PSI_CPU_SOME:
		return unlikely(tasks[NR_RUNNING] > oncpu);
	case PSI_CPU_FULL:
		return unlikely(tasks[NR_RUNNING] && !oncpu);
	case PSI_NONIDLE:
		return tasks[NR_IOWAIT] || tasks[NR_MEMSTALL] ||
			tasks[NR_RUNNING];
	default:
		return false;
	}
}

static void get_recent_times(struct psi_group *group, int cpu,
			     enum psi_aggregators aggregator, u32 *times,
			     u32 *pchanged_states)
{
	struct psi_group_cpu *groupc = per_cpu_ptr(group->pcpu, cpu);
	int current_cpu = raw_smp_processor_id();
	unsigned int tasks[NR_PSI_TASK_COUNTS];
	u64 now, state_start;
	enum psi_states s;
	unsigned int seq;
	u32 state_mask;

	*pchanged_states = 0;

	/* Snapshot a coherent view of the CPU state */
	do {
		seq = read_seqcount_begin(&groupc->seq);
		now = cpu_clock(cpu);
		memcpy(times, groupc->times, sizeof(groupc->times));
		state_mask = groupc->state_mask;
		state_start = groupc->state_start;
		if (cpu == current_cpu)
			memcpy(tasks, groupc->tasks, sizeof(groupc->tasks));
	} while (read_seqcount_retry(&groupc->seq, seq));

	/* Calculate state time deltas against the previous snapshot */
	for (s = 0; s < NR_PSI_STATES; s++) {
		u32 delta;
		/*
		 * In addition to already concluded states, we also
		 * incorporate currently active states on the CPU,
		 * since states may last for many sampling periods.
		 *
		 * This way we keep our delta sampling buckets small
		 * (u32) and our reported pressure close to what's
		 * actually happening.
		 */
		if (state_mask & (1 << s))
			times[s] += now - state_start;

		delta = times[s] - groupc->times_prev[aggregator][s];
		groupc->times_prev[aggregator][s] = times[s];

		times[s] = delta;
		if (delta)
			*pchanged_states |= (1 << s);
	}

	/*
	 * When collect_percpu_times() from the avgs_work, we don't want to
	 * re-arm avgs_work when all CPUs are IDLE. But the current CPU running
	 * this avgs_work is never IDLE, cause avgs_work can't be shut off.
	 * So for the current CPU, we need to re-arm avgs_work only when
	 * (NR_RUNNING > 1 || NR_IOWAIT > 0 || NR_MEMSTALL > 0), for other CPUs
	 * we can just check PSI_NONIDLE delta.
	 */
	if (current_work() == &group->avgs_work.work) {
		bool reschedule;

		if (cpu == current_cpu)
			reschedule = tasks[NR_RUNNING] +
				     tasks[NR_IOWAIT] +
				     tasks[NR_MEMSTALL] > 1;
		else
			reschedule = *pchanged_states & (1 << PSI_NONIDLE);

		if (reschedule)
			*pchanged_states |= PSI_STATE_RESCHEDULE;
	}
}

static void calc_avgs(unsigned long avg[3], int missed_periods,
		      u64 time, u64 period)
{
	unsigned long pct;

	/* Fill in zeroes for periods of no activity */
	if (missed_periods) {
		avg[0] = calc_load_n(avg[0], EXP_10s, 0, missed_periods);
		avg[1] = calc_load_n(avg[1], EXP_60s, 0, missed_periods);
		avg[2] = calc_load_n(avg[2], EXP_300s, 0, missed_periods);
	}

	/* Sample the most recent active period */
	pct = div_u64(time * 100, period);
	pct *= FIXED_1;
	avg[0] = calc_load(avg[0], EXP_10s, pct);
	avg[1] = calc_load(avg[1], EXP_60s, pct);
	avg[2] = calc_load(avg[2], EXP_300s, pct);
}

static void collect_percpu_times(struct psi_group *group,
				 enum psi_aggregators aggregator,
				 u32 *pchanged_states)
{
	u64 deltas[NR_PSI_STATES - 1] = { 0, };
	unsigned long nonidle_total = 0;
	u32 changed_states = 0;
	int cpu;
	int s;

	/*
	 * Collect the per-cpu time buckets and average them into a
	 * single time sample that is normalized to wallclock time.
	 *
	 * For averaging, each CPU is weighted by its non-idle time in
	 * the sampling period. This eliminates artifacts from uneven
	 * loading, or even entirely idle CPUs.
	 */
	for_each_possible_cpu(cpu) {
		u32 times[NR_PSI_STATES];
		u32 nonidle;
		u32 cpu_changed_states;

		get_recent_times(group, cpu, aggregator, times,
				&cpu_changed_states);
		changed_states |= cpu_changed_states;

		nonidle = nsecs_to_jiffies(times[PSI_NONIDLE]);
		nonidle_total += nonidle;

		for (s = 0; s < PSI_NONIDLE; s++)
			deltas[s] += (u64)times[s] * nonidle;
	}

	/*
	 * Integrate the sample into the running statistics that are
	 * reported to userspace: the cumulative stall times and the
	 * decaying averages.
	 *
	 * Pressure percentages are sampled at PSI_FREQ. We might be
	 * called more often when the user polls more frequently than
	 * that; we might be called less often when there is no task
	 * activity, thus no data, and clock ticks are sporadic. The
	 * below handles both.
	 */

	/* total= */
	for (s = 0; s < NR_PSI_STATES - 1; s++)
		group->total[aggregator][s] +=
				div_u64(deltas[s], max(nonidle_total, 1UL));

	if (pchanged_states)
		*pchanged_states = changed_states;
}

/* Trigger tracking window manipulations */
static void window_reset(struct psi_window *win, u64 now, u64 value,
			 u64 prev_growth)
{
	win->start_time = now;
	win->start_value = value;
	win->prev_growth = prev_growth;
}

/*
 * PSI growth tracking window update and growth calculation routine.
 *
 * This approximates a sliding tracking window by interpolating
 * partially elapsed windows using historical growth data from the
 * previous intervals. This minimizes memory requirements (by not storing
 * all the intermediate values in the previous window) and simplifies
 * the calculations. It works well because PSI signal changes only in
 * positive direction and over relatively small window sizes the growth
 * is close to linear.
 */
static u64 window_update(struct psi_window *win, u64 now, u64 value)
{
	u64 elapsed;
	u64 growth;

	elapsed = now - win->start_time;
	growth = value - win->start_value;
	/*
	 * After each tracking window passes win->start_value and
	 * win->start_time get reset and win->prev_growth stores
	 * the average per-window growth of the previous window.
	 * win->prev_growth is then used to interpolate additional
	 * growth from the previous window assuming it was linear.
	 */
	if (elapsed > win->size)
		window_reset(win, now, value, growth);
	else {
		u32 remaining;

		remaining = win->size - elapsed;
		growth += div64_u64(win->prev_growth * remaining, win->size);
	}

	return growth;
}

static u64 update_triggers(struct psi_group *group, u64 now, bool *update_total,
						   enum psi_aggregators aggregator)
{
	struct psi_trigger *t;
	u64 *total = group->total[aggregator];
	struct list_head *triggers;
	u64 *aggregator_total;
	*update_total = false;

	if (aggregator == PSI_AVGS) {
		triggers = &group->avg_triggers;
		aggregator_total = group->avg_total;
	} else {
		triggers = &group->rtpoll_triggers;
		aggregator_total = group->rtpoll_total;
	}

	/*
	 * On subsequent updates, calculate growth deltas and let
	 * watchers know when their specified thresholds are exceeded.
	 */
	list_for_each_entry(t, triggers, node) {
		u64 growth;
		bool new_stall;

		new_stall = aggregator_total[t->state] != total[t->state];

		/* Check for stall activity or a previous threshold breach */
		if (!new_stall && !t->pending_event)
			continue;
		/*
		 * Check for new stall activity, as well as deferred
		 * events that occurred in the last window after the
		 * trigger had already fired (we want to ratelimit
		 * events without dropping any).
		 */
		if (new_stall) {
			/*
			 * Multiple triggers might be looking at the same state,
			 * remember to update group->polling_total[] once we've
			 * been through all of them. Also remember to extend the
			 * polling time if we see new stall activity.
			 */
			*update_total = true;

			/* Calculate growth since last update */
			growth = window_update(&t->win, now, total[t->state]);
			if (!t->pending_event) {
				if (growth < t->threshold)
					continue;

				t->pending_event = true;
			}
		}
		/* Limit event signaling to once per window */
		if (now < t->last_event_time + t->win.size)
			continue;

		trace_android_vh_psi_event(t);

		/* Generate an event */
		if (cmpxchg(&t->event, 0, 1) == 0) {
			if (t->of)
				kernfs_notify(t->of->kn);
			else
				wake_up_interruptible(&t->event_wait);
		}
		t->last_event_time = now;
		/* Reset threshold breach flag once event got generated */
		t->pending_event = false;
	}

<<<<<<< HEAD
	trace_android_vh_psi_group(group);

	if (update_total)
		memcpy(group->polling_total, total,
				sizeof(group->polling_total));
=======
	return now + group->rtpoll_min_period;
}

static u64 update_averages(struct psi_group *group, u64 now)
{
	unsigned long missed_periods = 0;
	u64 expires, period;
	u64 avg_next_update;
	int s;

	/* avgX= */
	expires = group->avg_next_update;
	if (now - expires >= psi_period)
		missed_periods = div_u64(now - expires, psi_period);

	/*
	 * The periodic clock tick can get delayed for various
	 * reasons, especially on loaded systems. To avoid clock
	 * drift, we schedule the clock in fixed psi_period intervals.
	 * But the deltas we sample out of the per-cpu buckets above
	 * are based on the actual time elapsing between clock ticks.
	 */
	avg_next_update = expires + ((1 + missed_periods) * psi_period);
	period = now - (group->avg_last_update + (missed_periods * psi_period));
	group->avg_last_update = now;

	for (s = 0; s < NR_PSI_STATES - 1; s++) {
		u32 sample;

		sample = group->total[PSI_AVGS][s] - group->avg_total[s];
		/*
		 * Due to the lockless sampling of the time buckets,
		 * recorded time deltas can slip into the next period,
		 * which under full pressure can result in samples in
		 * excess of the period length.
		 *
		 * We don't want to report non-sensical pressures in
		 * excess of 100%, nor do we want to drop such events
		 * on the floor. Instead we punt any overage into the
		 * future until pressure subsides. By doing this we
		 * don't underreport the occurring pressure curve, we
		 * just report it delayed by one period length.
		 *
		 * The error isn't cumulative. As soon as another
		 * delta slips from a period P to P+1, by definition
		 * it frees up its time T in P.
		 */
		if (sample > period)
			sample = period;
		group->avg_total[s] += sample;
		calc_avgs(group->avg[s], missed_periods, sample, period);
	}

	return avg_next_update;
}

static void psi_avgs_work(struct work_struct *work)
{
	struct delayed_work *dwork;
	struct psi_group *group;
	u32 changed_states;
	bool update_total;
	u64 now;
>>>>>>> d2a6dc4e

	dwork = to_delayed_work(work);
	group = container_of(dwork, struct psi_group, avgs_work);

	mutex_lock(&group->avgs_lock);

	now = sched_clock();

	collect_percpu_times(group, PSI_AVGS, &changed_states);
	/*
	 * If there is task activity, periodically fold the per-cpu
	 * times and feed samples into the running averages. If things
	 * are idle and there is no data to process, stop the clock.
	 * Once restarted, we'll catch up the running averages in one
	 * go - see calc_avgs() and missed_periods.
	 */
	if (now >= group->avg_next_update) {
		update_triggers(group, now, &update_total, PSI_AVGS);
		group->avg_next_update = update_averages(group, now);
	}

	if (changed_states & PSI_STATE_RESCHEDULE) {
		schedule_delayed_work(dwork, nsecs_to_jiffies(
				group->avg_next_update - now) + 1);
	}

	mutex_unlock(&group->avgs_lock);
}

static void init_rtpoll_triggers(struct psi_group *group, u64 now)
{
	struct psi_trigger *t;

	list_for_each_entry(t, &group->rtpoll_triggers, node)
		window_reset(&t->win, now,
				group->total[PSI_POLL][t->state], 0);
	memcpy(group->rtpoll_total, group->total[PSI_POLL],
		   sizeof(group->rtpoll_total));
	group->rtpoll_next_update = now + group->rtpoll_min_period;
}

/* Schedule polling if it's not already scheduled or forced. */
static void psi_schedule_rtpoll_work(struct psi_group *group, unsigned long delay,
				   bool force)
{
	struct task_struct *task;

	/*
	 * atomic_xchg should be called even when !force to provide a
	 * full memory barrier (see the comment inside psi_rtpoll_work).
	 */
	if (atomic_xchg(&group->rtpoll_scheduled, 1) && !force)
		return;

	rcu_read_lock();

	task = rcu_dereference(group->rtpoll_task);
	/*
	 * kworker might be NULL in case psi_trigger_destroy races with
	 * psi_task_change (hotpath) which can't use locks
	 */
	if (likely(task))
		mod_timer(&group->rtpoll_timer, jiffies + delay);
	else
		atomic_set(&group->rtpoll_scheduled, 0);

	rcu_read_unlock();
}

static void psi_rtpoll_work(struct psi_group *group)
{
	bool force_reschedule = false;
	u32 changed_states;
	bool update_total;
	u64 now;

	mutex_lock(&group->rtpoll_trigger_lock);

	now = sched_clock();

	if (now > group->rtpoll_until) {
		/*
		 * We are either about to start or might stop polling if no
		 * state change was recorded. Resetting poll_scheduled leaves
		 * a small window for psi_group_change to sneak in and schedule
		 * an immediate poll_work before we get to rescheduling. One
		 * potential extra wakeup at the end of the polling window
		 * should be negligible and polling_next_update still keeps
		 * updates correctly on schedule.
		 */
		atomic_set(&group->rtpoll_scheduled, 0);
		/*
		 * A task change can race with the poll worker that is supposed to
		 * report on it. To avoid missing events, ensure ordering between
		 * poll_scheduled and the task state accesses, such that if the poll
		 * worker misses the state update, the task change is guaranteed to
		 * reschedule the poll worker:
		 *
		 * poll worker:
		 *   atomic_set(poll_scheduled, 0)
		 *   smp_mb()
		 *   LOAD states
		 *
		 * task change:
		 *   STORE states
		 *   if atomic_xchg(poll_scheduled, 1) == 0:
		 *     schedule poll worker
		 *
		 * The atomic_xchg() implies a full barrier.
		 */
		smp_mb();
	} else {
		/* Polling window is not over, keep rescheduling */
		force_reschedule = true;
	}


	collect_percpu_times(group, PSI_POLL, &changed_states);

	if (changed_states & group->rtpoll_states) {
		/* Initialize trigger windows when entering polling mode */
		if (now > group->rtpoll_until)
			init_rtpoll_triggers(group, now);

		/*
		 * Keep the monitor active for at least the duration of the
		 * minimum tracking window as long as monitor states are
		 * changing.
		 */
		group->rtpoll_until = now +
			group->rtpoll_min_period * UPDATES_PER_WINDOW;
	}

	if (now > group->rtpoll_until) {
		group->rtpoll_next_update = ULLONG_MAX;
		goto out;
	}

	if (now >= group->rtpoll_next_update) {
		group->rtpoll_next_update = update_triggers(group, now, &update_total, PSI_POLL);
		if (update_total)
			memcpy(group->rtpoll_total, group->total[PSI_POLL],
				   sizeof(group->rtpoll_total));
	}

	psi_schedule_rtpoll_work(group,
		nsecs_to_jiffies(group->rtpoll_next_update - now) + 1,
		force_reschedule);

out:
	mutex_unlock(&group->rtpoll_trigger_lock);
}

static int psi_rtpoll_worker(void *data)
{
	struct psi_group *group = (struct psi_group *)data;

	sched_set_fifo_low(current);

	while (true) {
		wait_event_interruptible(group->rtpoll_wait,
				atomic_cmpxchg(&group->rtpoll_wakeup, 1, 0) ||
				kthread_should_stop());
		if (kthread_should_stop())
			break;

		psi_rtpoll_work(group);
	}
	return 0;
}

static void poll_timer_fn(struct timer_list *t)
{
	struct psi_group *group = from_timer(group, t, rtpoll_timer);

	atomic_set(&group->rtpoll_wakeup, 1);
	wake_up_interruptible(&group->rtpoll_wait);
}

static void record_times(struct psi_group_cpu *groupc, u64 now)
{
	u32 delta;

	delta = now - groupc->state_start;
	groupc->state_start = now;

	if (groupc->state_mask & (1 << PSI_IO_SOME)) {
		groupc->times[PSI_IO_SOME] += delta;
		if (groupc->state_mask & (1 << PSI_IO_FULL))
			groupc->times[PSI_IO_FULL] += delta;
	}

	if (groupc->state_mask & (1 << PSI_MEM_SOME)) {
		groupc->times[PSI_MEM_SOME] += delta;
		if (groupc->state_mask & (1 << PSI_MEM_FULL))
			groupc->times[PSI_MEM_FULL] += delta;
	}

	if (groupc->state_mask & (1 << PSI_CPU_SOME)) {
		groupc->times[PSI_CPU_SOME] += delta;
		if (groupc->state_mask & (1 << PSI_CPU_FULL))
			groupc->times[PSI_CPU_FULL] += delta;
	}

	if (groupc->state_mask & (1 << PSI_NONIDLE))
		groupc->times[PSI_NONIDLE] += delta;
}

static void psi_group_change(struct psi_group *group, int cpu,
			     unsigned int clear, unsigned int set, u64 now,
			     bool wake_clock)
{
	struct psi_group_cpu *groupc;
	unsigned int t, m;
	enum psi_states s;
	u32 state_mask;

	groupc = per_cpu_ptr(group->pcpu, cpu);

	/*
	 * First we update the task counts according to the state
	 * change requested through the @clear and @set bits.
	 *
	 * Then if the cgroup PSI stats accounting enabled, we
	 * assess the aggregate resource states this CPU's tasks
	 * have been in since the last change, and account any
	 * SOME and FULL time these may have resulted in.
	 */
	write_seqcount_begin(&groupc->seq);

	/*
	 * Start with TSK_ONCPU, which doesn't have a corresponding
	 * task count - it's just a boolean flag directly encoded in
	 * the state mask. Clear, set, or carry the current state if
	 * no changes are requested.
	 */
	if (unlikely(clear & TSK_ONCPU)) {
		state_mask = 0;
		clear &= ~TSK_ONCPU;
	} else if (unlikely(set & TSK_ONCPU)) {
		state_mask = PSI_ONCPU;
		set &= ~TSK_ONCPU;
	} else {
		state_mask = groupc->state_mask & PSI_ONCPU;
	}

	/*
	 * The rest of the state mask is calculated based on the task
	 * counts. Update those first, then construct the mask.
	 */
	for (t = 0, m = clear; m; m &= ~(1 << t), t++) {
		if (!(m & (1 << t)))
			continue;
		if (groupc->tasks[t]) {
			groupc->tasks[t]--;
		} else if (!psi_bug) {
			printk_deferred(KERN_ERR "psi: task underflow! cpu=%d t=%d tasks=[%u %u %u %u] clear=%x set=%x\n",
					cpu, t, groupc->tasks[0],
					groupc->tasks[1], groupc->tasks[2],
					groupc->tasks[3], clear, set);
			psi_bug = 1;
		}
	}

	for (t = 0; set; set &= ~(1 << t), t++)
		if (set & (1 << t))
			groupc->tasks[t]++;

	if (!group->enabled) {
		/*
		 * On the first group change after disabling PSI, conclude
		 * the current state and flush its time. This is unlikely
		 * to matter to the user, but aggregation (get_recent_times)
		 * may have already incorporated the live state into times_prev;
		 * avoid a delta sample underflow when PSI is later re-enabled.
		 */
		if (unlikely(groupc->state_mask & (1 << PSI_NONIDLE)))
			record_times(groupc, now);

		groupc->state_mask = state_mask;

		write_seqcount_end(&groupc->seq);
		return;
	}

	for (s = 0; s < NR_PSI_STATES; s++) {
		if (test_state(groupc->tasks, s, state_mask & PSI_ONCPU))
			state_mask |= (1 << s);
	}

	/*
	 * Since we care about lost potential, a memstall is FULL
	 * when there are no other working tasks, but also when
	 * the CPU is actively reclaiming and nothing productive
	 * could run even if it were runnable. So when the current
	 * task in a cgroup is in_memstall, the corresponding groupc
	 * on that cpu is in PSI_MEM_FULL state.
	 */
	if (unlikely((state_mask & PSI_ONCPU) && cpu_curr(cpu)->in_memstall))
		state_mask |= (1 << PSI_MEM_FULL);

	record_times(groupc, now);

	groupc->state_mask = state_mask;

	write_seqcount_end(&groupc->seq);

	if (state_mask & group->rtpoll_states)
		psi_schedule_rtpoll_work(group, 1, false);

	if (wake_clock && !delayed_work_pending(&group->avgs_work))
		schedule_delayed_work(&group->avgs_work, PSI_FREQ);
}

static inline struct psi_group *task_psi_group(struct task_struct *task)
{
#ifdef CONFIG_CGROUPS
	if (static_branch_likely(&psi_cgroups_enabled))
		return cgroup_psi(task_dfl_cgroup(task));
#endif
	return &psi_system;
}

static void psi_flags_change(struct task_struct *task, int clear, int set)
{
	if (((task->psi_flags & set) ||
	     (task->psi_flags & clear) != clear) &&
	    !psi_bug) {
		printk_deferred(KERN_ERR "psi: inconsistent task state! task=%d:%s cpu=%d psi_flags=%x clear=%x set=%x\n",
				task->pid, task->comm, task_cpu(task),
				task->psi_flags, clear, set);
		psi_bug = 1;
	}

	task->psi_flags &= ~clear;
	task->psi_flags |= set;
}

void psi_task_change(struct task_struct *task, int clear, int set)
{
	int cpu = task_cpu(task);
	struct psi_group *group;
	u64 now;

	if (!task->pid)
		return;

	psi_flags_change(task, clear, set);

	now = cpu_clock(cpu);

	group = task_psi_group(task);
	do {
		psi_group_change(group, cpu, clear, set, now, true);
	} while ((group = group->parent));
}

void psi_task_switch(struct task_struct *prev, struct task_struct *next,
		     bool sleep)
{
	struct psi_group *group, *common = NULL;
	int cpu = task_cpu(prev);
	u64 now = cpu_clock(cpu);

	if (next->pid) {
		psi_flags_change(next, 0, TSK_ONCPU);
		/*
		 * Set TSK_ONCPU on @next's cgroups. If @next shares any
		 * ancestors with @prev, those will already have @prev's
		 * TSK_ONCPU bit set, and we can stop the iteration there.
		 */
		group = task_psi_group(next);
		do {
			if (per_cpu_ptr(group->pcpu, cpu)->state_mask &
			    PSI_ONCPU) {
				common = group;
				break;
			}

			psi_group_change(group, cpu, 0, TSK_ONCPU, now, true);
		} while ((group = group->parent));
	}

	if (prev->pid) {
		int clear = TSK_ONCPU, set = 0;
		bool wake_clock = true;

		/*
		 * When we're going to sleep, psi_dequeue() lets us
		 * handle TSK_RUNNING, TSK_MEMSTALL_RUNNING and
		 * TSK_IOWAIT here, where we can combine it with
		 * TSK_ONCPU and save walking common ancestors twice.
		 */
		if (sleep) {
			clear |= TSK_RUNNING;
			if (prev->in_memstall)
				clear |= TSK_MEMSTALL_RUNNING;
			if (prev->in_iowait)
				set |= TSK_IOWAIT;

			/*
			 * Periodic aggregation shuts off if there is a period of no
			 * task changes, so we wake it back up if necessary. However,
			 * don't do this if the task change is the aggregation worker
			 * itself going to sleep, or we'll ping-pong forever.
			 */
			if (unlikely((prev->flags & PF_WQ_WORKER) &&
				     wq_worker_last_func(prev) == psi_avgs_work))
				wake_clock = false;
		}

		psi_flags_change(prev, clear, set);

		group = task_psi_group(prev);
		do {
			if (group == common)
				break;
			psi_group_change(group, cpu, clear, set, now, wake_clock);
		} while ((group = group->parent));

		/*
		 * TSK_ONCPU is handled up to the common ancestor. If there are
		 * any other differences between the two tasks (e.g. prev goes
		 * to sleep, or only one task is memstall), finish propagating
		 * those differences all the way up to the root.
		 */
		if ((prev->psi_flags ^ next->psi_flags) & ~TSK_ONCPU) {
			clear &= ~TSK_ONCPU;
			for (; group; group = group->parent)
				psi_group_change(group, cpu, clear, set, now, wake_clock);
		}
	}
}

#ifdef CONFIG_IRQ_TIME_ACCOUNTING
void psi_account_irqtime(struct task_struct *task, u32 delta)
{
	int cpu = task_cpu(task);
	struct psi_group *group;
	struct psi_group_cpu *groupc;
	u64 now;

	if (!task->pid)
		return;

	now = cpu_clock(cpu);

	group = task_psi_group(task);
	do {
		if (!group->enabled)
			continue;

		groupc = per_cpu_ptr(group->pcpu, cpu);

		write_seqcount_begin(&groupc->seq);

		record_times(groupc, now);
		groupc->times[PSI_IRQ_FULL] += delta;

		write_seqcount_end(&groupc->seq);

		if (group->rtpoll_states & (1 << PSI_IRQ_FULL))
			psi_schedule_rtpoll_work(group, 1, false);
	} while ((group = group->parent));
}
#endif

/**
 * psi_memstall_enter - mark the beginning of a memory stall section
 * @flags: flags to handle nested sections
 *
 * Marks the calling task as being stalled due to a lack of memory,
 * such as waiting for a refault or performing reclaim.
 */
void psi_memstall_enter(unsigned long *flags)
{
	struct rq_flags rf;
	struct rq *rq;

	if (static_branch_likely(&psi_disabled))
		return;

	*flags = current->in_memstall;
	if (*flags)
		return;
	/*
	 * in_memstall setting & accounting needs to be atomic wrt
	 * changes to the task's scheduling state, otherwise we can
	 * race with CPU migration.
	 */
	rq = this_rq_lock_irq(&rf);

	current->in_memstall = 1;
	psi_task_change(current, 0, TSK_MEMSTALL | TSK_MEMSTALL_RUNNING);

	rq_unlock_irq(rq, &rf);
}
EXPORT_SYMBOL_GPL(psi_memstall_enter);

/**
 * psi_memstall_leave - mark the end of an memory stall section
 * @flags: flags to handle nested memdelay sections
 *
 * Marks the calling task as no longer stalled due to lack of memory.
 */
void psi_memstall_leave(unsigned long *flags)
{
	struct rq_flags rf;
	struct rq *rq;

	if (static_branch_likely(&psi_disabled))
		return;

	if (*flags)
		return;
	/*
	 * in_memstall clearing & accounting needs to be atomic wrt
	 * changes to the task's scheduling state, otherwise we could
	 * race with CPU migration.
	 */
	rq = this_rq_lock_irq(&rf);

	current->in_memstall = 0;
	psi_task_change(current, TSK_MEMSTALL | TSK_MEMSTALL_RUNNING, 0);

	rq_unlock_irq(rq, &rf);
}
EXPORT_SYMBOL_GPL(psi_memstall_leave);

#ifdef CONFIG_CGROUPS
int psi_cgroup_alloc(struct cgroup *cgroup)
{
	if (!static_branch_likely(&psi_cgroups_enabled))
		return 0;

	cgroup->psi = kzalloc(sizeof(struct psi_group), GFP_KERNEL);
	if (!cgroup->psi)
		return -ENOMEM;

	cgroup->psi->pcpu = alloc_percpu(struct psi_group_cpu);
	if (!cgroup->psi->pcpu) {
		kfree(cgroup->psi);
		return -ENOMEM;
	}
	group_init(cgroup->psi);
	cgroup->psi->parent = cgroup_psi(cgroup_parent(cgroup));
	return 0;
}

void psi_cgroup_free(struct cgroup *cgroup)
{
	if (!static_branch_likely(&psi_cgroups_enabled))
		return;

	cancel_delayed_work_sync(&cgroup->psi->avgs_work);
	free_percpu(cgroup->psi->pcpu);
	/* All triggers must be removed by now */
	WARN_ONCE(cgroup->psi->rtpoll_states, "psi: trigger leak\n");
	kfree(cgroup->psi);
}

/**
 * cgroup_move_task - move task to a different cgroup
 * @task: the task
 * @to: the target css_set
 *
 * Move task to a new cgroup and safely migrate its associated stall
 * state between the different groups.
 *
 * This function acquires the task's rq lock to lock out concurrent
 * changes to the task's scheduling state and - in case the task is
 * running - concurrent changes to its stall state.
 */
void cgroup_move_task(struct task_struct *task, struct css_set *to)
{
	unsigned int task_flags;
	struct rq_flags rf;
	struct rq *rq;

	if (!static_branch_likely(&psi_cgroups_enabled)) {
		/*
		 * Lame to do this here, but the scheduler cannot be locked
		 * from the outside, so we move cgroups from inside sched/.
		 */
		rcu_assign_pointer(task->cgroups, to);
		return;
	}

	rq = task_rq_lock(task, &rf);

	/*
	 * We may race with schedule() dropping the rq lock between
	 * deactivating prev and switching to next. Because the psi
	 * updates from the deactivation are deferred to the switch
	 * callback to save cgroup tree updates, the task's scheduling
	 * state here is not coherent with its psi state:
	 *
	 * schedule()                   cgroup_move_task()
	 *   rq_lock()
	 *   deactivate_task()
	 *     p->on_rq = 0
	 *     psi_dequeue() // defers TSK_RUNNING & TSK_IOWAIT updates
	 *   pick_next_task()
	 *     rq_unlock()
	 *                                rq_lock()
	 *                                psi_task_change() // old cgroup
	 *                                task->cgroups = to
	 *                                psi_task_change() // new cgroup
	 *                                rq_unlock()
	 *     rq_lock()
	 *   psi_sched_switch() // does deferred updates in new cgroup
	 *
	 * Don't rely on the scheduling state. Use psi_flags instead.
	 */
	task_flags = task->psi_flags;

	if (task_flags)
		psi_task_change(task, task_flags, 0);

	/* See comment above */
	rcu_assign_pointer(task->cgroups, to);

	if (task_flags)
		psi_task_change(task, 0, task_flags);

	task_rq_unlock(rq, task, &rf);
}

void psi_cgroup_restart(struct psi_group *group)
{
	int cpu;

	/*
	 * After we disable psi_group->enabled, we don't actually
	 * stop percpu tasks accounting in each psi_group_cpu,
	 * instead only stop test_state() loop, record_times()
	 * and averaging worker, see psi_group_change() for details.
	 *
	 * When disable cgroup PSI, this function has nothing to sync
	 * since cgroup pressure files are hidden and percpu psi_group_cpu
	 * would see !psi_group->enabled and only do task accounting.
	 *
	 * When re-enable cgroup PSI, this function use psi_group_change()
	 * to get correct state mask from test_state() loop on tasks[],
	 * and restart groupc->state_start from now, use .clear = .set = 0
	 * here since no task status really changed.
	 */
	if (!group->enabled)
		return;

	for_each_possible_cpu(cpu) {
		struct rq *rq = cpu_rq(cpu);
		struct rq_flags rf;
		u64 now;

		rq_lock_irq(rq, &rf);
		now = cpu_clock(cpu);
		psi_group_change(group, cpu, 0, 0, now, true);
		rq_unlock_irq(rq, &rf);
	}
}
#endif /* CONFIG_CGROUPS */

int psi_show(struct seq_file *m, struct psi_group *group, enum psi_res res)
{
	bool only_full = false;
	int full;
	u64 now;

	if (static_branch_likely(&psi_disabled))
		return -EOPNOTSUPP;

	/* Update averages before reporting them */
	mutex_lock(&group->avgs_lock);
	now = sched_clock();
	collect_percpu_times(group, PSI_AVGS, NULL);
	if (now >= group->avg_next_update)
		group->avg_next_update = update_averages(group, now);
	mutex_unlock(&group->avgs_lock);

#ifdef CONFIG_IRQ_TIME_ACCOUNTING
	only_full = res == PSI_IRQ;
#endif

	for (full = 0; full < 2 - only_full; full++) {
		unsigned long avg[3] = { 0, };
		u64 total = 0;
		int w;

		/* CPU FULL is undefined at the system level */
		if (!(group == &psi_system && res == PSI_CPU && full)) {
			for (w = 0; w < 3; w++)
				avg[w] = group->avg[res * 2 + full][w];
			total = div_u64(group->total[PSI_AVGS][res * 2 + full],
					NSEC_PER_USEC);
		}

		seq_printf(m, "%s avg10=%lu.%02lu avg60=%lu.%02lu avg300=%lu.%02lu total=%llu\n",
			   full || only_full ? "full" : "some",
			   LOAD_INT(avg[0]), LOAD_FRAC(avg[0]),
			   LOAD_INT(avg[1]), LOAD_FRAC(avg[1]),
			   LOAD_INT(avg[2]), LOAD_FRAC(avg[2]),
			   total);
	}

	return 0;
}

struct psi_trigger *psi_trigger_create(struct psi_group *group, char *buf,
				       enum psi_res res, struct file *file,
				       struct kernfs_open_file *of)
{
	struct psi_trigger *t;
	enum psi_states state;
	u32 threshold_us;
	bool privileged;
	u32 window_us;

	if (static_branch_likely(&psi_disabled))
		return ERR_PTR(-EOPNOTSUPP);

	/*
	 * Checking the privilege here on file->f_cred implies that a privileged user
	 * could open the file and delegate the write to an unprivileged one.
	 */
	privileged = cap_raised(file->f_cred->cap_effective, CAP_SYS_RESOURCE);

	if (sscanf(buf, "some %u %u", &threshold_us, &window_us) == 2)
		state = PSI_IO_SOME + res * 2;
	else if (sscanf(buf, "full %u %u", &threshold_us, &window_us) == 2)
		state = PSI_IO_FULL + res * 2;
	else
		return ERR_PTR(-EINVAL);

#ifdef CONFIG_IRQ_TIME_ACCOUNTING
	if (res == PSI_IRQ && --state != PSI_IRQ_FULL)
		return ERR_PTR(-EINVAL);
#endif

	if (state >= PSI_NONIDLE)
		return ERR_PTR(-EINVAL);

	if (window_us == 0 || window_us > WINDOW_MAX_US)
		return ERR_PTR(-EINVAL);

	/*
	 * Unprivileged users can only use 2s windows so that averages aggregation
	 * work is used, and no RT threads need to be spawned.
	 */
	if (!privileged && window_us % 2000000)
		return ERR_PTR(-EINVAL);

	/* Check threshold */
	if (threshold_us == 0 || threshold_us > window_us)
		return ERR_PTR(-EINVAL);

	t = kmalloc(sizeof(*t), GFP_KERNEL);
	if (!t)
		return ERR_PTR(-ENOMEM);

	t->group = group;
	t->state = state;
	t->threshold = threshold_us * NSEC_PER_USEC;
	t->win.size = window_us * NSEC_PER_USEC;
	window_reset(&t->win, sched_clock(),
			group->total[PSI_POLL][t->state], 0);

	t->event = 0;
	t->last_event_time = 0;
	t->of = of;
	if (!of)
		init_waitqueue_head(&t->event_wait);
	t->pending_event = false;
	t->aggregator = privileged ? PSI_POLL : PSI_AVGS;

	if (privileged) {
		mutex_lock(&group->rtpoll_trigger_lock);

		if (!rcu_access_pointer(group->rtpoll_task)) {
			struct task_struct *task;

			task = kthread_create(psi_rtpoll_worker, group, "psimon");
			if (IS_ERR(task)) {
				kfree(t);
				mutex_unlock(&group->rtpoll_trigger_lock);
				return ERR_CAST(task);
			}
			atomic_set(&group->rtpoll_wakeup, 0);
			wake_up_process(task);
			rcu_assign_pointer(group->rtpoll_task, task);
		}

		list_add(&t->node, &group->rtpoll_triggers);
		group->rtpoll_min_period = min(group->rtpoll_min_period,
			div_u64(t->win.size, UPDATES_PER_WINDOW));
		group->rtpoll_nr_triggers[t->state]++;
		group->rtpoll_states |= (1 << t->state);

		mutex_unlock(&group->rtpoll_trigger_lock);
	} else {
		mutex_lock(&group->avgs_lock);

		list_add(&t->node, &group->avg_triggers);
		group->avg_nr_triggers[t->state]++;

		mutex_unlock(&group->avgs_lock);
	}
	return t;
}

void psi_trigger_destroy(struct psi_trigger *t)
{
	struct psi_group *group;
	struct task_struct *task_to_destroy = NULL;

	/*
	 * We do not check psi_disabled since it might have been disabled after
	 * the trigger got created.
	 */
	if (!t)
		return;

	group = t->group;
	/*
	 * Wakeup waiters to stop polling and clear the queue to prevent it from
	 * being accessed later. Can happen if cgroup is deleted from under a
	 * polling process.
	 */
	if (t->of)
		kernfs_notify(t->of->kn);
	else
		wake_up_interruptible(&t->event_wait);

	if (t->aggregator == PSI_AVGS) {
		mutex_lock(&group->avgs_lock);
		if (!list_empty(&t->node)) {
			list_del(&t->node);
			group->avg_nr_triggers[t->state]--;
		}
		mutex_unlock(&group->avgs_lock);
	} else {
		mutex_lock(&group->rtpoll_trigger_lock);
		if (!list_empty(&t->node)) {
			struct psi_trigger *tmp;
			u64 period = ULLONG_MAX;

			list_del(&t->node);
			group->rtpoll_nr_triggers[t->state]--;
			if (!group->rtpoll_nr_triggers[t->state])
				group->rtpoll_states &= ~(1 << t->state);
			/* reset min update period for the remaining triggers */
			list_for_each_entry(tmp, &group->rtpoll_triggers, node)
				period = min(period, div_u64(tmp->win.size,
						UPDATES_PER_WINDOW));
			group->rtpoll_min_period = period;
			/* Destroy rtpoll_task when the last trigger is destroyed */
			if (group->rtpoll_states == 0) {
				group->rtpoll_until = 0;
				task_to_destroy = rcu_dereference_protected(
						group->rtpoll_task,
						lockdep_is_held(&group->rtpoll_trigger_lock));
				rcu_assign_pointer(group->rtpoll_task, NULL);
				del_timer(&group->rtpoll_timer);
			}
		}
		mutex_unlock(&group->rtpoll_trigger_lock);
	}

	/*
	 * Wait for psi_schedule_rtpoll_work RCU to complete its read-side
	 * critical section before destroying the trigger and optionally the
	 * rtpoll_task.
	 */
	synchronize_rcu();
	/*
	 * Stop kthread 'psimon' after releasing rtpoll_trigger_lock to prevent
	 * a deadlock while waiting for psi_rtpoll_work to acquire
	 * rtpoll_trigger_lock
	 */
	if (task_to_destroy) {
		/*
		 * After the RCU grace period has expired, the worker
		 * can no longer be found through group->rtpoll_task.
		 */
		kthread_stop(task_to_destroy);
		atomic_set(&group->rtpoll_scheduled, 0);
	}
	kfree(t);
}

__poll_t psi_trigger_poll(void **trigger_ptr,
				struct file *file, poll_table *wait)
{
	__poll_t ret = DEFAULT_POLLMASK;
	struct psi_trigger *t;

	if (static_branch_likely(&psi_disabled))
		return DEFAULT_POLLMASK | EPOLLERR | EPOLLPRI;

	t = smp_load_acquire(trigger_ptr);
	if (!t)
		return DEFAULT_POLLMASK | EPOLLERR | EPOLLPRI;

	if (t->of)
		kernfs_generic_poll(t->of, wait);
	else
		poll_wait(file, &t->event_wait, wait);

	if (cmpxchg(&t->event, 1, 0) == 1)
		ret |= EPOLLPRI;

	return ret;
}

#ifdef CONFIG_PROC_FS
static int psi_io_show(struct seq_file *m, void *v)
{
	return psi_show(m, &psi_system, PSI_IO);
}

static int psi_memory_show(struct seq_file *m, void *v)
{
	return psi_show(m, &psi_system, PSI_MEM);
}

static int psi_cpu_show(struct seq_file *m, void *v)
{
	return psi_show(m, &psi_system, PSI_CPU);
}

static int psi_io_open(struct inode *inode, struct file *file)
{
	return single_open(file, psi_io_show, NULL);
}

static int psi_memory_open(struct inode *inode, struct file *file)
{
	return single_open(file, psi_memory_show, NULL);
}

static int psi_cpu_open(struct inode *inode, struct file *file)
{
	return single_open(file, psi_cpu_show, NULL);
}

static ssize_t psi_write(struct file *file, const char __user *user_buf,
			 size_t nbytes, enum psi_res res)
{
	char buf[32];
	size_t buf_size;
	struct seq_file *seq;
	struct psi_trigger *new;

	if (static_branch_likely(&psi_disabled))
		return -EOPNOTSUPP;

	if (!nbytes)
		return -EINVAL;

	buf_size = min(nbytes, sizeof(buf));
	if (copy_from_user(buf, user_buf, buf_size))
		return -EFAULT;

	buf[buf_size - 1] = '\0';

	seq = file->private_data;

	/* Take seq->lock to protect seq->private from concurrent writes */
	mutex_lock(&seq->lock);

	/* Allow only one trigger per file descriptor */
	if (seq->private) {
		mutex_unlock(&seq->lock);
		return -EBUSY;
	}

	new = psi_trigger_create(&psi_system, buf, res, file, NULL);
	if (IS_ERR(new)) {
		mutex_unlock(&seq->lock);
		return PTR_ERR(new);
	}

	smp_store_release(&seq->private, new);
	mutex_unlock(&seq->lock);

	return nbytes;
}

static ssize_t psi_io_write(struct file *file, const char __user *user_buf,
			    size_t nbytes, loff_t *ppos)
{
	return psi_write(file, user_buf, nbytes, PSI_IO);
}

static ssize_t psi_memory_write(struct file *file, const char __user *user_buf,
				size_t nbytes, loff_t *ppos)
{
	return psi_write(file, user_buf, nbytes, PSI_MEM);
}

static ssize_t psi_cpu_write(struct file *file, const char __user *user_buf,
			     size_t nbytes, loff_t *ppos)
{
	return psi_write(file, user_buf, nbytes, PSI_CPU);
}

static __poll_t psi_fop_poll(struct file *file, poll_table *wait)
{
	struct seq_file *seq = file->private_data;

	return psi_trigger_poll(&seq->private, file, wait);
}

static int psi_fop_release(struct inode *inode, struct file *file)
{
	struct seq_file *seq = file->private_data;

	psi_trigger_destroy(seq->private);
	return single_release(inode, file);
}

static const struct proc_ops psi_io_proc_ops = {
	.proc_open	= psi_io_open,
	.proc_read	= seq_read,
	.proc_lseek	= seq_lseek,
	.proc_write	= psi_io_write,
	.proc_poll	= psi_fop_poll,
	.proc_release	= psi_fop_release,
};

static const struct proc_ops psi_memory_proc_ops = {
	.proc_open	= psi_memory_open,
	.proc_read	= seq_read,
	.proc_lseek	= seq_lseek,
	.proc_write	= psi_memory_write,
	.proc_poll	= psi_fop_poll,
	.proc_release	= psi_fop_release,
};

static const struct proc_ops psi_cpu_proc_ops = {
	.proc_open	= psi_cpu_open,
	.proc_read	= seq_read,
	.proc_lseek	= seq_lseek,
	.proc_write	= psi_cpu_write,
	.proc_poll	= psi_fop_poll,
	.proc_release	= psi_fop_release,
};

#ifdef CONFIG_IRQ_TIME_ACCOUNTING
static int psi_irq_show(struct seq_file *m, void *v)
{
	return psi_show(m, &psi_system, PSI_IRQ);
}

static int psi_irq_open(struct inode *inode, struct file *file)
{
	return single_open(file, psi_irq_show, NULL);
}

static ssize_t psi_irq_write(struct file *file, const char __user *user_buf,
			     size_t nbytes, loff_t *ppos)
{
	return psi_write(file, user_buf, nbytes, PSI_IRQ);
}

static const struct proc_ops psi_irq_proc_ops = {
	.proc_open	= psi_irq_open,
	.proc_read	= seq_read,
	.proc_lseek	= seq_lseek,
	.proc_write	= psi_irq_write,
	.proc_poll	= psi_fop_poll,
	.proc_release	= psi_fop_release,
};
#endif

static int __init psi_proc_init(void)
{
	if (psi_enable) {
		proc_mkdir("pressure", NULL);
		proc_create("pressure/io", 0, NULL, &psi_io_proc_ops);
		proc_create("pressure/memory", 0, NULL, &psi_memory_proc_ops);
		proc_create("pressure/cpu", 0, NULL, &psi_cpu_proc_ops);
#ifdef CONFIG_IRQ_TIME_ACCOUNTING
		proc_create("pressure/irq", 0, NULL, &psi_irq_proc_ops);
#endif
	}
	return 0;
}
module_init(psi_proc_init);

#endif /* CONFIG_PROC_FS */<|MERGE_RESOLUTION|>--- conflicted
+++ resolved
@@ -493,8 +493,6 @@
 		if (now < t->last_event_time + t->win.size)
 			continue;
 
-		trace_android_vh_psi_event(t);
-
 		/* Generate an event */
 		if (cmpxchg(&t->event, 0, 1) == 0) {
 			if (t->of)
@@ -507,13 +505,6 @@
 		t->pending_event = false;
 	}
 
-<<<<<<< HEAD
-	trace_android_vh_psi_group(group);
-
-	if (update_total)
-		memcpy(group->polling_total, total,
-				sizeof(group->polling_total));
-=======
 	return now + group->rtpoll_min_period;
 }
 
@@ -577,7 +568,6 @@
 	u32 changed_states;
 	bool update_total;
 	u64 now;
->>>>>>> d2a6dc4e
 
 	dwork = to_delayed_work(work);
 	group = container_of(dwork, struct psi_group, avgs_work);
