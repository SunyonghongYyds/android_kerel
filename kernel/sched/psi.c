// SPDX-License-Identifier: GPL-2.0
/*
 * Pressure stall information for CPU, memory and IO
 *
 * Copyright (c) 2018 Facebook, Inc.
 * Author: Johannes Weiner <hannes@cmpxchg.org>
 *
 * Polling support by Suren Baghdasaryan <surenb@google.com>
 * Copyright (c) 2018 Google, Inc.
 *
 * When CPU, memory and IO are contended, tasks experience delays that
 * reduce throughput and introduce latencies into the workload. Memory
 * and IO contention, in addition, can cause a full loss of forward
 * progress in which the CPU goes idle.
 *
 * This code aggregates individual task delays into resource pressure
 * metrics that indicate problems with both workload health and
 * resource utilization.
 *
 *			Model
 *
 * The time in which a task can execute on a CPU is our baseline for
 * productivity. Pressure expresses the amount of time in which this
 * potential cannot be realized due to resource contention.
 *
 * This concept of productivity has two components: the workload and
 * the CPU. To measure the impact of pressure on both, we define two
 * contention states for a resource: SOME and FULL.
 *
 * In the SOME state of a given resource, one or more tasks are
 * delayed on that resource. This affects the workload's ability to
 * perform work, but the CPU may still be executing other tasks.
 *
 * In the FULL state of a given resource, all non-idle tasks are
 * delayed on that resource such that nobody is advancing and the CPU
 * goes idle. This leaves both workload and CPU unproductive.
 *
 *	SOME = nr_delayed_tasks != 0
 *	FULL = nr_delayed_tasks != 0 && nr_productive_tasks == 0
 *
 * What it means for a task to be productive is defined differently
 * for each resource. For IO, productive means a running task. For
 * memory, productive means a running task that isn't a reclaimer. For
 * CPU, productive means an oncpu task.
 *
 * Naturally, the FULL state doesn't exist for the CPU resource at the
 * system level, but exist at the cgroup level. At the cgroup level,
 * FULL means all non-idle tasks in the cgroup are delayed on the CPU
 * resource which is being used by others outside of the cgroup or
 * throttled by the cgroup cpu.max configuration.
 *
 * The percentage of wallclock time spent in those compound stall
 * states gives pressure numbers between 0 and 100 for each resource,
 * where the SOME percentage indicates workload slowdowns and the FULL
 * percentage indicates reduced CPU utilization:
 *
 *	%SOME = time(SOME) / period
 *	%FULL = time(FULL) / period
 *
 *			Multiple CPUs
 *
 * The more tasks and available CPUs there are, the more work can be
 * performed concurrently. This means that the potential that can go
 * unrealized due to resource contention *also* scales with non-idle
 * tasks and CPUs.
 *
 * Consider a scenario where 257 number crunching tasks are trying to
 * run concurrently on 256 CPUs. If we simply aggregated the task
 * states, we would have to conclude a CPU SOME pressure number of
 * 100%, since *somebody* is waiting on a runqueue at all
 * times. However, that is clearly not the amount of contention the
 * workload is experiencing: only one out of 256 possible execution
 * threads will be contended at any given time, or about 0.4%.
 *
 * Conversely, consider a scenario of 4 tasks and 4 CPUs where at any
 * given time *one* of the tasks is delayed due to a lack of memory.
 * Again, looking purely at the task state would yield a memory FULL
 * pressure number of 0%, since *somebody* is always making forward
 * progress. But again this wouldn't capture the amount of execution
 * potential lost, which is 1 out of 4 CPUs, or 25%.
 *
 * To calculate wasted potential (pressure) with multiple processors,
 * we have to base our calculation on the number of non-idle tasks in
 * conjunction with the number of available CPUs, which is the number
 * of potential execution threads. SOME becomes then the proportion of
 * delayed tasks to possible threads, and FULL is the share of possible
 * threads that are unproductive due to delays:
 *
 *	threads = min(nr_nonidle_tasks, nr_cpus)
 *	   SOME = min(nr_delayed_tasks / threads, 1)
 *	   FULL = (threads - min(nr_productive_tasks, threads)) / threads
 *
 * For the 257 number crunchers on 256 CPUs, this yields:
 *
 *	threads = min(257, 256)
 *	   SOME = min(1 / 256, 1)             = 0.4%
 *	   FULL = (256 - min(256, 256)) / 256 = 0%
 *
 * For the 1 out of 4 memory-delayed tasks, this yields:
 *
 *	threads = min(4, 4)
 *	   SOME = min(1 / 4, 1)               = 25%
 *	   FULL = (4 - min(3, 4)) / 4         = 25%
 *
 * [ Substitute nr_cpus with 1, and you can see that it's a natural
 *   extension of the single-CPU model. ]
 *
 *			Implementation
 *
 * To assess the precise time spent in each such state, we would have
 * to freeze the system on task changes and start/stop the state
 * clocks accordingly. Obviously that doesn't scale in practice.
 *
 * Because the scheduler aims to distribute the compute load evenly
 * among the available CPUs, we can track task state locally to each
 * CPU and, at much lower frequency, extrapolate the global state for
 * the cumulative stall times and the running averages.
 *
 * For each runqueue, we track:
 *
 *	   tSOME[cpu] = time(nr_delayed_tasks[cpu] != 0)
 *	   tFULL[cpu] = time(nr_delayed_tasks[cpu] && !nr_productive_tasks[cpu])
 *	tNONIDLE[cpu] = time(nr_nonidle_tasks[cpu] != 0)
 *
 * and then periodically aggregate:
 *
 *	tNONIDLE = sum(tNONIDLE[i])
 *
 *	   tSOME = sum(tSOME[i] * tNONIDLE[i]) / tNONIDLE
 *	   tFULL = sum(tFULL[i] * tNONIDLE[i]) / tNONIDLE
 *
 *	   %SOME = tSOME / period
 *	   %FULL = tFULL / period
 *
 * This gives us an approximation of pressure that is practical
 * cost-wise, yet way more sensitive and accurate than periodic
 * sampling of the aggregate task states would be.
 */
#include <trace/hooks/psi.h>

static int psi_bug __read_mostly;

DEFINE_STATIC_KEY_FALSE(psi_disabled);
static DEFINE_STATIC_KEY_TRUE(psi_cgroups_enabled);

#ifdef CONFIG_PSI_DEFAULT_DISABLED
static bool psi_enable;
#else
static bool psi_enable = true;
#endif
static int __init setup_psi(char *str)
{
	return kstrtobool(str, &psi_enable) == 0;
}
__setup("psi=", setup_psi);

/* Running averages - we need to be higher-res than loadavg */
#define PSI_FREQ	(2*HZ+1)	/* 2 sec intervals */
#define EXP_10s		1677		/* 1/exp(2s/10s) as fixed-point */
#define EXP_60s		1981		/* 1/exp(2s/60s) */
#define EXP_300s	2034		/* 1/exp(2s/300s) */

/* PSI trigger definitions */
#define WINDOW_MAX_US 10000000	/* Max window size is 10s */
#define UPDATES_PER_WINDOW 10	/* 10 updates per window */

/* Sampling frequency in nanoseconds */
static u64 psi_period __read_mostly;

/* System-level pressure and stall tracking */
static DEFINE_PER_CPU(struct psi_group_cpu, system_group_pcpu);
struct psi_group psi_system = {
	.pcpu = &system_group_pcpu,
};

static void psi_avgs_work(struct work_struct *work);

static void poll_timer_fn(struct timer_list *t);

static void group_init(struct psi_group *group)
{
	int cpu;

	group->enabled = true;
	for_each_possible_cpu(cpu)
		seqcount_init(&per_cpu_ptr(group->pcpu, cpu)->seq);
	group->avg_last_update = sched_clock();
	group->avg_next_update = group->avg_last_update + psi_period;
	mutex_init(&group->avgs_lock);

	/* Init avg trigger-related members */
	INIT_LIST_HEAD(&group->avg_triggers);
	memset(group->avg_nr_triggers, 0, sizeof(group->avg_nr_triggers));
	INIT_DELAYED_WORK(&group->avgs_work, psi_avgs_work);

	/* Init rtpoll trigger-related members */
	atomic_set(&group->rtpoll_scheduled, 0);
	mutex_init(&group->rtpoll_trigger_lock);
	INIT_LIST_HEAD(&group->rtpoll_triggers);
	group->rtpoll_min_period = U32_MAX;
	group->rtpoll_next_update = ULLONG_MAX;
	init_waitqueue_head(&group->rtpoll_wait);
	timer_setup(&group->rtpoll_timer, poll_timer_fn, 0);
	rcu_assign_pointer(group->rtpoll_task, NULL);
}

void __init psi_init(void)
{
	if (!psi_enable) {
		static_branch_enable(&psi_disabled);
		static_branch_disable(&psi_cgroups_enabled);
		return;
	}

	if (!cgroup_psi_enabled())
		static_branch_disable(&psi_cgroups_enabled);

	psi_period = jiffies_to_nsecs(PSI_FREQ);
	group_init(&psi_system);
}

static bool test_state(unsigned int *tasks, enum psi_states state, bool oncpu)
{
	switch (state) {
	case PSI_IO_SOME:
		return unlikely(tasks[NR_IOWAIT]);
	case PSI_IO_FULL:
		return unlikely(tasks[NR_IOWAIT] && !tasks[NR_RUNNING]);
	case PSI_MEM_SOME:
		return unlikely(tasks[NR_MEMSTALL]);
	case PSI_MEM_FULL:
		return unlikely(tasks[NR_MEMSTALL] &&
			tasks[NR_RUNNING] == tasks[NR_MEMSTALL_RUNNING]);
	case PSI_CPU_SOME:
		return unlikely(tasks[NR_RUNNING] > oncpu);
	case PSI_CPU_FULL:
		return unlikely(tasks[NR_RUNNING] && !oncpu);
	case PSI_NONIDLE:
		return tasks[NR_IOWAIT] || tasks[NR_MEMSTALL] ||
			tasks[NR_RUNNING];
	default:
		return false;
	}
}

static void get_recent_times(struct psi_group *group, int cpu,
			     enum psi_aggregators aggregator, u32 *times,
			     u32 *pchanged_states)
{
	struct psi_group_cpu *groupc = per_cpu_ptr(group->pcpu, cpu);
	int current_cpu = raw_smp_processor_id();
	unsigned int tasks[NR_PSI_TASK_COUNTS];
	u64 now, state_start;
	enum psi_states s;
	unsigned int seq;
	u32 state_mask;

	*pchanged_states = 0;

	/* Snapshot a coherent view of the CPU state */
	do {
		seq = read_seqcount_begin(&groupc->seq);
		now = cpu_clock(cpu);
		memcpy(times, groupc->times, sizeof(groupc->times));
		state_mask = groupc->state_mask;
		state_start = groupc->state_start;
		if (cpu == current_cpu)
			memcpy(tasks, groupc->tasks, sizeof(groupc->tasks));
	} while (read_seqcount_retry(&groupc->seq, seq));

	/* Calculate state time deltas against the previous snapshot */
	for (s = 0; s < NR_PSI_STATES; s++) {
		u32 delta;
		/*
		 * In addition to already concluded states, we also
		 * incorporate currently active states on the CPU,
		 * since states may last for many sampling periods.
		 *
		 * This way we keep our delta sampling buckets small
		 * (u32) and our reported pressure close to what's
		 * actually happening.
		 */
		if (state_mask & (1 << s))
			times[s] += now - state_start;

		delta = times[s] - groupc->times_prev[aggregator][s];
		groupc->times_prev[aggregator][s] = times[s];

		times[s] = delta;
		if (delta)
			*pchanged_states |= (1 << s);
	}

	/*
	 * When collect_percpu_times() from the avgs_work, we don't want to
	 * re-arm avgs_work when all CPUs are IDLE. But the current CPU running
	 * this avgs_work is never IDLE, cause avgs_work can't be shut off.
	 * So for the current CPU, we need to re-arm avgs_work only when
	 * (NR_RUNNING > 1 || NR_IOWAIT > 0 || NR_MEMSTALL > 0), for other CPUs
	 * we can just check PSI_NONIDLE delta.
	 */
	if (current_work() == &group->avgs_work.work) {
		bool reschedule;

		if (cpu == current_cpu)
			reschedule = tasks[NR_RUNNING] +
				     tasks[NR_IOWAIT] +
				     tasks[NR_MEMSTALL] > 1;
		else
			reschedule = *pchanged_states & (1 << PSI_NONIDLE);

		if (reschedule)
			*pchanged_states |= PSI_STATE_RESCHEDULE;
	}
}

static void calc_avgs(unsigned long avg[3], int missed_periods,
		      u64 time, u64 period)
{
	unsigned long pct;

	/* Fill in zeroes for periods of no activity */
	if (missed_periods) {
		avg[0] = calc_load_n(avg[0], EXP_10s, 0, missed_periods);
		avg[1] = calc_load_n(avg[1], EXP_60s, 0, missed_periods);
		avg[2] = calc_load_n(avg[2], EXP_300s, 0, missed_periods);
	}

	/* Sample the most recent active period */
	pct = div_u64(time * 100, period);
	pct *= FIXED_1;
	avg[0] = calc_load(avg[0], EXP_10s, pct);
	avg[1] = calc_load(avg[1], EXP_60s, pct);
	avg[2] = calc_load(avg[2], EXP_300s, pct);
}

static void collect_percpu_times(struct psi_group *group,
				 enum psi_aggregators aggregator,
				 u32 *pchanged_states)
{
	u64 deltas[NR_PSI_STATES - 1] = { 0, };
	unsigned long nonidle_total = 0;
	u32 changed_states = 0;
	int cpu;
	int s;

	/*
	 * Collect the per-cpu time buckets and average them into a
	 * single time sample that is normalized to wallclock time.
	 *
	 * For averaging, each CPU is weighted by its non-idle time in
	 * the sampling period. This eliminates artifacts from uneven
	 * loading, or even entirely idle CPUs.
	 */
	for_each_possible_cpu(cpu) {
		u32 times[NR_PSI_STATES];
		u32 nonidle;
		u32 cpu_changed_states;

		get_recent_times(group, cpu, aggregator, times,
				&cpu_changed_states);
		changed_states |= cpu_changed_states;

		nonidle = nsecs_to_jiffies(times[PSI_NONIDLE]);
		nonidle_total += nonidle;

		for (s = 0; s < PSI_NONIDLE; s++)
			deltas[s] += (u64)times[s] * nonidle;
	}

	/*
	 * Integrate the sample into the running statistics that are
	 * reported to userspace: the cumulative stall times and the
	 * decaying averages.
	 *
	 * Pressure percentages are sampled at PSI_FREQ. We might be
	 * called more often when the user polls more frequently than
	 * that; we might be called less often when there is no task
	 * activity, thus no data, and clock ticks are sporadic. The
	 * below handles both.
	 */

	/* total= */
	for (s = 0; s < NR_PSI_STATES - 1; s++)
		group->total[aggregator][s] +=
				div_u64(deltas[s], max(nonidle_total, 1UL));

	if (pchanged_states)
		*pchanged_states = changed_states;
}

/* Trigger tracking window manipulations */
static void window_reset(struct psi_window *win, u64 now, u64 value,
			 u64 prev_growth)
{
	win->start_time = now;
	win->start_value = value;
	win->prev_growth = prev_growth;
}

/*
 * PSI growth tracking window update and growth calculation routine.
 *
 * This approximates a sliding tracking window by interpolating
 * partially elapsed windows using historical growth data from the
 * previous intervals. This minimizes memory requirements (by not storing
 * all the intermediate values in the previous window) and simplifies
 * the calculations. It works well because PSI signal changes only in
 * positive direction and over relatively small window sizes the growth
 * is close to linear.
 */
static u64 window_update(struct psi_window *win, u64 now, u64 value)
{
	u64 elapsed;
	u64 growth;

	elapsed = now - win->start_time;
	growth = value - win->start_value;
	/*
	 * After each tracking window passes win->start_value and
	 * win->start_time get reset and win->prev_growth stores
	 * the average per-window growth of the previous window.
	 * win->prev_growth is then used to interpolate additional
	 * growth from the previous window assuming it was linear.
	 */
	if (elapsed > win->size)
		window_reset(win, now, value, growth);
	else {
		u32 remaining;

		remaining = win->size - elapsed;
		growth += div64_u64(win->prev_growth * remaining, win->size);
	}

	return growth;
}

static u64 update_triggers(struct psi_group *group, u64 now, bool *update_total,
						   enum psi_aggregators aggregator)
{
	struct psi_trigger *t;
	u64 *total = group->total[aggregator];
	struct list_head *triggers;
	u64 *aggregator_total;
	*update_total = false;

	if (aggregator == PSI_AVGS) {
		triggers = &group->avg_triggers;
		aggregator_total = group->avg_total;
	} else {
		triggers = &group->rtpoll_triggers;
		aggregator_total = group->rtpoll_total;
	}

	/*
	 * On subsequent updates, calculate growth deltas and let
	 * watchers know when their specified thresholds are exceeded.
	 */
	list_for_each_entry(t, triggers, node) {
		u64 growth;
		bool new_stall;

		new_stall = aggregator_total[t->state] != total[t->state];

		/* Check for stall activity or a previous threshold breach */
		if (!new_stall && !t->pending_event)
			continue;
		/*
		 * Check for new stall activity, as well as deferred
		 * events that occurred in the last window after the
		 * trigger had already fired (we want to ratelimit
		 * events without dropping any).
		 */
		if (new_stall) {
			/*
			 * Multiple triggers might be looking at the same state,
			 * remember to update group->polling_total[] once we've
			 * been through all of them. Also remember to extend the
			 * polling time if we see new stall activity.
			 */
			*update_total = true;

			/* Calculate growth since last update */
			growth = window_update(&t->win, now, total[t->state]);
			if (!t->pending_event) {
				if (growth < t->threshold)
					continue;

				t->pending_event = true;
			}
		}
		/* Limit event signaling to once per window */
		if (now < t->last_event_time + t->win.size)
			continue;

		trace_android_vh_psi_event(t);
		trace_android_vh_psi_update_triggers(t, now, growth);

		/* Generate an event */
		if (cmpxchg(&t->event, 0, 1) == 0) {
			if (t->of)
				kernfs_notify(t->of->kn);
			else
				wake_up_interruptible(&t->event_wait);
		}
		t->last_event_time = now;
		/* Reset threshold breach flag once event got generated */
		t->pending_event = false;
	}

	trace_android_vh_psi_group(group);

	return now + group->rtpoll_min_period;
}

static u64 update_averages(struct psi_group *group, u64 now)
{
	unsigned long missed_periods = 0;
	u64 expires, period;
	u64 avg_next_update;
	int s;

	/* avgX= */
	expires = group->avg_next_update;
	if (now - expires >= psi_period)
		missed_periods = div_u64(now - expires, psi_period);

	/*
	 * The periodic clock tick can get delayed for various
	 * reasons, especially on loaded systems. To avoid clock
	 * drift, we schedule the clock in fixed psi_period intervals.
	 * But the deltas we sample out of the per-cpu buckets above
	 * are based on the actual time elapsing between clock ticks.
	 */
	avg_next_update = expires + ((1 + missed_periods) * psi_period);
	period = now - (group->avg_last_update + (missed_periods * psi_period));
	group->avg_last_update = now;

	for (s = 0; s < NR_PSI_STATES - 1; s++) {
		u32 sample;

		sample = group->total[PSI_AVGS][s] - group->avg_total[s];
		/*
		 * Due to the lockless sampling of the time buckets,
		 * recorded time deltas can slip into the next period,
		 * which under full pressure can result in samples in
		 * excess of the period length.
		 *
		 * We don't want to report non-sensical pressures in
		 * excess of 100%, nor do we want to drop such events
		 * on the floor. Instead we punt any overage into the
		 * future until pressure subsides. By doing this we
		 * don't underreport the occurring pressure curve, we
		 * just report it delayed by one period length.
		 *
		 * The error isn't cumulative. As soon as another
		 * delta slips from a period P to P+1, by definition
		 * it frees up its time T in P.
		 */
		if (sample > period)
			sample = period;
		group->avg_total[s] += sample;
		calc_avgs(group->avg[s], missed_periods, sample, period);
	}

	return avg_next_update;
}

static void psi_avgs_work(struct work_struct *work)
{
	struct delayed_work *dwork;
	struct psi_group *group;
	u32 changed_states;
	bool update_total;
	u64 now;

	dwork = to_delayed_work(work);
	group = container_of(dwork, struct psi_group, avgs_work);

	mutex_lock(&group->avgs_lock);

	now = sched_clock();

	collect_percpu_times(group, PSI_AVGS, &changed_states);
	/*
	 * If there is task activity, periodically fold the per-cpu
	 * times and feed samples into the running averages. If things
	 * are idle and there is no data to process, stop the clock.
	 * Once restarted, we'll catch up the running averages in one
	 * go - see calc_avgs() and missed_periods.
	 */
	if (now >= group->avg_next_update) {
		update_triggers(group, now, &update_total, PSI_AVGS);
		group->avg_next_update = update_averages(group, now);
	}

	if (changed_states & PSI_STATE_RESCHEDULE) {
		schedule_delayed_work(dwork, nsecs_to_jiffies(
				group->avg_next_update - now) + 1);
	}

	mutex_unlock(&group->avgs_lock);
}

static void init_rtpoll_triggers(struct psi_group *group, u64 now)
{
	struct psi_trigger *t;

	list_for_each_entry(t, &group->rtpoll_triggers, node)
		window_reset(&t->win, now,
				group->total[PSI_POLL][t->state], 0);
	memcpy(group->rtpoll_total, group->total[PSI_POLL],
		   sizeof(group->rtpoll_total));
	group->rtpoll_next_update = now + group->rtpoll_min_period;
}

/* Schedule polling if it's not already scheduled or forced. */
static void psi_schedule_rtpoll_work(struct psi_group *group, unsigned long delay,
				   bool force)
{
	struct task_struct *task;

	/*
	 * atomic_xchg should be called even when !force to provide a
	 * full memory barrier (see the comment inside psi_rtpoll_work).
	 */
	if (atomic_xchg(&group->rtpoll_scheduled, 1) && !force)
		return;

	rcu_read_lock();

	task = rcu_dereference(group->rtpoll_task);
	/*
	 * kworker might be NULL in case psi_trigger_destroy races with
	 * psi_task_change (hotpath) which can't use locks
	 */
	if (likely(task))
		mod_timer(&group->rtpoll_timer, jiffies + delay);
	else
		atomic_set(&group->rtpoll_scheduled, 0);

	rcu_read_unlock();
}

static void psi_rtpoll_work(struct psi_group *group)
{
	bool force_reschedule = false;
	u32 changed_states;
	bool update_total;
	u64 now;

	mutex_lock(&group->rtpoll_trigger_lock);

	now = sched_clock();

	if (now > group->rtpoll_until) {
		/*
		 * We are either about to start or might stop polling if no
		 * state change was recorded. Resetting poll_scheduled leaves
		 * a small window for psi_group_change to sneak in and schedule
		 * an immediate poll_work before we get to rescheduling. One
		 * potential extra wakeup at the end of the polling window
		 * should be negligible and polling_next_update still keeps
		 * updates correctly on schedule.
		 */
		atomic_set(&group->rtpoll_scheduled, 0);
		/*
		 * A task change can race with the poll worker that is supposed to
		 * report on it. To avoid missing events, ensure ordering between
		 * poll_scheduled and the task state accesses, such that if the poll
		 * worker misses the state update, the task change is guaranteed to
		 * reschedule the poll worker:
		 *
		 * poll worker:
		 *   atomic_set(poll_scheduled, 0)
		 *   smp_mb()
		 *   LOAD states
		 *
		 * task change:
		 *   STORE states
		 *   if atomic_xchg(poll_scheduled, 1) == 0:
		 *     schedule poll worker
		 *
		 * The atomic_xchg() implies a full barrier.
		 */
		smp_mb();
	} else {
		/* Polling window is not over, keep rescheduling */
		force_reschedule = true;
	}


	collect_percpu_times(group, PSI_POLL, &changed_states);

	if (changed_states & group->rtpoll_states) {
		/* Initialize trigger windows when entering polling mode */
		if (now > group->rtpoll_until)
			init_rtpoll_triggers(group, now);

		/*
		 * Keep the monitor active for at least the duration of the
		 * minimum tracking window as long as monitor states are
		 * changing.
		 */
		group->rtpoll_until = now +
			group->rtpoll_min_period * UPDATES_PER_WINDOW;
	}

	if (now > group->rtpoll_until) {
		group->rtpoll_next_update = ULLONG_MAX;
		goto out;
	}

	if (now >= group->rtpoll_next_update) {
		group->rtpoll_next_update = update_triggers(group, now, &update_total, PSI_POLL);
		if (update_total)
			memcpy(group->rtpoll_total, group->total[PSI_POLL],
				   sizeof(group->rtpoll_total));
	}

	psi_schedule_rtpoll_work(group,
		nsecs_to_jiffies(group->rtpoll_next_update - now) + 1,
		force_reschedule);

out:
	mutex_unlock(&group->rtpoll_trigger_lock);
}

static int psi_rtpoll_worker(void *data)
{
	struct psi_group *group = (struct psi_group *)data;

	sched_set_fifo_low(current);

	while (true) {
		wait_event_interruptible(group->rtpoll_wait,
				atomic_cmpxchg(&group->rtpoll_wakeup, 1, 0) ||
				kthread_should_stop());
		if (kthread_should_stop())
			break;

		psi_rtpoll_work(group);
	}
	return 0;
}

static void poll_timer_fn(struct timer_list *t)
{
	struct psi_group *group = from_timer(group, t, rtpoll_timer);

	atomic_set(&group->rtpoll_wakeup, 1);
	wake_up_interruptible(&group->rtpoll_wait);
}

static void record_times(struct psi_group_cpu *groupc, u64 now)
{
	u32 delta;

	delta = now - groupc->state_start;
	groupc->state_start = now;

	if (groupc->state_mask & (1 << PSI_IO_SOME)) {
		groupc->times[PSI_IO_SOME] += delta;
		if (groupc->state_mask & (1 << PSI_IO_FULL))
			groupc->times[PSI_IO_FULL] += delta;
	}

	if (groupc->state_mask & (1 << PSI_MEM_SOME)) {
		groupc->times[PSI_MEM_SOME] += delta;
		if (groupc->state_mask & (1 << PSI_MEM_FULL))
			groupc->times[PSI_MEM_FULL] += delta;
	}

	if (groupc->state_mask & (1 << PSI_CPU_SOME)) {
		groupc->times[PSI_CPU_SOME] += delta;
		if (groupc->state_mask & (1 << PSI_CPU_FULL))
			groupc->times[PSI_CPU_FULL] += delta;
	}

	if (groupc->state_mask & (1 << PSI_NONIDLE))
		groupc->times[PSI_NONIDLE] += delta;
}

static void psi_group_change(struct psi_group *group, int cpu,
			     unsigned int clear, unsigned int set,
			     bool wake_clock)
{
	struct psi_group_cpu *groupc;
	unsigned int t, m;
	enum psi_states s;
	u32 state_mask;
	u64 now;

	lockdep_assert_rq_held(cpu_rq(cpu));
	groupc = per_cpu_ptr(group->pcpu, cpu);

	/*
	 * First we update the task counts according to the state
	 * change requested through the @clear and @set bits.
	 *
	 * Then if the cgroup PSI stats accounting enabled, we
	 * assess the aggregate resource states this CPU's tasks
	 * have been in since the last change, and account any
	 * SOME and FULL time these may have resulted in.
	 */
	write_seqcount_begin(&groupc->seq);
	now = cpu_clock(cpu);

	/*
	 * Start with TSK_ONCPU, which doesn't have a corresponding
	 * task count - it's just a boolean flag directly encoded in
	 * the state mask. Clear, set, or carry the current state if
	 * no changes are requested.
	 */
	if (unlikely(clear & TSK_ONCPU)) {
		state_mask = 0;
		clear &= ~TSK_ONCPU;
	} else if (unlikely(set & TSK_ONCPU)) {
		state_mask = PSI_ONCPU;
		set &= ~TSK_ONCPU;
	} else {
		state_mask = groupc->state_mask & PSI_ONCPU;
	}

	/*
	 * The rest of the state mask is calculated based on the task
	 * counts. Update those first, then construct the mask.
	 */
	for (t = 0, m = clear; m; m &= ~(1 << t), t++) {
		if (!(m & (1 << t)))
			continue;
		if (groupc->tasks[t]) {
			groupc->tasks[t]--;
		} else if (!psi_bug) {
			printk_deferred(KERN_ERR "psi: task underflow! cpu=%d t=%d tasks=[%u %u %u %u] clear=%x set=%x\n",
					cpu, t, groupc->tasks[0],
					groupc->tasks[1], groupc->tasks[2],
					groupc->tasks[3], clear, set);
			psi_bug = 1;
		}
	}

	for (t = 0; set; set &= ~(1 << t), t++)
		if (set & (1 << t))
			groupc->tasks[t]++;

	if (!group->enabled) {
		/*
		 * On the first group change after disabling PSI, conclude
		 * the current state and flush its time. This is unlikely
		 * to matter to the user, but aggregation (get_recent_times)
		 * may have already incorporated the live state into times_prev;
		 * avoid a delta sample underflow when PSI is later re-enabled.
		 */
		if (unlikely(groupc->state_mask & (1 << PSI_NONIDLE)))
			record_times(groupc, now);

		groupc->state_mask = state_mask;

		write_seqcount_end(&groupc->seq);
		return;
	}

	for (s = 0; s < NR_PSI_STATES; s++) {
		if (test_state(groupc->tasks, s, state_mask & PSI_ONCPU))
			state_mask |= (1 << s);
	}

	/*
	 * Since we care about lost potential, a memstall is FULL
	 * when there are no other working tasks, but also when
	 * the CPU is actively reclaiming and nothing productive
	 * could run even if it were runnable. So when the current
	 * task in a cgroup is in_memstall, the corresponding groupc
	 * on that cpu is in PSI_MEM_FULL state.
	 */
	if (unlikely((state_mask & PSI_ONCPU) && cpu_curr(cpu)->in_memstall))
		state_mask |= (1 << PSI_MEM_FULL);

	record_times(groupc, now);

	groupc->state_mask = state_mask;

	write_seqcount_end(&groupc->seq);

	if (state_mask & group->rtpoll_states)
		psi_schedule_rtpoll_work(group, 1, false);

	if (wake_clock && !delayed_work_pending(&group->avgs_work))
		schedule_delayed_work(&group->avgs_work, PSI_FREQ);
}

static inline struct psi_group *task_psi_group(struct task_struct *task)
{
#ifdef CONFIG_CGROUPS
	if (static_branch_likely(&psi_cgroups_enabled))
		return cgroup_psi(task_dfl_cgroup(task));
#endif
	return &psi_system;
}

static void psi_flags_change(struct task_struct *task, int clear, int set)
{
	if (((task->psi_flags & set) ||
	     (task->psi_flags & clear) != clear) &&
	    !psi_bug) {
		printk_deferred(KERN_ERR "psi: inconsistent task state! task=%d:%s cpu=%d psi_flags=%x clear=%x set=%x\n",
				task->pid, task->comm, task_cpu(task),
				task->psi_flags, clear, set);
		psi_bug = 1;
	}

	task->psi_flags &= ~clear;
	task->psi_flags |= set;
}

void psi_task_change(struct task_struct *task, int clear, int set)
{
	int cpu = task_cpu(task);
	struct psi_group *group;

	if (!task->pid)
		return;

	psi_flags_change(task, clear, set);

	group = task_psi_group(task);
	do {
		psi_group_change(group, cpu, clear, set, true);
	} while ((group = group->parent));
}

void psi_task_switch(struct task_struct *prev, struct task_struct *next,
		     bool sleep)
{
	struct psi_group *group, *common = NULL;
	int cpu = task_cpu(prev);

	if (next->pid) {
		psi_flags_change(next, 0, TSK_ONCPU);
		/*
		 * Set TSK_ONCPU on @next's cgroups. If @next shares any
		 * ancestors with @prev, those will already have @prev's
		 * TSK_ONCPU bit set, and we can stop the iteration there.
		 */
		group = task_psi_group(next);
		do {
			if (per_cpu_ptr(group->pcpu, cpu)->state_mask &
			    PSI_ONCPU) {
				common = group;
				break;
			}

			psi_group_change(group, cpu, 0, TSK_ONCPU, true);
		} while ((group = group->parent));
	}

	if (prev->pid) {
		int clear = TSK_ONCPU, set = 0;
		bool wake_clock = true;

		/*
		 * When we're going to sleep, psi_dequeue() lets us
		 * handle TSK_RUNNING, TSK_MEMSTALL_RUNNING and
		 * TSK_IOWAIT here, where we can combine it with
		 * TSK_ONCPU and save walking common ancestors twice.
		 */
		if (sleep) {
			clear |= TSK_RUNNING;
			if (prev->in_memstall)
				clear |= TSK_MEMSTALL_RUNNING;
			if (prev->in_iowait)
				set |= TSK_IOWAIT;

			/*
			 * Periodic aggregation shuts off if there is a period of no
			 * task changes, so we wake it back up if necessary. However,
			 * don't do this if the task change is the aggregation worker
			 * itself going to sleep, or we'll ping-pong forever.
			 */
			if (unlikely((prev->flags & PF_WQ_WORKER) &&
				     wq_worker_last_func(prev) == psi_avgs_work))
				wake_clock = false;
		}

		psi_flags_change(prev, clear, set);

		group = task_psi_group(prev);
		do {
			if (group == common)
				break;
			psi_group_change(group, cpu, clear, set, wake_clock);
		} while ((group = group->parent));

		/*
		 * TSK_ONCPU is handled up to the common ancestor. If there are
		 * any other differences between the two tasks (e.g. prev goes
		 * to sleep, or only one task is memstall), finish propagating
		 * those differences all the way up to the root.
		 */
		if ((prev->psi_flags ^ next->psi_flags) & ~TSK_ONCPU) {
			clear &= ~TSK_ONCPU;
			for (; group; group = group->parent)
				psi_group_change(group, cpu, clear, set, wake_clock);
		}
	}
}

#ifdef CONFIG_IRQ_TIME_ACCOUNTING
static DEFINE_PER_CPU(u64, psi_irq_time);
void psi_account_irqtime(struct rq *rq, struct task_struct *curr, struct task_struct *prev)
{
	int cpu = task_cpu(curr);
	struct psi_group *group;
	struct psi_group_cpu *groupc;
<<<<<<< HEAD
	u64 now, irq, *psi_time;
=======
>>>>>>> 9b15f68c
	s64 delta;
	u64 irq;

	if (!curr->pid)
		return;

	lockdep_assert_rq_held(rq);
	group = task_psi_group(curr);
	if (prev && task_psi_group(prev) == group)
		return;

	irq = irq_time_read(cpu);
	psi_time =  &per_cpu(psi_irq_time, cpu);
	delta = (s64)(irq - *psi_time);
	if (delta < 0)
		return;
	*psi_time = irq;

	do {
		u64 now;

		if (!group->enabled)
			continue;

		groupc = per_cpu_ptr(group->pcpu, cpu);

		write_seqcount_begin(&groupc->seq);
		now = cpu_clock(cpu);

		record_times(groupc, now);
		groupc->times[PSI_IRQ_FULL] += delta;

		write_seqcount_end(&groupc->seq);

		if (group->rtpoll_states & (1 << PSI_IRQ_FULL))
			psi_schedule_rtpoll_work(group, 1, false);
	} while ((group = group->parent));
}
#endif

/**
 * psi_memstall_enter - mark the beginning of a memory stall section
 * @flags: flags to handle nested sections
 *
 * Marks the calling task as being stalled due to a lack of memory,
 * such as waiting for a refault or performing reclaim.
 */
void psi_memstall_enter(unsigned long *flags)
{
	struct rq_flags rf;
	struct rq *rq;

	if (static_branch_likely(&psi_disabled))
		return;

	*flags = current->in_memstall;
	if (*flags)
		return;
	/*
	 * in_memstall setting & accounting needs to be atomic wrt
	 * changes to the task's scheduling state, otherwise we can
	 * race with CPU migration.
	 */
	rq = this_rq_lock_irq(&rf);

	current->in_memstall = 1;
	psi_task_change(current, 0, TSK_MEMSTALL | TSK_MEMSTALL_RUNNING);

	rq_unlock_irq(rq, &rf);
}
EXPORT_SYMBOL_GPL(psi_memstall_enter);

/**
 * psi_memstall_leave - mark the end of an memory stall section
 * @flags: flags to handle nested memdelay sections
 *
 * Marks the calling task as no longer stalled due to lack of memory.
 */
void psi_memstall_leave(unsigned long *flags)
{
	struct rq_flags rf;
	struct rq *rq;

	if (static_branch_likely(&psi_disabled))
		return;

	if (*flags)
		return;
	/*
	 * in_memstall clearing & accounting needs to be atomic wrt
	 * changes to the task's scheduling state, otherwise we could
	 * race with CPU migration.
	 */
	rq = this_rq_lock_irq(&rf);

	current->in_memstall = 0;
	psi_task_change(current, TSK_MEMSTALL | TSK_MEMSTALL_RUNNING, 0);

	rq_unlock_irq(rq, &rf);
}
EXPORT_SYMBOL_GPL(psi_memstall_leave);

#ifdef CONFIG_CGROUPS
int psi_cgroup_alloc(struct cgroup *cgroup)
{
	if (!static_branch_likely(&psi_cgroups_enabled))
		return 0;

	cgroup->psi = kzalloc(sizeof(struct psi_group), GFP_KERNEL);
	if (!cgroup->psi)
		return -ENOMEM;

	cgroup->psi->pcpu = alloc_percpu(struct psi_group_cpu);
	if (!cgroup->psi->pcpu) {
		kfree(cgroup->psi);
		return -ENOMEM;
	}
	group_init(cgroup->psi);
	cgroup->psi->parent = cgroup_psi(cgroup_parent(cgroup));
	return 0;
}

void psi_cgroup_free(struct cgroup *cgroup)
{
	if (!static_branch_likely(&psi_cgroups_enabled))
		return;

	cancel_delayed_work_sync(&cgroup->psi->avgs_work);
	free_percpu(cgroup->psi->pcpu);
	/* All triggers must be removed by now */
	WARN_ONCE(cgroup->psi->rtpoll_states, "psi: trigger leak\n");
	kfree(cgroup->psi);
}

/**
 * cgroup_move_task - move task to a different cgroup
 * @task: the task
 * @to: the target css_set
 *
 * Move task to a new cgroup and safely migrate its associated stall
 * state between the different groups.
 *
 * This function acquires the task's rq lock to lock out concurrent
 * changes to the task's scheduling state and - in case the task is
 * running - concurrent changes to its stall state.
 */
void cgroup_move_task(struct task_struct *task, struct css_set *to)
{
	unsigned int task_flags;
	struct rq_flags rf;
	struct rq *rq;

	if (!static_branch_likely(&psi_cgroups_enabled)) {
		/*
		 * Lame to do this here, but the scheduler cannot be locked
		 * from the outside, so we move cgroups from inside sched/.
		 */
		rcu_assign_pointer(task->cgroups, to);
		return;
	}

	rq = task_rq_lock(task, &rf);

	/*
	 * We may race with schedule() dropping the rq lock between
	 * deactivating prev and switching to next. Because the psi
	 * updates from the deactivation are deferred to the switch
	 * callback to save cgroup tree updates, the task's scheduling
	 * state here is not coherent with its psi state:
	 *
	 * schedule()                   cgroup_move_task()
	 *   rq_lock()
	 *   deactivate_task()
	 *     p->on_rq = 0
	 *     psi_dequeue() // defers TSK_RUNNING & TSK_IOWAIT updates
	 *   pick_next_task()
	 *     rq_unlock()
	 *                                rq_lock()
	 *                                psi_task_change() // old cgroup
	 *                                task->cgroups = to
	 *                                psi_task_change() // new cgroup
	 *                                rq_unlock()
	 *     rq_lock()
	 *   psi_sched_switch() // does deferred updates in new cgroup
	 *
	 * Don't rely on the scheduling state. Use psi_flags instead.
	 */
	task_flags = task->psi_flags;

	if (task_flags)
		psi_task_change(task, task_flags, 0);

	/* See comment above */
	rcu_assign_pointer(task->cgroups, to);

	if (task_flags)
		psi_task_change(task, 0, task_flags);

	task_rq_unlock(rq, task, &rf);
}

void psi_cgroup_restart(struct psi_group *group)
{
	int cpu;

	/*
	 * After we disable psi_group->enabled, we don't actually
	 * stop percpu tasks accounting in each psi_group_cpu,
	 * instead only stop test_state() loop, record_times()
	 * and averaging worker, see psi_group_change() for details.
	 *
	 * When disable cgroup PSI, this function has nothing to sync
	 * since cgroup pressure files are hidden and percpu psi_group_cpu
	 * would see !psi_group->enabled and only do task accounting.
	 *
	 * When re-enable cgroup PSI, this function use psi_group_change()
	 * to get correct state mask from test_state() loop on tasks[],
	 * and restart groupc->state_start from now, use .clear = .set = 0
	 * here since no task status really changed.
	 */
	if (!group->enabled)
		return;

	for_each_possible_cpu(cpu) {
		struct rq *rq = cpu_rq(cpu);
		struct rq_flags rf;

		rq_lock_irq(rq, &rf);
		psi_group_change(group, cpu, 0, 0, true);
		rq_unlock_irq(rq, &rf);
	}
}
#endif /* CONFIG_CGROUPS */

int psi_show(struct seq_file *m, struct psi_group *group, enum psi_res res)
{
	bool only_full = false;
	int full;
	u64 now;

	if (static_branch_likely(&psi_disabled))
		return -EOPNOTSUPP;

	/* Update averages before reporting them */
	mutex_lock(&group->avgs_lock);
	now = sched_clock();
	collect_percpu_times(group, PSI_AVGS, NULL);
	if (now >= group->avg_next_update)
		group->avg_next_update = update_averages(group, now);
	mutex_unlock(&group->avgs_lock);

#ifdef CONFIG_IRQ_TIME_ACCOUNTING
	only_full = res == PSI_IRQ;
#endif

	for (full = 0; full < 2 - only_full; full++) {
		unsigned long avg[3] = { 0, };
		u64 total = 0;
		int w;

		/* CPU FULL is undefined at the system level */
		if (!(group == &psi_system && res == PSI_CPU && full)) {
			for (w = 0; w < 3; w++)
				avg[w] = group->avg[res * 2 + full][w];
			total = div_u64(group->total[PSI_AVGS][res * 2 + full],
					NSEC_PER_USEC);
		}

		seq_printf(m, "%s avg10=%lu.%02lu avg60=%lu.%02lu avg300=%lu.%02lu total=%llu\n",
			   full || only_full ? "full" : "some",
			   LOAD_INT(avg[0]), LOAD_FRAC(avg[0]),
			   LOAD_INT(avg[1]), LOAD_FRAC(avg[1]),
			   LOAD_INT(avg[2]), LOAD_FRAC(avg[2]),
			   total);
	}

	return 0;
}

struct psi_trigger *psi_trigger_create(struct psi_group *group, char *buf,
				       enum psi_res res, struct file *file,
				       struct kernfs_open_file *of)
{
	struct psi_trigger *t;
	enum psi_states state;
	u32 threshold_us;
	bool privileged;
	u32 window_us;

	if (static_branch_likely(&psi_disabled))
		return ERR_PTR(-EOPNOTSUPP);

	/*
	 * Checking the privilege on file->f_cred or selinux enabled here imply
	 * that a privileged user could open the file and delegate the write
	 * to an unprivileged one.
	 */
	privileged = cap_raised(file->f_cred->cap_effective, CAP_SYS_RESOURCE) ||
		IS_ENABLED(CONFIG_DEFAULT_SECURITY_SELINUX);

	if (sscanf(buf, "some %u %u", &threshold_us, &window_us) == 2)
		state = PSI_IO_SOME + res * 2;
	else if (sscanf(buf, "full %u %u", &threshold_us, &window_us) == 2)
		state = PSI_IO_FULL + res * 2;
	else
		return ERR_PTR(-EINVAL);

#ifdef CONFIG_IRQ_TIME_ACCOUNTING
	if (res == PSI_IRQ && --state != PSI_IRQ_FULL)
		return ERR_PTR(-EINVAL);
#endif

	if (state >= PSI_NONIDLE)
		return ERR_PTR(-EINVAL);

	if (window_us == 0 || window_us > WINDOW_MAX_US)
		return ERR_PTR(-EINVAL);

	/*
	 * Unprivileged users can only use 2s windows so that averages aggregation
	 * work is used, and no RT threads need to be spawned.
	 */
	if (!privileged && window_us % 2000000)
		return ERR_PTR(-EINVAL);

	/* Check threshold */
	if (threshold_us == 0 || threshold_us > window_us)
		return ERR_PTR(-EINVAL);

	t = kmalloc(sizeof(*t), GFP_KERNEL);
	if (!t)
		return ERR_PTR(-ENOMEM);

	t->group = group;
	t->state = state;
	t->threshold = threshold_us * NSEC_PER_USEC;
	t->win.size = window_us * NSEC_PER_USEC;
	window_reset(&t->win, sched_clock(),
			group->total[PSI_POLL][t->state], 0);

	t->event = 0;
	t->last_event_time = 0;
	t->of = of;
	if (!of)
		init_waitqueue_head(&t->event_wait);
	t->pending_event = false;
	t->aggregator = privileged ? PSI_POLL : PSI_AVGS;

	if (privileged) {
		mutex_lock(&group->rtpoll_trigger_lock);

		if (!rcu_access_pointer(group->rtpoll_task)) {
			struct task_struct *task;

			task = kthread_create(psi_rtpoll_worker, group, "psimon");
			if (IS_ERR(task)) {
				kfree(t);
				mutex_unlock(&group->rtpoll_trigger_lock);
				return ERR_CAST(task);
			}
			atomic_set(&group->rtpoll_wakeup, 0);
			wake_up_process(task);
			rcu_assign_pointer(group->rtpoll_task, task);
		}

		list_add(&t->node, &group->rtpoll_triggers);
		group->rtpoll_min_period = min(group->rtpoll_min_period,
			div_u64(t->win.size, UPDATES_PER_WINDOW));
		group->rtpoll_nr_triggers[t->state]++;
		group->rtpoll_states |= (1 << t->state);

		mutex_unlock(&group->rtpoll_trigger_lock);
	} else {
		mutex_lock(&group->avgs_lock);

		list_add(&t->node, &group->avg_triggers);
		group->avg_nr_triggers[t->state]++;

		mutex_unlock(&group->avgs_lock);
	}
	return t;
}

void psi_trigger_destroy(struct psi_trigger *t)
{
	struct psi_group *group;
	struct task_struct *task_to_destroy = NULL;

	/*
	 * We do not check psi_disabled since it might have been disabled after
	 * the trigger got created.
	 */
	if (!t)
		return;

	group = t->group;
	/*
	 * Wakeup waiters to stop polling and clear the queue to prevent it from
	 * being accessed later. Can happen if cgroup is deleted from under a
	 * polling process.
	 */
	if (t->of)
		kernfs_notify(t->of->kn);
	else
		wake_up_interruptible(&t->event_wait);

	if (t->aggregator == PSI_AVGS) {
		mutex_lock(&group->avgs_lock);
		if (!list_empty(&t->node)) {
			list_del(&t->node);
			group->avg_nr_triggers[t->state]--;
		}
		mutex_unlock(&group->avgs_lock);
	} else {
		mutex_lock(&group->rtpoll_trigger_lock);
		if (!list_empty(&t->node)) {
			struct psi_trigger *tmp;
			u64 period = ULLONG_MAX;

			list_del(&t->node);
			group->rtpoll_nr_triggers[t->state]--;
			if (!group->rtpoll_nr_triggers[t->state])
				group->rtpoll_states &= ~(1 << t->state);
			/*
			 * Reset min update period for the remaining triggers
			 * iff the destroying trigger had the min window size.
			 */
			if (group->rtpoll_min_period == div_u64(t->win.size, UPDATES_PER_WINDOW)) {
				list_for_each_entry(tmp, &group->rtpoll_triggers, node)
					period = min(period, div_u64(tmp->win.size,
							UPDATES_PER_WINDOW));
				group->rtpoll_min_period = period;
			}
			/* Destroy rtpoll_task when the last trigger is destroyed */
			if (group->rtpoll_states == 0) {
				group->rtpoll_until = 0;
				task_to_destroy = rcu_dereference_protected(
						group->rtpoll_task,
						lockdep_is_held(&group->rtpoll_trigger_lock));
				rcu_assign_pointer(group->rtpoll_task, NULL);
				del_timer(&group->rtpoll_timer);
			}
		}
		mutex_unlock(&group->rtpoll_trigger_lock);
	}

	/*
	 * Wait for psi_schedule_rtpoll_work RCU to complete its read-side
	 * critical section before destroying the trigger and optionally the
	 * rtpoll_task.
	 */
	synchronize_rcu();
	/*
	 * Stop kthread 'psimon' after releasing rtpoll_trigger_lock to prevent
	 * a deadlock while waiting for psi_rtpoll_work to acquire
	 * rtpoll_trigger_lock
	 */
	if (task_to_destroy) {
		/*
		 * After the RCU grace period has expired, the worker
		 * can no longer be found through group->rtpoll_task.
		 */
		kthread_stop(task_to_destroy);
		atomic_set(&group->rtpoll_scheduled, 0);
	}
	kfree(t);
}

__poll_t psi_trigger_poll(void **trigger_ptr,
				struct file *file, poll_table *wait)
{
	__poll_t ret = DEFAULT_POLLMASK;
	struct psi_trigger *t;

	if (static_branch_likely(&psi_disabled))
		return DEFAULT_POLLMASK | EPOLLERR | EPOLLPRI;

	t = smp_load_acquire(trigger_ptr);
	if (!t)
		return DEFAULT_POLLMASK | EPOLLERR | EPOLLPRI;

	if (t->of)
		kernfs_generic_poll(t->of, wait);
	else
		poll_wait(file, &t->event_wait, wait);

	if (cmpxchg(&t->event, 1, 0) == 1)
		ret |= EPOLLPRI;

	return ret;
}

#ifdef CONFIG_PROC_FS
static int psi_io_show(struct seq_file *m, void *v)
{
	return psi_show(m, &psi_system, PSI_IO);
}

static int psi_memory_show(struct seq_file *m, void *v)
{
	return psi_show(m, &psi_system, PSI_MEM);
}

static int psi_cpu_show(struct seq_file *m, void *v)
{
	return psi_show(m, &psi_system, PSI_CPU);
}

static int psi_io_open(struct inode *inode, struct file *file)
{
	return single_open(file, psi_io_show, NULL);
}

static int psi_memory_open(struct inode *inode, struct file *file)
{
	return single_open(file, psi_memory_show, NULL);
}

static int psi_cpu_open(struct inode *inode, struct file *file)
{
	return single_open(file, psi_cpu_show, NULL);
}

static ssize_t psi_write(struct file *file, const char __user *user_buf,
			 size_t nbytes, enum psi_res res)
{
	char buf[32];
	size_t buf_size;
	struct seq_file *seq;
	struct psi_trigger *new;

	if (static_branch_likely(&psi_disabled))
		return -EOPNOTSUPP;

	if (!nbytes)
		return -EINVAL;

	buf_size = min(nbytes, sizeof(buf));
	if (copy_from_user(buf, user_buf, buf_size))
		return -EFAULT;

	buf[buf_size - 1] = '\0';

	seq = file->private_data;

	/* Take seq->lock to protect seq->private from concurrent writes */
	mutex_lock(&seq->lock);

	/* Allow only one trigger per file descriptor */
	if (seq->private) {
		mutex_unlock(&seq->lock);
		return -EBUSY;
	}

	new = psi_trigger_create(&psi_system, buf, res, file, NULL);
	if (IS_ERR(new)) {
		mutex_unlock(&seq->lock);
		return PTR_ERR(new);
	}

	smp_store_release(&seq->private, new);
	mutex_unlock(&seq->lock);

	return nbytes;
}

static ssize_t psi_io_write(struct file *file, const char __user *user_buf,
			    size_t nbytes, loff_t *ppos)
{
	return psi_write(file, user_buf, nbytes, PSI_IO);
}

static ssize_t psi_memory_write(struct file *file, const char __user *user_buf,
				size_t nbytes, loff_t *ppos)
{
	return psi_write(file, user_buf, nbytes, PSI_MEM);
}

static ssize_t psi_cpu_write(struct file *file, const char __user *user_buf,
			     size_t nbytes, loff_t *ppos)
{
	return psi_write(file, user_buf, nbytes, PSI_CPU);
}

static __poll_t psi_fop_poll(struct file *file, poll_table *wait)
{
	struct seq_file *seq = file->private_data;

	return psi_trigger_poll(&seq->private, file, wait);
}

static int psi_fop_release(struct inode *inode, struct file *file)
{
	struct seq_file *seq = file->private_data;

	psi_trigger_destroy(seq->private);
	return single_release(inode, file);
}

static const struct proc_ops psi_io_proc_ops = {
	.proc_open	= psi_io_open,
	.proc_read	= seq_read,
	.proc_lseek	= seq_lseek,
	.proc_write	= psi_io_write,
	.proc_poll	= psi_fop_poll,
	.proc_release	= psi_fop_release,
};

static const struct proc_ops psi_memory_proc_ops = {
	.proc_open	= psi_memory_open,
	.proc_read	= seq_read,
	.proc_lseek	= seq_lseek,
	.proc_write	= psi_memory_write,
	.proc_poll	= psi_fop_poll,
	.proc_release	= psi_fop_release,
};

static const struct proc_ops psi_cpu_proc_ops = {
	.proc_open	= psi_cpu_open,
	.proc_read	= seq_read,
	.proc_lseek	= seq_lseek,
	.proc_write	= psi_cpu_write,
	.proc_poll	= psi_fop_poll,
	.proc_release	= psi_fop_release,
};

#ifdef CONFIG_IRQ_TIME_ACCOUNTING
static int psi_irq_show(struct seq_file *m, void *v)
{
	return psi_show(m, &psi_system, PSI_IRQ);
}

static int psi_irq_open(struct inode *inode, struct file *file)
{
	return single_open(file, psi_irq_show, NULL);
}

static ssize_t psi_irq_write(struct file *file, const char __user *user_buf,
			     size_t nbytes, loff_t *ppos)
{
	return psi_write(file, user_buf, nbytes, PSI_IRQ);
}

static const struct proc_ops psi_irq_proc_ops = {
	.proc_open	= psi_irq_open,
	.proc_read	= seq_read,
	.proc_lseek	= seq_lseek,
	.proc_write	= psi_irq_write,
	.proc_poll	= psi_fop_poll,
	.proc_release	= psi_fop_release,
};
#endif

static int __init psi_proc_init(void)
{
	if (psi_enable) {
		proc_mkdir("pressure", NULL);
		proc_create("pressure/io", 0, NULL, &psi_io_proc_ops);
		proc_create("pressure/memory", 0, NULL, &psi_memory_proc_ops);
		proc_create("pressure/cpu", 0, NULL, &psi_cpu_proc_ops);
#ifdef CONFIG_IRQ_TIME_ACCOUNTING
		proc_create("pressure/irq", 0, NULL, &psi_irq_proc_ops);
#endif
	}
	return 0;
}
module_init(psi_proc_init);

#endif /* CONFIG_PROC_FS */<|MERGE_RESOLUTION|>--- conflicted
+++ resolved
@@ -1013,10 +1013,7 @@
 	int cpu = task_cpu(curr);
 	struct psi_group *group;
 	struct psi_group_cpu *groupc;
-<<<<<<< HEAD
-	u64 now, irq, *psi_time;
-=======
->>>>>>> 9b15f68c
+	u64 *psi_time;
 	s64 delta;
 	u64 irq;
 
