--- conflicted
+++ resolved
@@ -3947,7 +3947,6 @@
 					     unsigned long uclamp_min,
 					     unsigned long uclamp_max)
 {
-<<<<<<< HEAD
 	unsigned long min_util = uclamp_eff_value(p, UCLAMP_MIN);
 	unsigned long max_util = uclamp_eff_value(p, UCLAMP_MAX);
 	unsigned long task_util = task_util_est(p);
@@ -3957,10 +3956,7 @@
 	if (ret)
 		return ret;
 
-	return clamp(task_util, min_util, max_util);
-=======
-	return clamp(task_util_est(p), uclamp_min, uclamp_max);
->>>>>>> f1b32fda
+	return clamp(task_util, uclamp_min, uclamp_max);
 }
 #else
 static inline unsigned long uclamp_task_util(struct task_struct *p,
@@ -5711,20 +5707,15 @@
 
 static inline bool cpu_overutilized(int cpu)
 {
-<<<<<<< HEAD
+	unsigned long rq_util_min = uclamp_rq_get(cpu_rq(cpu), UCLAMP_MIN);
+	unsigned long rq_util_max = uclamp_rq_get(cpu_rq(cpu), UCLAMP_MAX);
 	int overutilized = -1;
 
 	trace_android_rvh_cpu_overutilized(cpu, &overutilized);
 	if (overutilized != -1)
 		return overutilized;
 
-	return !fits_capacity(cpu_util(cpu), capacity_of(cpu));
-=======
-	unsigned long rq_util_min = uclamp_rq_get(cpu_rq(cpu), UCLAMP_MIN);
-	unsigned long rq_util_max = uclamp_rq_get(cpu_rq(cpu), UCLAMP_MAX);
-
 	return !util_fits_cpu(cpu_util(cpu), rq_util_min, rq_util_max, cpu);
->>>>>>> f1b32fda
 }
 
 static inline void update_overutilized_status(struct rq *rq)
@@ -6913,7 +6904,7 @@
 	cpu = smp_processor_id();
 	if (sync && cpu_rq(cpu)->nr_running == 1 &&
 	    cpumask_test_cpu(cpu, p->cpus_ptr) &&
-	    task_fits_capacity(p, capacity_of(cpu))) {
+	    task_fits_cpu(p, cpu)) {
 		rcu_read_unlock();
 		return cpu;
 	}
@@ -6928,12 +6919,7 @@
 	if (!sd)
 		goto fail;
 
-<<<<<<< HEAD
-	if (!task_util_est(p))
-=======
-	sync_entity_load_avg(&p->se);
 	if (!uclamp_task_util(p, p_util_min, p_util_max))
->>>>>>> f1b32fda
 		goto unlock;
 
 	latency_sensitive = uclamp_latency_sensitive(p);
