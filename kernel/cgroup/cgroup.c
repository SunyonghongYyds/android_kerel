/*
 *  Generic process-grouping system.
 *
 *  Based originally on the cpuset system, extracted by Paul Menage
 *  Copyright (C) 2006 Google, Inc
 *
 *  Notifications support
 *  Copyright (C) 2009 Nokia Corporation
 *  Author: Kirill A. Shutemov
 *
 *  Copyright notices from the original cpuset code:
 *  --------------------------------------------------
 *  Copyright (C) 2003 BULL SA.
 *  Copyright (C) 2004-2006 Silicon Graphics, Inc.
 *
 *  Portions derived from Patrick Mochel's sysfs code.
 *  sysfs is Copyright (c) 2001-3 Patrick Mochel
 *
 *  2003-10-10 Written by Simon Derr.
 *  2003-10-22 Updates by Stephen Hemminger.
 *  2004 May-July Rework by Paul Jackson.
 *  ---------------------------------------------------
 *
 *  This file is subject to the terms and conditions of the GNU General Public
 *  License.  See the file COPYING in the main directory of the Linux
 *  distribution for more details.
 */

#define pr_fmt(fmt) KBUILD_MODNAME ": " fmt

#include "cgroup-internal.h"

#include <linux/cred.h>
#include <linux/errno.h>
#include <linux/init_task.h>
#include <linux/kernel.h>
#include <linux/magic.h>
#include <linux/mutex.h>
#include <linux/mount.h>
#include <linux/pagemap.h>
#include <linux/proc_fs.h>
#include <linux/rcupdate.h>
#include <linux/sched.h>
#include <linux/sched/task.h>
#include <linux/slab.h>
#include <linux/spinlock.h>
#include <linux/percpu-rwsem.h>
#include <linux/string.h>
#include <linux/hashtable.h>
#include <linux/idr.h>
#include <linux/kthread.h>
#include <linux/atomic.h>
#include <linux/cpuset.h>
#include <linux/proc_ns.h>
#include <linux/nsproxy.h>
#include <linux/file.h>
#include <linux/fs_parser.h>
#include <linux/sched/cputime.h>
#include <linux/psi.h>
#include <net/sock.h>

#define CREATE_TRACE_POINTS
#include <trace/events/cgroup.h>
#undef CREATE_TRACE_POINTS

#include <trace/hooks/cgroup.h>

#define CGROUP_FILE_NAME_MAX		(MAX_CGROUP_TYPE_NAMELEN +	\
					 MAX_CFTYPE_NAME + 2)
/* let's not notify more than 100 times per second */
#define CGROUP_FILE_NOTIFY_MIN_INTV	DIV_ROUND_UP(HZ, 100)

/*
 * cgroup_mutex is the master lock.  Any modification to cgroup or its
 * hierarchy must be performed while holding it.
 *
 * css_set_lock protects task->cgroups pointer, the list of css_set
 * objects, and the chain of tasks off each css_set.
 *
 * These locks are exported if CONFIG_PROVE_RCU so that accessors in
 * cgroup.h can use them for lockdep annotations.
 */
DEFINE_MUTEX(cgroup_mutex);
DEFINE_SPINLOCK(css_set_lock);

#ifdef CONFIG_PROVE_RCU
EXPORT_SYMBOL_GPL(cgroup_mutex);
EXPORT_SYMBOL_GPL(css_set_lock);
#endif

DEFINE_SPINLOCK(trace_cgroup_path_lock);
char trace_cgroup_path[TRACE_CGROUP_PATH_LEN];
bool cgroup_debug __read_mostly;

/*
 * Protects cgroup_idr and css_idr so that IDs can be released without
 * grabbing cgroup_mutex.
 */
static DEFINE_SPINLOCK(cgroup_idr_lock);

/*
 * Protects cgroup_file->kn for !self csses.  It synchronizes notifications
 * against file removal/re-creation across css hiding.
 */
static DEFINE_SPINLOCK(cgroup_file_kn_lock);

DEFINE_PERCPU_RWSEM(cgroup_threadgroup_rwsem);

#define cgroup_assert_mutex_or_rcu_locked()				\
	RCU_LOCKDEP_WARN(!rcu_read_lock_held() &&			\
			   !lockdep_is_held(&cgroup_mutex),		\
			   "cgroup_mutex or RCU read lock required");

/*
 * cgroup destruction makes heavy use of work items and there can be a lot
 * of concurrent destructions.  Use a separate workqueue so that cgroup
 * destruction work items don't end up filling up max_active of system_wq
 * which may lead to deadlock.
 */
static struct workqueue_struct *cgroup_destroy_wq;

/* generate an array of cgroup subsystem pointers */
#define SUBSYS(_x) [_x ## _cgrp_id] = &_x ## _cgrp_subsys,
struct cgroup_subsys *cgroup_subsys[] = {
#include <linux/cgroup_subsys.h>
};
#undef SUBSYS

/* array of cgroup subsystem names */
#define SUBSYS(_x) [_x ## _cgrp_id] = #_x,
static const char *cgroup_subsys_name[] = {
#include <linux/cgroup_subsys.h>
};
#undef SUBSYS

/* array of static_keys for cgroup_subsys_enabled() and cgroup_subsys_on_dfl() */
#define SUBSYS(_x)								\
	DEFINE_STATIC_KEY_TRUE(_x ## _cgrp_subsys_enabled_key);			\
	DEFINE_STATIC_KEY_TRUE(_x ## _cgrp_subsys_on_dfl_key);			\
	EXPORT_SYMBOL_GPL(_x ## _cgrp_subsys_enabled_key);			\
	EXPORT_SYMBOL_GPL(_x ## _cgrp_subsys_on_dfl_key);
#include <linux/cgroup_subsys.h>
#undef SUBSYS

#define SUBSYS(_x) [_x ## _cgrp_id] = &_x ## _cgrp_subsys_enabled_key,
static struct static_key_true *cgroup_subsys_enabled_key[] = {
#include <linux/cgroup_subsys.h>
};
#undef SUBSYS

#define SUBSYS(_x) [_x ## _cgrp_id] = &_x ## _cgrp_subsys_on_dfl_key,
static struct static_key_true *cgroup_subsys_on_dfl_key[] = {
#include <linux/cgroup_subsys.h>
};
#undef SUBSYS

static DEFINE_PER_CPU(struct cgroup_rstat_cpu, cgrp_dfl_root_rstat_cpu);

/* the default hierarchy */
struct cgroup_root cgrp_dfl_root = { .cgrp.rstat_cpu = &cgrp_dfl_root_rstat_cpu };
EXPORT_SYMBOL_GPL(cgrp_dfl_root);

/*
 * The default hierarchy always exists but is hidden until mounted for the
 * first time.  This is for backward compatibility.
 */
static bool cgrp_dfl_visible;

/* some controllers are not supported in the default hierarchy */
static u16 cgrp_dfl_inhibit_ss_mask;

/* some controllers are implicitly enabled on the default hierarchy */
static u16 cgrp_dfl_implicit_ss_mask;

/* some controllers can be threaded on the default hierarchy */
static u16 cgrp_dfl_threaded_ss_mask;

/* The list of hierarchy roots */
LIST_HEAD(cgroup_roots);
static int cgroup_root_count;

/* hierarchy ID allocation and mapping, protected by cgroup_mutex */
static DEFINE_IDR(cgroup_hierarchy_idr);

/*
 * Assign a monotonically increasing serial number to csses.  It guarantees
 * cgroups with bigger numbers are newer than those with smaller numbers.
 * Also, as csses are always appended to the parent's ->children list, it
 * guarantees that sibling csses are always sorted in the ascending serial
 * number order on the list.  Protected by cgroup_mutex.
 */
static u64 css_serial_nr_next = 1;

/*
 * These bitmasks identify subsystems with specific features to avoid
 * having to do iterative checks repeatedly.
 */
static u16 have_fork_callback __read_mostly;
static u16 have_exit_callback __read_mostly;
static u16 have_release_callback __read_mostly;
static u16 have_canfork_callback __read_mostly;

/* cgroup namespace for init task */
struct cgroup_namespace init_cgroup_ns = {
	.count		= REFCOUNT_INIT(2),
	.user_ns	= &init_user_ns,
	.ns.ops		= &cgroupns_operations,
	.ns.inum	= PROC_CGROUP_INIT_INO,
	.root_cset	= &init_css_set,
};

static struct file_system_type cgroup2_fs_type;
static struct cftype cgroup_base_files[];

/* cgroup optional features */
enum cgroup_opt_features {
#ifdef CONFIG_PSI
	OPT_FEATURE_PRESSURE,
#endif
	OPT_FEATURE_COUNT
};

static const char *cgroup_opt_feature_names[OPT_FEATURE_COUNT] = {
#ifdef CONFIG_PSI
	"pressure",
#endif
};

static u16 cgroup_feature_disable_mask __read_mostly;

static int cgroup_apply_control(struct cgroup *cgrp);
static void cgroup_finalize_control(struct cgroup *cgrp, int ret);
static void css_task_iter_skip(struct css_task_iter *it,
			       struct task_struct *task);
static int cgroup_destroy_locked(struct cgroup *cgrp);
static struct cgroup_subsys_state *css_create(struct cgroup *cgrp,
					      struct cgroup_subsys *ss);
static void css_release(struct percpu_ref *ref);
static void kill_css(struct cgroup_subsys_state *css);
static int cgroup_addrm_files(struct cgroup_subsys_state *css,
			      struct cgroup *cgrp, struct cftype cfts[],
			      bool is_add);

/**
 * cgroup_ssid_enabled - cgroup subsys enabled test by subsys ID
 * @ssid: subsys ID of interest
 *
 * cgroup_subsys_enabled() can only be used with literal subsys names which
 * is fine for individual subsystems but unsuitable for cgroup core.  This
 * is slower static_key_enabled() based test indexed by @ssid.
 */
bool cgroup_ssid_enabled(int ssid)
{
	if (CGROUP_SUBSYS_COUNT == 0)
		return false;

	return static_key_enabled(cgroup_subsys_enabled_key[ssid]);
}

/**
 * cgroup_on_dfl - test whether a cgroup is on the default hierarchy
 * @cgrp: the cgroup of interest
 *
 * The default hierarchy is the v2 interface of cgroup and this function
 * can be used to test whether a cgroup is on the default hierarchy for
 * cases where a subsystem should behave differnetly depending on the
 * interface version.
 *
 * List of changed behaviors:
 *
 * - Mount options "noprefix", "xattr", "clone_children", "release_agent"
 *   and "name" are disallowed.
 *
 * - When mounting an existing superblock, mount options should match.
 *
 * - Remount is disallowed.
 *
 * - rename(2) is disallowed.
 *
 * - "tasks" is removed.  Everything should be at process granularity.  Use
 *   "cgroup.procs" instead.
 *
 * - "cgroup.procs" is not sorted.  pids will be unique unless they got
 *   recycled inbetween reads.
 *
 * - "release_agent" and "notify_on_release" are removed.  Replacement
 *   notification mechanism will be implemented.
 *
 * - "cgroup.clone_children" is removed.
 *
 * - "cgroup.subtree_populated" is available.  Its value is 0 if the cgroup
 *   and its descendants contain no task; otherwise, 1.  The file also
 *   generates kernfs notification which can be monitored through poll and
 *   [di]notify when the value of the file changes.
 *
 * - cpuset: tasks will be kept in empty cpusets when hotplug happens and
 *   take masks of ancestors with non-empty cpus/mems, instead of being
 *   moved to an ancestor.
 *
 * - cpuset: a task can be moved into an empty cpuset, and again it takes
 *   masks of ancestors.
 *
 * - memcg: use_hierarchy is on by default and the cgroup file for the flag
 *   is not created.
 *
 * - blkcg: blk-throttle becomes properly hierarchical.
 *
 * - debug: disallowed on the default hierarchy.
 */
bool cgroup_on_dfl(const struct cgroup *cgrp)
{
	return cgrp->root == &cgrp_dfl_root;
}

/* IDR wrappers which synchronize using cgroup_idr_lock */
static int cgroup_idr_alloc(struct idr *idr, void *ptr, int start, int end,
			    gfp_t gfp_mask)
{
	int ret;

	idr_preload(gfp_mask);
	spin_lock_bh(&cgroup_idr_lock);
	ret = idr_alloc(idr, ptr, start, end, gfp_mask & ~__GFP_DIRECT_RECLAIM);
	spin_unlock_bh(&cgroup_idr_lock);
	idr_preload_end();
	return ret;
}

static void *cgroup_idr_replace(struct idr *idr, void *ptr, int id)
{
	void *ret;

	spin_lock_bh(&cgroup_idr_lock);
	ret = idr_replace(idr, ptr, id);
	spin_unlock_bh(&cgroup_idr_lock);
	return ret;
}

static void cgroup_idr_remove(struct idr *idr, int id)
{
	spin_lock_bh(&cgroup_idr_lock);
	idr_remove(idr, id);
	spin_unlock_bh(&cgroup_idr_lock);
}

static bool cgroup_has_tasks(struct cgroup *cgrp)
{
	return cgrp->nr_populated_csets;
}

bool cgroup_is_threaded(struct cgroup *cgrp)
{
	return cgrp->dom_cgrp != cgrp;
}

/* can @cgrp host both domain and threaded children? */
static bool cgroup_is_mixable(struct cgroup *cgrp)
{
	/*
	 * Root isn't under domain level resource control exempting it from
	 * the no-internal-process constraint, so it can serve as a thread
	 * root and a parent of resource domains at the same time.
	 */
	return !cgroup_parent(cgrp);
}

/* can @cgrp become a thread root? should always be true for a thread root */
static bool cgroup_can_be_thread_root(struct cgroup *cgrp)
{
	/* mixables don't care */
	if (cgroup_is_mixable(cgrp))
		return true;

	/* domain roots can't be nested under threaded */
	if (cgroup_is_threaded(cgrp))
		return false;

	/* can only have either domain or threaded children */
	if (cgrp->nr_populated_domain_children)
		return false;

	/* and no domain controllers can be enabled */
	if (cgrp->subtree_control & ~cgrp_dfl_threaded_ss_mask)
		return false;

	return true;
}

/* is @cgrp root of a threaded subtree? */
bool cgroup_is_thread_root(struct cgroup *cgrp)
{
	/* thread root should be a domain */
	if (cgroup_is_threaded(cgrp))
		return false;

	/* a domain w/ threaded children is a thread root */
	if (cgrp->nr_threaded_children)
		return true;

	/*
	 * A domain which has tasks and explicit threaded controllers
	 * enabled is a thread root.
	 */
	if (cgroup_has_tasks(cgrp) &&
	    (cgrp->subtree_control & cgrp_dfl_threaded_ss_mask))
		return true;

	return false;
}

/* a domain which isn't connected to the root w/o brekage can't be used */
static bool cgroup_is_valid_domain(struct cgroup *cgrp)
{
	/* the cgroup itself can be a thread root */
	if (cgroup_is_threaded(cgrp))
		return false;

	/* but the ancestors can't be unless mixable */
	while ((cgrp = cgroup_parent(cgrp))) {
		if (!cgroup_is_mixable(cgrp) && cgroup_is_thread_root(cgrp))
			return false;
		if (cgroup_is_threaded(cgrp))
			return false;
	}

	return true;
}

/* subsystems visibly enabled on a cgroup */
static u16 cgroup_control(struct cgroup *cgrp)
{
	struct cgroup *parent = cgroup_parent(cgrp);
	u16 root_ss_mask = cgrp->root->subsys_mask;

	if (parent) {
		u16 ss_mask = parent->subtree_control;

		/* threaded cgroups can only have threaded controllers */
		if (cgroup_is_threaded(cgrp))
			ss_mask &= cgrp_dfl_threaded_ss_mask;
		return ss_mask;
	}

	if (cgroup_on_dfl(cgrp))
		root_ss_mask &= ~(cgrp_dfl_inhibit_ss_mask |
				  cgrp_dfl_implicit_ss_mask);
	return root_ss_mask;
}

/* subsystems enabled on a cgroup */
static u16 cgroup_ss_mask(struct cgroup *cgrp)
{
	struct cgroup *parent = cgroup_parent(cgrp);

	if (parent) {
		u16 ss_mask = parent->subtree_ss_mask;

		/* threaded cgroups can only have threaded controllers */
		if (cgroup_is_threaded(cgrp))
			ss_mask &= cgrp_dfl_threaded_ss_mask;
		return ss_mask;
	}

	return cgrp->root->subsys_mask;
}

/**
 * cgroup_css - obtain a cgroup's css for the specified subsystem
 * @cgrp: the cgroup of interest
 * @ss: the subsystem of interest (%NULL returns @cgrp->self)
 *
 * Return @cgrp's css (cgroup_subsys_state) associated with @ss.  This
 * function must be called either under cgroup_mutex or rcu_read_lock() and
 * the caller is responsible for pinning the returned css if it wants to
 * keep accessing it outside the said locks.  This function may return
 * %NULL if @cgrp doesn't have @subsys_id enabled.
 */
static struct cgroup_subsys_state *cgroup_css(struct cgroup *cgrp,
					      struct cgroup_subsys *ss)
{
	if (ss)
		return rcu_dereference_check(cgrp->subsys[ss->id],
					lockdep_is_held(&cgroup_mutex));
	else
		return &cgrp->self;
}

/**
 * cgroup_tryget_css - try to get a cgroup's css for the specified subsystem
 * @cgrp: the cgroup of interest
 * @ss: the subsystem of interest
 *
 * Find and get @cgrp's css assocaited with @ss.  If the css doesn't exist
 * or is offline, %NULL is returned.
 */
static struct cgroup_subsys_state *cgroup_tryget_css(struct cgroup *cgrp,
						     struct cgroup_subsys *ss)
{
	struct cgroup_subsys_state *css;

	rcu_read_lock();
	css = cgroup_css(cgrp, ss);
	if (css && !css_tryget_online(css))
		css = NULL;
	rcu_read_unlock();

	return css;
}

/**
 * cgroup_e_css_by_mask - obtain a cgroup's effective css for the specified ss
 * @cgrp: the cgroup of interest
 * @ss: the subsystem of interest (%NULL returns @cgrp->self)
 *
 * Similar to cgroup_css() but returns the effective css, which is defined
 * as the matching css of the nearest ancestor including self which has @ss
 * enabled.  If @ss is associated with the hierarchy @cgrp is on, this
 * function is guaranteed to return non-NULL css.
 */
static struct cgroup_subsys_state *cgroup_e_css_by_mask(struct cgroup *cgrp,
							struct cgroup_subsys *ss)
{
	lockdep_assert_held(&cgroup_mutex);

	if (!ss)
		return &cgrp->self;

	/*
	 * This function is used while updating css associations and thus
	 * can't test the csses directly.  Test ss_mask.
	 */
	while (!(cgroup_ss_mask(cgrp) & (1 << ss->id))) {
		cgrp = cgroup_parent(cgrp);
		if (!cgrp)
			return NULL;
	}

	return cgroup_css(cgrp, ss);
}

/**
 * cgroup_e_css - obtain a cgroup's effective css for the specified subsystem
 * @cgrp: the cgroup of interest
 * @ss: the subsystem of interest
 *
 * Find and get the effective css of @cgrp for @ss.  The effective css is
 * defined as the matching css of the nearest ancestor including self which
 * has @ss enabled.  If @ss is not mounted on the hierarchy @cgrp is on,
 * the root css is returned, so this function always returns a valid css.
 *
 * The returned css is not guaranteed to be online, and therefore it is the
 * callers responsiblity to tryget a reference for it.
 */
struct cgroup_subsys_state *cgroup_e_css(struct cgroup *cgrp,
					 struct cgroup_subsys *ss)
{
	struct cgroup_subsys_state *css;

	do {
		css = cgroup_css(cgrp, ss);

		if (css)
			return css;
		cgrp = cgroup_parent(cgrp);
	} while (cgrp);

	return init_css_set.subsys[ss->id];
}

/**
 * cgroup_get_e_css - get a cgroup's effective css for the specified subsystem
 * @cgrp: the cgroup of interest
 * @ss: the subsystem of interest
 *
 * Find and get the effective css of @cgrp for @ss.  The effective css is
 * defined as the matching css of the nearest ancestor including self which
 * has @ss enabled.  If @ss is not mounted on the hierarchy @cgrp is on,
 * the root css is returned, so this function always returns a valid css.
 * The returned css must be put using css_put().
 */
struct cgroup_subsys_state *cgroup_get_e_css(struct cgroup *cgrp,
					     struct cgroup_subsys *ss)
{
	struct cgroup_subsys_state *css;

	rcu_read_lock();

	do {
		css = cgroup_css(cgrp, ss);

		if (css && css_tryget_online(css))
			goto out_unlock;
		cgrp = cgroup_parent(cgrp);
	} while (cgrp);

	css = init_css_set.subsys[ss->id];
	css_get(css);
out_unlock:
	rcu_read_unlock();
	return css;
}

static void cgroup_get_live(struct cgroup *cgrp)
{
	WARN_ON_ONCE(cgroup_is_dead(cgrp));
	css_get(&cgrp->self);
}

/**
 * __cgroup_task_count - count the number of tasks in a cgroup. The caller
 * is responsible for taking the css_set_lock.
 * @cgrp: the cgroup in question
 */
int __cgroup_task_count(const struct cgroup *cgrp)
{
	int count = 0;
	struct cgrp_cset_link *link;

	lockdep_assert_held(&css_set_lock);

	list_for_each_entry(link, &cgrp->cset_links, cset_link)
		count += link->cset->nr_tasks;

	return count;
}

/**
 * cgroup_task_count - count the number of tasks in a cgroup.
 * @cgrp: the cgroup in question
 */
int cgroup_task_count(const struct cgroup *cgrp)
{
	int count;

	spin_lock_irq(&css_set_lock);
	count = __cgroup_task_count(cgrp);
	spin_unlock_irq(&css_set_lock);

	return count;
}

struct cgroup_subsys_state *of_css(struct kernfs_open_file *of)
{
	struct cgroup *cgrp = of->kn->parent->priv;
	struct cftype *cft = of_cft(of);

	/*
	 * This is open and unprotected implementation of cgroup_css().
	 * seq_css() is only called from a kernfs file operation which has
	 * an active reference on the file.  Because all the subsystem
	 * files are drained before a css is disassociated with a cgroup,
	 * the matching css from the cgroup's subsys table is guaranteed to
	 * be and stay valid until the enclosing operation is complete.
	 */
	if (cft->ss)
		return rcu_dereference_raw(cgrp->subsys[cft->ss->id]);
	else
		return &cgrp->self;
}
EXPORT_SYMBOL_GPL(of_css);

/**
 * for_each_css - iterate all css's of a cgroup
 * @css: the iteration cursor
 * @ssid: the index of the subsystem, CGROUP_SUBSYS_COUNT after reaching the end
 * @cgrp: the target cgroup to iterate css's of
 *
 * Should be called under cgroup_[tree_]mutex.
 */
#define for_each_css(css, ssid, cgrp)					\
	for ((ssid) = 0; (ssid) < CGROUP_SUBSYS_COUNT; (ssid)++)	\
		if (!((css) = rcu_dereference_check(			\
				(cgrp)->subsys[(ssid)],			\
				lockdep_is_held(&cgroup_mutex)))) { }	\
		else

/**
 * for_each_e_css - iterate all effective css's of a cgroup
 * @css: the iteration cursor
 * @ssid: the index of the subsystem, CGROUP_SUBSYS_COUNT after reaching the end
 * @cgrp: the target cgroup to iterate css's of
 *
 * Should be called under cgroup_[tree_]mutex.
 */
#define for_each_e_css(css, ssid, cgrp)					    \
	for ((ssid) = 0; (ssid) < CGROUP_SUBSYS_COUNT; (ssid)++)	    \
		if (!((css) = cgroup_e_css_by_mask(cgrp,		    \
						   cgroup_subsys[(ssid)]))) \
			;						    \
		else

/**
 * do_each_subsys_mask - filter for_each_subsys with a bitmask
 * @ss: the iteration cursor
 * @ssid: the index of @ss, CGROUP_SUBSYS_COUNT after reaching the end
 * @ss_mask: the bitmask
 *
 * The block will only run for cases where the ssid-th bit (1 << ssid) of
 * @ss_mask is set.
 */
#define do_each_subsys_mask(ss, ssid, ss_mask) do {			\
	unsigned long __ss_mask = (ss_mask);				\
	if (!CGROUP_SUBSYS_COUNT) { /* to avoid spurious gcc warning */	\
		(ssid) = 0;						\
		break;							\
	}								\
	for_each_set_bit(ssid, &__ss_mask, CGROUP_SUBSYS_COUNT) {	\
		(ss) = cgroup_subsys[ssid];				\
		{

#define while_each_subsys_mask()					\
		}							\
	}								\
} while (false)

/* iterate over child cgrps, lock should be held throughout iteration */
#define cgroup_for_each_live_child(child, cgrp)				\
	list_for_each_entry((child), &(cgrp)->self.children, self.sibling) \
		if (({ lockdep_assert_held(&cgroup_mutex);		\
		       cgroup_is_dead(child); }))			\
			;						\
		else

/* walk live descendants in preorder */
#define cgroup_for_each_live_descendant_pre(dsct, d_css, cgrp)		\
	css_for_each_descendant_pre((d_css), cgroup_css((cgrp), NULL))	\
		if (({ lockdep_assert_held(&cgroup_mutex);		\
		       (dsct) = (d_css)->cgroup;			\
		       cgroup_is_dead(dsct); }))			\
			;						\
		else

/* walk live descendants in postorder */
#define cgroup_for_each_live_descendant_post(dsct, d_css, cgrp)		\
	css_for_each_descendant_post((d_css), cgroup_css((cgrp), NULL))	\
		if (({ lockdep_assert_held(&cgroup_mutex);		\
		       (dsct) = (d_css)->cgroup;			\
		       cgroup_is_dead(dsct); }))			\
			;						\
		else

/*
 * The default css_set - used by init and its children prior to any
 * hierarchies being mounted. It contains a pointer to the root state
 * for each subsystem. Also used to anchor the list of css_sets. Not
 * reference-counted, to improve performance when child cgroups
 * haven't been created.
 */
struct css_set init_css_set = {
	.refcount		= REFCOUNT_INIT(1),
	.dom_cset		= &init_css_set,
	.tasks			= LIST_HEAD_INIT(init_css_set.tasks),
	.mg_tasks		= LIST_HEAD_INIT(init_css_set.mg_tasks),
	.dying_tasks		= LIST_HEAD_INIT(init_css_set.dying_tasks),
	.task_iters		= LIST_HEAD_INIT(init_css_set.task_iters),
	.threaded_csets		= LIST_HEAD_INIT(init_css_set.threaded_csets),
	.cgrp_links		= LIST_HEAD_INIT(init_css_set.cgrp_links),
	.mg_preload_node	= LIST_HEAD_INIT(init_css_set.mg_preload_node),
	.mg_node		= LIST_HEAD_INIT(init_css_set.mg_node),

	/*
	 * The following field is re-initialized when this cset gets linked
	 * in cgroup_init().  However, let's initialize the field
	 * statically too so that the default cgroup can be accessed safely
	 * early during boot.
	 */
	.dfl_cgrp		= &cgrp_dfl_root.cgrp,
};

static int css_set_count	= 1;	/* 1 for init_css_set */

static bool css_set_threaded(struct css_set *cset)
{
	return cset->dom_cset != cset;
}

/**
 * css_set_populated - does a css_set contain any tasks?
 * @cset: target css_set
 *
 * css_set_populated() should be the same as !!cset->nr_tasks at steady
 * state. However, css_set_populated() can be called while a task is being
 * added to or removed from the linked list before the nr_tasks is
 * properly updated. Hence, we can't just look at ->nr_tasks here.
 */
static bool css_set_populated(struct css_set *cset)
{
	lockdep_assert_held(&css_set_lock);

	return !list_empty(&cset->tasks) || !list_empty(&cset->mg_tasks);
}

/**
 * cgroup_update_populated - update the populated count of a cgroup
 * @cgrp: the target cgroup
 * @populated: inc or dec populated count
 *
 * One of the css_sets associated with @cgrp is either getting its first
 * task or losing the last.  Update @cgrp->nr_populated_* accordingly.  The
 * count is propagated towards root so that a given cgroup's
 * nr_populated_children is zero iff none of its descendants contain any
 * tasks.
 *
 * @cgrp's interface file "cgroup.populated" is zero if both
 * @cgrp->nr_populated_csets and @cgrp->nr_populated_children are zero and
 * 1 otherwise.  When the sum changes from or to zero, userland is notified
 * that the content of the interface file has changed.  This can be used to
 * detect when @cgrp and its descendants become populated or empty.
 */
static void cgroup_update_populated(struct cgroup *cgrp, bool populated)
{
	struct cgroup *child = NULL;
	int adj = populated ? 1 : -1;

	lockdep_assert_held(&css_set_lock);

	do {
		bool was_populated = cgroup_is_populated(cgrp);

		if (!child) {
			cgrp->nr_populated_csets += adj;
		} else {
			if (cgroup_is_threaded(child))
				cgrp->nr_populated_threaded_children += adj;
			else
				cgrp->nr_populated_domain_children += adj;
		}

		if (was_populated == cgroup_is_populated(cgrp))
			break;

		cgroup1_check_for_release(cgrp);
		TRACE_CGROUP_PATH(notify_populated, cgrp,
				  cgroup_is_populated(cgrp));
		cgroup_file_notify(&cgrp->events_file);

		child = cgrp;
		cgrp = cgroup_parent(cgrp);
	} while (cgrp);
}

/**
 * css_set_update_populated - update populated state of a css_set
 * @cset: target css_set
 * @populated: whether @cset is populated or depopulated
 *
 * @cset is either getting the first task or losing the last.  Update the
 * populated counters of all associated cgroups accordingly.
 */
static void css_set_update_populated(struct css_set *cset, bool populated)
{
	struct cgrp_cset_link *link;

	lockdep_assert_held(&css_set_lock);

	list_for_each_entry(link, &cset->cgrp_links, cgrp_link)
		cgroup_update_populated(link->cgrp, populated);
}

/*
 * @task is leaving, advance task iterators which are pointing to it so
 * that they can resume at the next position.  Advancing an iterator might
 * remove it from the list, use safe walk.  See css_task_iter_skip() for
 * details.
 */
static void css_set_skip_task_iters(struct css_set *cset,
				    struct task_struct *task)
{
	struct css_task_iter *it, *pos;

	list_for_each_entry_safe(it, pos, &cset->task_iters, iters_node)
		css_task_iter_skip(it, task);
}

/**
 * css_set_move_task - move a task from one css_set to another
 * @task: task being moved
 * @from_cset: css_set @task currently belongs to (may be NULL)
 * @to_cset: new css_set @task is being moved to (may be NULL)
 * @use_mg_tasks: move to @to_cset->mg_tasks instead of ->tasks
 *
 * Move @task from @from_cset to @to_cset.  If @task didn't belong to any
 * css_set, @from_cset can be NULL.  If @task is being disassociated
 * instead of moved, @to_cset can be NULL.
 *
 * This function automatically handles populated counter updates and
 * css_task_iter adjustments but the caller is responsible for managing
 * @from_cset and @to_cset's reference counts.
 */
static void css_set_move_task(struct task_struct *task,
			      struct css_set *from_cset, struct css_set *to_cset,
			      bool use_mg_tasks)
{
	lockdep_assert_held(&css_set_lock);

	if (to_cset && !css_set_populated(to_cset))
		css_set_update_populated(to_cset, true);

	if (from_cset) {
		WARN_ON_ONCE(list_empty(&task->cg_list));

		css_set_skip_task_iters(from_cset, task);
		list_del_init(&task->cg_list);
		if (!css_set_populated(from_cset))
			css_set_update_populated(from_cset, false);
	} else {
		WARN_ON_ONCE(!list_empty(&task->cg_list));
	}

	if (to_cset) {
		/*
		 * We are synchronized through cgroup_threadgroup_rwsem
		 * against PF_EXITING setting such that we can't race
		 * against cgroup_exit()/cgroup_free() dropping the css_set.
		 */
		WARN_ON_ONCE(task->flags & PF_EXITING);

		cgroup_move_task(task, to_cset);
		list_add_tail(&task->cg_list, use_mg_tasks ? &to_cset->mg_tasks :
							     &to_cset->tasks);
	}
}

/*
 * hash table for cgroup groups. This improves the performance to find
 * an existing css_set. This hash doesn't (currently) take into
 * account cgroups in empty hierarchies.
 */
#define CSS_SET_HASH_BITS	7
static DEFINE_HASHTABLE(css_set_table, CSS_SET_HASH_BITS);

static unsigned long css_set_hash(struct cgroup_subsys_state *css[])
{
	unsigned long key = 0UL;
	struct cgroup_subsys *ss;
	int i;

	for_each_subsys(ss, i)
		key += (unsigned long)css[i];
	key = (key >> 16) ^ key;

	return key;
}

void put_css_set_locked(struct css_set *cset)
{
	struct cgrp_cset_link *link, *tmp_link;
	struct cgroup_subsys *ss;
	int ssid;

	lockdep_assert_held(&css_set_lock);

	if (!refcount_dec_and_test(&cset->refcount))
		return;

	WARN_ON_ONCE(!list_empty(&cset->threaded_csets));

	/* This css_set is dead. unlink it and release cgroup and css refs */
	for_each_subsys(ss, ssid) {
		list_del(&cset->e_cset_node[ssid]);
		css_put(cset->subsys[ssid]);
	}
	hash_del(&cset->hlist);
	css_set_count--;

	list_for_each_entry_safe(link, tmp_link, &cset->cgrp_links, cgrp_link) {
		list_del(&link->cset_link);
		list_del(&link->cgrp_link);
		if (cgroup_parent(link->cgrp))
			cgroup_put(link->cgrp);
		kfree(link);
	}

	if (css_set_threaded(cset)) {
		list_del(&cset->threaded_csets_node);
		put_css_set_locked(cset->dom_cset);
	}

	kfree_rcu(cset, rcu_head);
}

/**
 * compare_css_sets - helper function for find_existing_css_set().
 * @cset: candidate css_set being tested
 * @old_cset: existing css_set for a task
 * @new_cgrp: cgroup that's being entered by the task
 * @template: desired set of css pointers in css_set (pre-calculated)
 *
 * Returns true if "cset" matches "old_cset" except for the hierarchy
 * which "new_cgrp" belongs to, for which it should match "new_cgrp".
 */
static bool compare_css_sets(struct css_set *cset,
			     struct css_set *old_cset,
			     struct cgroup *new_cgrp,
			     struct cgroup_subsys_state *template[])
{
	struct cgroup *new_dfl_cgrp;
	struct list_head *l1, *l2;

	/*
	 * On the default hierarchy, there can be csets which are
	 * associated with the same set of cgroups but different csses.
	 * Let's first ensure that csses match.
	 */
	if (memcmp(template, cset->subsys, sizeof(cset->subsys)))
		return false;


	/* @cset's domain should match the default cgroup's */
	if (cgroup_on_dfl(new_cgrp))
		new_dfl_cgrp = new_cgrp;
	else
		new_dfl_cgrp = old_cset->dfl_cgrp;

	if (new_dfl_cgrp->dom_cgrp != cset->dom_cset->dfl_cgrp)
		return false;

	/*
	 * Compare cgroup pointers in order to distinguish between
	 * different cgroups in hierarchies.  As different cgroups may
	 * share the same effective css, this comparison is always
	 * necessary.
	 */
	l1 = &cset->cgrp_links;
	l2 = &old_cset->cgrp_links;
	while (1) {
		struct cgrp_cset_link *link1, *link2;
		struct cgroup *cgrp1, *cgrp2;

		l1 = l1->next;
		l2 = l2->next;
		/* See if we reached the end - both lists are equal length. */
		if (l1 == &cset->cgrp_links) {
			BUG_ON(l2 != &old_cset->cgrp_links);
			break;
		} else {
			BUG_ON(l2 == &old_cset->cgrp_links);
		}
		/* Locate the cgroups associated with these links. */
		link1 = list_entry(l1, struct cgrp_cset_link, cgrp_link);
		link2 = list_entry(l2, struct cgrp_cset_link, cgrp_link);
		cgrp1 = link1->cgrp;
		cgrp2 = link2->cgrp;
		/* Hierarchies should be linked in the same order. */
		BUG_ON(cgrp1->root != cgrp2->root);

		/*
		 * If this hierarchy is the hierarchy of the cgroup
		 * that's changing, then we need to check that this
		 * css_set points to the new cgroup; if it's any other
		 * hierarchy, then this css_set should point to the
		 * same cgroup as the old css_set.
		 */
		if (cgrp1->root == new_cgrp->root) {
			if (cgrp1 != new_cgrp)
				return false;
		} else {
			if (cgrp1 != cgrp2)
				return false;
		}
	}
	return true;
}

/**
 * find_existing_css_set - init css array and find the matching css_set
 * @old_cset: the css_set that we're using before the cgroup transition
 * @cgrp: the cgroup that we're moving into
 * @template: out param for the new set of csses, should be clear on entry
 */
static struct css_set *find_existing_css_set(struct css_set *old_cset,
					struct cgroup *cgrp,
					struct cgroup_subsys_state *template[])
{
	struct cgroup_root *root = cgrp->root;
	struct cgroup_subsys *ss;
	struct css_set *cset;
	unsigned long key;
	int i;

	/*
	 * Build the set of subsystem state objects that we want to see in the
	 * new css_set. while subsystems can change globally, the entries here
	 * won't change, so no need for locking.
	 */
	for_each_subsys(ss, i) {
		if (root->subsys_mask & (1UL << i)) {
			/*
			 * @ss is in this hierarchy, so we want the
			 * effective css from @cgrp.
			 */
			template[i] = cgroup_e_css_by_mask(cgrp, ss);
		} else {
			/*
			 * @ss is not in this hierarchy, so we don't want
			 * to change the css.
			 */
			template[i] = old_cset->subsys[i];
		}
	}

	key = css_set_hash(template);
	hash_for_each_possible(css_set_table, cset, hlist, key) {
		if (!compare_css_sets(cset, old_cset, cgrp, template))
			continue;

		/* This css_set matches what we need */
		return cset;
	}

	/* No existing cgroup group matched */
	return NULL;
}

static void free_cgrp_cset_links(struct list_head *links_to_free)
{
	struct cgrp_cset_link *link, *tmp_link;

	list_for_each_entry_safe(link, tmp_link, links_to_free, cset_link) {
		list_del(&link->cset_link);
		kfree(link);
	}
}

/**
 * allocate_cgrp_cset_links - allocate cgrp_cset_links
 * @count: the number of links to allocate
 * @tmp_links: list_head the allocated links are put on
 *
 * Allocate @count cgrp_cset_link structures and chain them on @tmp_links
 * through ->cset_link.  Returns 0 on success or -errno.
 */
static int allocate_cgrp_cset_links(int count, struct list_head *tmp_links)
{
	struct cgrp_cset_link *link;
	int i;

	INIT_LIST_HEAD(tmp_links);

	for (i = 0; i < count; i++) {
		link = kzalloc(sizeof(*link), GFP_KERNEL);
		if (!link) {
			free_cgrp_cset_links(tmp_links);
			return -ENOMEM;
		}
		list_add(&link->cset_link, tmp_links);
	}
	return 0;
}

/**
 * link_css_set - a helper function to link a css_set to a cgroup
 * @tmp_links: cgrp_cset_link objects allocated by allocate_cgrp_cset_links()
 * @cset: the css_set to be linked
 * @cgrp: the destination cgroup
 */
static void link_css_set(struct list_head *tmp_links, struct css_set *cset,
			 struct cgroup *cgrp)
{
	struct cgrp_cset_link *link;

	BUG_ON(list_empty(tmp_links));

	if (cgroup_on_dfl(cgrp))
		cset->dfl_cgrp = cgrp;

	link = list_first_entry(tmp_links, struct cgrp_cset_link, cset_link);
	link->cset = cset;
	link->cgrp = cgrp;

	/*
	 * Always add links to the tail of the lists so that the lists are
	 * in choronological order.
	 */
	list_move_tail(&link->cset_link, &cgrp->cset_links);
	list_add_tail(&link->cgrp_link, &cset->cgrp_links);

	if (cgroup_parent(cgrp))
		cgroup_get_live(cgrp);
}

/**
 * find_css_set - return a new css_set with one cgroup updated
 * @old_cset: the baseline css_set
 * @cgrp: the cgroup to be updated
 *
 * Return a new css_set that's equivalent to @old_cset, but with @cgrp
 * substituted into the appropriate hierarchy.
 */
static struct css_set *find_css_set(struct css_set *old_cset,
				    struct cgroup *cgrp)
{
	struct cgroup_subsys_state *template[CGROUP_SUBSYS_COUNT] = { };
	struct css_set *cset;
	struct list_head tmp_links;
	struct cgrp_cset_link *link;
	struct cgroup_subsys *ss;
	unsigned long key;
	int ssid;

	lockdep_assert_held(&cgroup_mutex);

	/* First see if we already have a cgroup group that matches
	 * the desired set */
	spin_lock_irq(&css_set_lock);
	cset = find_existing_css_set(old_cset, cgrp, template);
	if (cset)
		get_css_set(cset);
	spin_unlock_irq(&css_set_lock);

	if (cset)
		return cset;

	cset = kzalloc(sizeof(*cset), GFP_KERNEL);
	if (!cset)
		return NULL;

	/* Allocate all the cgrp_cset_link objects that we'll need */
	if (allocate_cgrp_cset_links(cgroup_root_count, &tmp_links) < 0) {
		kfree(cset);
		return NULL;
	}

	refcount_set(&cset->refcount, 1);
	cset->dom_cset = cset;
	INIT_LIST_HEAD(&cset->tasks);
	INIT_LIST_HEAD(&cset->mg_tasks);
	INIT_LIST_HEAD(&cset->dying_tasks);
	INIT_LIST_HEAD(&cset->task_iters);
	INIT_LIST_HEAD(&cset->threaded_csets);
	INIT_HLIST_NODE(&cset->hlist);
	INIT_LIST_HEAD(&cset->cgrp_links);
	INIT_LIST_HEAD(&cset->mg_preload_node);
	INIT_LIST_HEAD(&cset->mg_node);

	/* Copy the set of subsystem state objects generated in
	 * find_existing_css_set() */
	memcpy(cset->subsys, template, sizeof(cset->subsys));

	spin_lock_irq(&css_set_lock);
	/* Add reference counts and links from the new css_set. */
	list_for_each_entry(link, &old_cset->cgrp_links, cgrp_link) {
		struct cgroup *c = link->cgrp;

		if (c->root == cgrp->root)
			c = cgrp;
		link_css_set(&tmp_links, cset, c);
	}

	BUG_ON(!list_empty(&tmp_links));

	css_set_count++;

	/* Add @cset to the hash table */
	key = css_set_hash(cset->subsys);
	hash_add(css_set_table, &cset->hlist, key);

	for_each_subsys(ss, ssid) {
		struct cgroup_subsys_state *css = cset->subsys[ssid];

		list_add_tail(&cset->e_cset_node[ssid],
			      &css->cgroup->e_csets[ssid]);
		css_get(css);
	}

	spin_unlock_irq(&css_set_lock);

	/*
	 * If @cset should be threaded, look up the matching dom_cset and
	 * link them up.  We first fully initialize @cset then look for the
	 * dom_cset.  It's simpler this way and safe as @cset is guaranteed
	 * to stay empty until we return.
	 */
	if (cgroup_is_threaded(cset->dfl_cgrp)) {
		struct css_set *dcset;

		dcset = find_css_set(cset, cset->dfl_cgrp->dom_cgrp);
		if (!dcset) {
			put_css_set(cset);
			return NULL;
		}

		spin_lock_irq(&css_set_lock);
		cset->dom_cset = dcset;
		list_add_tail(&cset->threaded_csets_node,
			      &dcset->threaded_csets);
		spin_unlock_irq(&css_set_lock);
	}

	return cset;
}

struct cgroup_root *cgroup_root_from_kf(struct kernfs_root *kf_root)
{
	struct cgroup *root_cgrp = kf_root->kn->priv;

	return root_cgrp->root;
}

static int cgroup_init_root_id(struct cgroup_root *root)
{
	int id;

	lockdep_assert_held(&cgroup_mutex);

	id = idr_alloc_cyclic(&cgroup_hierarchy_idr, root, 0, 0, GFP_KERNEL);
	if (id < 0)
		return id;

	root->hierarchy_id = id;
	return 0;
}

static void cgroup_exit_root_id(struct cgroup_root *root)
{
	lockdep_assert_held(&cgroup_mutex);

	idr_remove(&cgroup_hierarchy_idr, root->hierarchy_id);
}

void cgroup_free_root(struct cgroup_root *root)
{
	kfree(root);
}

static void cgroup_destroy_root(struct cgroup_root *root)
{
	struct cgroup *cgrp = &root->cgrp;
	struct cgrp_cset_link *link, *tmp_link;

	trace_cgroup_destroy_root(root);

	cgroup_lock_and_drain_offline(&cgrp_dfl_root.cgrp);

	BUG_ON(atomic_read(&root->nr_cgrps));
	BUG_ON(!list_empty(&cgrp->self.children));

	/* Rebind all subsystems back to the default hierarchy */
	WARN_ON(rebind_subsystems(&cgrp_dfl_root, root->subsys_mask));

	/*
	 * Release all the links from cset_links to this hierarchy's
	 * root cgroup
	 */
	spin_lock_irq(&css_set_lock);

	list_for_each_entry_safe(link, tmp_link, &cgrp->cset_links, cset_link) {
		list_del(&link->cset_link);
		list_del(&link->cgrp_link);
		kfree(link);
	}

	spin_unlock_irq(&css_set_lock);

	if (!list_empty(&root->root_list)) {
		list_del(&root->root_list);
		cgroup_root_count--;
	}

	cgroup_exit_root_id(root);

	mutex_unlock(&cgroup_mutex);

	kernfs_destroy_root(root->kf_root);
	cgroup_free_root(root);
}

/*
 * look up cgroup associated with current task's cgroup namespace on the
 * specified hierarchy
 */
static struct cgroup *
current_cgns_cgroup_from_root(struct cgroup_root *root)
{
	struct cgroup *res = NULL;
	struct css_set *cset;

	lockdep_assert_held(&css_set_lock);

	rcu_read_lock();

	cset = current->nsproxy->cgroup_ns->root_cset;
	if (cset == &init_css_set) {
		res = &root->cgrp;
	} else if (root == &cgrp_dfl_root) {
		res = cset->dfl_cgrp;
	} else {
		struct cgrp_cset_link *link;

		list_for_each_entry(link, &cset->cgrp_links, cgrp_link) {
			struct cgroup *c = link->cgrp;

			if (c->root == root) {
				res = c;
				break;
			}
		}
	}
	rcu_read_unlock();

	BUG_ON(!res);
	return res;
}

/* look up cgroup associated with given css_set on the specified hierarchy */
static struct cgroup *cset_cgroup_from_root(struct css_set *cset,
					    struct cgroup_root *root)
{
	struct cgroup *res = NULL;

	lockdep_assert_held(&cgroup_mutex);
	lockdep_assert_held(&css_set_lock);

	if (cset == &init_css_set) {
		res = &root->cgrp;
	} else if (root == &cgrp_dfl_root) {
		res = cset->dfl_cgrp;
	} else {
		struct cgrp_cset_link *link;

		list_for_each_entry(link, &cset->cgrp_links, cgrp_link) {
			struct cgroup *c = link->cgrp;

			if (c->root == root) {
				res = c;
				break;
			}
		}
	}

	BUG_ON(!res);
	return res;
}

/*
 * Return the cgroup for "task" from the given hierarchy. Must be
 * called with cgroup_mutex and css_set_lock held.
 */
struct cgroup *task_cgroup_from_root(struct task_struct *task,
				     struct cgroup_root *root)
{
	/*
	 * No need to lock the task - since we hold css_set_lock the
	 * task can't change groups.
	 */
	return cset_cgroup_from_root(task_css_set(task), root);
}

/*
 * A task must hold cgroup_mutex to modify cgroups.
 *
 * Any task can increment and decrement the count field without lock.
 * So in general, code holding cgroup_mutex can't rely on the count
 * field not changing.  However, if the count goes to zero, then only
 * cgroup_attach_task() can increment it again.  Because a count of zero
 * means that no tasks are currently attached, therefore there is no
 * way a task attached to that cgroup can fork (the other way to
 * increment the count).  So code holding cgroup_mutex can safely
 * assume that if the count is zero, it will stay zero. Similarly, if
 * a task holds cgroup_mutex on a cgroup with zero count, it
 * knows that the cgroup won't be removed, as cgroup_rmdir()
 * needs that mutex.
 *
 * A cgroup can only be deleted if both its 'count' of using tasks
 * is zero, and its list of 'children' cgroups is empty.  Since all
 * tasks in the system use _some_ cgroup, and since there is always at
 * least one task in the system (init, pid == 1), therefore, root cgroup
 * always has either children cgroups and/or using tasks.  So we don't
 * need a special hack to ensure that root cgroup cannot be deleted.
 *
 * P.S.  One more locking exception.  RCU is used to guard the
 * update of a tasks cgroup pointer by cgroup_attach_task()
 */

static struct kernfs_syscall_ops cgroup_kf_syscall_ops;

static char *cgroup_file_name(struct cgroup *cgrp, const struct cftype *cft,
			      char *buf)
{
	struct cgroup_subsys *ss = cft->ss;

	if (cft->ss && !(cft->flags & CFTYPE_NO_PREFIX) &&
	    !(cgrp->root->flags & CGRP_ROOT_NOPREFIX)) {
		const char *dbg = (cft->flags & CFTYPE_DEBUG) ? ".__DEBUG__." : "";

		snprintf(buf, CGROUP_FILE_NAME_MAX, "%s%s.%s",
			 dbg, cgroup_on_dfl(cgrp) ? ss->name : ss->legacy_name,
			 cft->name);
	} else {
		strscpy(buf, cft->name, CGROUP_FILE_NAME_MAX);
	}
	return buf;
}

/**
 * cgroup_file_mode - deduce file mode of a control file
 * @cft: the control file in question
 *
 * S_IRUGO for read, S_IWUSR for write.
 */
static umode_t cgroup_file_mode(const struct cftype *cft)
{
	umode_t mode = 0;

	if (cft->read_u64 || cft->read_s64 || cft->seq_show)
		mode |= S_IRUGO;

	if (cft->write_u64 || cft->write_s64 || cft->write) {
		if (cft->flags & CFTYPE_WORLD_WRITABLE)
			mode |= S_IWUGO;
		else
			mode |= S_IWUSR;
	}

	return mode;
}

/**
 * cgroup_calc_subtree_ss_mask - calculate subtree_ss_mask
 * @subtree_control: the new subtree_control mask to consider
 * @this_ss_mask: available subsystems
 *
 * On the default hierarchy, a subsystem may request other subsystems to be
 * enabled together through its ->depends_on mask.  In such cases, more
 * subsystems than specified in "cgroup.subtree_control" may be enabled.
 *
 * This function calculates which subsystems need to be enabled if
 * @subtree_control is to be applied while restricted to @this_ss_mask.
 */
static u16 cgroup_calc_subtree_ss_mask(u16 subtree_control, u16 this_ss_mask)
{
	u16 cur_ss_mask = subtree_control;
	struct cgroup_subsys *ss;
	int ssid;

	lockdep_assert_held(&cgroup_mutex);

	cur_ss_mask |= cgrp_dfl_implicit_ss_mask;

	while (true) {
		u16 new_ss_mask = cur_ss_mask;

		do_each_subsys_mask(ss, ssid, cur_ss_mask) {
			new_ss_mask |= ss->depends_on;
		} while_each_subsys_mask();

		/*
		 * Mask out subsystems which aren't available.  This can
		 * happen only if some depended-upon subsystems were bound
		 * to non-default hierarchies.
		 */
		new_ss_mask &= this_ss_mask;

		if (new_ss_mask == cur_ss_mask)
			break;
		cur_ss_mask = new_ss_mask;
	}

	return cur_ss_mask;
}

/**
 * cgroup_kn_unlock - unlocking helper for cgroup kernfs methods
 * @kn: the kernfs_node being serviced
 *
 * This helper undoes cgroup_kn_lock_live() and should be invoked before
 * the method finishes if locking succeeded.  Note that once this function
 * returns the cgroup returned by cgroup_kn_lock_live() may become
 * inaccessible any time.  If the caller intends to continue to access the
 * cgroup, it should pin it before invoking this function.
 */
void cgroup_kn_unlock(struct kernfs_node *kn)
{
	struct cgroup *cgrp;

	if (kernfs_type(kn) == KERNFS_DIR)
		cgrp = kn->priv;
	else
		cgrp = kn->parent->priv;

	mutex_unlock(&cgroup_mutex);

	kernfs_unbreak_active_protection(kn);
	cgroup_put(cgrp);
}

/**
 * cgroup_kn_lock_live - locking helper for cgroup kernfs methods
 * @kn: the kernfs_node being serviced
 * @drain_offline: perform offline draining on the cgroup
 *
 * This helper is to be used by a cgroup kernfs method currently servicing
 * @kn.  It breaks the active protection, performs cgroup locking and
 * verifies that the associated cgroup is alive.  Returns the cgroup if
 * alive; otherwise, %NULL.  A successful return should be undone by a
 * matching cgroup_kn_unlock() invocation.  If @drain_offline is %true, the
 * cgroup is drained of offlining csses before return.
 *
 * Any cgroup kernfs method implementation which requires locking the
 * associated cgroup should use this helper.  It avoids nesting cgroup
 * locking under kernfs active protection and allows all kernfs operations
 * including self-removal.
 */
struct cgroup *cgroup_kn_lock_live(struct kernfs_node *kn, bool drain_offline)
{
	struct cgroup *cgrp;

	if (kernfs_type(kn) == KERNFS_DIR)
		cgrp = kn->priv;
	else
		cgrp = kn->parent->priv;

	/*
	 * We're gonna grab cgroup_mutex which nests outside kernfs
	 * active_ref.  cgroup liveliness check alone provides enough
	 * protection against removal.  Ensure @cgrp stays accessible and
	 * break the active_ref protection.
	 */
	if (!cgroup_tryget(cgrp))
		return NULL;
	kernfs_break_active_protection(kn);

	if (drain_offline)
		cgroup_lock_and_drain_offline(cgrp);
	else
		mutex_lock(&cgroup_mutex);

	if (!cgroup_is_dead(cgrp))
		return cgrp;

	cgroup_kn_unlock(kn);
	return NULL;
}

static void cgroup_rm_file(struct cgroup *cgrp, const struct cftype *cft)
{
	char name[CGROUP_FILE_NAME_MAX];

	lockdep_assert_held(&cgroup_mutex);

	if (cft->file_offset) {
		struct cgroup_subsys_state *css = cgroup_css(cgrp, cft->ss);
		struct cgroup_file *cfile = (void *)css + cft->file_offset;

		spin_lock_irq(&cgroup_file_kn_lock);
		cfile->kn = NULL;
		spin_unlock_irq(&cgroup_file_kn_lock);

		del_timer_sync(&cfile->notify_timer);
	}

	kernfs_remove_by_name(cgrp->kn, cgroup_file_name(cgrp, cft, name));
}

/**
 * css_clear_dir - remove subsys files in a cgroup directory
 * @css: taget css
 */
static void css_clear_dir(struct cgroup_subsys_state *css)
{
	struct cgroup *cgrp = css->cgroup;
	struct cftype *cfts;

	if (!(css->flags & CSS_VISIBLE))
		return;

	css->flags &= ~CSS_VISIBLE;

	if (!css->ss) {
		if (cgroup_on_dfl(cgrp))
			cfts = cgroup_base_files;
		else
			cfts = cgroup1_base_files;

		cgroup_addrm_files(css, cgrp, cfts, false);
	} else {
		list_for_each_entry(cfts, &css->ss->cfts, node)
			cgroup_addrm_files(css, cgrp, cfts, false);
	}
}

/**
 * css_populate_dir - create subsys files in a cgroup directory
 * @css: target css
 *
 * On failure, no file is added.
 */
static int css_populate_dir(struct cgroup_subsys_state *css)
{
	struct cgroup *cgrp = css->cgroup;
	struct cftype *cfts, *failed_cfts;
	int ret;

	if ((css->flags & CSS_VISIBLE) || !cgrp->kn)
		return 0;

	if (!css->ss) {
		if (cgroup_on_dfl(cgrp))
			cfts = cgroup_base_files;
		else
			cfts = cgroup1_base_files;

		ret = cgroup_addrm_files(&cgrp->self, cgrp, cfts, true);
		if (ret < 0)
			return ret;
	} else {
		list_for_each_entry(cfts, &css->ss->cfts, node) {
			ret = cgroup_addrm_files(css, cgrp, cfts, true);
			if (ret < 0) {
				failed_cfts = cfts;
				goto err;
			}
		}
	}

	css->flags |= CSS_VISIBLE;

	return 0;
err:
	list_for_each_entry(cfts, &css->ss->cfts, node) {
		if (cfts == failed_cfts)
			break;
		cgroup_addrm_files(css, cgrp, cfts, false);
	}
	return ret;
}

int rebind_subsystems(struct cgroup_root *dst_root, u16 ss_mask)
{
	struct cgroup *dcgrp = &dst_root->cgrp;
	struct cgroup_subsys *ss;
	int ssid, i, ret;
	u16 dfl_disable_ss_mask = 0;

	lockdep_assert_held(&cgroup_mutex);

	do_each_subsys_mask(ss, ssid, ss_mask) {
		/*
		 * If @ss has non-root csses attached to it, can't move.
		 * If @ss is an implicit controller, it is exempt from this
		 * rule and can be stolen.
		 */
		if (css_next_child(NULL, cgroup_css(&ss->root->cgrp, ss)) &&
		    !ss->implicit_on_dfl)
			return -EBUSY;

		/* can't move between two non-dummy roots either */
		if (ss->root != &cgrp_dfl_root && dst_root != &cgrp_dfl_root)
			return -EBUSY;

		/*
		 * Collect ssid's that need to be disabled from default
		 * hierarchy.
		 */
		if (ss->root == &cgrp_dfl_root)
			dfl_disable_ss_mask |= 1 << ssid;

	} while_each_subsys_mask();

	if (dfl_disable_ss_mask) {
		struct cgroup *scgrp = &cgrp_dfl_root.cgrp;

		/*
		 * Controllers from default hierarchy that need to be rebound
		 * are all disabled together in one go.
		 */
		cgrp_dfl_root.subsys_mask &= ~dfl_disable_ss_mask;
		WARN_ON(cgroup_apply_control(scgrp));
		cgroup_finalize_control(scgrp, 0);
	}

	do_each_subsys_mask(ss, ssid, ss_mask) {
		struct cgroup_root *src_root = ss->root;
		struct cgroup *scgrp = &src_root->cgrp;
		struct cgroup_subsys_state *css = cgroup_css(scgrp, ss);
		struct css_set *cset;

		WARN_ON(!css || cgroup_css(dcgrp, ss));

		if (src_root != &cgrp_dfl_root) {
			/* disable from the source */
			src_root->subsys_mask &= ~(1 << ssid);
			WARN_ON(cgroup_apply_control(scgrp));
			cgroup_finalize_control(scgrp, 0);
		}

		/* rebind */
		RCU_INIT_POINTER(scgrp->subsys[ssid], NULL);
		rcu_assign_pointer(dcgrp->subsys[ssid], css);
		ss->root = dst_root;
		css->cgroup = dcgrp;

		spin_lock_irq(&css_set_lock);
		hash_for_each(css_set_table, i, cset, hlist)
			list_move_tail(&cset->e_cset_node[ss->id],
				       &dcgrp->e_csets[ss->id]);
		spin_unlock_irq(&css_set_lock);

		/* default hierarchy doesn't enable controllers by default */
		dst_root->subsys_mask |= 1 << ssid;
		if (dst_root == &cgrp_dfl_root) {
			static_branch_enable(cgroup_subsys_on_dfl_key[ssid]);
		} else {
			dcgrp->subtree_control |= 1 << ssid;
			static_branch_disable(cgroup_subsys_on_dfl_key[ssid]);
		}

		ret = cgroup_apply_control(dcgrp);
		if (ret)
			pr_warn("partial failure to rebind %s controller (err=%d)\n",
				ss->name, ret);

		if (ss->bind)
			ss->bind(css);
	} while_each_subsys_mask();

	kernfs_activate(dcgrp->kn);
	return 0;
}

int cgroup_show_path(struct seq_file *sf, struct kernfs_node *kf_node,
		     struct kernfs_root *kf_root)
{
	int len = 0;
	char *buf = NULL;
	struct cgroup_root *kf_cgroot = cgroup_root_from_kf(kf_root);
	struct cgroup *ns_cgroup;

	buf = kmalloc(PATH_MAX, GFP_KERNEL);
	if (!buf)
		return -ENOMEM;

	spin_lock_irq(&css_set_lock);
	ns_cgroup = current_cgns_cgroup_from_root(kf_cgroot);
	len = kernfs_path_from_node(kf_node, ns_cgroup->kn, buf, PATH_MAX);
	spin_unlock_irq(&css_set_lock);

	if (len >= PATH_MAX)
		len = -ERANGE;
	else if (len > 0) {
		seq_escape(sf, buf, " \t\n\\");
		len = 0;
	}
	kfree(buf);
	return len;
}

enum cgroup2_param {
	Opt_nsdelegate,
	Opt_memory_localevents,
	Opt_memory_recursiveprot,
	nr__cgroup2_params
};

static const struct fs_parameter_spec cgroup2_fs_parameters[] = {
	fsparam_flag("nsdelegate",		Opt_nsdelegate),
	fsparam_flag("memory_localevents",	Opt_memory_localevents),
	fsparam_flag("memory_recursiveprot",	Opt_memory_recursiveprot),
	{}
};

static int cgroup2_parse_param(struct fs_context *fc, struct fs_parameter *param)
{
	struct cgroup_fs_context *ctx = cgroup_fc2context(fc);
	struct fs_parse_result result;
	int opt;

	opt = fs_parse(fc, cgroup2_fs_parameters, param, &result);
	if (opt < 0)
		return opt;

	switch (opt) {
	case Opt_nsdelegate:
		ctx->flags |= CGRP_ROOT_NS_DELEGATE;
		return 0;
	case Opt_memory_localevents:
		ctx->flags |= CGRP_ROOT_MEMORY_LOCAL_EVENTS;
		return 0;
	case Opt_memory_recursiveprot:
		ctx->flags |= CGRP_ROOT_MEMORY_RECURSIVE_PROT;
		return 0;
	}
	return -EINVAL;
}

static void apply_cgroup_root_flags(unsigned int root_flags)
{
	if (current->nsproxy->cgroup_ns == &init_cgroup_ns) {
		if (root_flags & CGRP_ROOT_NS_DELEGATE)
			cgrp_dfl_root.flags |= CGRP_ROOT_NS_DELEGATE;
		else
			cgrp_dfl_root.flags &= ~CGRP_ROOT_NS_DELEGATE;

		if (root_flags & CGRP_ROOT_MEMORY_LOCAL_EVENTS)
			cgrp_dfl_root.flags |= CGRP_ROOT_MEMORY_LOCAL_EVENTS;
		else
			cgrp_dfl_root.flags &= ~CGRP_ROOT_MEMORY_LOCAL_EVENTS;

		if (root_flags & CGRP_ROOT_MEMORY_RECURSIVE_PROT)
			cgrp_dfl_root.flags |= CGRP_ROOT_MEMORY_RECURSIVE_PROT;
		else
			cgrp_dfl_root.flags &= ~CGRP_ROOT_MEMORY_RECURSIVE_PROT;
	}
}

static int cgroup_show_options(struct seq_file *seq, struct kernfs_root *kf_root)
{
	if (cgrp_dfl_root.flags & CGRP_ROOT_NS_DELEGATE)
		seq_puts(seq, ",nsdelegate");
	if (cgrp_dfl_root.flags & CGRP_ROOT_MEMORY_LOCAL_EVENTS)
		seq_puts(seq, ",memory_localevents");
	if (cgrp_dfl_root.flags & CGRP_ROOT_MEMORY_RECURSIVE_PROT)
		seq_puts(seq, ",memory_recursiveprot");
	return 0;
}

static int cgroup_reconfigure(struct fs_context *fc)
{
	struct cgroup_fs_context *ctx = cgroup_fc2context(fc);

	apply_cgroup_root_flags(ctx->flags);
	return 0;
}

static void init_cgroup_housekeeping(struct cgroup *cgrp)
{
	struct cgroup_subsys *ss;
	int ssid;

	INIT_LIST_HEAD(&cgrp->self.sibling);
	INIT_LIST_HEAD(&cgrp->self.children);
	INIT_LIST_HEAD(&cgrp->cset_links);
	INIT_LIST_HEAD(&cgrp->pidlists);
	mutex_init(&cgrp->pidlist_mutex);
	cgrp->self.cgroup = cgrp;
	cgrp->self.flags |= CSS_ONLINE;
	cgrp->dom_cgrp = cgrp;
	cgrp->max_descendants = INT_MAX;
	cgrp->max_depth = INT_MAX;
	INIT_LIST_HEAD(&cgrp->rstat_css_list);
	prev_cputime_init(&cgrp->prev_cputime);

	for_each_subsys(ss, ssid)
		INIT_LIST_HEAD(&cgrp->e_csets[ssid]);

	init_waitqueue_head(&cgrp->offline_waitq);
	INIT_WORK(&cgrp->release_agent_work, cgroup1_release_agent);
}

void init_cgroup_root(struct cgroup_fs_context *ctx)
{
	struct cgroup_root *root = ctx->root;
	struct cgroup *cgrp = &root->cgrp;

	INIT_LIST_HEAD(&root->root_list);
	atomic_set(&root->nr_cgrps, 1);
	cgrp->root = root;
	init_cgroup_housekeeping(cgrp);

	root->flags = ctx->flags;
	if (ctx->release_agent)
		strscpy(root->release_agent_path, ctx->release_agent, PATH_MAX);
	if (ctx->name)
		strscpy(root->name, ctx->name, MAX_CGROUP_ROOT_NAMELEN);
	if (ctx->cpuset_clone_children)
		set_bit(CGRP_CPUSET_CLONE_CHILDREN, &root->cgrp.flags);
}

int cgroup_setup_root(struct cgroup_root *root, u16 ss_mask)
{
	LIST_HEAD(tmp_links);
	struct cgroup *root_cgrp = &root->cgrp;
	struct kernfs_syscall_ops *kf_sops;
	struct css_set *cset;
	int i, ret;

	lockdep_assert_held(&cgroup_mutex);

	ret = percpu_ref_init(&root_cgrp->self.refcnt, css_release,
			      0, GFP_KERNEL);
	if (ret)
		goto out;

	/*
	 * We're accessing css_set_count without locking css_set_lock here,
	 * but that's OK - it can only be increased by someone holding
	 * cgroup_lock, and that's us.  Later rebinding may disable
	 * controllers on the default hierarchy and thus create new csets,
	 * which can't be more than the existing ones.  Allocate 2x.
	 */
	ret = allocate_cgrp_cset_links(2 * css_set_count, &tmp_links);
	if (ret)
		goto cancel_ref;

	ret = cgroup_init_root_id(root);
	if (ret)
		goto cancel_ref;

	kf_sops = root == &cgrp_dfl_root ?
		&cgroup_kf_syscall_ops : &cgroup1_kf_syscall_ops;

	root->kf_root = kernfs_create_root(kf_sops,
					   KERNFS_ROOT_CREATE_DEACTIVATED |
					   KERNFS_ROOT_SUPPORT_EXPORTOP |
					   KERNFS_ROOT_SUPPORT_USER_XATTR,
					   root_cgrp);
	if (IS_ERR(root->kf_root)) {
		ret = PTR_ERR(root->kf_root);
		goto exit_root_id;
	}
	root_cgrp->kn = root->kf_root->kn;
	WARN_ON_ONCE(cgroup_ino(root_cgrp) != 1);
	root_cgrp->ancestor_ids[0] = cgroup_id(root_cgrp);

	ret = css_populate_dir(&root_cgrp->self);
	if (ret)
		goto destroy_root;

	ret = rebind_subsystems(root, ss_mask);
	if (ret)
		goto destroy_root;

	ret = cgroup_bpf_inherit(root_cgrp);
	WARN_ON_ONCE(ret);

	trace_cgroup_setup_root(root);

	/*
	 * There must be no failure case after here, since rebinding takes
	 * care of subsystems' refcounts, which are explicitly dropped in
	 * the failure exit path.
	 */
	list_add(&root->root_list, &cgroup_roots);
	cgroup_root_count++;

	/*
	 * Link the root cgroup in this hierarchy into all the css_set
	 * objects.
	 */
	spin_lock_irq(&css_set_lock);
	hash_for_each(css_set_table, i, cset, hlist) {
		link_css_set(&tmp_links, cset, root_cgrp);
		if (css_set_populated(cset))
			cgroup_update_populated(root_cgrp, true);
	}
	spin_unlock_irq(&css_set_lock);

	BUG_ON(!list_empty(&root_cgrp->self.children));
	BUG_ON(atomic_read(&root->nr_cgrps) != 1);

	ret = 0;
	goto out;

destroy_root:
	kernfs_destroy_root(root->kf_root);
	root->kf_root = NULL;
exit_root_id:
	cgroup_exit_root_id(root);
cancel_ref:
	percpu_ref_exit(&root_cgrp->self.refcnt);
out:
	free_cgrp_cset_links(&tmp_links);
	return ret;
}

int cgroup_do_get_tree(struct fs_context *fc)
{
	struct cgroup_fs_context *ctx = cgroup_fc2context(fc);
	int ret;

	ctx->kfc.root = ctx->root->kf_root;
	if (fc->fs_type == &cgroup2_fs_type)
		ctx->kfc.magic = CGROUP2_SUPER_MAGIC;
	else
		ctx->kfc.magic = CGROUP_SUPER_MAGIC;
	ret = kernfs_get_tree(fc);

	/*
	 * In non-init cgroup namespace, instead of root cgroup's dentry,
	 * we return the dentry corresponding to the cgroupns->root_cgrp.
	 */
	if (!ret && ctx->ns != &init_cgroup_ns) {
		struct dentry *nsdentry;
		struct super_block *sb = fc->root->d_sb;
		struct cgroup *cgrp;

		mutex_lock(&cgroup_mutex);
		spin_lock_irq(&css_set_lock);

		cgrp = cset_cgroup_from_root(ctx->ns->root_cset, ctx->root);

		spin_unlock_irq(&css_set_lock);
		mutex_unlock(&cgroup_mutex);

		nsdentry = kernfs_node_dentry(cgrp->kn, sb);
		dput(fc->root);
		if (IS_ERR(nsdentry)) {
			deactivate_locked_super(sb);
			ret = PTR_ERR(nsdentry);
			nsdentry = NULL;
		}
		fc->root = nsdentry;
	}

	if (!ctx->kfc.new_sb_created)
		cgroup_put(&ctx->root->cgrp);

	return ret;
}

/*
 * Destroy a cgroup filesystem context.
 */
static void cgroup_fs_context_free(struct fs_context *fc)
{
	struct cgroup_fs_context *ctx = cgroup_fc2context(fc);

	kfree(ctx->name);
	kfree(ctx->release_agent);
	put_cgroup_ns(ctx->ns);
	kernfs_free_fs_context(fc);
	kfree(ctx);
}

static int cgroup_get_tree(struct fs_context *fc)
{
	struct cgroup_fs_context *ctx = cgroup_fc2context(fc);
	int ret;

	cgrp_dfl_visible = true;
	cgroup_get_live(&cgrp_dfl_root.cgrp);
	ctx->root = &cgrp_dfl_root;

	ret = cgroup_do_get_tree(fc);
	if (!ret)
		apply_cgroup_root_flags(ctx->flags);
	return ret;
}

static const struct fs_context_operations cgroup_fs_context_ops = {
	.free		= cgroup_fs_context_free,
	.parse_param	= cgroup2_parse_param,
	.get_tree	= cgroup_get_tree,
	.reconfigure	= cgroup_reconfigure,
};

static const struct fs_context_operations cgroup1_fs_context_ops = {
	.free		= cgroup_fs_context_free,
	.parse_param	= cgroup1_parse_param,
	.get_tree	= cgroup1_get_tree,
	.reconfigure	= cgroup1_reconfigure,
};

/*
 * Initialise the cgroup filesystem creation/reconfiguration context.  Notably,
 * we select the namespace we're going to use.
 */
static int cgroup_init_fs_context(struct fs_context *fc)
{
	struct cgroup_fs_context *ctx;

	ctx = kzalloc(sizeof(struct cgroup_fs_context), GFP_KERNEL);
	if (!ctx)
		return -ENOMEM;

	ctx->ns = current->nsproxy->cgroup_ns;
	get_cgroup_ns(ctx->ns);
	fc->fs_private = &ctx->kfc;
	if (fc->fs_type == &cgroup2_fs_type)
		fc->ops = &cgroup_fs_context_ops;
	else
		fc->ops = &cgroup1_fs_context_ops;
	put_user_ns(fc->user_ns);
	fc->user_ns = get_user_ns(ctx->ns->user_ns);
	fc->global = true;
	return 0;
}

static void cgroup_kill_sb(struct super_block *sb)
{
	struct kernfs_root *kf_root = kernfs_root_from_sb(sb);
	struct cgroup_root *root = cgroup_root_from_kf(kf_root);

	/*
	 * If @root doesn't have any children, start killing it.
	 * This prevents new mounts by disabling percpu_ref_tryget_live().
	 * cgroup_mount() may wait for @root's release.
	 *
	 * And don't kill the default root.
	 */
	if (list_empty(&root->cgrp.self.children) && root != &cgrp_dfl_root &&
	    !percpu_ref_is_dying(&root->cgrp.self.refcnt)) {
		cgroup_bpf_offline(&root->cgrp);
		percpu_ref_kill(&root->cgrp.self.refcnt);
	}
	cgroup_put(&root->cgrp);
	kernfs_kill_sb(sb);
}

struct file_system_type cgroup_fs_type = {
	.name			= "cgroup",
	.init_fs_context	= cgroup_init_fs_context,
	.parameters		= cgroup1_fs_parameters,
	.kill_sb		= cgroup_kill_sb,
	.fs_flags		= FS_USERNS_MOUNT,
};

static struct file_system_type cgroup2_fs_type = {
	.name			= "cgroup2",
	.init_fs_context	= cgroup_init_fs_context,
	.parameters		= cgroup2_fs_parameters,
	.kill_sb		= cgroup_kill_sb,
	.fs_flags		= FS_USERNS_MOUNT,
};

#ifdef CONFIG_CPUSETS
static const struct fs_context_operations cpuset_fs_context_ops = {
	.get_tree	= cgroup1_get_tree,
	.free		= cgroup_fs_context_free,
};

/*
 * This is ugly, but preserves the userspace API for existing cpuset
 * users. If someone tries to mount the "cpuset" filesystem, we
 * silently switch it to mount "cgroup" instead
 */
static int cpuset_init_fs_context(struct fs_context *fc)
{
	char *agent = kstrdup("/sbin/cpuset_release_agent", GFP_USER);
	struct cgroup_fs_context *ctx;
	int err;

	err = cgroup_init_fs_context(fc);
	if (err) {
		kfree(agent);
		return err;
	}

	fc->ops = &cpuset_fs_context_ops;

	ctx = cgroup_fc2context(fc);
	ctx->subsys_mask = 1 << cpuset_cgrp_id;
	ctx->flags |= CGRP_ROOT_NOPREFIX;
	ctx->release_agent = agent;

	get_filesystem(&cgroup_fs_type);
	put_filesystem(fc->fs_type);
	fc->fs_type = &cgroup_fs_type;

	return 0;
}

static struct file_system_type cpuset_fs_type = {
	.name			= "cpuset",
	.init_fs_context	= cpuset_init_fs_context,
	.fs_flags		= FS_USERNS_MOUNT,
};
#endif

int cgroup_path_ns_locked(struct cgroup *cgrp, char *buf, size_t buflen,
			  struct cgroup_namespace *ns)
{
	struct cgroup *root = cset_cgroup_from_root(ns->root_cset, cgrp->root);

	return kernfs_path_from_node(cgrp->kn, root->kn, buf, buflen);
}

int cgroup_path_ns(struct cgroup *cgrp, char *buf, size_t buflen,
		   struct cgroup_namespace *ns)
{
	int ret;

	mutex_lock(&cgroup_mutex);
	spin_lock_irq(&css_set_lock);

	ret = cgroup_path_ns_locked(cgrp, buf, buflen, ns);

	spin_unlock_irq(&css_set_lock);
	mutex_unlock(&cgroup_mutex);

	return ret;
}
EXPORT_SYMBOL_GPL(cgroup_path_ns);

/**
 * task_cgroup_path - cgroup path of a task in the first cgroup hierarchy
 * @task: target task
 * @buf: the buffer to write the path into
 * @buflen: the length of the buffer
 *
 * Determine @task's cgroup on the first (the one with the lowest non-zero
 * hierarchy_id) cgroup hierarchy and copy its path into @buf.  This
 * function grabs cgroup_mutex and shouldn't be used inside locks used by
 * cgroup controller callbacks.
 *
 * Return value is the same as kernfs_path().
 */
int task_cgroup_path(struct task_struct *task, char *buf, size_t buflen)
{
	struct cgroup_root *root;
	struct cgroup *cgrp;
	int hierarchy_id = 1;
	int ret;

	mutex_lock(&cgroup_mutex);
	spin_lock_irq(&css_set_lock);

	root = idr_get_next(&cgroup_hierarchy_idr, &hierarchy_id);

	if (root) {
		cgrp = task_cgroup_from_root(task, root);
		ret = cgroup_path_ns_locked(cgrp, buf, buflen, &init_cgroup_ns);
	} else {
		/* if no hierarchy exists, everyone is in "/" */
		ret = strlcpy(buf, "/", buflen);
	}

	spin_unlock_irq(&css_set_lock);
	mutex_unlock(&cgroup_mutex);
	return ret;
}
EXPORT_SYMBOL_GPL(task_cgroup_path);

/**
 * cgroup_attach_lock - Lock for ->attach()
 * @lock_threadgroup: whether to down_write cgroup_threadgroup_rwsem
 *
 * cgroup migration sometimes needs to stabilize threadgroups against forks and
 * exits by write-locking cgroup_threadgroup_rwsem. However, some ->attach()
 * implementations (e.g. cpuset), also need to disable CPU hotplug.
 * Unfortunately, letting ->attach() operations acquire cpus_read_lock() can
 * lead to deadlocks.
 *
 * Bringing up a CPU may involve creating and destroying tasks which requires
 * read-locking threadgroup_rwsem, so threadgroup_rwsem nests inside
 * cpus_read_lock(). If we call an ->attach() which acquires the cpus lock while
 * write-locking threadgroup_rwsem, the locking order is reversed and we end up
 * waiting for an on-going CPU hotplug operation which in turn is waiting for
 * the threadgroup_rwsem to be released to create new tasks. For more details:
 *
 *   http://lkml.kernel.org/r/20220711174629.uehfmqegcwn2lqzu@wubuntu
 *
 * Resolve the situation by always acquiring cpus_read_lock() before optionally
 * write-locking cgroup_threadgroup_rwsem. This allows ->attach() to assume that
 * CPU hotplug is disabled on entry.
 */
static void cgroup_attach_lock(bool lock_threadgroup)
{
	cpus_read_lock();
	if (lock_threadgroup)
		percpu_down_write(&cgroup_threadgroup_rwsem);
}

/**
 * cgroup_attach_unlock - Undo cgroup_attach_lock()
 * @lock_threadgroup: whether to up_write cgroup_threadgroup_rwsem
 */
static void cgroup_attach_unlock(bool lock_threadgroup)
{
	if (lock_threadgroup)
		percpu_up_write(&cgroup_threadgroup_rwsem);
	cpus_read_unlock();
}

/**
 * cgroup_migrate_add_task - add a migration target task to a migration context
 * @task: target task
 * @mgctx: target migration context
 *
 * Add @task, which is a migration target, to @mgctx->tset.  This function
 * becomes noop if @task doesn't need to be migrated.  @task's css_set
 * should have been added as a migration source and @task->cg_list will be
 * moved from the css_set's tasks list to mg_tasks one.
 */
static void cgroup_migrate_add_task(struct task_struct *task,
				    struct cgroup_mgctx *mgctx)
{
	struct css_set *cset;

	lockdep_assert_held(&css_set_lock);

	/* @task either already exited or can't exit until the end */
	if (task->flags & PF_EXITING)
		return;

	/* cgroup_threadgroup_rwsem protects racing against forks */
	WARN_ON_ONCE(list_empty(&task->cg_list));

	cset = task_css_set(task);
	if (!cset->mg_src_cgrp)
		return;

	mgctx->tset.nr_tasks++;

	list_move_tail(&task->cg_list, &cset->mg_tasks);
	if (list_empty(&cset->mg_node))
		list_add_tail(&cset->mg_node,
			      &mgctx->tset.src_csets);
	if (list_empty(&cset->mg_dst_cset->mg_node))
		list_add_tail(&cset->mg_dst_cset->mg_node,
			      &mgctx->tset.dst_csets);
}

/**
 * cgroup_taskset_first - reset taskset and return the first task
 * @tset: taskset of interest
 * @dst_cssp: output variable for the destination css
 *
 * @tset iteration is initialized and the first task is returned.
 */
struct task_struct *cgroup_taskset_first(struct cgroup_taskset *tset,
					 struct cgroup_subsys_state **dst_cssp)
{
	tset->cur_cset = list_first_entry(tset->csets, struct css_set, mg_node);
	tset->cur_task = NULL;

	return cgroup_taskset_next(tset, dst_cssp);
}
EXPORT_SYMBOL_GPL(cgroup_taskset_first);

/**
 * cgroup_taskset_next - iterate to the next task in taskset
 * @tset: taskset of interest
 * @dst_cssp: output variable for the destination css
 *
 * Return the next task in @tset.  Iteration must have been initialized
 * with cgroup_taskset_first().
 */
struct task_struct *cgroup_taskset_next(struct cgroup_taskset *tset,
					struct cgroup_subsys_state **dst_cssp)
{
	struct css_set *cset = tset->cur_cset;
	struct task_struct *task = tset->cur_task;

	while (&cset->mg_node != tset->csets) {
		if (!task)
			task = list_first_entry(&cset->mg_tasks,
						struct task_struct, cg_list);
		else
			task = list_next_entry(task, cg_list);

		if (&task->cg_list != &cset->mg_tasks) {
			tset->cur_cset = cset;
			tset->cur_task = task;

			/*
			 * This function may be called both before and
			 * after cgroup_taskset_migrate().  The two cases
			 * can be distinguished by looking at whether @cset
			 * has its ->mg_dst_cset set.
			 */
			if (cset->mg_dst_cset)
				*dst_cssp = cset->mg_dst_cset->subsys[tset->ssid];
			else
				*dst_cssp = cset->subsys[tset->ssid];

			return task;
		}

		cset = list_next_entry(cset, mg_node);
		task = NULL;
	}

	return NULL;
}
EXPORT_SYMBOL_GPL(cgroup_taskset_next);

/**
 * cgroup_taskset_migrate - migrate a taskset
 * @mgctx: migration context
 *
 * Migrate tasks in @mgctx as setup by migration preparation functions.
 * This function fails iff one of the ->can_attach callbacks fails and
 * guarantees that either all or none of the tasks in @mgctx are migrated.
 * @mgctx is consumed regardless of success.
 */
static int cgroup_migrate_execute(struct cgroup_mgctx *mgctx)
{
	struct cgroup_taskset *tset = &mgctx->tset;
	struct cgroup_subsys *ss;
	struct task_struct *task, *tmp_task;
	struct css_set *cset, *tmp_cset;
	int ssid, failed_ssid, ret;

	/* check that we can legitimately attach to the cgroup */
	if (tset->nr_tasks) {
		do_each_subsys_mask(ss, ssid, mgctx->ss_mask) {
			if (ss->can_attach) {
				tset->ssid = ssid;
				ret = ss->can_attach(tset);
				if (ret) {
					failed_ssid = ssid;
					goto out_cancel_attach;
				}
			}
		} while_each_subsys_mask();
	}

	/*
	 * Now that we're guaranteed success, proceed to move all tasks to
	 * the new cgroup.  There are no failure cases after here, so this
	 * is the commit point.
	 */
	spin_lock_irq(&css_set_lock);
	list_for_each_entry(cset, &tset->src_csets, mg_node) {
		list_for_each_entry_safe(task, tmp_task, &cset->mg_tasks, cg_list) {
			struct css_set *from_cset = task_css_set(task);
			struct css_set *to_cset = cset->mg_dst_cset;

			get_css_set(to_cset);
			to_cset->nr_tasks++;
			css_set_move_task(task, from_cset, to_cset, true);
			from_cset->nr_tasks--;
			/*
			 * If the source or destination cgroup is frozen,
			 * the task might require to change its state.
			 */
			cgroup_freezer_migrate_task(task, from_cset->dfl_cgrp,
						    to_cset->dfl_cgrp);
			put_css_set_locked(from_cset);

		}
	}
	spin_unlock_irq(&css_set_lock);

	/*
	 * Migration is committed, all target tasks are now on dst_csets.
	 * Nothing is sensitive to fork() after this point.  Notify
	 * controllers that migration is complete.
	 */
	tset->csets = &tset->dst_csets;

	if (tset->nr_tasks) {
		do_each_subsys_mask(ss, ssid, mgctx->ss_mask) {
			if (ss->attach) {
				tset->ssid = ssid;
				trace_android_vh_cgroup_attach(ss, tset);
				ss->attach(tset);
			}
		} while_each_subsys_mask();
	}

	ret = 0;
	goto out_release_tset;

out_cancel_attach:
	if (tset->nr_tasks) {
		do_each_subsys_mask(ss, ssid, mgctx->ss_mask) {
			if (ssid == failed_ssid)
				break;
			if (ss->cancel_attach) {
				tset->ssid = ssid;
				ss->cancel_attach(tset);
			}
		} while_each_subsys_mask();
	}
out_release_tset:
	spin_lock_irq(&css_set_lock);
	list_splice_init(&tset->dst_csets, &tset->src_csets);
	list_for_each_entry_safe(cset, tmp_cset, &tset->src_csets, mg_node) {
		list_splice_tail_init(&cset->mg_tasks, &cset->tasks);
		list_del_init(&cset->mg_node);
	}
	spin_unlock_irq(&css_set_lock);

	/*
	 * Re-initialize the cgroup_taskset structure in case it is reused
	 * again in another cgroup_migrate_add_task()/cgroup_migrate_execute()
	 * iteration.
	 */
	tset->nr_tasks = 0;
	tset->csets    = &tset->src_csets;
	return ret;
}

/**
 * cgroup_migrate_vet_dst - verify whether a cgroup can be migration destination
 * @dst_cgrp: destination cgroup to test
 *
 * On the default hierarchy, except for the mixable, (possible) thread root
 * and threaded cgroups, subtree_control must be zero for migration
 * destination cgroups with tasks so that child cgroups don't compete
 * against tasks.
 */
int cgroup_migrate_vet_dst(struct cgroup *dst_cgrp)
{
	/* v1 doesn't have any restriction */
	if (!cgroup_on_dfl(dst_cgrp))
		return 0;

	/* verify @dst_cgrp can host resources */
	if (!cgroup_is_valid_domain(dst_cgrp->dom_cgrp))
		return -EOPNOTSUPP;

	/* mixables don't care */
	if (cgroup_is_mixable(dst_cgrp))
		return 0;

	/*
	 * If @dst_cgrp is already or can become a thread root or is
	 * threaded, it doesn't matter.
	 */
	if (cgroup_can_be_thread_root(dst_cgrp) || cgroup_is_threaded(dst_cgrp))
		return 0;

	/* apply no-internal-process constraint */
	if (dst_cgrp->subtree_control)
		return -EBUSY;

	return 0;
}

/**
 * cgroup_migrate_finish - cleanup after attach
 * @mgctx: migration context
 *
 * Undo cgroup_migrate_add_src() and cgroup_migrate_prepare_dst().  See
 * those functions for details.
 */
void cgroup_migrate_finish(struct cgroup_mgctx *mgctx)
{
	LIST_HEAD(preloaded);
	struct css_set *cset, *tmp_cset;

	lockdep_assert_held(&cgroup_mutex);

	spin_lock_irq(&css_set_lock);

	list_splice_tail_init(&mgctx->preloaded_src_csets, &preloaded);
	list_splice_tail_init(&mgctx->preloaded_dst_csets, &preloaded);

	list_for_each_entry_safe(cset, tmp_cset, &preloaded, mg_preload_node) {
		cset->mg_src_cgrp = NULL;
		cset->mg_dst_cgrp = NULL;
		cset->mg_dst_cset = NULL;
		list_del_init(&cset->mg_preload_node);
		put_css_set_locked(cset);
	}

	spin_unlock_irq(&css_set_lock);
}

/**
 * cgroup_migrate_add_src - add a migration source css_set
 * @src_cset: the source css_set to add
 * @dst_cgrp: the destination cgroup
 * @mgctx: migration context
 *
 * Tasks belonging to @src_cset are about to be migrated to @dst_cgrp.  Pin
 * @src_cset and add it to @mgctx->src_csets, which should later be cleaned
 * up by cgroup_migrate_finish().
 *
 * This function may be called without holding cgroup_threadgroup_rwsem
 * even if the target is a process.  Threads may be created and destroyed
 * but as long as cgroup_mutex is not dropped, no new css_set can be put
 * into play and the preloaded css_sets are guaranteed to cover all
 * migrations.
 */
void cgroup_migrate_add_src(struct css_set *src_cset,
			    struct cgroup *dst_cgrp,
			    struct cgroup_mgctx *mgctx)
{
	struct cgroup *src_cgrp;

	lockdep_assert_held(&cgroup_mutex);
	lockdep_assert_held(&css_set_lock);

	/*
	 * If ->dead, @src_set is associated with one or more dead cgroups
	 * and doesn't contain any migratable tasks.  Ignore it early so
	 * that the rest of migration path doesn't get confused by it.
	 */
	if (src_cset->dead)
		return;

	src_cgrp = cset_cgroup_from_root(src_cset, dst_cgrp->root);

	if (!list_empty(&src_cset->mg_preload_node))
		return;

	WARN_ON(src_cset->mg_src_cgrp);
	WARN_ON(src_cset->mg_dst_cgrp);
	WARN_ON(!list_empty(&src_cset->mg_tasks));
	WARN_ON(!list_empty(&src_cset->mg_node));

	src_cset->mg_src_cgrp = src_cgrp;
	src_cset->mg_dst_cgrp = dst_cgrp;
	get_css_set(src_cset);
	list_add_tail(&src_cset->mg_preload_node, &mgctx->preloaded_src_csets);
}

/**
 * cgroup_migrate_prepare_dst - prepare destination css_sets for migration
 * @mgctx: migration context
 *
 * Tasks are about to be moved and all the source css_sets have been
 * preloaded to @mgctx->preloaded_src_csets.  This function looks up and
 * pins all destination css_sets, links each to its source, and append them
 * to @mgctx->preloaded_dst_csets.
 *
 * This function must be called after cgroup_migrate_add_src() has been
 * called on each migration source css_set.  After migration is performed
 * using cgroup_migrate(), cgroup_migrate_finish() must be called on
 * @mgctx.
 */
int cgroup_migrate_prepare_dst(struct cgroup_mgctx *mgctx)
{
	struct css_set *src_cset, *tmp_cset;

	lockdep_assert_held(&cgroup_mutex);

	/* look up the dst cset for each src cset and link it to src */
	list_for_each_entry_safe(src_cset, tmp_cset, &mgctx->preloaded_src_csets,
				 mg_preload_node) {
		struct css_set *dst_cset;
		struct cgroup_subsys *ss;
		int ssid;

		dst_cset = find_css_set(src_cset, src_cset->mg_dst_cgrp);
		if (!dst_cset)
			return -ENOMEM;

		WARN_ON_ONCE(src_cset->mg_dst_cset || dst_cset->mg_dst_cset);

		/*
		 * If src cset equals dst, it's noop.  Drop the src.
		 * cgroup_migrate() will skip the cset too.  Note that we
		 * can't handle src == dst as some nodes are used by both.
		 */
		if (src_cset == dst_cset) {
			src_cset->mg_src_cgrp = NULL;
			src_cset->mg_dst_cgrp = NULL;
			list_del_init(&src_cset->mg_preload_node);
			put_css_set(src_cset);
			put_css_set(dst_cset);
			continue;
		}

		src_cset->mg_dst_cset = dst_cset;

		if (list_empty(&dst_cset->mg_preload_node))
			list_add_tail(&dst_cset->mg_preload_node,
				      &mgctx->preloaded_dst_csets);
		else
			put_css_set(dst_cset);

		for_each_subsys(ss, ssid)
			if (src_cset->subsys[ssid] != dst_cset->subsys[ssid])
				mgctx->ss_mask |= 1 << ssid;
	}

	return 0;
}

/**
 * cgroup_migrate - migrate a process or task to a cgroup
 * @leader: the leader of the process or the task to migrate
 * @threadgroup: whether @leader points to the whole process or a single task
 * @mgctx: migration context
 *
 * Migrate a process or task denoted by @leader.  If migrating a process,
 * the caller must be holding cgroup_threadgroup_rwsem.  The caller is also
 * responsible for invoking cgroup_migrate_add_src() and
 * cgroup_migrate_prepare_dst() on the targets before invoking this
 * function and following up with cgroup_migrate_finish().
 *
 * As long as a controller's ->can_attach() doesn't fail, this function is
 * guaranteed to succeed.  This means that, excluding ->can_attach()
 * failure, when migrating multiple targets, the success or failure can be
 * decided for all targets by invoking group_migrate_prepare_dst() before
 * actually starting migrating.
 */
int cgroup_migrate(struct task_struct *leader, bool threadgroup,
		   struct cgroup_mgctx *mgctx)
{
	struct task_struct *task;

	/*
	 * Prevent freeing of tasks while we take a snapshot. Tasks that are
	 * already PF_EXITING could be freed from underneath us unless we
	 * take an rcu_read_lock.
	 */
	spin_lock_irq(&css_set_lock);
	rcu_read_lock();
	task = leader;
	do {
		cgroup_migrate_add_task(task, mgctx);
		if (!threadgroup)
			break;
	} while_each_thread(leader, task);
	rcu_read_unlock();
	spin_unlock_irq(&css_set_lock);

	return cgroup_migrate_execute(mgctx);
}

/**
 * cgroup_attach_task - attach a task or a whole threadgroup to a cgroup
 * @dst_cgrp: the cgroup to attach to
 * @leader: the task or the leader of the threadgroup to be attached
 * @threadgroup: attach the whole threadgroup?
 *
 * Call holding cgroup_mutex and cgroup_threadgroup_rwsem.
 */
int cgroup_attach_task(struct cgroup *dst_cgrp, struct task_struct *leader,
		       bool threadgroup)
{
	DEFINE_CGROUP_MGCTX(mgctx);
	struct task_struct *task;
	int ret = 0;

	/* look up all src csets */
	spin_lock_irq(&css_set_lock);
	rcu_read_lock();
	task = leader;
	do {
		cgroup_migrate_add_src(task_css_set(task), dst_cgrp, &mgctx);
		if (!threadgroup)
			break;
	} while_each_thread(leader, task);
	rcu_read_unlock();
	spin_unlock_irq(&css_set_lock);

	/* prepare dst csets and commit */
	ret = cgroup_migrate_prepare_dst(&mgctx);
	if (!ret)
		ret = cgroup_migrate(leader, threadgroup, &mgctx);

	cgroup_migrate_finish(&mgctx);

	if (!ret)
		TRACE_CGROUP_PATH(attach_task, dst_cgrp, leader, threadgroup);

	return ret;
}

struct task_struct *cgroup_procs_write_start(char *buf, bool threadgroup,
<<<<<<< HEAD
					     bool *locked,
					     struct cgroup *dst_cgrp)
	__acquires(&cgroup_threadgroup_rwsem)
=======
					     bool *threadgroup_locked)
>>>>>>> f1101295
{
	struct task_struct *tsk;
	pid_t pid;
	bool force_migration = false;

	if (kstrtoint(strstrip(buf), 0, &pid) || pid < 0)
		return ERR_PTR(-EINVAL);

	/*
	 * If we migrate a single thread, we don't care about threadgroup
	 * stability. If the thread is `current`, it won't exit(2) under our
	 * hands or change PID through exec(2). We exclude
	 * cgroup_update_dfl_csses and other cgroup_{proc,thread}s_write
	 * callers by cgroup_mutex.
	 * Therefore, we can skip the global lock.
	 */
	lockdep_assert_held(&cgroup_mutex);
	*threadgroup_locked = pid || threadgroup;
	cgroup_attach_lock(*threadgroup_locked);

	rcu_read_lock();
	if (pid) {
		tsk = find_task_by_vpid(pid);
		if (!tsk) {
			tsk = ERR_PTR(-ESRCH);
			goto out_unlock_threadgroup;
		}
	} else {
		tsk = current;
	}

	if (threadgroup)
		tsk = tsk->group_leader;

	if (tsk->flags & PF_KTHREAD)
		trace_android_rvh_cgroup_force_kthread_migration(tsk, dst_cgrp, &force_migration);

	/*
	 * kthreads may acquire PF_NO_SETAFFINITY during initialization.
	 * If userland migrates such a kthread to a non-root cgroup, it can
	 * become trapped in a cpuset, or RT kthread may be born in a
	 * cgroup with no rt_runtime allocated.  Just say no.
	 */
	if (!force_migration && (tsk->no_cgroup_migration || (tsk->flags & PF_NO_SETAFFINITY))) {
		tsk = ERR_PTR(-EINVAL);
		goto out_unlock_threadgroup;
	}

	get_task_struct(tsk);
	goto out_unlock_rcu;

out_unlock_threadgroup:
	cgroup_attach_unlock(*threadgroup_locked);
	*threadgroup_locked = false;
out_unlock_rcu:
	rcu_read_unlock();
	return tsk;
}

void cgroup_procs_write_finish(struct task_struct *task, bool threadgroup_locked)
{
	struct cgroup_subsys *ss;
	int ssid;

	/* release reference from cgroup_procs_write_start() */
	put_task_struct(task);

	cgroup_attach_unlock(threadgroup_locked);

	for_each_subsys(ss, ssid)
		if (ss->post_attach)
			ss->post_attach();
}

static void cgroup_print_ss_mask(struct seq_file *seq, u16 ss_mask)
{
	struct cgroup_subsys *ss;
	bool printed = false;
	int ssid;

	do_each_subsys_mask(ss, ssid, ss_mask) {
		if (printed)
			seq_putc(seq, ' ');
		seq_puts(seq, ss->name);
		printed = true;
	} while_each_subsys_mask();
	if (printed)
		seq_putc(seq, '\n');
}

/* show controllers which are enabled from the parent */
static int cgroup_controllers_show(struct seq_file *seq, void *v)
{
	struct cgroup *cgrp = seq_css(seq)->cgroup;

	cgroup_print_ss_mask(seq, cgroup_control(cgrp));
	return 0;
}

/* show controllers which are enabled for a given cgroup's children */
static int cgroup_subtree_control_show(struct seq_file *seq, void *v)
{
	struct cgroup *cgrp = seq_css(seq)->cgroup;

	cgroup_print_ss_mask(seq, cgrp->subtree_control);
	return 0;
}

/**
 * cgroup_update_dfl_csses - update css assoc of a subtree in default hierarchy
 * @cgrp: root of the subtree to update csses for
 *
 * @cgrp's control masks have changed and its subtree's css associations
 * need to be updated accordingly.  This function looks up all css_sets
 * which are attached to the subtree, creates the matching updated css_sets
 * and migrates the tasks to the new ones.
 */
static int cgroup_update_dfl_csses(struct cgroup *cgrp)
{
	DEFINE_CGROUP_MGCTX(mgctx);
	struct cgroup_subsys_state *d_css;
	struct cgroup *dsct;
	struct css_set *src_cset;
	bool has_tasks;
	int ret;

	lockdep_assert_held(&cgroup_mutex);

	/* look up all csses currently attached to @cgrp's subtree */
	spin_lock_irq(&css_set_lock);
	cgroup_for_each_live_descendant_pre(dsct, d_css, cgrp) {
		struct cgrp_cset_link *link;

		list_for_each_entry(link, &dsct->cset_links, cset_link)
			cgroup_migrate_add_src(link->cset, dsct, &mgctx);
	}
	spin_unlock_irq(&css_set_lock);

	/*
	 * We need to write-lock threadgroup_rwsem while migrating tasks.
	 * However, if there are no source csets for @cgrp, changing its
	 * controllers isn't gonna produce any task migrations and the
	 * write-locking can be skipped safely.
	 */
	has_tasks = !list_empty(&mgctx.preloaded_src_csets);
	cgroup_attach_lock(has_tasks);

	/* NULL dst indicates self on default hierarchy */
	ret = cgroup_migrate_prepare_dst(&mgctx);
	if (ret)
		goto out_finish;

	spin_lock_irq(&css_set_lock);
	list_for_each_entry(src_cset, &mgctx.preloaded_src_csets, mg_preload_node) {
		struct task_struct *task, *ntask;

		/* all tasks in src_csets need to be migrated */
		list_for_each_entry_safe(task, ntask, &src_cset->tasks, cg_list)
			cgroup_migrate_add_task(task, &mgctx);
	}
	spin_unlock_irq(&css_set_lock);

	ret = cgroup_migrate_execute(&mgctx);
out_finish:
	cgroup_migrate_finish(&mgctx);
	cgroup_attach_unlock(has_tasks);
	return ret;
}

/**
 * cgroup_lock_and_drain_offline - lock cgroup_mutex and drain offlined csses
 * @cgrp: root of the target subtree
 *
 * Because css offlining is asynchronous, userland may try to re-enable a
 * controller while the previous css is still around.  This function grabs
 * cgroup_mutex and drains the previous css instances of @cgrp's subtree.
 */
void cgroup_lock_and_drain_offline(struct cgroup *cgrp)
	__acquires(&cgroup_mutex)
{
	struct cgroup *dsct;
	struct cgroup_subsys_state *d_css;
	struct cgroup_subsys *ss;
	int ssid;

restart:
	mutex_lock(&cgroup_mutex);

	cgroup_for_each_live_descendant_post(dsct, d_css, cgrp) {
		for_each_subsys(ss, ssid) {
			struct cgroup_subsys_state *css = cgroup_css(dsct, ss);
			DEFINE_WAIT(wait);

			if (!css || !percpu_ref_is_dying(&css->refcnt))
				continue;

			cgroup_get_live(dsct);
			prepare_to_wait(&dsct->offline_waitq, &wait,
					TASK_UNINTERRUPTIBLE);

			mutex_unlock(&cgroup_mutex);
			schedule();
			finish_wait(&dsct->offline_waitq, &wait);

			cgroup_put(dsct);
			goto restart;
		}
	}
}

/**
 * cgroup_save_control - save control masks and dom_cgrp of a subtree
 * @cgrp: root of the target subtree
 *
 * Save ->subtree_control, ->subtree_ss_mask and ->dom_cgrp to the
 * respective old_ prefixed fields for @cgrp's subtree including @cgrp
 * itself.
 */
static void cgroup_save_control(struct cgroup *cgrp)
{
	struct cgroup *dsct;
	struct cgroup_subsys_state *d_css;

	cgroup_for_each_live_descendant_pre(dsct, d_css, cgrp) {
		dsct->old_subtree_control = dsct->subtree_control;
		dsct->old_subtree_ss_mask = dsct->subtree_ss_mask;
		dsct->old_dom_cgrp = dsct->dom_cgrp;
	}
}

/**
 * cgroup_propagate_control - refresh control masks of a subtree
 * @cgrp: root of the target subtree
 *
 * For @cgrp and its subtree, ensure ->subtree_ss_mask matches
 * ->subtree_control and propagate controller availability through the
 * subtree so that descendants don't have unavailable controllers enabled.
 */
static void cgroup_propagate_control(struct cgroup *cgrp)
{
	struct cgroup *dsct;
	struct cgroup_subsys_state *d_css;

	cgroup_for_each_live_descendant_pre(dsct, d_css, cgrp) {
		dsct->subtree_control &= cgroup_control(dsct);
		dsct->subtree_ss_mask =
			cgroup_calc_subtree_ss_mask(dsct->subtree_control,
						    cgroup_ss_mask(dsct));
	}
}

/**
 * cgroup_restore_control - restore control masks and dom_cgrp of a subtree
 * @cgrp: root of the target subtree
 *
 * Restore ->subtree_control, ->subtree_ss_mask and ->dom_cgrp from the
 * respective old_ prefixed fields for @cgrp's subtree including @cgrp
 * itself.
 */
static void cgroup_restore_control(struct cgroup *cgrp)
{
	struct cgroup *dsct;
	struct cgroup_subsys_state *d_css;

	cgroup_for_each_live_descendant_post(dsct, d_css, cgrp) {
		dsct->subtree_control = dsct->old_subtree_control;
		dsct->subtree_ss_mask = dsct->old_subtree_ss_mask;
		dsct->dom_cgrp = dsct->old_dom_cgrp;
	}
}

static bool css_visible(struct cgroup_subsys_state *css)
{
	struct cgroup_subsys *ss = css->ss;
	struct cgroup *cgrp = css->cgroup;

	if (cgroup_control(cgrp) & (1 << ss->id))
		return true;
	if (!(cgroup_ss_mask(cgrp) & (1 << ss->id)))
		return false;
	return cgroup_on_dfl(cgrp) && ss->implicit_on_dfl;
}

/**
 * cgroup_apply_control_enable - enable or show csses according to control
 * @cgrp: root of the target subtree
 *
 * Walk @cgrp's subtree and create new csses or make the existing ones
 * visible.  A css is created invisible if it's being implicitly enabled
 * through dependency.  An invisible css is made visible when the userland
 * explicitly enables it.
 *
 * Returns 0 on success, -errno on failure.  On failure, csses which have
 * been processed already aren't cleaned up.  The caller is responsible for
 * cleaning up with cgroup_apply_control_disable().
 */
static int cgroup_apply_control_enable(struct cgroup *cgrp)
{
	struct cgroup *dsct;
	struct cgroup_subsys_state *d_css;
	struct cgroup_subsys *ss;
	int ssid, ret;

	cgroup_for_each_live_descendant_pre(dsct, d_css, cgrp) {
		for_each_subsys(ss, ssid) {
			struct cgroup_subsys_state *css = cgroup_css(dsct, ss);

			if (!(cgroup_ss_mask(dsct) & (1 << ss->id)))
				continue;

			if (!css) {
				css = css_create(dsct, ss);
				if (IS_ERR(css))
					return PTR_ERR(css);
			}

			WARN_ON_ONCE(percpu_ref_is_dying(&css->refcnt));

			if (css_visible(css)) {
				ret = css_populate_dir(css);
				if (ret)
					return ret;
			}
		}
	}

	return 0;
}

/**
 * cgroup_apply_control_disable - kill or hide csses according to control
 * @cgrp: root of the target subtree
 *
 * Walk @cgrp's subtree and kill and hide csses so that they match
 * cgroup_ss_mask() and cgroup_visible_mask().
 *
 * A css is hidden when the userland requests it to be disabled while other
 * subsystems are still depending on it.  The css must not actively control
 * resources and be in the vanilla state if it's made visible again later.
 * Controllers which may be depended upon should provide ->css_reset() for
 * this purpose.
 */
static void cgroup_apply_control_disable(struct cgroup *cgrp)
{
	struct cgroup *dsct;
	struct cgroup_subsys_state *d_css;
	struct cgroup_subsys *ss;
	int ssid;

	cgroup_for_each_live_descendant_post(dsct, d_css, cgrp) {
		for_each_subsys(ss, ssid) {
			struct cgroup_subsys_state *css = cgroup_css(dsct, ss);

			if (!css)
				continue;

			WARN_ON_ONCE(percpu_ref_is_dying(&css->refcnt));

			if (css->parent &&
			    !(cgroup_ss_mask(dsct) & (1 << ss->id))) {
				kill_css(css);
			} else if (!css_visible(css)) {
				css_clear_dir(css);
				if (ss->css_reset)
					ss->css_reset(css);
			}
		}
	}
}

/**
 * cgroup_apply_control - apply control mask updates to the subtree
 * @cgrp: root of the target subtree
 *
 * subsystems can be enabled and disabled in a subtree using the following
 * steps.
 *
 * 1. Call cgroup_save_control() to stash the current state.
 * 2. Update ->subtree_control masks in the subtree as desired.
 * 3. Call cgroup_apply_control() to apply the changes.
 * 4. Optionally perform other related operations.
 * 5. Call cgroup_finalize_control() to finish up.
 *
 * This function implements step 3 and propagates the mask changes
 * throughout @cgrp's subtree, updates csses accordingly and perform
 * process migrations.
 */
static int cgroup_apply_control(struct cgroup *cgrp)
{
	int ret;

	cgroup_propagate_control(cgrp);

	ret = cgroup_apply_control_enable(cgrp);
	if (ret)
		return ret;

	/*
	 * At this point, cgroup_e_css_by_mask() results reflect the new csses
	 * making the following cgroup_update_dfl_csses() properly update
	 * css associations of all tasks in the subtree.
	 */
	ret = cgroup_update_dfl_csses(cgrp);
	if (ret)
		return ret;

	return 0;
}

/**
 * cgroup_finalize_control - finalize control mask update
 * @cgrp: root of the target subtree
 * @ret: the result of the update
 *
 * Finalize control mask update.  See cgroup_apply_control() for more info.
 */
static void cgroup_finalize_control(struct cgroup *cgrp, int ret)
{
	if (ret) {
		cgroup_restore_control(cgrp);
		cgroup_propagate_control(cgrp);
	}

	cgroup_apply_control_disable(cgrp);
}

static int cgroup_vet_subtree_control_enable(struct cgroup *cgrp, u16 enable)
{
	u16 domain_enable = enable & ~cgrp_dfl_threaded_ss_mask;

	/* if nothing is getting enabled, nothing to worry about */
	if (!enable)
		return 0;

	/* can @cgrp host any resources? */
	if (!cgroup_is_valid_domain(cgrp->dom_cgrp))
		return -EOPNOTSUPP;

	/* mixables don't care */
	if (cgroup_is_mixable(cgrp))
		return 0;

	if (domain_enable) {
		/* can't enable domain controllers inside a thread subtree */
		if (cgroup_is_thread_root(cgrp) || cgroup_is_threaded(cgrp))
			return -EOPNOTSUPP;
	} else {
		/*
		 * Threaded controllers can handle internal competitions
		 * and are always allowed inside a (prospective) thread
		 * subtree.
		 */
		if (cgroup_can_be_thread_root(cgrp) || cgroup_is_threaded(cgrp))
			return 0;
	}

	/*
	 * Controllers can't be enabled for a cgroup with tasks to avoid
	 * child cgroups competing against tasks.
	 */
	if (cgroup_has_tasks(cgrp))
		return -EBUSY;

	return 0;
}

/* change the enabled child controllers for a cgroup in the default hierarchy */
static ssize_t cgroup_subtree_control_write(struct kernfs_open_file *of,
					    char *buf, size_t nbytes,
					    loff_t off)
{
	u16 enable = 0, disable = 0;
	struct cgroup *cgrp, *child;
	struct cgroup_subsys *ss;
	char *tok;
	int ssid, ret;

	/*
	 * Parse input - space separated list of subsystem names prefixed
	 * with either + or -.
	 */
	buf = strstrip(buf);
	while ((tok = strsep(&buf, " "))) {
		if (tok[0] == '\0')
			continue;
		do_each_subsys_mask(ss, ssid, ~cgrp_dfl_inhibit_ss_mask) {
			if (!cgroup_ssid_enabled(ssid) ||
			    strcmp(tok + 1, ss->name))
				continue;

			if (*tok == '+') {
				enable |= 1 << ssid;
				disable &= ~(1 << ssid);
			} else if (*tok == '-') {
				disable |= 1 << ssid;
				enable &= ~(1 << ssid);
			} else {
				return -EINVAL;
			}
			break;
		} while_each_subsys_mask();
		if (ssid == CGROUP_SUBSYS_COUNT)
			return -EINVAL;
	}

	cgrp = cgroup_kn_lock_live(of->kn, true);
	if (!cgrp)
		return -ENODEV;

	for_each_subsys(ss, ssid) {
		if (enable & (1 << ssid)) {
			if (cgrp->subtree_control & (1 << ssid)) {
				enable &= ~(1 << ssid);
				continue;
			}

			if (!(cgroup_control(cgrp) & (1 << ssid))) {
				ret = -ENOENT;
				goto out_unlock;
			}
		} else if (disable & (1 << ssid)) {
			if (!(cgrp->subtree_control & (1 << ssid))) {
				disable &= ~(1 << ssid);
				continue;
			}

			/* a child has it enabled? */
			cgroup_for_each_live_child(child, cgrp) {
				if (child->subtree_control & (1 << ssid)) {
					ret = -EBUSY;
					goto out_unlock;
				}
			}
		}
	}

	if (!enable && !disable) {
		ret = 0;
		goto out_unlock;
	}

	ret = cgroup_vet_subtree_control_enable(cgrp, enable);
	if (ret)
		goto out_unlock;

	/* save and update control masks and prepare csses */
	cgroup_save_control(cgrp);

	cgrp->subtree_control |= enable;
	cgrp->subtree_control &= ~disable;

	ret = cgroup_apply_control(cgrp);
	cgroup_finalize_control(cgrp, ret);
	if (ret)
		goto out_unlock;

	kernfs_activate(cgrp->kn);
out_unlock:
	cgroup_kn_unlock(of->kn);
	return ret ?: nbytes;
}

/**
 * cgroup_enable_threaded - make @cgrp threaded
 * @cgrp: the target cgroup
 *
 * Called when "threaded" is written to the cgroup.type interface file and
 * tries to make @cgrp threaded and join the parent's resource domain.
 * This function is never called on the root cgroup as cgroup.type doesn't
 * exist on it.
 */
static int cgroup_enable_threaded(struct cgroup *cgrp)
{
	struct cgroup *parent = cgroup_parent(cgrp);
	struct cgroup *dom_cgrp = parent->dom_cgrp;
	struct cgroup *dsct;
	struct cgroup_subsys_state *d_css;
	int ret;

	lockdep_assert_held(&cgroup_mutex);

	/* noop if already threaded */
	if (cgroup_is_threaded(cgrp))
		return 0;

	/*
	 * If @cgroup is populated or has domain controllers enabled, it
	 * can't be switched.  While the below cgroup_can_be_thread_root()
	 * test can catch the same conditions, that's only when @parent is
	 * not mixable, so let's check it explicitly.
	 */
	if (cgroup_is_populated(cgrp) ||
	    cgrp->subtree_control & ~cgrp_dfl_threaded_ss_mask)
		return -EOPNOTSUPP;

	/* we're joining the parent's domain, ensure its validity */
	if (!cgroup_is_valid_domain(dom_cgrp) ||
	    !cgroup_can_be_thread_root(dom_cgrp))
		return -EOPNOTSUPP;

	/*
	 * The following shouldn't cause actual migrations and should
	 * always succeed.
	 */
	cgroup_save_control(cgrp);

	cgroup_for_each_live_descendant_pre(dsct, d_css, cgrp)
		if (dsct == cgrp || cgroup_is_threaded(dsct))
			dsct->dom_cgrp = dom_cgrp;

	ret = cgroup_apply_control(cgrp);
	if (!ret)
		parent->nr_threaded_children++;

	cgroup_finalize_control(cgrp, ret);
	return ret;
}

static int cgroup_type_show(struct seq_file *seq, void *v)
{
	struct cgroup *cgrp = seq_css(seq)->cgroup;

	if (cgroup_is_threaded(cgrp))
		seq_puts(seq, "threaded\n");
	else if (!cgroup_is_valid_domain(cgrp))
		seq_puts(seq, "domain invalid\n");
	else if (cgroup_is_thread_root(cgrp))
		seq_puts(seq, "domain threaded\n");
	else
		seq_puts(seq, "domain\n");

	return 0;
}

static ssize_t cgroup_type_write(struct kernfs_open_file *of, char *buf,
				 size_t nbytes, loff_t off)
{
	struct cgroup *cgrp;
	int ret;

	/* only switching to threaded mode is supported */
	if (strcmp(strstrip(buf), "threaded"))
		return -EINVAL;

	/* drain dying csses before we re-apply (threaded) subtree control */
	cgrp = cgroup_kn_lock_live(of->kn, true);
	if (!cgrp)
		return -ENOENT;

	/* threaded can only be enabled */
	ret = cgroup_enable_threaded(cgrp);

	cgroup_kn_unlock(of->kn);
	return ret ?: nbytes;
}

static int cgroup_max_descendants_show(struct seq_file *seq, void *v)
{
	struct cgroup *cgrp = seq_css(seq)->cgroup;
	int descendants = READ_ONCE(cgrp->max_descendants);

	if (descendants == INT_MAX)
		seq_puts(seq, "max\n");
	else
		seq_printf(seq, "%d\n", descendants);

	return 0;
}

static ssize_t cgroup_max_descendants_write(struct kernfs_open_file *of,
					   char *buf, size_t nbytes, loff_t off)
{
	struct cgroup *cgrp;
	int descendants;
	ssize_t ret;

	buf = strstrip(buf);
	if (!strcmp(buf, "max")) {
		descendants = INT_MAX;
	} else {
		ret = kstrtoint(buf, 0, &descendants);
		if (ret)
			return ret;
	}

	if (descendants < 0)
		return -ERANGE;

	cgrp = cgroup_kn_lock_live(of->kn, false);
	if (!cgrp)
		return -ENOENT;

	cgrp->max_descendants = descendants;

	cgroup_kn_unlock(of->kn);

	return nbytes;
}

static int cgroup_max_depth_show(struct seq_file *seq, void *v)
{
	struct cgroup *cgrp = seq_css(seq)->cgroup;
	int depth = READ_ONCE(cgrp->max_depth);

	if (depth == INT_MAX)
		seq_puts(seq, "max\n");
	else
		seq_printf(seq, "%d\n", depth);

	return 0;
}

static ssize_t cgroup_max_depth_write(struct kernfs_open_file *of,
				      char *buf, size_t nbytes, loff_t off)
{
	struct cgroup *cgrp;
	ssize_t ret;
	int depth;

	buf = strstrip(buf);
	if (!strcmp(buf, "max")) {
		depth = INT_MAX;
	} else {
		ret = kstrtoint(buf, 0, &depth);
		if (ret)
			return ret;
	}

	if (depth < 0)
		return -ERANGE;

	cgrp = cgroup_kn_lock_live(of->kn, false);
	if (!cgrp)
		return -ENOENT;

	cgrp->max_depth = depth;

	cgroup_kn_unlock(of->kn);

	return nbytes;
}

static int cgroup_events_show(struct seq_file *seq, void *v)
{
	struct cgroup *cgrp = seq_css(seq)->cgroup;

	seq_printf(seq, "populated %d\n", cgroup_is_populated(cgrp));
	seq_printf(seq, "frozen %d\n", test_bit(CGRP_FROZEN, &cgrp->flags));

	return 0;
}

static int cgroup_stat_show(struct seq_file *seq, void *v)
{
	struct cgroup *cgroup = seq_css(seq)->cgroup;

	seq_printf(seq, "nr_descendants %d\n",
		   cgroup->nr_descendants);
	seq_printf(seq, "nr_dying_descendants %d\n",
		   cgroup->nr_dying_descendants);

	return 0;
}

static int __maybe_unused cgroup_extra_stat_show(struct seq_file *seq,
						 struct cgroup *cgrp, int ssid)
{
	struct cgroup_subsys *ss = cgroup_subsys[ssid];
	struct cgroup_subsys_state *css;
	int ret;

	if (!ss->css_extra_stat_show)
		return 0;

	css = cgroup_tryget_css(cgrp, ss);
	if (!css)
		return 0;

	ret = ss->css_extra_stat_show(seq, css);
	css_put(css);
	return ret;
}

static int cpu_stat_show(struct seq_file *seq, void *v)
{
	struct cgroup __maybe_unused *cgrp = seq_css(seq)->cgroup;
	int ret = 0;

	cgroup_base_stat_cputime_show(seq);
#ifdef CONFIG_CGROUP_SCHED
	ret = cgroup_extra_stat_show(seq, cgrp, cpu_cgrp_id);
#endif
	return ret;
}

#ifdef CONFIG_PSI
static int cgroup_io_pressure_show(struct seq_file *seq, void *v)
{
	struct cgroup *cgrp = seq_css(seq)->cgroup;
	struct psi_group *psi = cgroup_ino(cgrp) == 1 ? &psi_system : &cgrp->psi;

	return psi_show(seq, psi, PSI_IO);
}
static int cgroup_memory_pressure_show(struct seq_file *seq, void *v)
{
	struct cgroup *cgrp = seq_css(seq)->cgroup;
	struct psi_group *psi = cgroup_ino(cgrp) == 1 ? &psi_system : &cgrp->psi;

	return psi_show(seq, psi, PSI_MEM);
}
static int cgroup_cpu_pressure_show(struct seq_file *seq, void *v)
{
	struct cgroup *cgrp = seq_css(seq)->cgroup;
	struct psi_group *psi = cgroup_ino(cgrp) == 1 ? &psi_system : &cgrp->psi;

	return psi_show(seq, psi, PSI_CPU);
}

static ssize_t cgroup_pressure_write(struct kernfs_open_file *of, char *buf,
					  size_t nbytes, enum psi_res res)
{
	struct cgroup_file_ctx *ctx = of->priv;
	struct psi_trigger *new;
	struct cgroup *cgrp;
	struct psi_group *psi;

	cgrp = cgroup_kn_lock_live(of->kn, false);
	if (!cgrp)
		return -ENODEV;

	cgroup_get(cgrp);
	cgroup_kn_unlock(of->kn);

	/* Allow only one trigger per file descriptor */
	if (ctx->psi.trigger) {
		cgroup_put(cgrp);
		return -EBUSY;
	}

	psi = cgroup_ino(cgrp) == 1 ? &psi_system : &cgrp->psi;
	new = psi_trigger_create(psi, buf, nbytes, res);
	if (IS_ERR(new)) {
		cgroup_put(cgrp);
		return PTR_ERR(new);
	}

	smp_store_release(&ctx->psi.trigger, new);
	cgroup_put(cgrp);

	return nbytes;
}

static ssize_t cgroup_io_pressure_write(struct kernfs_open_file *of,
					  char *buf, size_t nbytes,
					  loff_t off)
{
	return cgroup_pressure_write(of, buf, nbytes, PSI_IO);
}

static ssize_t cgroup_memory_pressure_write(struct kernfs_open_file *of,
					  char *buf, size_t nbytes,
					  loff_t off)
{
	return cgroup_pressure_write(of, buf, nbytes, PSI_MEM);
}

static ssize_t cgroup_cpu_pressure_write(struct kernfs_open_file *of,
					  char *buf, size_t nbytes,
					  loff_t off)
{
	return cgroup_pressure_write(of, buf, nbytes, PSI_CPU);
}

static __poll_t cgroup_pressure_poll(struct kernfs_open_file *of,
					  poll_table *pt)
{
	struct cgroup_file_ctx *ctx = of->priv;
	return psi_trigger_poll(&ctx->psi.trigger, of->file, pt);
}

static void cgroup_pressure_release(struct kernfs_open_file *of)
{
	struct cgroup_file_ctx *ctx = of->priv;

	psi_trigger_destroy(ctx->psi.trigger);
}

bool cgroup_psi_enabled(void)
{
	return (cgroup_feature_disable_mask & (1 << OPT_FEATURE_PRESSURE)) == 0;
}

#else /* CONFIG_PSI */
bool cgroup_psi_enabled(void)
{
	return false;
}

#endif /* CONFIG_PSI */

static int cgroup_freeze_show(struct seq_file *seq, void *v)
{
	struct cgroup *cgrp = seq_css(seq)->cgroup;

	seq_printf(seq, "%d\n", cgrp->freezer.freeze);

	return 0;
}

static ssize_t cgroup_freeze_write(struct kernfs_open_file *of,
				   char *buf, size_t nbytes, loff_t off)
{
	struct cgroup *cgrp;
	ssize_t ret;
	int freeze;

	ret = kstrtoint(strstrip(buf), 0, &freeze);
	if (ret)
		return ret;

	if (freeze < 0 || freeze > 1)
		return -ERANGE;

	cgrp = cgroup_kn_lock_live(of->kn, false);
	if (!cgrp)
		return -ENOENT;

	cgroup_freeze(cgrp, freeze);

	cgroup_kn_unlock(of->kn);

	return nbytes;
}

static int cgroup_file_open(struct kernfs_open_file *of)
{
	struct cftype *cft = of->kn->priv;
	struct cgroup_file_ctx *ctx;
	int ret;

	ctx = kzalloc(sizeof(*ctx), GFP_KERNEL);
	if (!ctx)
		return -ENOMEM;

	ctx->ns = current->nsproxy->cgroup_ns;
	get_cgroup_ns(ctx->ns);
	of->priv = ctx;

	if (!cft->open)
		return 0;

	ret = cft->open(of);
	if (ret) {
		put_cgroup_ns(ctx->ns);
		kfree(ctx);
	}
	return ret;
}

static void cgroup_file_release(struct kernfs_open_file *of)
{
	struct cftype *cft = of->kn->priv;
	struct cgroup_file_ctx *ctx = of->priv;

	if (cft->release)
		cft->release(of);
	put_cgroup_ns(ctx->ns);
	kfree(ctx);
}

static ssize_t cgroup_file_write(struct kernfs_open_file *of, char *buf,
				 size_t nbytes, loff_t off)
{
	struct cgroup_file_ctx *ctx = of->priv;
	struct cgroup *cgrp = of->kn->parent->priv;
	struct cftype *cft = of->kn->priv;
	struct cgroup_subsys_state *css;
	int ret;

	if (!nbytes)
		return 0;

	/*
	 * If namespaces are delegation boundaries, disallow writes to
	 * files in an non-init namespace root from inside the namespace
	 * except for the files explicitly marked delegatable -
	 * cgroup.procs and cgroup.subtree_control.
	 */
	if ((cgrp->root->flags & CGRP_ROOT_NS_DELEGATE) &&
	    !(cft->flags & CFTYPE_NS_DELEGATABLE) &&
	    ctx->ns != &init_cgroup_ns && ctx->ns->root_cset->dfl_cgrp == cgrp)
		return -EPERM;

	if (cft->write)
		return cft->write(of, buf, nbytes, off);

	/*
	 * kernfs guarantees that a file isn't deleted with operations in
	 * flight, which means that the matching css is and stays alive and
	 * doesn't need to be pinned.  The RCU locking is not necessary
	 * either.  It's just for the convenience of using cgroup_css().
	 */
	rcu_read_lock();
	css = cgroup_css(cgrp, cft->ss);
	rcu_read_unlock();

	if (cft->write_u64) {
		unsigned long long v;
		ret = kstrtoull(buf, 0, &v);
		if (!ret)
			ret = cft->write_u64(css, cft, v);
	} else if (cft->write_s64) {
		long long v;
		ret = kstrtoll(buf, 0, &v);
		if (!ret)
			ret = cft->write_s64(css, cft, v);
	} else {
		ret = -EINVAL;
	}

	return ret ?: nbytes;
}

static __poll_t cgroup_file_poll(struct kernfs_open_file *of, poll_table *pt)
{
	struct cftype *cft = of->kn->priv;

	if (cft->poll)
		return cft->poll(of, pt);

	return kernfs_generic_poll(of, pt);
}

static void *cgroup_seqfile_start(struct seq_file *seq, loff_t *ppos)
{
	return seq_cft(seq)->seq_start(seq, ppos);
}

static void *cgroup_seqfile_next(struct seq_file *seq, void *v, loff_t *ppos)
{
	return seq_cft(seq)->seq_next(seq, v, ppos);
}

static void cgroup_seqfile_stop(struct seq_file *seq, void *v)
{
	if (seq_cft(seq)->seq_stop)
		seq_cft(seq)->seq_stop(seq, v);
}

static int cgroup_seqfile_show(struct seq_file *m, void *arg)
{
	struct cftype *cft = seq_cft(m);
	struct cgroup_subsys_state *css = seq_css(m);

	if (cft->seq_show)
		return cft->seq_show(m, arg);

	if (cft->read_u64)
		seq_printf(m, "%llu\n", cft->read_u64(css, cft));
	else if (cft->read_s64)
		seq_printf(m, "%lld\n", cft->read_s64(css, cft));
	else
		return -EINVAL;
	return 0;
}

static struct kernfs_ops cgroup_kf_single_ops = {
	.atomic_write_len	= PAGE_SIZE,
	.open			= cgroup_file_open,
	.release		= cgroup_file_release,
	.write			= cgroup_file_write,
	.poll			= cgroup_file_poll,
	.seq_show		= cgroup_seqfile_show,
};

static struct kernfs_ops cgroup_kf_ops = {
	.atomic_write_len	= PAGE_SIZE,
	.open			= cgroup_file_open,
	.release		= cgroup_file_release,
	.write			= cgroup_file_write,
	.poll			= cgroup_file_poll,
	.seq_start		= cgroup_seqfile_start,
	.seq_next		= cgroup_seqfile_next,
	.seq_stop		= cgroup_seqfile_stop,
	.seq_show		= cgroup_seqfile_show,
};

/* set uid and gid of cgroup dirs and files to that of the creator */
static int cgroup_kn_set_ugid(struct kernfs_node *kn)
{
	struct iattr iattr = { .ia_valid = ATTR_UID | ATTR_GID,
			       .ia_uid = current_fsuid(),
			       .ia_gid = current_fsgid(), };

	if (uid_eq(iattr.ia_uid, GLOBAL_ROOT_UID) &&
	    gid_eq(iattr.ia_gid, GLOBAL_ROOT_GID))
		return 0;

	return kernfs_setattr(kn, &iattr);
}

static void cgroup_file_notify_timer(struct timer_list *timer)
{
	cgroup_file_notify(container_of(timer, struct cgroup_file,
					notify_timer));
}

static int cgroup_add_file(struct cgroup_subsys_state *css, struct cgroup *cgrp,
			   struct cftype *cft)
{
	char name[CGROUP_FILE_NAME_MAX];
	struct kernfs_node *kn;
	struct lock_class_key *key = NULL;
	int ret;

#ifdef CONFIG_DEBUG_LOCK_ALLOC
	key = &cft->lockdep_key;
#endif
	kn = __kernfs_create_file(cgrp->kn, cgroup_file_name(cgrp, cft, name),
				  cgroup_file_mode(cft),
				  GLOBAL_ROOT_UID, GLOBAL_ROOT_GID,
				  0, cft->kf_ops, cft,
				  NULL, key);
	if (IS_ERR(kn))
		return PTR_ERR(kn);

	ret = cgroup_kn_set_ugid(kn);
	if (ret) {
		kernfs_remove(kn);
		return ret;
	}

	if (cft->file_offset) {
		struct cgroup_file *cfile = (void *)css + cft->file_offset;

		timer_setup(&cfile->notify_timer, cgroup_file_notify_timer, 0);

		spin_lock_irq(&cgroup_file_kn_lock);
		cfile->kn = kn;
		spin_unlock_irq(&cgroup_file_kn_lock);
	}

	return 0;
}

/**
 * cgroup_addrm_files - add or remove files to a cgroup directory
 * @css: the target css
 * @cgrp: the target cgroup (usually css->cgroup)
 * @cfts: array of cftypes to be added
 * @is_add: whether to add or remove
 *
 * Depending on @is_add, add or remove files defined by @cfts on @cgrp.
 * For removals, this function never fails.
 */
static int cgroup_addrm_files(struct cgroup_subsys_state *css,
			      struct cgroup *cgrp, struct cftype cfts[],
			      bool is_add)
{
	struct cftype *cft, *cft_end = NULL;
	int ret = 0;

	lockdep_assert_held(&cgroup_mutex);

restart:
	for (cft = cfts; cft != cft_end && cft->name[0] != '\0'; cft++) {
		/* does cft->flags tell us to skip this file on @cgrp? */
		if ((cft->flags & CFTYPE_PRESSURE) && !cgroup_psi_enabled())
			continue;
		if ((cft->flags & __CFTYPE_ONLY_ON_DFL) && !cgroup_on_dfl(cgrp))
			continue;
		if ((cft->flags & __CFTYPE_NOT_ON_DFL) && cgroup_on_dfl(cgrp))
			continue;
		if ((cft->flags & CFTYPE_NOT_ON_ROOT) && !cgroup_parent(cgrp))
			continue;
		if ((cft->flags & CFTYPE_ONLY_ON_ROOT) && cgroup_parent(cgrp))
			continue;
		if ((cft->flags & CFTYPE_DEBUG) && !cgroup_debug)
			continue;
		if (is_add) {
			ret = cgroup_add_file(css, cgrp, cft);
			if (ret) {
				pr_warn("%s: failed to add %s, err=%d\n",
					__func__, cft->name, ret);
				cft_end = cft;
				is_add = false;
				goto restart;
			}
		} else {
			cgroup_rm_file(cgrp, cft);
		}
	}
	return ret;
}

static int cgroup_apply_cftypes(struct cftype *cfts, bool is_add)
{
	struct cgroup_subsys *ss = cfts[0].ss;
	struct cgroup *root = &ss->root->cgrp;
	struct cgroup_subsys_state *css;
	int ret = 0;

	lockdep_assert_held(&cgroup_mutex);

	/* add/rm files for all cgroups created before */
	css_for_each_descendant_pre(css, cgroup_css(root, ss)) {
		struct cgroup *cgrp = css->cgroup;

		if (!(css->flags & CSS_VISIBLE))
			continue;

		ret = cgroup_addrm_files(css, cgrp, cfts, is_add);
		if (ret)
			break;
	}

	if (is_add && !ret)
		kernfs_activate(root->kn);
	return ret;
}

static void cgroup_exit_cftypes(struct cftype *cfts)
{
	struct cftype *cft;

	for (cft = cfts; cft->name[0] != '\0'; cft++) {
		/* free copy for custom atomic_write_len, see init_cftypes() */
		if (cft->max_write_len && cft->max_write_len != PAGE_SIZE)
			kfree(cft->kf_ops);
		cft->kf_ops = NULL;
		cft->ss = NULL;

		/* revert flags set by cgroup core while adding @cfts */
		cft->flags &= ~(__CFTYPE_ONLY_ON_DFL | __CFTYPE_NOT_ON_DFL);
	}
}

static int cgroup_init_cftypes(struct cgroup_subsys *ss, struct cftype *cfts)
{
	struct cftype *cft;

	for (cft = cfts; cft->name[0] != '\0'; cft++) {
		struct kernfs_ops *kf_ops;

		WARN_ON(cft->ss || cft->kf_ops);

		if ((cft->flags & CFTYPE_PRESSURE) && !cgroup_psi_enabled())
			continue;

		if (cft->seq_start)
			kf_ops = &cgroup_kf_ops;
		else
			kf_ops = &cgroup_kf_single_ops;

		/*
		 * Ugh... if @cft wants a custom max_write_len, we need to
		 * make a copy of kf_ops to set its atomic_write_len.
		 */
		if (cft->max_write_len && cft->max_write_len != PAGE_SIZE) {
			kf_ops = kmemdup(kf_ops, sizeof(*kf_ops), GFP_KERNEL);
			if (!kf_ops) {
				cgroup_exit_cftypes(cfts);
				return -ENOMEM;
			}
			kf_ops->atomic_write_len = cft->max_write_len;
		}

		cft->kf_ops = kf_ops;
		cft->ss = ss;
	}

	return 0;
}

static int cgroup_rm_cftypes_locked(struct cftype *cfts)
{
	lockdep_assert_held(&cgroup_mutex);

	if (!cfts || !cfts[0].ss)
		return -ENOENT;

	list_del(&cfts->node);
	cgroup_apply_cftypes(cfts, false);
	cgroup_exit_cftypes(cfts);
	return 0;
}

/**
 * cgroup_rm_cftypes - remove an array of cftypes from a subsystem
 * @cfts: zero-length name terminated array of cftypes
 *
 * Unregister @cfts.  Files described by @cfts are removed from all
 * existing cgroups and all future cgroups won't have them either.  This
 * function can be called anytime whether @cfts' subsys is attached or not.
 *
 * Returns 0 on successful unregistration, -ENOENT if @cfts is not
 * registered.
 */
int cgroup_rm_cftypes(struct cftype *cfts)
{
	int ret;

	mutex_lock(&cgroup_mutex);
	ret = cgroup_rm_cftypes_locked(cfts);
	mutex_unlock(&cgroup_mutex);
	return ret;
}

/**
 * cgroup_add_cftypes - add an array of cftypes to a subsystem
 * @ss: target cgroup subsystem
 * @cfts: zero-length name terminated array of cftypes
 *
 * Register @cfts to @ss.  Files described by @cfts are created for all
 * existing cgroups to which @ss is attached and all future cgroups will
 * have them too.  This function can be called anytime whether @ss is
 * attached or not.
 *
 * Returns 0 on successful registration, -errno on failure.  Note that this
 * function currently returns 0 as long as @cfts registration is successful
 * even if some file creation attempts on existing cgroups fail.
 */
static int cgroup_add_cftypes(struct cgroup_subsys *ss, struct cftype *cfts)
{
	int ret;

	if (!cgroup_ssid_enabled(ss->id))
		return 0;

	if (!cfts || cfts[0].name[0] == '\0')
		return 0;

	ret = cgroup_init_cftypes(ss, cfts);
	if (ret)
		return ret;

	mutex_lock(&cgroup_mutex);

	list_add_tail(&cfts->node, &ss->cfts);
	ret = cgroup_apply_cftypes(cfts, true);
	if (ret)
		cgroup_rm_cftypes_locked(cfts);

	mutex_unlock(&cgroup_mutex);
	return ret;
}

/**
 * cgroup_add_dfl_cftypes - add an array of cftypes for default hierarchy
 * @ss: target cgroup subsystem
 * @cfts: zero-length name terminated array of cftypes
 *
 * Similar to cgroup_add_cftypes() but the added files are only used for
 * the default hierarchy.
 */
int cgroup_add_dfl_cftypes(struct cgroup_subsys *ss, struct cftype *cfts)
{
	struct cftype *cft;

	for (cft = cfts; cft && cft->name[0] != '\0'; cft++)
		cft->flags |= __CFTYPE_ONLY_ON_DFL;
	return cgroup_add_cftypes(ss, cfts);
}

/**
 * cgroup_add_legacy_cftypes - add an array of cftypes for legacy hierarchies
 * @ss: target cgroup subsystem
 * @cfts: zero-length name terminated array of cftypes
 *
 * Similar to cgroup_add_cftypes() but the added files are only used for
 * the legacy hierarchies.
 */
int cgroup_add_legacy_cftypes(struct cgroup_subsys *ss, struct cftype *cfts)
{
	struct cftype *cft;

	for (cft = cfts; cft && cft->name[0] != '\0'; cft++)
		cft->flags |= __CFTYPE_NOT_ON_DFL;
	return cgroup_add_cftypes(ss, cfts);
}
EXPORT_SYMBOL_GPL(cgroup_add_legacy_cftypes);

/**
 * cgroup_file_notify - generate a file modified event for a cgroup_file
 * @cfile: target cgroup_file
 *
 * @cfile must have been obtained by setting cftype->file_offset.
 */
void cgroup_file_notify(struct cgroup_file *cfile)
{
	unsigned long flags;

	spin_lock_irqsave(&cgroup_file_kn_lock, flags);
	if (cfile->kn) {
		unsigned long last = cfile->notified_at;
		unsigned long next = last + CGROUP_FILE_NOTIFY_MIN_INTV;

		if (time_in_range(jiffies, last, next)) {
			timer_reduce(&cfile->notify_timer, next);
		} else {
			kernfs_notify(cfile->kn);
			cfile->notified_at = jiffies;
		}
	}
	spin_unlock_irqrestore(&cgroup_file_kn_lock, flags);
}

/**
 * css_next_child - find the next child of a given css
 * @pos: the current position (%NULL to initiate traversal)
 * @parent: css whose children to walk
 *
 * This function returns the next child of @parent and should be called
 * under either cgroup_mutex or RCU read lock.  The only requirement is
 * that @parent and @pos are accessible.  The next sibling is guaranteed to
 * be returned regardless of their states.
 *
 * If a subsystem synchronizes ->css_online() and the start of iteration, a
 * css which finished ->css_online() is guaranteed to be visible in the
 * future iterations and will stay visible until the last reference is put.
 * A css which hasn't finished ->css_online() or already finished
 * ->css_offline() may show up during traversal.  It's each subsystem's
 * responsibility to synchronize against on/offlining.
 */
struct cgroup_subsys_state *css_next_child(struct cgroup_subsys_state *pos,
					   struct cgroup_subsys_state *parent)
{
	struct cgroup_subsys_state *next;

	cgroup_assert_mutex_or_rcu_locked();

	/*
	 * @pos could already have been unlinked from the sibling list.
	 * Once a cgroup is removed, its ->sibling.next is no longer
	 * updated when its next sibling changes.  CSS_RELEASED is set when
	 * @pos is taken off list, at which time its next pointer is valid,
	 * and, as releases are serialized, the one pointed to by the next
	 * pointer is guaranteed to not have started release yet.  This
	 * implies that if we observe !CSS_RELEASED on @pos in this RCU
	 * critical section, the one pointed to by its next pointer is
	 * guaranteed to not have finished its RCU grace period even if we
	 * have dropped rcu_read_lock() inbetween iterations.
	 *
	 * If @pos has CSS_RELEASED set, its next pointer can't be
	 * dereferenced; however, as each css is given a monotonically
	 * increasing unique serial number and always appended to the
	 * sibling list, the next one can be found by walking the parent's
	 * children until the first css with higher serial number than
	 * @pos's.  While this path can be slower, it happens iff iteration
	 * races against release and the race window is very small.
	 */
	if (!pos) {
		next = list_entry_rcu(parent->children.next, struct cgroup_subsys_state, sibling);
	} else if (likely(!(pos->flags & CSS_RELEASED))) {
		next = list_entry_rcu(pos->sibling.next, struct cgroup_subsys_state, sibling);
	} else {
		list_for_each_entry_rcu(next, &parent->children, sibling,
					lockdep_is_held(&cgroup_mutex))
			if (next->serial_nr > pos->serial_nr)
				break;
	}

	/*
	 * @next, if not pointing to the head, can be dereferenced and is
	 * the next sibling.
	 */
	if (&next->sibling != &parent->children)
		return next;
	return NULL;
}
EXPORT_SYMBOL_GPL(css_next_child);

/**
 * css_next_descendant_pre - find the next descendant for pre-order walk
 * @pos: the current position (%NULL to initiate traversal)
 * @root: css whose descendants to walk
 *
 * To be used by css_for_each_descendant_pre().  Find the next descendant
 * to visit for pre-order traversal of @root's descendants.  @root is
 * included in the iteration and the first node to be visited.
 *
 * While this function requires cgroup_mutex or RCU read locking, it
 * doesn't require the whole traversal to be contained in a single critical
 * section.  This function will return the correct next descendant as long
 * as both @pos and @root are accessible and @pos is a descendant of @root.
 *
 * If a subsystem synchronizes ->css_online() and the start of iteration, a
 * css which finished ->css_online() is guaranteed to be visible in the
 * future iterations and will stay visible until the last reference is put.
 * A css which hasn't finished ->css_online() or already finished
 * ->css_offline() may show up during traversal.  It's each subsystem's
 * responsibility to synchronize against on/offlining.
 */
struct cgroup_subsys_state *
css_next_descendant_pre(struct cgroup_subsys_state *pos,
			struct cgroup_subsys_state *root)
{
	struct cgroup_subsys_state *next;

	cgroup_assert_mutex_or_rcu_locked();

	/* if first iteration, visit @root */
	if (!pos)
		return root;

	/* visit the first child if exists */
	next = css_next_child(NULL, pos);
	if (next)
		return next;

	/* no child, visit my or the closest ancestor's next sibling */
	while (pos != root) {
		next = css_next_child(pos, pos->parent);
		if (next)
			return next;
		pos = pos->parent;
	}

	return NULL;
}
EXPORT_SYMBOL_GPL(css_next_descendant_pre);

/**
 * css_rightmost_descendant - return the rightmost descendant of a css
 * @pos: css of interest
 *
 * Return the rightmost descendant of @pos.  If there's no descendant, @pos
 * is returned.  This can be used during pre-order traversal to skip
 * subtree of @pos.
 *
 * While this function requires cgroup_mutex or RCU read locking, it
 * doesn't require the whole traversal to be contained in a single critical
 * section.  This function will return the correct rightmost descendant as
 * long as @pos is accessible.
 */
struct cgroup_subsys_state *
css_rightmost_descendant(struct cgroup_subsys_state *pos)
{
	struct cgroup_subsys_state *last, *tmp;

	cgroup_assert_mutex_or_rcu_locked();

	do {
		last = pos;
		/* ->prev isn't RCU safe, walk ->next till the end */
		pos = NULL;
		css_for_each_child(tmp, last)
			pos = tmp;
	} while (pos);

	return last;
}

static struct cgroup_subsys_state *
css_leftmost_descendant(struct cgroup_subsys_state *pos)
{
	struct cgroup_subsys_state *last;

	do {
		last = pos;
		pos = css_next_child(NULL, pos);
	} while (pos);

	return last;
}

/**
 * css_next_descendant_post - find the next descendant for post-order walk
 * @pos: the current position (%NULL to initiate traversal)
 * @root: css whose descendants to walk
 *
 * To be used by css_for_each_descendant_post().  Find the next descendant
 * to visit for post-order traversal of @root's descendants.  @root is
 * included in the iteration and the last node to be visited.
 *
 * While this function requires cgroup_mutex or RCU read locking, it
 * doesn't require the whole traversal to be contained in a single critical
 * section.  This function will return the correct next descendant as long
 * as both @pos and @cgroup are accessible and @pos is a descendant of
 * @cgroup.
 *
 * If a subsystem synchronizes ->css_online() and the start of iteration, a
 * css which finished ->css_online() is guaranteed to be visible in the
 * future iterations and will stay visible until the last reference is put.
 * A css which hasn't finished ->css_online() or already finished
 * ->css_offline() may show up during traversal.  It's each subsystem's
 * responsibility to synchronize against on/offlining.
 */
struct cgroup_subsys_state *
css_next_descendant_post(struct cgroup_subsys_state *pos,
			 struct cgroup_subsys_state *root)
{
	struct cgroup_subsys_state *next;

	cgroup_assert_mutex_or_rcu_locked();

	/* if first iteration, visit leftmost descendant which may be @root */
	if (!pos)
		return css_leftmost_descendant(root);

	/* if we visited @root, we're done */
	if (pos == root)
		return NULL;

	/* if there's an unvisited sibling, visit its leftmost descendant */
	next = css_next_child(pos, pos->parent);
	if (next)
		return css_leftmost_descendant(next);

	/* no sibling left, visit parent */
	return pos->parent;
}

/**
 * css_has_online_children - does a css have online children
 * @css: the target css
 *
 * Returns %true if @css has any online children; otherwise, %false.  This
 * function can be called from any context but the caller is responsible
 * for synchronizing against on/offlining as necessary.
 */
bool css_has_online_children(struct cgroup_subsys_state *css)
{
	struct cgroup_subsys_state *child;
	bool ret = false;

	rcu_read_lock();
	css_for_each_child(child, css) {
		if (child->flags & CSS_ONLINE) {
			ret = true;
			break;
		}
	}
	rcu_read_unlock();
	return ret;
}

static struct css_set *css_task_iter_next_css_set(struct css_task_iter *it)
{
	struct list_head *l;
	struct cgrp_cset_link *link;
	struct css_set *cset;

	lockdep_assert_held(&css_set_lock);

	/* find the next threaded cset */
	if (it->tcset_pos) {
		l = it->tcset_pos->next;

		if (l != it->tcset_head) {
			it->tcset_pos = l;
			return container_of(l, struct css_set,
					    threaded_csets_node);
		}

		it->tcset_pos = NULL;
	}

	/* find the next cset */
	l = it->cset_pos;
	l = l->next;
	if (l == it->cset_head) {
		it->cset_pos = NULL;
		return NULL;
	}

	if (it->ss) {
		cset = container_of(l, struct css_set, e_cset_node[it->ss->id]);
	} else {
		link = list_entry(l, struct cgrp_cset_link, cset_link);
		cset = link->cset;
	}

	it->cset_pos = l;

	/* initialize threaded css_set walking */
	if (it->flags & CSS_TASK_ITER_THREADED) {
		if (it->cur_dcset)
			put_css_set_locked(it->cur_dcset);
		it->cur_dcset = cset;
		get_css_set(cset);

		it->tcset_head = &cset->threaded_csets;
		it->tcset_pos = &cset->threaded_csets;
	}

	return cset;
}

/**
 * css_task_iter_advance_css_set - advance a task itererator to the next css_set
 * @it: the iterator to advance
 *
 * Advance @it to the next css_set to walk.
 */
static void css_task_iter_advance_css_set(struct css_task_iter *it)
{
	struct css_set *cset;

	lockdep_assert_held(&css_set_lock);

	/* Advance to the next non-empty css_set and find first non-empty tasks list*/
	while ((cset = css_task_iter_next_css_set(it))) {
		if (!list_empty(&cset->tasks)) {
			it->cur_tasks_head = &cset->tasks;
			break;
		} else if (!list_empty(&cset->mg_tasks)) {
			it->cur_tasks_head = &cset->mg_tasks;
			break;
		} else if (!list_empty(&cset->dying_tasks)) {
			it->cur_tasks_head = &cset->dying_tasks;
			break;
		}
	}
	if (!cset) {
		it->task_pos = NULL;
		return;
	}
	it->task_pos = it->cur_tasks_head->next;

	/*
	 * We don't keep css_sets locked across iteration steps and thus
	 * need to take steps to ensure that iteration can be resumed after
	 * the lock is re-acquired.  Iteration is performed at two levels -
	 * css_sets and tasks in them.
	 *
	 * Once created, a css_set never leaves its cgroup lists, so a
	 * pinned css_set is guaranteed to stay put and we can resume
	 * iteration afterwards.
	 *
	 * Tasks may leave @cset across iteration steps.  This is resolved
	 * by registering each iterator with the css_set currently being
	 * walked and making css_set_move_task() advance iterators whose
	 * next task is leaving.
	 */
	if (it->cur_cset) {
		list_del(&it->iters_node);
		put_css_set_locked(it->cur_cset);
	}
	get_css_set(cset);
	it->cur_cset = cset;
	list_add(&it->iters_node, &cset->task_iters);
}

static void css_task_iter_skip(struct css_task_iter *it,
			       struct task_struct *task)
{
	lockdep_assert_held(&css_set_lock);

	if (it->task_pos == &task->cg_list) {
		it->task_pos = it->task_pos->next;
		it->flags |= CSS_TASK_ITER_SKIPPED;
	}
}

static void css_task_iter_advance(struct css_task_iter *it)
{
	struct task_struct *task;

	lockdep_assert_held(&css_set_lock);
repeat:
	if (it->task_pos) {
		/*
		 * Advance iterator to find next entry. We go through cset
		 * tasks, mg_tasks and dying_tasks, when consumed we move onto
		 * the next cset.
		 */
		if (it->flags & CSS_TASK_ITER_SKIPPED)
			it->flags &= ~CSS_TASK_ITER_SKIPPED;
		else
			it->task_pos = it->task_pos->next;

		if (it->task_pos == &it->cur_cset->tasks) {
			it->cur_tasks_head = &it->cur_cset->mg_tasks;
			it->task_pos = it->cur_tasks_head->next;
		}
		if (it->task_pos == &it->cur_cset->mg_tasks) {
			it->cur_tasks_head = &it->cur_cset->dying_tasks;
			it->task_pos = it->cur_tasks_head->next;
		}
		if (it->task_pos == &it->cur_cset->dying_tasks)
			css_task_iter_advance_css_set(it);
	} else {
		/* called from start, proceed to the first cset */
		css_task_iter_advance_css_set(it);
	}

	if (!it->task_pos)
		return;

	task = list_entry(it->task_pos, struct task_struct, cg_list);

	if (it->flags & CSS_TASK_ITER_PROCS) {
		/* if PROCS, skip over tasks which aren't group leaders */
		if (!thread_group_leader(task))
			goto repeat;

		/* and dying leaders w/o live member threads */
		if (it->cur_tasks_head == &it->cur_cset->dying_tasks &&
		    !atomic_read(&task->signal->live))
			goto repeat;
	} else {
		/* skip all dying ones */
		if (it->cur_tasks_head == &it->cur_cset->dying_tasks)
			goto repeat;
	}
}

/**
 * css_task_iter_start - initiate task iteration
 * @css: the css to walk tasks of
 * @flags: CSS_TASK_ITER_* flags
 * @it: the task iterator to use
 *
 * Initiate iteration through the tasks of @css.  The caller can call
 * css_task_iter_next() to walk through the tasks until the function
 * returns NULL.  On completion of iteration, css_task_iter_end() must be
 * called.
 */
void css_task_iter_start(struct cgroup_subsys_state *css, unsigned int flags,
			 struct css_task_iter *it)
{
	memset(it, 0, sizeof(*it));

	spin_lock_irq(&css_set_lock);

	it->ss = css->ss;
	it->flags = flags;

	if (it->ss)
		it->cset_pos = &css->cgroup->e_csets[css->ss->id];
	else
		it->cset_pos = &css->cgroup->cset_links;

	it->cset_head = it->cset_pos;

	css_task_iter_advance(it);

	spin_unlock_irq(&css_set_lock);
}

/**
 * css_task_iter_next - return the next task for the iterator
 * @it: the task iterator being iterated
 *
 * The "next" function for task iteration.  @it should have been
 * initialized via css_task_iter_start().  Returns NULL when the iteration
 * reaches the end.
 */
struct task_struct *css_task_iter_next(struct css_task_iter *it)
{
	if (it->cur_task) {
		put_task_struct(it->cur_task);
		it->cur_task = NULL;
	}

	spin_lock_irq(&css_set_lock);

	/* @it may be half-advanced by skips, finish advancing */
	if (it->flags & CSS_TASK_ITER_SKIPPED)
		css_task_iter_advance(it);

	if (it->task_pos) {
		it->cur_task = list_entry(it->task_pos, struct task_struct,
					  cg_list);
		get_task_struct(it->cur_task);
		css_task_iter_advance(it);
	}

	spin_unlock_irq(&css_set_lock);

	return it->cur_task;
}

/**
 * css_task_iter_end - finish task iteration
 * @it: the task iterator to finish
 *
 * Finish task iteration started by css_task_iter_start().
 */
void css_task_iter_end(struct css_task_iter *it)
{
	if (it->cur_cset) {
		spin_lock_irq(&css_set_lock);
		list_del(&it->iters_node);
		put_css_set_locked(it->cur_cset);
		spin_unlock_irq(&css_set_lock);
	}

	if (it->cur_dcset)
		put_css_set(it->cur_dcset);

	if (it->cur_task)
		put_task_struct(it->cur_task);
}

static void cgroup_procs_release(struct kernfs_open_file *of)
{
	struct cgroup_file_ctx *ctx = of->priv;

	if (ctx->procs.started)
		css_task_iter_end(&ctx->procs.iter);
}

static void *cgroup_procs_next(struct seq_file *s, void *v, loff_t *pos)
{
	struct kernfs_open_file *of = s->private;
	struct cgroup_file_ctx *ctx = of->priv;

	if (pos)
		(*pos)++;

	return css_task_iter_next(&ctx->procs.iter);
}

static void *__cgroup_procs_start(struct seq_file *s, loff_t *pos,
				  unsigned int iter_flags)
{
	struct kernfs_open_file *of = s->private;
	struct cgroup *cgrp = seq_css(s)->cgroup;
	struct cgroup_file_ctx *ctx = of->priv;
	struct css_task_iter *it = &ctx->procs.iter;

	/*
	 * When a seq_file is seeked, it's always traversed sequentially
	 * from position 0, so we can simply keep iterating on !0 *pos.
	 */
	if (!ctx->procs.started) {
		if (WARN_ON_ONCE((*pos)))
			return ERR_PTR(-EINVAL);
		css_task_iter_start(&cgrp->self, iter_flags, it);
		ctx->procs.started = true;
	} else if (!(*pos)) {
		css_task_iter_end(it);
		css_task_iter_start(&cgrp->self, iter_flags, it);
	} else
		return it->cur_task;

	return cgroup_procs_next(s, NULL, NULL);
}

static void *cgroup_procs_start(struct seq_file *s, loff_t *pos)
{
	struct cgroup *cgrp = seq_css(s)->cgroup;

	/*
	 * All processes of a threaded subtree belong to the domain cgroup
	 * of the subtree.  Only threads can be distributed across the
	 * subtree.  Reject reads on cgroup.procs in the subtree proper.
	 * They're always empty anyway.
	 */
	if (cgroup_is_threaded(cgrp))
		return ERR_PTR(-EOPNOTSUPP);

	return __cgroup_procs_start(s, pos, CSS_TASK_ITER_PROCS |
					    CSS_TASK_ITER_THREADED);
}

static int cgroup_procs_show(struct seq_file *s, void *v)
{
	seq_printf(s, "%d\n", task_pid_vnr(v));
	return 0;
}

static int cgroup_may_write(const struct cgroup *cgrp, struct super_block *sb)
{
	int ret;
	struct inode *inode;

	lockdep_assert_held(&cgroup_mutex);

	inode = kernfs_get_inode(sb, cgrp->procs_file.kn);
	if (!inode)
		return -ENOMEM;

	ret = inode_permission(inode, MAY_WRITE);
	iput(inode);
	return ret;
}

static int cgroup_procs_write_permission(struct cgroup *src_cgrp,
					 struct cgroup *dst_cgrp,
					 struct super_block *sb,
					 struct cgroup_namespace *ns)
{
	struct cgroup *com_cgrp = src_cgrp;
	int ret;

	lockdep_assert_held(&cgroup_mutex);

	/* find the common ancestor */
	while (!cgroup_is_descendant(dst_cgrp, com_cgrp))
		com_cgrp = cgroup_parent(com_cgrp);

	/* %current should be authorized to migrate to the common ancestor */
	ret = cgroup_may_write(com_cgrp, sb);
	if (ret)
		return ret;

	/*
	 * If namespaces are delegation boundaries, %current must be able
	 * to see both source and destination cgroups from its namespace.
	 */
	if ((cgrp_dfl_root.flags & CGRP_ROOT_NS_DELEGATE) &&
	    (!cgroup_is_descendant(src_cgrp, ns->root_cset->dfl_cgrp) ||
	     !cgroup_is_descendant(dst_cgrp, ns->root_cset->dfl_cgrp)))
		return -ENOENT;

	return 0;
}

static int cgroup_attach_permissions(struct cgroup *src_cgrp,
				     struct cgroup *dst_cgrp,
				     struct super_block *sb, bool threadgroup,
				     struct cgroup_namespace *ns)
{
	int ret = 0;

	ret = cgroup_procs_write_permission(src_cgrp, dst_cgrp, sb, ns);
	if (ret)
		return ret;

	ret = cgroup_migrate_vet_dst(dst_cgrp);
	if (ret)
		return ret;

	if (!threadgroup && (src_cgrp->dom_cgrp != dst_cgrp->dom_cgrp))
		ret = -EOPNOTSUPP;

	return ret;
}

static ssize_t cgroup_procs_write(struct kernfs_open_file *of,
				  char *buf, size_t nbytes, loff_t off)
{
	struct cgroup_file_ctx *ctx = of->priv;
	struct cgroup *src_cgrp, *dst_cgrp;
	struct task_struct *task;
	const struct cred *saved_cred;
	ssize_t ret;
	bool threadgroup_locked;

	dst_cgrp = cgroup_kn_lock_live(of->kn, false);
	if (!dst_cgrp)
		return -ENODEV;

<<<<<<< HEAD
	task = cgroup_procs_write_start(buf, true, &locked, dst_cgrp);
=======
	task = cgroup_procs_write_start(buf, true, &threadgroup_locked);
>>>>>>> f1101295
	ret = PTR_ERR_OR_ZERO(task);
	if (ret)
		goto out_unlock;

	/* find the source cgroup */
	spin_lock_irq(&css_set_lock);
	src_cgrp = task_cgroup_from_root(task, &cgrp_dfl_root);
	spin_unlock_irq(&css_set_lock);

	/*
	 * Process and thread migrations follow same delegation rule. Check
	 * permissions using the credentials from file open to protect against
	 * inherited fd attacks.
	 */
	saved_cred = override_creds(of->file->f_cred);
	ret = cgroup_attach_permissions(src_cgrp, dst_cgrp,
					of->file->f_path.dentry->d_sb, true,
					ctx->ns);
	revert_creds(saved_cred);
	if (ret)
		goto out_finish;

	ret = cgroup_attach_task(dst_cgrp, task, true);

out_finish:
	cgroup_procs_write_finish(task, threadgroup_locked);
out_unlock:
	cgroup_kn_unlock(of->kn);

	return ret ?: nbytes;
}

static void *cgroup_threads_start(struct seq_file *s, loff_t *pos)
{
	return __cgroup_procs_start(s, pos, 0);
}

static ssize_t cgroup_threads_write(struct kernfs_open_file *of,
				    char *buf, size_t nbytes, loff_t off)
{
	struct cgroup_file_ctx *ctx = of->priv;
	struct cgroup *src_cgrp, *dst_cgrp;
	struct task_struct *task;
	const struct cred *saved_cred;
	ssize_t ret;
	bool locked;

	buf = strstrip(buf);

	dst_cgrp = cgroup_kn_lock_live(of->kn, false);
	if (!dst_cgrp)
		return -ENODEV;

	task = cgroup_procs_write_start(buf, false, &locked, dst_cgrp);
	ret = PTR_ERR_OR_ZERO(task);
	if (ret)
		goto out_unlock;

	/* find the source cgroup */
	spin_lock_irq(&css_set_lock);
	src_cgrp = task_cgroup_from_root(task, &cgrp_dfl_root);
	spin_unlock_irq(&css_set_lock);

	/*
	 * Process and thread migrations follow same delegation rule. Check
	 * permissions using the credentials from file open to protect against
	 * inherited fd attacks.
	 */
	saved_cred = override_creds(of->file->f_cred);
	ret = cgroup_attach_permissions(src_cgrp, dst_cgrp,
					of->file->f_path.dentry->d_sb, false,
					ctx->ns);
	revert_creds(saved_cred);
	if (ret)
		goto out_finish;

	ret = cgroup_attach_task(dst_cgrp, task, false);

out_finish:
	cgroup_procs_write_finish(task, locked);
out_unlock:
	cgroup_kn_unlock(of->kn);

	return ret ?: nbytes;
}

/* cgroup core interface files for the default hierarchy */
static struct cftype cgroup_base_files[] = {
	{
		.name = "cgroup.type",
		.flags = CFTYPE_NOT_ON_ROOT,
		.seq_show = cgroup_type_show,
		.write = cgroup_type_write,
	},
	{
		.name = "cgroup.procs",
		.flags = CFTYPE_NS_DELEGATABLE,
		.file_offset = offsetof(struct cgroup, procs_file),
		.release = cgroup_procs_release,
		.seq_start = cgroup_procs_start,
		.seq_next = cgroup_procs_next,
		.seq_show = cgroup_procs_show,
		.write = cgroup_procs_write,
	},
	{
		.name = "cgroup.threads",
		.flags = CFTYPE_NS_DELEGATABLE,
		.release = cgroup_procs_release,
		.seq_start = cgroup_threads_start,
		.seq_next = cgroup_procs_next,
		.seq_show = cgroup_procs_show,
		.write = cgroup_threads_write,
	},
	{
		.name = "cgroup.controllers",
		.seq_show = cgroup_controllers_show,
	},
	{
		.name = "cgroup.subtree_control",
		.flags = CFTYPE_NS_DELEGATABLE,
		.seq_show = cgroup_subtree_control_show,
		.write = cgroup_subtree_control_write,
	},
	{
		.name = "cgroup.events",
		.flags = CFTYPE_NOT_ON_ROOT,
		.file_offset = offsetof(struct cgroup, events_file),
		.seq_show = cgroup_events_show,
	},
	{
		.name = "cgroup.max.descendants",
		.seq_show = cgroup_max_descendants_show,
		.write = cgroup_max_descendants_write,
	},
	{
		.name = "cgroup.max.depth",
		.seq_show = cgroup_max_depth_show,
		.write = cgroup_max_depth_write,
	},
	{
		.name = "cgroup.stat",
		.seq_show = cgroup_stat_show,
	},
	{
		.name = "cgroup.freeze",
		.flags = CFTYPE_NOT_ON_ROOT,
		.seq_show = cgroup_freeze_show,
		.write = cgroup_freeze_write,
	},
	{
		.name = "cpu.stat",
		.seq_show = cpu_stat_show,
	},
#ifdef CONFIG_PSI
	{
		.name = "io.pressure",
		.flags = CFTYPE_PRESSURE,
		.seq_show = cgroup_io_pressure_show,
		.write = cgroup_io_pressure_write,
		.poll = cgroup_pressure_poll,
		.release = cgroup_pressure_release,
	},
	{
		.name = "memory.pressure",
		.flags = CFTYPE_PRESSURE,
		.seq_show = cgroup_memory_pressure_show,
		.write = cgroup_memory_pressure_write,
		.poll = cgroup_pressure_poll,
		.release = cgroup_pressure_release,
	},
	{
		.name = "cpu.pressure",
		.flags = CFTYPE_PRESSURE,
		.seq_show = cgroup_cpu_pressure_show,
		.write = cgroup_cpu_pressure_write,
		.poll = cgroup_pressure_poll,
		.release = cgroup_pressure_release,
	},
#endif /* CONFIG_PSI */
	{ }	/* terminate */
};

/*
 * css destruction is four-stage process.
 *
 * 1. Destruction starts.  Killing of the percpu_ref is initiated.
 *    Implemented in kill_css().
 *
 * 2. When the percpu_ref is confirmed to be visible as killed on all CPUs
 *    and thus css_tryget_online() is guaranteed to fail, the css can be
 *    offlined by invoking offline_css().  After offlining, the base ref is
 *    put.  Implemented in css_killed_work_fn().
 *
 * 3. When the percpu_ref reaches zero, the only possible remaining
 *    accessors are inside RCU read sections.  css_release() schedules the
 *    RCU callback.
 *
 * 4. After the grace period, the css can be freed.  Implemented in
 *    css_free_work_fn().
 *
 * It is actually hairier because both step 2 and 4 require process context
 * and thus involve punting to css->destroy_work adding two additional
 * steps to the already complex sequence.
 */
static void css_free_rwork_fn(struct work_struct *work)
{
	struct cgroup_subsys_state *css = container_of(to_rcu_work(work),
				struct cgroup_subsys_state, destroy_rwork);
	struct cgroup_subsys *ss = css->ss;
	struct cgroup *cgrp = css->cgroup;

	percpu_ref_exit(&css->refcnt);

	if (ss) {
		/* css free path */
		struct cgroup_subsys_state *parent = css->parent;
		int id = css->id;

		ss->css_free(css);
		cgroup_idr_remove(&ss->css_idr, id);
		cgroup_put(cgrp);

		if (parent)
			css_put(parent);
	} else {
		/* cgroup free path */
		atomic_dec(&cgrp->root->nr_cgrps);
		cgroup1_pidlist_destroy_all(cgrp);
		cancel_work_sync(&cgrp->release_agent_work);

		if (cgroup_parent(cgrp)) {
			/*
			 * We get a ref to the parent, and put the ref when
			 * this cgroup is being freed, so it's guaranteed
			 * that the parent won't be destroyed before its
			 * children.
			 */
			cgroup_put(cgroup_parent(cgrp));
			kernfs_put(cgrp->kn);
			psi_cgroup_free(cgrp);
			if (cgroup_on_dfl(cgrp))
				cgroup_rstat_exit(cgrp);
			kfree(cgrp);
		} else {
			/*
			 * This is root cgroup's refcnt reaching zero,
			 * which indicates that the root should be
			 * released.
			 */
			cgroup_destroy_root(cgrp->root);
		}
	}
}

static void css_release_work_fn(struct work_struct *work)
{
	struct cgroup_subsys_state *css =
		container_of(work, struct cgroup_subsys_state, destroy_work);
	struct cgroup_subsys *ss = css->ss;
	struct cgroup *cgrp = css->cgroup;

	mutex_lock(&cgroup_mutex);

	css->flags |= CSS_RELEASED;
	list_del_rcu(&css->sibling);

	if (ss) {
		/* css release path */
		if (!list_empty(&css->rstat_css_node)) {
			cgroup_rstat_flush(cgrp);
			list_del_rcu(&css->rstat_css_node);
		}

		cgroup_idr_replace(&ss->css_idr, NULL, css->id);
		if (ss->css_released)
			ss->css_released(css);
	} else {
		struct cgroup *tcgrp;

		/* cgroup release path */
		TRACE_CGROUP_PATH(release, cgrp);

		if (cgroup_on_dfl(cgrp))
			cgroup_rstat_flush(cgrp);

		spin_lock_irq(&css_set_lock);
		for (tcgrp = cgroup_parent(cgrp); tcgrp;
		     tcgrp = cgroup_parent(tcgrp))
			tcgrp->nr_dying_descendants--;
		spin_unlock_irq(&css_set_lock);

		/*
		 * There are two control paths which try to determine
		 * cgroup from dentry without going through kernfs -
		 * cgroupstats_build() and css_tryget_online_from_dir().
		 * Those are supported by RCU protecting clearing of
		 * cgrp->kn->priv backpointer.
		 */
		if (cgrp->kn)
			RCU_INIT_POINTER(*(void __rcu __force **)&cgrp->kn->priv,
					 NULL);
	}

	mutex_unlock(&cgroup_mutex);

	INIT_RCU_WORK(&css->destroy_rwork, css_free_rwork_fn);
	queue_rcu_work(cgroup_destroy_wq, &css->destroy_rwork);
}

static void css_release(struct percpu_ref *ref)
{
	struct cgroup_subsys_state *css =
		container_of(ref, struct cgroup_subsys_state, refcnt);

	INIT_WORK(&css->destroy_work, css_release_work_fn);
	queue_work(cgroup_destroy_wq, &css->destroy_work);
}

static void init_and_link_css(struct cgroup_subsys_state *css,
			      struct cgroup_subsys *ss, struct cgroup *cgrp)
{
	lockdep_assert_held(&cgroup_mutex);

	cgroup_get_live(cgrp);

	memset(css, 0, sizeof(*css));
	css->cgroup = cgrp;
	css->ss = ss;
	css->id = -1;
	INIT_LIST_HEAD(&css->sibling);
	INIT_LIST_HEAD(&css->children);
	INIT_LIST_HEAD(&css->rstat_css_node);
	css->serial_nr = css_serial_nr_next++;
	atomic_set(&css->online_cnt, 0);

	if (cgroup_parent(cgrp)) {
		css->parent = cgroup_css(cgroup_parent(cgrp), ss);
		css_get(css->parent);
	}

	if (cgroup_on_dfl(cgrp) && ss->css_rstat_flush)
		list_add_rcu(&css->rstat_css_node, &cgrp->rstat_css_list);

	BUG_ON(cgroup_css(cgrp, ss));
}

/* invoke ->css_online() on a new CSS and mark it online if successful */
static int online_css(struct cgroup_subsys_state *css)
{
	struct cgroup_subsys *ss = css->ss;
	int ret = 0;

	lockdep_assert_held(&cgroup_mutex);

	if (ss->css_online)
		ret = ss->css_online(css);
	if (!ret) {
		css->flags |= CSS_ONLINE;
		rcu_assign_pointer(css->cgroup->subsys[ss->id], css);

		atomic_inc(&css->online_cnt);
		if (css->parent)
			atomic_inc(&css->parent->online_cnt);
	}
	return ret;
}

/* if the CSS is online, invoke ->css_offline() on it and mark it offline */
static void offline_css(struct cgroup_subsys_state *css)
{
	struct cgroup_subsys *ss = css->ss;

	lockdep_assert_held(&cgroup_mutex);

	if (!(css->flags & CSS_ONLINE))
		return;

	if (ss->css_offline)
		ss->css_offline(css);

	css->flags &= ~CSS_ONLINE;
	RCU_INIT_POINTER(css->cgroup->subsys[ss->id], NULL);

	wake_up_all(&css->cgroup->offline_waitq);
}

/**
 * css_create - create a cgroup_subsys_state
 * @cgrp: the cgroup new css will be associated with
 * @ss: the subsys of new css
 *
 * Create a new css associated with @cgrp - @ss pair.  On success, the new
 * css is online and installed in @cgrp.  This function doesn't create the
 * interface files.  Returns 0 on success, -errno on failure.
 */
static struct cgroup_subsys_state *css_create(struct cgroup *cgrp,
					      struct cgroup_subsys *ss)
{
	struct cgroup *parent = cgroup_parent(cgrp);
	struct cgroup_subsys_state *parent_css = cgroup_css(parent, ss);
	struct cgroup_subsys_state *css;
	int err;

	lockdep_assert_held(&cgroup_mutex);

	css = ss->css_alloc(parent_css);
	if (!css)
		css = ERR_PTR(-ENOMEM);
	if (IS_ERR(css))
		return css;

	init_and_link_css(css, ss, cgrp);

	err = percpu_ref_init(&css->refcnt, css_release, 0, GFP_KERNEL);
	if (err)
		goto err_free_css;

	err = cgroup_idr_alloc(&ss->css_idr, NULL, 2, 0, GFP_KERNEL);
	if (err < 0)
		goto err_free_css;
	css->id = err;

	/* @css is ready to be brought online now, make it visible */
	list_add_tail_rcu(&css->sibling, &parent_css->children);
	cgroup_idr_replace(&ss->css_idr, css, css->id);

	err = online_css(css);
	if (err)
		goto err_list_del;

	if (ss->broken_hierarchy && !ss->warned_broken_hierarchy &&
	    cgroup_parent(parent)) {
		pr_warn("%s (%d) created nested cgroup for controller \"%s\" which has incomplete hierarchy support. Nested cgroups may change behavior in the future.\n",
			current->comm, current->pid, ss->name);
		if (!strcmp(ss->name, "memory"))
			pr_warn("\"memory\" requires setting use_hierarchy to 1 on the root\n");
		ss->warned_broken_hierarchy = true;
	}

	return css;

err_list_del:
	list_del_rcu(&css->sibling);
err_free_css:
	list_del_rcu(&css->rstat_css_node);
	INIT_RCU_WORK(&css->destroy_rwork, css_free_rwork_fn);
	queue_rcu_work(cgroup_destroy_wq, &css->destroy_rwork);
	return ERR_PTR(err);
}

/*
 * The returned cgroup is fully initialized including its control mask, but
 * it isn't associated with its kernfs_node and doesn't have the control
 * mask applied.
 */
static struct cgroup *cgroup_create(struct cgroup *parent, const char *name,
				    umode_t mode)
{
	struct cgroup_root *root = parent->root;
	struct cgroup *cgrp, *tcgrp;
	struct kernfs_node *kn;
	int level = parent->level + 1;
	int ret;

	/* allocate the cgroup and its ID, 0 is reserved for the root */
	cgrp = kzalloc(struct_size(cgrp, ancestor_ids, (level + 1)),
		       GFP_KERNEL);
	if (!cgrp)
		return ERR_PTR(-ENOMEM);

	ret = percpu_ref_init(&cgrp->self.refcnt, css_release, 0, GFP_KERNEL);
	if (ret)
		goto out_free_cgrp;

	if (cgroup_on_dfl(parent)) {
		ret = cgroup_rstat_init(cgrp);
		if (ret)
			goto out_cancel_ref;
	}

	/* create the directory */
	kn = kernfs_create_dir(parent->kn, name, mode, cgrp);
	if (IS_ERR(kn)) {
		ret = PTR_ERR(kn);
		goto out_stat_exit;
	}
	cgrp->kn = kn;

	init_cgroup_housekeeping(cgrp);

	cgrp->self.parent = &parent->self;
	cgrp->root = root;
	cgrp->level = level;

	ret = psi_cgroup_alloc(cgrp);
	if (ret)
		goto out_kernfs_remove;

	ret = cgroup_bpf_inherit(cgrp);
	if (ret)
		goto out_psi_free;

	/*
	 * New cgroup inherits effective freeze counter, and
	 * if the parent has to be frozen, the child has too.
	 */
	cgrp->freezer.e_freeze = parent->freezer.e_freeze;
	if (cgrp->freezer.e_freeze) {
		/*
		 * Set the CGRP_FREEZE flag, so when a process will be
		 * attached to the child cgroup, it will become frozen.
		 * At this point the new cgroup is unpopulated, so we can
		 * consider it frozen immediately.
		 */
		set_bit(CGRP_FREEZE, &cgrp->flags);
		set_bit(CGRP_FROZEN, &cgrp->flags);
	}

	spin_lock_irq(&css_set_lock);
	for (tcgrp = cgrp; tcgrp; tcgrp = cgroup_parent(tcgrp)) {
		cgrp->ancestor_ids[tcgrp->level] = cgroup_id(tcgrp);

		if (tcgrp != cgrp) {
			tcgrp->nr_descendants++;

			/*
			 * If the new cgroup is frozen, all ancestor cgroups
			 * get a new frozen descendant, but their state can't
			 * change because of this.
			 */
			if (cgrp->freezer.e_freeze)
				tcgrp->freezer.nr_frozen_descendants++;
		}
	}
	spin_unlock_irq(&css_set_lock);

	if (notify_on_release(parent))
		set_bit(CGRP_NOTIFY_ON_RELEASE, &cgrp->flags);

	if (test_bit(CGRP_CPUSET_CLONE_CHILDREN, &parent->flags))
		set_bit(CGRP_CPUSET_CLONE_CHILDREN, &cgrp->flags);

	cgrp->self.serial_nr = css_serial_nr_next++;

	/* allocation complete, commit to creation */
	list_add_tail_rcu(&cgrp->self.sibling, &cgroup_parent(cgrp)->self.children);
	atomic_inc(&root->nr_cgrps);
	cgroup_get_live(parent);

	/*
	 * On the default hierarchy, a child doesn't automatically inherit
	 * subtree_control from the parent.  Each is configured manually.
	 */
	if (!cgroup_on_dfl(cgrp))
		cgrp->subtree_control = cgroup_control(cgrp);

	cgroup_propagate_control(cgrp);

	return cgrp;

out_psi_free:
	psi_cgroup_free(cgrp);
out_kernfs_remove:
	kernfs_remove(cgrp->kn);
out_stat_exit:
	if (cgroup_on_dfl(parent))
		cgroup_rstat_exit(cgrp);
out_cancel_ref:
	percpu_ref_exit(&cgrp->self.refcnt);
out_free_cgrp:
	kfree(cgrp);
	return ERR_PTR(ret);
}

static bool cgroup_check_hierarchy_limits(struct cgroup *parent)
{
	struct cgroup *cgroup;
	int ret = false;
	int level = 1;

	lockdep_assert_held(&cgroup_mutex);

	for (cgroup = parent; cgroup; cgroup = cgroup_parent(cgroup)) {
		if (cgroup->nr_descendants >= cgroup->max_descendants)
			goto fail;

		if (level > cgroup->max_depth)
			goto fail;

		level++;
	}

	ret = true;
fail:
	return ret;
}

int cgroup_mkdir(struct kernfs_node *parent_kn, const char *name, umode_t mode)
{
	struct cgroup *parent, *cgrp;
	int ret;

	/* do not accept '\n' to prevent making /proc/<pid>/cgroup unparsable */
	if (strchr(name, '\n'))
		return -EINVAL;

	parent = cgroup_kn_lock_live(parent_kn, false);
	if (!parent)
		return -ENODEV;

	if (!cgroup_check_hierarchy_limits(parent)) {
		ret = -EAGAIN;
		goto out_unlock;
	}

	cgrp = cgroup_create(parent, name, mode);
	if (IS_ERR(cgrp)) {
		ret = PTR_ERR(cgrp);
		goto out_unlock;
	}

	/*
	 * This extra ref will be put in cgroup_free_fn() and guarantees
	 * that @cgrp->kn is always accessible.
	 */
	kernfs_get(cgrp->kn);

	ret = cgroup_kn_set_ugid(cgrp->kn);
	if (ret)
		goto out_destroy;

	ret = css_populate_dir(&cgrp->self);
	if (ret)
		goto out_destroy;

	ret = cgroup_apply_control_enable(cgrp);
	if (ret)
		goto out_destroy;

	TRACE_CGROUP_PATH(mkdir, cgrp);

	/* let's create and online css's */
	kernfs_activate(cgrp->kn);

	ret = 0;
	goto out_unlock;

out_destroy:
	cgroup_destroy_locked(cgrp);
out_unlock:
	cgroup_kn_unlock(parent_kn);
	return ret;
}

/*
 * This is called when the refcnt of a css is confirmed to be killed.
 * css_tryget_online() is now guaranteed to fail.  Tell the subsystem to
 * initate destruction and put the css ref from kill_css().
 */
static void css_killed_work_fn(struct work_struct *work)
{
	struct cgroup_subsys_state *css =
		container_of(work, struct cgroup_subsys_state, destroy_work);

	mutex_lock(&cgroup_mutex);

	do {
		offline_css(css);
		css_put(css);
		/* @css can't go away while we're holding cgroup_mutex */
		css = css->parent;
	} while (css && atomic_dec_and_test(&css->online_cnt));

	mutex_unlock(&cgroup_mutex);
}

/* css kill confirmation processing requires process context, bounce */
static void css_killed_ref_fn(struct percpu_ref *ref)
{
	struct cgroup_subsys_state *css =
		container_of(ref, struct cgroup_subsys_state, refcnt);

	if (atomic_dec_and_test(&css->online_cnt)) {
		INIT_WORK(&css->destroy_work, css_killed_work_fn);
		queue_work(cgroup_destroy_wq, &css->destroy_work);
	}
}

/**
 * kill_css - destroy a css
 * @css: css to destroy
 *
 * This function initiates destruction of @css by removing cgroup interface
 * files and putting its base reference.  ->css_offline() will be invoked
 * asynchronously once css_tryget_online() is guaranteed to fail and when
 * the reference count reaches zero, @css will be released.
 */
static void kill_css(struct cgroup_subsys_state *css)
{
	lockdep_assert_held(&cgroup_mutex);

	if (css->flags & CSS_DYING)
		return;

	css->flags |= CSS_DYING;

	/*
	 * This must happen before css is disassociated with its cgroup.
	 * See seq_css() for details.
	 */
	css_clear_dir(css);

	/*
	 * Killing would put the base ref, but we need to keep it alive
	 * until after ->css_offline().
	 */
	css_get(css);

	/*
	 * cgroup core guarantees that, by the time ->css_offline() is
	 * invoked, no new css reference will be given out via
	 * css_tryget_online().  We can't simply call percpu_ref_kill() and
	 * proceed to offlining css's because percpu_ref_kill() doesn't
	 * guarantee that the ref is seen as killed on all CPUs on return.
	 *
	 * Use percpu_ref_kill_and_confirm() to get notifications as each
	 * css is confirmed to be seen as killed on all CPUs.
	 */
	percpu_ref_kill_and_confirm(&css->refcnt, css_killed_ref_fn);
}

/**
 * cgroup_destroy_locked - the first stage of cgroup destruction
 * @cgrp: cgroup to be destroyed
 *
 * css's make use of percpu refcnts whose killing latency shouldn't be
 * exposed to userland and are RCU protected.  Also, cgroup core needs to
 * guarantee that css_tryget_online() won't succeed by the time
 * ->css_offline() is invoked.  To satisfy all the requirements,
 * destruction is implemented in the following two steps.
 *
 * s1. Verify @cgrp can be destroyed and mark it dying.  Remove all
 *     userland visible parts and start killing the percpu refcnts of
 *     css's.  Set up so that the next stage will be kicked off once all
 *     the percpu refcnts are confirmed to be killed.
 *
 * s2. Invoke ->css_offline(), mark the cgroup dead and proceed with the
 *     rest of destruction.  Once all cgroup references are gone, the
 *     cgroup is RCU-freed.
 *
 * This function implements s1.  After this step, @cgrp is gone as far as
 * the userland is concerned and a new cgroup with the same name may be
 * created.  As cgroup doesn't care about the names internally, this
 * doesn't cause any problem.
 */
static int cgroup_destroy_locked(struct cgroup *cgrp)
	__releases(&cgroup_mutex) __acquires(&cgroup_mutex)
{
	struct cgroup *tcgrp, *parent = cgroup_parent(cgrp);
	struct cgroup_subsys_state *css;
	struct cgrp_cset_link *link;
	int ssid;

	lockdep_assert_held(&cgroup_mutex);

	/*
	 * Only migration can raise populated from zero and we're already
	 * holding cgroup_mutex.
	 */
	if (cgroup_is_populated(cgrp))
		return -EBUSY;

	/*
	 * Make sure there's no live children.  We can't test emptiness of
	 * ->self.children as dead children linger on it while being
	 * drained; otherwise, "rmdir parent/child parent" may fail.
	 */
	if (css_has_online_children(&cgrp->self))
		return -EBUSY;

	/*
	 * Mark @cgrp and the associated csets dead.  The former prevents
	 * further task migration and child creation by disabling
	 * cgroup_lock_live_group().  The latter makes the csets ignored by
	 * the migration path.
	 */
	cgrp->self.flags &= ~CSS_ONLINE;

	spin_lock_irq(&css_set_lock);
	list_for_each_entry(link, &cgrp->cset_links, cset_link)
		link->cset->dead = true;
	spin_unlock_irq(&css_set_lock);

	/* initiate massacre of all css's */
	for_each_css(css, ssid, cgrp)
		kill_css(css);

	/* clear and remove @cgrp dir, @cgrp has an extra ref on its kn */
	css_clear_dir(&cgrp->self);
	kernfs_remove(cgrp->kn);

	if (parent && cgroup_is_threaded(cgrp))
		parent->nr_threaded_children--;

	spin_lock_irq(&css_set_lock);
	for (tcgrp = cgroup_parent(cgrp); tcgrp; tcgrp = cgroup_parent(tcgrp)) {
		tcgrp->nr_descendants--;
		tcgrp->nr_dying_descendants++;
		/*
		 * If the dying cgroup is frozen, decrease frozen descendants
		 * counters of ancestor cgroups.
		 */
		if (test_bit(CGRP_FROZEN, &cgrp->flags))
			tcgrp->freezer.nr_frozen_descendants--;
	}
	spin_unlock_irq(&css_set_lock);

	cgroup1_check_for_release(parent);

	cgroup_bpf_offline(cgrp);

	/* put the base reference */
	percpu_ref_kill(&cgrp->self.refcnt);

	return 0;
};

int cgroup_rmdir(struct kernfs_node *kn)
{
	struct cgroup *cgrp;
	int ret = 0;

	cgrp = cgroup_kn_lock_live(kn, false);
	if (!cgrp)
		return 0;

	ret = cgroup_destroy_locked(cgrp);
	if (!ret)
		TRACE_CGROUP_PATH(rmdir, cgrp);

	cgroup_kn_unlock(kn);
	return ret;
}

static struct kernfs_syscall_ops cgroup_kf_syscall_ops = {
	.show_options		= cgroup_show_options,
	.mkdir			= cgroup_mkdir,
	.rmdir			= cgroup_rmdir,
	.show_path		= cgroup_show_path,
};

static void __init cgroup_init_subsys(struct cgroup_subsys *ss, bool early)
{
	struct cgroup_subsys_state *css;

	pr_debug("Initializing cgroup subsys %s\n", ss->name);

	mutex_lock(&cgroup_mutex);

	idr_init(&ss->css_idr);
	INIT_LIST_HEAD(&ss->cfts);

	/* Create the root cgroup state for this subsystem */
	ss->root = &cgrp_dfl_root;
	css = ss->css_alloc(cgroup_css(&cgrp_dfl_root.cgrp, ss));
	/* We don't handle early failures gracefully */
	BUG_ON(IS_ERR(css));
	init_and_link_css(css, ss, &cgrp_dfl_root.cgrp);

	/*
	 * Root csses are never destroyed and we can't initialize
	 * percpu_ref during early init.  Disable refcnting.
	 */
	css->flags |= CSS_NO_REF;

	if (early) {
		/* allocation can't be done safely during early init */
		css->id = 1;
	} else {
		css->id = cgroup_idr_alloc(&ss->css_idr, css, 1, 2, GFP_KERNEL);
		BUG_ON(css->id < 0);
	}

	/* Update the init_css_set to contain a subsys
	 * pointer to this state - since the subsystem is
	 * newly registered, all tasks and hence the
	 * init_css_set is in the subsystem's root cgroup. */
	init_css_set.subsys[ss->id] = css;

	have_fork_callback |= (bool)ss->fork << ss->id;
	have_exit_callback |= (bool)ss->exit << ss->id;
	have_release_callback |= (bool)ss->release << ss->id;
	have_canfork_callback |= (bool)ss->can_fork << ss->id;

	/* At system boot, before all subsystems have been
	 * registered, no tasks have been forked, so we don't
	 * need to invoke fork callbacks here. */
	BUG_ON(!list_empty(&init_task.tasks));

	BUG_ON(online_css(css));

	mutex_unlock(&cgroup_mutex);
}

/**
 * cgroup_init_early - cgroup initialization at system boot
 *
 * Initialize cgroups at system boot, and initialize any
 * subsystems that request early init.
 */
int __init cgroup_init_early(void)
{
	static struct cgroup_fs_context __initdata ctx;
	struct cgroup_subsys *ss;
	int i;

	ctx.root = &cgrp_dfl_root;
	init_cgroup_root(&ctx);
	cgrp_dfl_root.cgrp.self.flags |= CSS_NO_REF;

	RCU_INIT_POINTER(init_task.cgroups, &init_css_set);

	for_each_subsys(ss, i) {
		WARN(!ss->css_alloc || !ss->css_free || ss->name || ss->id,
		     "invalid cgroup_subsys %d:%s css_alloc=%p css_free=%p id:name=%d:%s\n",
		     i, cgroup_subsys_name[i], ss->css_alloc, ss->css_free,
		     ss->id, ss->name);
		WARN(strlen(cgroup_subsys_name[i]) > MAX_CGROUP_TYPE_NAMELEN,
		     "cgroup_subsys_name %s too long\n", cgroup_subsys_name[i]);

		ss->id = i;
		ss->name = cgroup_subsys_name[i];
		if (!ss->legacy_name)
			ss->legacy_name = cgroup_subsys_name[i];

		if (ss->early_init)
			cgroup_init_subsys(ss, true);
	}
	return 0;
}

/**
 * cgroup_init - cgroup initialization
 *
 * Register cgroup filesystem and /proc file, and initialize
 * any subsystems that didn't request early init.
 */
int __init cgroup_init(void)
{
	struct cgroup_subsys *ss;
	int ssid;

	BUILD_BUG_ON(CGROUP_SUBSYS_COUNT > 16);
	BUG_ON(cgroup_init_cftypes(NULL, cgroup_base_files));
	BUG_ON(cgroup_init_cftypes(NULL, cgroup1_base_files));

	cgroup_rstat_boot();

	/*
	 * The latency of the synchronize_rcu() is too high for cgroups,
	 * avoid it at the cost of forcing all readers into the slow path.
	 */
	rcu_sync_enter_start(&cgroup_threadgroup_rwsem.rss);

	get_user_ns(init_cgroup_ns.user_ns);

	mutex_lock(&cgroup_mutex);

	/*
	 * Add init_css_set to the hash table so that dfl_root can link to
	 * it during init.
	 */
	hash_add(css_set_table, &init_css_set.hlist,
		 css_set_hash(init_css_set.subsys));

	BUG_ON(cgroup_setup_root(&cgrp_dfl_root, 0));

	mutex_unlock(&cgroup_mutex);

	for_each_subsys(ss, ssid) {
		if (ss->early_init) {
			struct cgroup_subsys_state *css =
				init_css_set.subsys[ss->id];

			css->id = cgroup_idr_alloc(&ss->css_idr, css, 1, 2,
						   GFP_KERNEL);
			BUG_ON(css->id < 0);
		} else {
			cgroup_init_subsys(ss, false);
		}

		list_add_tail(&init_css_set.e_cset_node[ssid],
			      &cgrp_dfl_root.cgrp.e_csets[ssid]);

		/*
		 * Setting dfl_root subsys_mask needs to consider the
		 * disabled flag and cftype registration needs kmalloc,
		 * both of which aren't available during early_init.
		 */
		if (!cgroup_ssid_enabled(ssid))
			continue;

		if (cgroup1_ssid_disabled(ssid))
			printk(KERN_INFO "Disabling %s control group subsystem in v1 mounts\n",
			       ss->name);

		cgrp_dfl_root.subsys_mask |= 1 << ss->id;

		/* implicit controllers must be threaded too */
		WARN_ON(ss->implicit_on_dfl && !ss->threaded);

		if (ss->implicit_on_dfl)
			cgrp_dfl_implicit_ss_mask |= 1 << ss->id;
		else if (!ss->dfl_cftypes)
			cgrp_dfl_inhibit_ss_mask |= 1 << ss->id;

		if (ss->threaded)
			cgrp_dfl_threaded_ss_mask |= 1 << ss->id;

		if (ss->dfl_cftypes == ss->legacy_cftypes) {
			WARN_ON(cgroup_add_cftypes(ss, ss->dfl_cftypes));
		} else {
			WARN_ON(cgroup_add_dfl_cftypes(ss, ss->dfl_cftypes));
			WARN_ON(cgroup_add_legacy_cftypes(ss, ss->legacy_cftypes));
		}

		if (ss->bind)
			ss->bind(init_css_set.subsys[ssid]);

		mutex_lock(&cgroup_mutex);
		css_populate_dir(init_css_set.subsys[ssid]);
		mutex_unlock(&cgroup_mutex);
	}

	/* init_css_set.subsys[] has been updated, re-hash */
	hash_del(&init_css_set.hlist);
	hash_add(css_set_table, &init_css_set.hlist,
		 css_set_hash(init_css_set.subsys));

	WARN_ON(sysfs_create_mount_point(fs_kobj, "cgroup"));
	WARN_ON(register_filesystem(&cgroup_fs_type));
	WARN_ON(register_filesystem(&cgroup2_fs_type));
	WARN_ON(!proc_create_single("cgroups", 0, NULL, proc_cgroupstats_show));
#ifdef CONFIG_CPUSETS
	WARN_ON(register_filesystem(&cpuset_fs_type));
#endif

	return 0;
}

static int __init cgroup_wq_init(void)
{
	/*
	 * There isn't much point in executing destruction path in
	 * parallel.  Good chunk is serialized with cgroup_mutex anyway.
	 * Use 1 for @max_active.
	 *
	 * We would prefer to do this in cgroup_init() above, but that
	 * is called before init_workqueues(): so leave this until after.
	 */
	cgroup_destroy_wq = alloc_workqueue("cgroup_destroy", 0, 1);
	BUG_ON(!cgroup_destroy_wq);
	return 0;
}
core_initcall(cgroup_wq_init);

void cgroup_path_from_kernfs_id(u64 id, char *buf, size_t buflen)
{
	struct kernfs_node *kn;

	kn = kernfs_find_and_get_node_by_id(cgrp_dfl_root.kf_root, id);
	if (!kn)
		return;
	kernfs_path(kn, buf, buflen);
	kernfs_put(kn);
}

/*
 * proc_cgroup_show()
 *  - Print task's cgroup paths into seq_file, one line for each hierarchy
 *  - Used for /proc/<pid>/cgroup.
 */
int proc_cgroup_show(struct seq_file *m, struct pid_namespace *ns,
		     struct pid *pid, struct task_struct *tsk)
{
	char *buf;
	int retval;
	struct cgroup_root *root;

	retval = -ENOMEM;
	buf = kmalloc(PATH_MAX, GFP_KERNEL);
	if (!buf)
		goto out;

	mutex_lock(&cgroup_mutex);
	spin_lock_irq(&css_set_lock);

	for_each_root(root) {
		struct cgroup_subsys *ss;
		struct cgroup *cgrp;
		int ssid, count = 0;

		if (root == &cgrp_dfl_root && !cgrp_dfl_visible)
			continue;

		seq_printf(m, "%d:", root->hierarchy_id);
		if (root != &cgrp_dfl_root)
			for_each_subsys(ss, ssid)
				if (root->subsys_mask & (1 << ssid))
					seq_printf(m, "%s%s", count++ ? "," : "",
						   ss->legacy_name);
		if (strlen(root->name))
			seq_printf(m, "%sname=%s", count ? "," : "",
				   root->name);
		seq_putc(m, ':');

		cgrp = task_cgroup_from_root(tsk, root);

		/*
		 * On traditional hierarchies, all zombie tasks show up as
		 * belonging to the root cgroup.  On the default hierarchy,
		 * while a zombie doesn't show up in "cgroup.procs" and
		 * thus can't be migrated, its /proc/PID/cgroup keeps
		 * reporting the cgroup it belonged to before exiting.  If
		 * the cgroup is removed before the zombie is reaped,
		 * " (deleted)" is appended to the cgroup path.
		 */
		if (cgroup_on_dfl(cgrp) || !(tsk->flags & PF_EXITING)) {
			retval = cgroup_path_ns_locked(cgrp, buf, PATH_MAX,
						current->nsproxy->cgroup_ns);
			if (retval >= PATH_MAX)
				retval = -ENAMETOOLONG;
			if (retval < 0)
				goto out_unlock;

			seq_puts(m, buf);
		} else {
			seq_puts(m, "/");
		}

		if (cgroup_on_dfl(cgrp) && cgroup_is_dead(cgrp))
			seq_puts(m, " (deleted)\n");
		else
			seq_putc(m, '\n');
	}

	retval = 0;
out_unlock:
	spin_unlock_irq(&css_set_lock);
	mutex_unlock(&cgroup_mutex);
	kfree(buf);
out:
	return retval;
}

/**
 * cgroup_fork - initialize cgroup related fields during copy_process()
 * @child: pointer to task_struct of forking parent process.
 *
 * A task is associated with the init_css_set until cgroup_post_fork()
 * attaches it to the target css_set.
 */
void cgroup_fork(struct task_struct *child)
{
	RCU_INIT_POINTER(child->cgroups, &init_css_set);
	INIT_LIST_HEAD(&child->cg_list);
}

static struct cgroup *cgroup_get_from_file(struct file *f)
{
	struct cgroup_subsys_state *css;
	struct cgroup *cgrp;

	css = css_tryget_online_from_dir(f->f_path.dentry, NULL);
	if (IS_ERR(css))
		return ERR_CAST(css);

	cgrp = css->cgroup;
	if (!cgroup_on_dfl(cgrp)) {
		cgroup_put(cgrp);
		return ERR_PTR(-EBADF);
	}

	return cgrp;
}

/**
 * cgroup_css_set_fork - find or create a css_set for a child process
 * @kargs: the arguments passed to create the child process
 *
 * This functions finds or creates a new css_set which the child
 * process will be attached to in cgroup_post_fork(). By default,
 * the child process will be given the same css_set as its parent.
 *
 * If CLONE_INTO_CGROUP is specified this function will try to find an
 * existing css_set which includes the requested cgroup and if not create
 * a new css_set that the child will be attached to later. If this function
 * succeeds it will hold cgroup_threadgroup_rwsem on return. If
 * CLONE_INTO_CGROUP is requested this function will grab cgroup mutex
 * before grabbing cgroup_threadgroup_rwsem and will hold a reference
 * to the target cgroup.
 */
static int cgroup_css_set_fork(struct kernel_clone_args *kargs)
	__acquires(&cgroup_mutex) __acquires(&cgroup_threadgroup_rwsem)
{
	int ret;
	struct cgroup *dst_cgrp = NULL;
	struct css_set *cset;
	struct super_block *sb;
	struct file *f;

	if (kargs->flags & CLONE_INTO_CGROUP)
		mutex_lock(&cgroup_mutex);

	cgroup_threadgroup_change_begin(current);

	spin_lock_irq(&css_set_lock);
	cset = task_css_set(current);
	get_css_set(cset);
	spin_unlock_irq(&css_set_lock);

	if (!(kargs->flags & CLONE_INTO_CGROUP)) {
		kargs->cset = cset;
		return 0;
	}

	f = fget_raw(kargs->cgroup);
	if (!f) {
		ret = -EBADF;
		goto err;
	}
	sb = f->f_path.dentry->d_sb;

	dst_cgrp = cgroup_get_from_file(f);
	if (IS_ERR(dst_cgrp)) {
		ret = PTR_ERR(dst_cgrp);
		dst_cgrp = NULL;
		goto err;
	}

	if (cgroup_is_dead(dst_cgrp)) {
		ret = -ENODEV;
		goto err;
	}

	/*
	 * Verify that we the target cgroup is writable for us. This is
	 * usually done by the vfs layer but since we're not going through
	 * the vfs layer here we need to do it "manually".
	 */
	ret = cgroup_may_write(dst_cgrp, sb);
	if (ret)
		goto err;

	ret = cgroup_attach_permissions(cset->dfl_cgrp, dst_cgrp, sb,
					!(kargs->flags & CLONE_THREAD),
					current->nsproxy->cgroup_ns);
	if (ret)
		goto err;

	kargs->cset = find_css_set(cset, dst_cgrp);
	if (!kargs->cset) {
		ret = -ENOMEM;
		goto err;
	}

	put_css_set(cset);
	fput(f);
	kargs->cgrp = dst_cgrp;
	return ret;

err:
	cgroup_threadgroup_change_end(current);
	mutex_unlock(&cgroup_mutex);
	if (f)
		fput(f);
	if (dst_cgrp)
		cgroup_put(dst_cgrp);
	put_css_set(cset);
	if (kargs->cset)
		put_css_set(kargs->cset);
	return ret;
}

/**
 * cgroup_css_set_put_fork - drop references we took during fork
 * @kargs: the arguments passed to create the child process
 *
 * Drop references to the prepared css_set and target cgroup if
 * CLONE_INTO_CGROUP was requested.
 */
static void cgroup_css_set_put_fork(struct kernel_clone_args *kargs)
	__releases(&cgroup_threadgroup_rwsem) __releases(&cgroup_mutex)
{
	cgroup_threadgroup_change_end(current);

	if (kargs->flags & CLONE_INTO_CGROUP) {
		struct cgroup *cgrp = kargs->cgrp;
		struct css_set *cset = kargs->cset;

		mutex_unlock(&cgroup_mutex);

		if (cset) {
			put_css_set(cset);
			kargs->cset = NULL;
		}

		if (cgrp) {
			cgroup_put(cgrp);
			kargs->cgrp = NULL;
		}
	}
}

/**
 * cgroup_can_fork - called on a new task before the process is exposed
 * @child: the child process
 *
 * This prepares a new css_set for the child process which the child will
 * be attached to in cgroup_post_fork().
 * This calls the subsystem can_fork() callbacks. If the cgroup_can_fork()
 * callback returns an error, the fork aborts with that error code. This
 * allows for a cgroup subsystem to conditionally allow or deny new forks.
 */
int cgroup_can_fork(struct task_struct *child, struct kernel_clone_args *kargs)
{
	struct cgroup_subsys *ss;
	int i, j, ret;

	ret = cgroup_css_set_fork(kargs);
	if (ret)
		return ret;

	do_each_subsys_mask(ss, i, have_canfork_callback) {
		ret = ss->can_fork(child, kargs->cset);
		if (ret)
			goto out_revert;
	} while_each_subsys_mask();

	return 0;

out_revert:
	for_each_subsys(ss, j) {
		if (j >= i)
			break;
		if (ss->cancel_fork)
			ss->cancel_fork(child, kargs->cset);
	}

	cgroup_css_set_put_fork(kargs);

	return ret;
}

/**
 * cgroup_cancel_fork - called if a fork failed after cgroup_can_fork()
 * @child: the child process
 * @kargs: the arguments passed to create the child process
 *
 * This calls the cancel_fork() callbacks if a fork failed *after*
 * cgroup_can_fork() succeded and cleans up references we took to
 * prepare a new css_set for the child process in cgroup_can_fork().
 */
void cgroup_cancel_fork(struct task_struct *child,
			struct kernel_clone_args *kargs)
{
	struct cgroup_subsys *ss;
	int i;

	for_each_subsys(ss, i)
		if (ss->cancel_fork)
			ss->cancel_fork(child, kargs->cset);

	cgroup_css_set_put_fork(kargs);
}

/**
 * cgroup_post_fork - finalize cgroup setup for the child process
 * @child: the child process
 *
 * Attach the child process to its css_set calling the subsystem fork()
 * callbacks.
 */
void cgroup_post_fork(struct task_struct *child,
		      struct kernel_clone_args *kargs)
	__releases(&cgroup_threadgroup_rwsem) __releases(&cgroup_mutex)
{
	struct cgroup_subsys *ss;
	struct css_set *cset;
	int i;

	cset = kargs->cset;
	kargs->cset = NULL;

	spin_lock_irq(&css_set_lock);

	/* init tasks are special, only link regular threads */
	if (likely(child->pid)) {
		WARN_ON_ONCE(!list_empty(&child->cg_list));
		cset->nr_tasks++;
		css_set_move_task(child, NULL, cset, false);
	} else {
		put_css_set(cset);
		cset = NULL;
	}

	/*
	 * If the cgroup has to be frozen, the new task has too.  Let's set
	 * the JOBCTL_TRAP_FREEZE jobctl bit to get the task into the
	 * frozen state.
	 */
	if (unlikely(cgroup_task_freeze(child))) {
		spin_lock(&child->sighand->siglock);
		WARN_ON_ONCE(child->frozen);
		child->jobctl |= JOBCTL_TRAP_FREEZE;
		spin_unlock(&child->sighand->siglock);

		/*
		 * Calling cgroup_update_frozen() isn't required here,
		 * because it will be called anyway a bit later from
		 * do_freezer_trap(). So we avoid cgroup's transient switch
		 * from the frozen state and back.
		 */
	}

	spin_unlock_irq(&css_set_lock);

	/*
	 * Call ss->fork().  This must happen after @child is linked on
	 * css_set; otherwise, @child might change state between ->fork()
	 * and addition to css_set.
	 */
	do_each_subsys_mask(ss, i, have_fork_callback) {
		ss->fork(child);
	} while_each_subsys_mask();

	/* Make the new cset the root_cset of the new cgroup namespace. */
	if (kargs->flags & CLONE_NEWCGROUP) {
		struct css_set *rcset = child->nsproxy->cgroup_ns->root_cset;

		get_css_set(cset);
		child->nsproxy->cgroup_ns->root_cset = cset;
		put_css_set(rcset);
	}

	cgroup_css_set_put_fork(kargs);
}

/**
 * cgroup_exit - detach cgroup from exiting task
 * @tsk: pointer to task_struct of exiting process
 *
 * Description: Detach cgroup from @tsk.
 *
 */
void cgroup_exit(struct task_struct *tsk)
{
	struct cgroup_subsys *ss;
	struct css_set *cset;
	int i;

	spin_lock_irq(&css_set_lock);

	WARN_ON_ONCE(list_empty(&tsk->cg_list));
	cset = task_css_set(tsk);
	css_set_move_task(tsk, cset, NULL, false);
	list_add_tail(&tsk->cg_list, &cset->dying_tasks);
	cset->nr_tasks--;

	WARN_ON_ONCE(cgroup_task_frozen(tsk));
	if (unlikely(cgroup_task_freeze(tsk)))
		cgroup_update_frozen(task_dfl_cgroup(tsk));

	spin_unlock_irq(&css_set_lock);

	/* see cgroup_post_fork() for details */
	do_each_subsys_mask(ss, i, have_exit_callback) {
		ss->exit(tsk);
	} while_each_subsys_mask();
}

void cgroup_release(struct task_struct *task)
{
	struct cgroup_subsys *ss;
	int ssid;

	do_each_subsys_mask(ss, ssid, have_release_callback) {
		ss->release(task);
	} while_each_subsys_mask();

	spin_lock_irq(&css_set_lock);
	css_set_skip_task_iters(task_css_set(task), task);
	list_del_init(&task->cg_list);
	spin_unlock_irq(&css_set_lock);
}

void cgroup_free(struct task_struct *task)
{
	struct css_set *cset = task_css_set(task);
	put_css_set(cset);
}

static int __init cgroup_disable(char *str)
{
	struct cgroup_subsys *ss;
	char *token;
	int i;

	while ((token = strsep(&str, ",")) != NULL) {
		if (!*token)
			continue;

		for_each_subsys(ss, i) {
			if (strcmp(token, ss->name) &&
			    strcmp(token, ss->legacy_name))
				continue;

			static_branch_disable(cgroup_subsys_enabled_key[i]);
			pr_info("Disabling %s control group subsystem\n",
				ss->name);
		}

		for (i = 0; i < OPT_FEATURE_COUNT; i++) {
			if (strcmp(token, cgroup_opt_feature_names[i]))
				continue;
			cgroup_feature_disable_mask |= 1 << i;
			pr_info("Disabling %s control group feature\n",
				cgroup_opt_feature_names[i]);
			break;
		}
	}
	return 1;
}
__setup("cgroup_disable=", cgroup_disable);

void __init __weak enable_debug_cgroup(void) { }

static int __init enable_cgroup_debug(char *str)
{
	cgroup_debug = true;
	enable_debug_cgroup();
	return 1;
}
__setup("cgroup_debug", enable_cgroup_debug);

/**
 * css_tryget_online_from_dir - get corresponding css from a cgroup dentry
 * @dentry: directory dentry of interest
 * @ss: subsystem of interest
 *
 * If @dentry is a directory for a cgroup which has @ss enabled on it, try
 * to get the corresponding css and return it.  If such css doesn't exist
 * or can't be pinned, an ERR_PTR value is returned.
 */
struct cgroup_subsys_state *css_tryget_online_from_dir(struct dentry *dentry,
						       struct cgroup_subsys *ss)
{
	struct kernfs_node *kn = kernfs_node_from_dentry(dentry);
	struct file_system_type *s_type = dentry->d_sb->s_type;
	struct cgroup_subsys_state *css = NULL;
	struct cgroup *cgrp;

	/* is @dentry a cgroup dir? */
	if ((s_type != &cgroup_fs_type && s_type != &cgroup2_fs_type) ||
	    !kn || kernfs_type(kn) != KERNFS_DIR)
		return ERR_PTR(-EBADF);

	rcu_read_lock();

	/*
	 * This path doesn't originate from kernfs and @kn could already
	 * have been or be removed at any point.  @kn->priv is RCU
	 * protected for this access.  See css_release_work_fn() for details.
	 */
	cgrp = rcu_dereference(*(void __rcu __force **)&kn->priv);
	if (cgrp)
		css = cgroup_css(cgrp, ss);

	if (!css || !css_tryget_online(css))
		css = ERR_PTR(-ENOENT);

	rcu_read_unlock();
	return css;
}

/**
 * css_from_id - lookup css by id
 * @id: the cgroup id
 * @ss: cgroup subsys to be looked into
 *
 * Returns the css if there's valid one with @id, otherwise returns NULL.
 * Should be called under rcu_read_lock().
 */
struct cgroup_subsys_state *css_from_id(int id, struct cgroup_subsys *ss)
{
	WARN_ON_ONCE(!rcu_read_lock_held());
	return idr_find(&ss->css_idr, id);
}

/**
 * cgroup_get_from_path - lookup and get a cgroup from its default hierarchy path
 * @path: path on the default hierarchy
 *
 * Find the cgroup at @path on the default hierarchy, increment its
 * reference count and return it.  Returns pointer to the found cgroup on
 * success, ERR_PTR(-ENOENT) if @path doens't exist and ERR_PTR(-ENOTDIR)
 * if @path points to a non-directory.
 */
struct cgroup *cgroup_get_from_path(const char *path)
{
	struct kernfs_node *kn;
	struct cgroup *cgrp;

	mutex_lock(&cgroup_mutex);

	kn = kernfs_walk_and_get(cgrp_dfl_root.cgrp.kn, path);
	if (kn) {
		if (kernfs_type(kn) == KERNFS_DIR) {
			cgrp = kn->priv;
			cgroup_get_live(cgrp);
		} else {
			cgrp = ERR_PTR(-ENOTDIR);
		}
		kernfs_put(kn);
	} else {
		cgrp = ERR_PTR(-ENOENT);
	}

	mutex_unlock(&cgroup_mutex);
	return cgrp;
}
EXPORT_SYMBOL_GPL(cgroup_get_from_path);

/**
 * cgroup_get_from_fd - get a cgroup pointer from a fd
 * @fd: fd obtained by open(cgroup2_dir)
 *
 * Find the cgroup from a fd which should be obtained
 * by opening a cgroup directory.  Returns a pointer to the
 * cgroup on success. ERR_PTR is returned if the cgroup
 * cannot be found.
 */
struct cgroup *cgroup_get_from_fd(int fd)
{
	struct cgroup *cgrp;
	struct file *f;

	f = fget_raw(fd);
	if (!f)
		return ERR_PTR(-EBADF);

	cgrp = cgroup_get_from_file(f);
	fput(f);
	return cgrp;
}
EXPORT_SYMBOL_GPL(cgroup_get_from_fd);

static u64 power_of_ten(int power)
{
	u64 v = 1;
	while (power--)
		v *= 10;
	return v;
}

/**
 * cgroup_parse_float - parse a floating number
 * @input: input string
 * @dec_shift: number of decimal digits to shift
 * @v: output
 *
 * Parse a decimal floating point number in @input and store the result in
 * @v with decimal point right shifted @dec_shift times.  For example, if
 * @input is "12.3456" and @dec_shift is 3, *@v will be set to 12345.
 * Returns 0 on success, -errno otherwise.
 *
 * There's nothing cgroup specific about this function except that it's
 * currently the only user.
 */
int cgroup_parse_float(const char *input, unsigned dec_shift, s64 *v)
{
	s64 whole, frac = 0;
	int fstart = 0, fend = 0, flen;

	if (!sscanf(input, "%lld.%n%lld%n", &whole, &fstart, &frac, &fend))
		return -EINVAL;
	if (frac < 0)
		return -EINVAL;

	flen = fend > fstart ? fend - fstart : 0;
	if (flen < dec_shift)
		frac *= power_of_ten(dec_shift - flen);
	else
		frac = DIV_ROUND_CLOSEST_ULL(frac, power_of_ten(flen - dec_shift));

	*v = whole * power_of_ten(dec_shift) + frac;
	return 0;
}

/*
 * sock->sk_cgrp_data handling.  For more info, see sock_cgroup_data
 * definition in cgroup-defs.h.
 */
#ifdef CONFIG_SOCK_CGROUP_DATA

#if defined(CONFIG_CGROUP_NET_PRIO) || defined(CONFIG_CGROUP_NET_CLASSID)

DEFINE_SPINLOCK(cgroup_sk_update_lock);
static bool cgroup_sk_alloc_disabled __read_mostly;

void cgroup_sk_alloc_disable(void)
{
	if (cgroup_sk_alloc_disabled)
		return;
	pr_info("cgroup: disabling cgroup2 socket matching due to net_prio or net_cls activation\n");
	cgroup_sk_alloc_disabled = true;
}

#else

#define cgroup_sk_alloc_disabled	false

#endif

void cgroup_sk_alloc(struct sock_cgroup_data *skcd)
{
	if (cgroup_sk_alloc_disabled) {
		skcd->no_refcnt = 1;
		return;
	}

	/* Don't associate the sock with unrelated interrupted task's cgroup. */
	if (in_interrupt())
		return;

	rcu_read_lock();

	while (true) {
		struct css_set *cset;

		cset = task_css_set(current);
		if (likely(cgroup_tryget(cset->dfl_cgrp))) {
			skcd->val = (unsigned long)cset->dfl_cgrp;
			cgroup_bpf_get(cset->dfl_cgrp);
			break;
		}
		cpu_relax();
	}

	rcu_read_unlock();
}

void cgroup_sk_clone(struct sock_cgroup_data *skcd)
{
	if (skcd->val) {
		if (skcd->no_refcnt)
			return;
		/*
		 * We might be cloning a socket which is left in an empty
		 * cgroup and the cgroup might have already been rmdir'd.
		 * Don't use cgroup_get_live().
		 */
		cgroup_get(sock_cgroup_ptr(skcd));
		cgroup_bpf_get(sock_cgroup_ptr(skcd));
	}
}

void cgroup_sk_free(struct sock_cgroup_data *skcd)
{
	struct cgroup *cgrp = sock_cgroup_ptr(skcd);

	if (skcd->no_refcnt)
		return;
	cgroup_bpf_put(cgrp);
	cgroup_put(cgrp);
}

#endif	/* CONFIG_SOCK_CGROUP_DATA */

#ifdef CONFIG_CGROUP_BPF
int cgroup_bpf_attach(struct cgroup *cgrp,
		      struct bpf_prog *prog, struct bpf_prog *replace_prog,
		      struct bpf_cgroup_link *link,
		      enum bpf_attach_type type,
		      u32 flags)
{
	int ret;

	mutex_lock(&cgroup_mutex);
	ret = __cgroup_bpf_attach(cgrp, prog, replace_prog, link, type, flags);
	mutex_unlock(&cgroup_mutex);
	return ret;
}

int cgroup_bpf_detach(struct cgroup *cgrp, struct bpf_prog *prog,
		      enum bpf_attach_type type)
{
	int ret;

	mutex_lock(&cgroup_mutex);
	ret = __cgroup_bpf_detach(cgrp, prog, NULL, type);
	mutex_unlock(&cgroup_mutex);
	return ret;
}

int cgroup_bpf_query(struct cgroup *cgrp, const union bpf_attr *attr,
		     union bpf_attr __user *uattr)
{
	int ret;

	mutex_lock(&cgroup_mutex);
	ret = __cgroup_bpf_query(cgrp, attr, uattr);
	mutex_unlock(&cgroup_mutex);
	return ret;
}
#endif /* CONFIG_CGROUP_BPF */

#ifdef CONFIG_SYSFS
static ssize_t show_delegatable_files(struct cftype *files, char *buf,
				      ssize_t size, const char *prefix)
{
	struct cftype *cft;
	ssize_t ret = 0;

	for (cft = files; cft && cft->name[0] != '\0'; cft++) {
		if (!(cft->flags & CFTYPE_NS_DELEGATABLE))
			continue;

		if ((cft->flags & CFTYPE_PRESSURE) && !cgroup_psi_enabled())
			continue;

		if (prefix)
			ret += snprintf(buf + ret, size - ret, "%s.", prefix);

		ret += snprintf(buf + ret, size - ret, "%s\n", cft->name);

		if (WARN_ON(ret >= size))
			break;
	}

	return ret;
}

static ssize_t delegate_show(struct kobject *kobj, struct kobj_attribute *attr,
			      char *buf)
{
	struct cgroup_subsys *ss;
	int ssid;
	ssize_t ret = 0;

	ret = show_delegatable_files(cgroup_base_files, buf, PAGE_SIZE - ret,
				     NULL);

	for_each_subsys(ss, ssid)
		ret += show_delegatable_files(ss->dfl_cftypes, buf + ret,
					      PAGE_SIZE - ret,
					      cgroup_subsys_name[ssid]);

	return ret;
}
static struct kobj_attribute cgroup_delegate_attr = __ATTR_RO(delegate);

static ssize_t features_show(struct kobject *kobj, struct kobj_attribute *attr,
			     char *buf)
{
	return snprintf(buf, PAGE_SIZE,
			"nsdelegate\n"
			"memory_localevents\n"
			"memory_recursiveprot\n");
}
static struct kobj_attribute cgroup_features_attr = __ATTR_RO(features);

static struct attribute *cgroup_sysfs_attrs[] = {
	&cgroup_delegate_attr.attr,
	&cgroup_features_attr.attr,
	NULL,
};

static const struct attribute_group cgroup_sysfs_attr_group = {
	.attrs = cgroup_sysfs_attrs,
	.name = "cgroup",
};

static int __init cgroup_sysfs_init(void)
{
	return sysfs_create_group(kernel_kobj, &cgroup_sysfs_attr_group);
}
subsys_initcall(cgroup_sysfs_init);

#endif /* CONFIG_SYSFS */<|MERGE_RESOLUTION|>--- conflicted
+++ resolved
@@ -2835,13 +2835,9 @@
 }
 
 struct task_struct *cgroup_procs_write_start(char *buf, bool threadgroup,
-<<<<<<< HEAD
-					     bool *locked,
+					     bool *threadgroup_locked,
 					     struct cgroup *dst_cgrp)
 	__acquires(&cgroup_threadgroup_rwsem)
-=======
-					     bool *threadgroup_locked)
->>>>>>> f1101295
 {
 	struct task_struct *tsk;
 	pid_t pid;
@@ -4888,11 +4884,7 @@
 	if (!dst_cgrp)
 		return -ENODEV;
 
-<<<<<<< HEAD
-	task = cgroup_procs_write_start(buf, true, &locked, dst_cgrp);
-=======
-	task = cgroup_procs_write_start(buf, true, &threadgroup_locked);
->>>>>>> f1101295
+	task = cgroup_procs_write_start(buf, true, &threadgroup_locked, dst_cgrp);
 	ret = PTR_ERR_OR_ZERO(task);
 	if (ret)
 		goto out_unlock;
