# SPDX-License-Identifier: GPL-2.0
# Backward compatibility
asflags-y  += $(EXTRA_AFLAGS)
ccflags-y  += $(EXTRA_CFLAGS)
cppflags-y += $(EXTRA_CPPFLAGS)
ldflags-y  += $(EXTRA_LDFLAGS)

# flags that take effect in current and sub directories
KBUILD_AFLAGS += $(subdir-asflags-y)
KBUILD_CFLAGS += $(subdir-ccflags-y)

# Figure out what we need to build from the various variables
# ===========================================================================

# When an object is listed to be built compiled-in and modular,
# only build the compiled-in version
obj-m := $(filter-out $(obj-y),$(obj-m))

# Libraries are always collected in one lib file.
# Filter out objects already built-in
lib-y := $(filter-out $(obj-y), $(sort $(lib-y) $(lib-m)))

# Determine modorder.
# Unfortunately, we don't have information about ordering between -y
# and -m subdirs.  Just put -y's first.
modorder	:= $(patsubst %/,%/modules.order, $(filter %/, $(obj-y)) $(obj-m:.o=.ko))

# Handle objects in subdirs
# ---------------------------------------------------------------------------
# o if we encounter foo/ in $(obj-y), replace it by foo/built-in.a
#   and add the directory to the list of dirs to descend into: $(subdir-y)
# o if we encounter foo/ in $(obj-m), remove it from $(obj-m)
#   and add the directory to the list of dirs to descend into: $(subdir-m)
__subdir-y	:= $(patsubst %/,%,$(filter %/, $(obj-y)))
subdir-y	+= $(__subdir-y)
__subdir-m	:= $(patsubst %/,%,$(filter %/, $(obj-m)))
subdir-m	+= $(__subdir-m)
obj-y		:= $(patsubst %/, %/built-in.a, $(obj-y))
obj-m		:= $(filter-out %/, $(obj-m))

# Subdirectories we need to descend into
subdir-ym	:= $(sort $(subdir-y) $(subdir-m))

# If $(foo-objs), $(foo-y), $(foo-m), or $(foo-) exists, foo.o is a composite object
multi-used-y := $(sort $(foreach m,$(obj-y), $(if $(strip $($(m:.o=-objs)) $($(m:.o=-y)) $($(m:.o=-))), $(m))))
multi-used-m := $(sort $(foreach m,$(obj-m), $(if $(strip $($(m:.o=-objs)) $($(m:.o=-y)) $($(m:.o=-m)) $($(m:.o=-))), $(m))))
multi-used   := $(multi-used-y) $(multi-used-m)

# $(subdir-obj-y) is the list of objects in $(obj-y) which uses dir/ to
# tell kbuild to descend
subdir-obj-y := $(filter %/built-in.a, $(obj-y))

# Replace multi-part objects by their individual parts,
# including built-in.a from subdirectories
real-obj-y := $(foreach m, $(obj-y), $(if $(strip $($(m:.o=-objs)) $($(m:.o=-y)) $($(m:.o=-))),$($(m:.o=-objs)) $($(m:.o=-y)),$(m)))
real-obj-m := $(foreach m, $(obj-m), $(if $(strip $($(m:.o=-objs)) $($(m:.o=-y)) $($(m:.o=-m)) $($(m:.o=-))),$($(m:.o=-objs)) $($(m:.o=-y)) $($(m:.o=-m)),$(m)))

# DTB
# If CONFIG_OF_ALL_DTBS is enabled, all DT blobs are built
extra-y				+= $(dtb-y)
extra-$(CONFIG_OF_ALL_DTBS)	+= $(dtb-)

ifneq ($(CHECK_DTBS),)
extra-y += $(patsubst %.dtb,%.dt.yaml, $(dtb-y))
extra-$(CONFIG_OF_ALL_DTBS) += $(patsubst %.dtb,%.dt.yaml, $(dtb-))
endif

# Add subdir path

extra-y		:= $(addprefix $(obj)/,$(extra-y))
always		:= $(addprefix $(obj)/,$(always))
targets		:= $(addprefix $(obj)/,$(targets))
modorder	:= $(addprefix $(obj)/,$(modorder))
obj-m		:= $(addprefix $(obj)/,$(obj-m))
lib-y		:= $(addprefix $(obj)/,$(lib-y))
subdir-obj-y	:= $(addprefix $(obj)/,$(subdir-obj-y))
real-obj-y	:= $(addprefix $(obj)/,$(real-obj-y))
real-obj-m	:= $(addprefix $(obj)/,$(real-obj-m))
multi-used-m	:= $(addprefix $(obj)/,$(multi-used-m))
subdir-ym	:= $(addprefix $(obj)/,$(subdir-ym))

# Finds the multi-part object the current object will be linked into.
# If the object belongs to two or more multi-part objects, all of them are
# concatenated with a colon separator.
modname-multi = $(subst $(space),:,$(sort $(foreach m,$(multi-used),\
		$(if $(filter $*.o, $($(m:.o=-objs)) $($(m:.o=-y)) $($(m:.o=-m))),$(m:.o=)))))

modname = $(if $(modname-multi),$(modname-multi),$(basetarget))

# target with $(obj)/ and its suffix stripped
target-stem = $(basename $(patsubst $(obj)/%,%,$@))

# These flags are needed for modversions and compiling, so we define them here
# $(modname_flags) defines KBUILD_MODNAME as the name of the module it will
# end up in (or would, if it gets compiled in)
name-fix = $(squote)$(quote)$(subst $(comma),_,$(subst -,_,$1))$(quote)$(squote)
basename_flags = -DKBUILD_BASENAME=$(call name-fix,$(basetarget))
modname_flags  = -DKBUILD_MODNAME=$(call name-fix,$(modname))

orig_c_flags   = $(KBUILD_CPPFLAGS) $(KBUILD_CFLAGS) \
                 $(ccflags-y) $(CFLAGS_$(target-stem).o)
_c_flags       = $(filter-out $(CFLAGS_REMOVE_$(target-stem).o), $(orig_c_flags))
orig_a_flags   = $(KBUILD_CPPFLAGS) $(KBUILD_AFLAGS) \
                 $(asflags-y) $(AFLAGS_$(target-stem).o)
_a_flags       = $(filter-out $(AFLAGS_REMOVE_$(target-stem).o), $(orig_a_flags))
_cpp_flags     = $(KBUILD_CPPFLAGS) $(cppflags-y) $(CPPFLAGS_$(target-stem).lds)

#
# Enable gcov profiling flags for a file, directory or for all files depending
# on variables GCOV_PROFILE_obj.o, GCOV_PROFILE and CONFIG_GCOV_PROFILE_ALL
# (in this order)
#
ifeq ($(CONFIG_GCOV_KERNEL),y)
_c_flags += $(if $(patsubst n%,, \
		$(GCOV_PROFILE_$(basetarget).o)$(GCOV_PROFILE)$(CONFIG_GCOV_PROFILE_ALL)), \
		$(CFLAGS_GCOV))
endif

#
# Enable address sanitizer flags for kernel except some files or directories
# we don't want to check (depends on variables KASAN_SANITIZE_obj.o, KASAN_SANITIZE)
#
ifeq ($(CONFIG_KASAN),y)
_c_flags += $(if $(patsubst n%,, \
		$(KASAN_SANITIZE_$(basetarget).o)$(KASAN_SANITIZE)y), \
		$(CFLAGS_KASAN), $(CFLAGS_KASAN_NOSANITIZE))
endif

ifeq ($(CONFIG_UBSAN),y)
_c_flags += $(if $(patsubst n%,, \
		$(UBSAN_SANITIZE_$(basetarget).o)$(UBSAN_SANITIZE)$(CONFIG_UBSAN_SANITIZE_ALL)), \
		$(CFLAGS_UBSAN))
endif

ifeq ($(CONFIG_KCOV),y)
_c_flags += $(if $(patsubst n%,, \
	$(KCOV_INSTRUMENT_$(basetarget).o)$(KCOV_INSTRUMENT)$(CONFIG_KCOV_INSTRUMENT_ALL)), \
	$(CFLAGS_KCOV))
endif

# $(srctree)/$(src) for including checkin headers from generated source files
# $(objtree)/$(obj) for including generated headers from checkin source files
ifeq ($(KBUILD_EXTMOD),)
ifdef building_out_of_srctree
_c_flags   += -I $(srctree)/$(src) -I $(objtree)/$(obj)
_a_flags   += -I $(srctree)/$(src) -I $(objtree)/$(obj)
_cpp_flags += -I $(srctree)/$(src) -I $(objtree)/$(obj)
endif
endif

part-of-module = $(if $(filter $(basename $@).o, $(real-obj-m)),y)
quiet_modtag = $(if $(part-of-module),[M],   )

modkern_cflags =                                          \
	$(if $(part-of-module),                           \
		$(KBUILD_CFLAGS_MODULE) $(CFLAGS_MODULE), \
		$(KBUILD_CFLAGS_KERNEL) $(CFLAGS_KERNEL))

modkern_aflags = $(if $(part-of-module),				\
			$(KBUILD_AFLAGS_MODULE) $(AFLAGS_MODULE),	\
			$(KBUILD_AFLAGS_KERNEL) $(AFLAGS_KERNEL))

c_flags        = -Wp,-MD,$(depfile) $(NOSTDINC_FLAGS) $(LINUXINCLUDE)     \
		 -include $(srctree)/include/linux/compiler_types.h       \
		 $(_c_flags) $(modkern_cflags)                           \
		 $(basename_flags) $(modname_flags)

a_flags        = -Wp,-MD,$(depfile) $(NOSTDINC_FLAGS) $(LINUXINCLUDE)     \
		 $(_a_flags) $(modkern_aflags)

cpp_flags      = -Wp,-MD,$(depfile) $(NOSTDINC_FLAGS) $(LINUXINCLUDE)     \
		 $(_cpp_flags)

ld_flags       = $(KBUILD_LDFLAGS) $(ldflags-y) $(LDFLAGS_$(@F))

DTC_INCLUDE    := $(srctree)/scripts/dtc/include-prefixes

dtc_cpp_flags  = -Wp,-MD,$(depfile).pre.tmp -nostdinc                    \
		 $(addprefix -I,$(DTC_INCLUDE))                          \
		 -undef -D__DTS__

# Useful for describing the dependency of composite objects
# Usage:
#   $(call multi_depend, multi_used_targets, suffix_to_remove, suffix_to_add)
define multi_depend
$(foreach m, $(notdir $1), \
	$(eval $(obj)/$m: \
	$(addprefix $(obj)/, $(foreach s, $3, $($(m:%$(strip $2)=%$(s)))))))
endef

# Shipped files
# ===========================================================================

quiet_cmd_shipped = SHIPPED $@
cmd_shipped = cat $< > $@

$(obj)/%: $(src)/%_shipped
	$(call cmd,shipped)

# Commands useful for building a boot image
# ===========================================================================
#
#	Use as following:
#
#	target: source(s) FORCE
#		$(if_changed,ld/objcopy/gzip)
#
#	and add target to extra-y so that we know we have to
#	read in the saved command line

# Linking
# ---------------------------------------------------------------------------

quiet_cmd_ld = LD      $@
      cmd_ld = $(LD) $(ld_flags) $(real-prereqs) -o $@

# Archive
# ---------------------------------------------------------------------------

quiet_cmd_ar = AR      $@
      cmd_ar = rm -f $@; $(AR) cDPrsT $@ $(real-prereqs)

# Objcopy
# ---------------------------------------------------------------------------

quiet_cmd_objcopy = OBJCOPY $@
cmd_objcopy = $(OBJCOPY) $(OBJCOPYFLAGS) $(OBJCOPYFLAGS_$(@F)) $< $@

# Gzip
# ---------------------------------------------------------------------------

quiet_cmd_gzip = GZIP    $@
      cmd_gzip = cat $(real-prereqs) | $(KGZIP) -n -f -9 > $@

# DTC
# ---------------------------------------------------------------------------
DTC ?= $(objtree)/scripts/dtc/dtc

# Disable noisy checks by default
ifeq ($(findstring 1,$(KBUILD_EXTRA_WARN)),)
DTC_FLAGS += -Wno-unit_address_vs_reg \
	-Wno-unit_address_format \
	-Wno-avoid_unnecessary_addr_size \
	-Wno-alias_paths \
	-Wno-graph_child_address \
	-Wno-simple_bus_reg \
	-Wno-unique_unit_address \
	-Wno-pci_device_reg
endif

ifneq ($(findstring 2,$(KBUILD_EXTRA_WARN)),)
DTC_FLAGS += -Wnode_name_chars_strict \
	-Wproperty_name_chars_strict
endif

DTC_FLAGS += $(DTC_FLAGS_$(basetarget))

# Generate an assembly file to wrap the output of the device tree compiler
quiet_cmd_dt_S_dtb= DTB     $@
cmd_dt_S_dtb=						\
{							\
	echo '\#include <asm-generic/vmlinux.lds.h>'; 	\
	echo '.section .dtb.init.rodata,"a"';		\
	echo '.balign STRUCT_ALIGNMENT';		\
	echo '.global __dtb_$(subst -,_,$(*F))_begin';	\
	echo '__dtb_$(subst -,_,$(*F))_begin:';		\
	echo '.incbin "$<" ';				\
	echo '__dtb_$(subst -,_,$(*F))_end:';		\
	echo '.global __dtb_$(subst -,_,$(*F))_end';	\
	echo '.balign STRUCT_ALIGNMENT'; 		\
} > $@

$(obj)/%.dtb.S: $(obj)/%.dtb FORCE
	$(call if_changed,dt_S_dtb)

quiet_cmd_dtc = DTC     $@
cmd_dtc = mkdir -p $(dir ${dtc-tmp}) ; \
	$(HOSTCC) -E $(dtc_cpp_flags) -x assembler-with-cpp -o $(dtc-tmp) $< ; \
	$(DTC) -O $(2) -o $@ -b 0 \
		$(addprefix -i,$(dir $<) $(DTC_INCLUDE)) $(DTC_FLAGS) \
		-d $(depfile).dtc.tmp $(dtc-tmp) ; \
	cat $(depfile).pre.tmp $(depfile).dtc.tmp > $(depfile)

$(obj)/%.dtb: $(src)/%.dts $(DTC) FORCE
	$(call if_changed_dep,dtc,dtb)

DT_CHECKER ?= dt-validate
DT_BINDING_DIR := Documentation/devicetree/bindings
DT_TMP_SCHEMA := $(objtree)/$(DT_BINDING_DIR)/processed-schema.yaml

quiet_cmd_dtb_check =	CHECK   $@
      cmd_dtb_check =	$(DT_CHECKER) -u $(srctree)/$(DT_BINDING_DIR) -p $(DT_TMP_SCHEMA) $@ ;

define rule_dtc
	$(call cmd_and_fixdep,dtc,yaml)
	$(call cmd,dtb_check)
endef

$(obj)/%.dt.yaml: $(src)/%.dts $(DTC) $(DT_TMP_SCHEMA) FORCE
	$(call if_changed_rule,dtc,yaml)

dtc-tmp = $(subst $(comma),_,$(dot-target).dts.tmp)

# Bzip2
# ---------------------------------------------------------------------------

# Bzip2 and LZMA do not include size in file... so we have to fake that;
# append the size as a 32-bit littleendian number as gzip does.
size_append = printf $(shell						\
dec_size=0;								\
for F in $(real-prereqs); do					\
	fsize=$$($(CONFIG_SHELL) $(srctree)/scripts/file-size.sh $$F);	\
	dec_size=$$(expr $$dec_size + $$fsize);				\
done;									\
printf "%08x\n" $$dec_size |						\
	sed 's/\(..\)/\1 /g' | {					\
		read ch0 ch1 ch2 ch3;					\
		for ch in $$ch3 $$ch2 $$ch1 $$ch0; do			\
			printf '%s%03o' '\\' $$((0x$$ch)); 		\
		done;							\
	}								\
)

quiet_cmd_bzip2 = BZIP2   $@
      cmd_bzip2 = { cat $(real-prereqs) | $(KBZIP2) -9; $(size_append); } > $@

# Lzma
# ---------------------------------------------------------------------------

quiet_cmd_lzma = LZMA    $@
      cmd_lzma = { cat $(real-prereqs) | $(LZMA) -9; $(size_append); } > $@

quiet_cmd_lzo = LZO     $@
      cmd_lzo = { cat $(real-prereqs) | $(KLZOP) -9; $(size_append); } > $@

quiet_cmd_lz4 = LZ4     $@
<<<<<<< HEAD
      cmd_lz4 = { cat $(real-prereqs) | \
                  lz4 -l -12 --favor-decSpeed stdin stdout; \
=======
      cmd_lz4 = { cat $(real-prereqs) | $(LZ4) -l -c1 stdin stdout; \
>>>>>>> 933cf1c2
                  $(size_append); } > $@

# U-Boot mkimage
# ---------------------------------------------------------------------------

MKIMAGE := $(srctree)/scripts/mkuboot.sh

# SRCARCH just happens to match slightly more than ARCH (on sparc), so reduces
# the number of overrides in arch makefiles
UIMAGE_ARCH ?= $(SRCARCH)
UIMAGE_COMPRESSION ?= $(if $(2),$(2),none)
UIMAGE_OPTS-y ?=
UIMAGE_TYPE ?= kernel
UIMAGE_LOADADDR ?= arch_must_set_this
UIMAGE_ENTRYADDR ?= $(UIMAGE_LOADADDR)
UIMAGE_NAME ?= 'Linux-$(KERNELRELEASE)'

quiet_cmd_uimage = UIMAGE  $@
      cmd_uimage = $(BASH) $(MKIMAGE) -A $(UIMAGE_ARCH) -O linux \
			-C $(UIMAGE_COMPRESSION) $(UIMAGE_OPTS-y) \
			-T $(UIMAGE_TYPE) \
			-a $(UIMAGE_LOADADDR) -e $(UIMAGE_ENTRYADDR) \
			-n $(UIMAGE_NAME) -d $< $@

# XZ
# ---------------------------------------------------------------------------
# Use xzkern to compress the kernel image and xzmisc to compress other things.
#
# xzkern uses a big LZMA2 dictionary since it doesn't increase memory usage
# of the kernel decompressor. A BCJ filter is used if it is available for
# the target architecture. xzkern also appends uncompressed size of the data
# using size_append. The .xz format has the size information available at
# the end of the file too, but it's in more complex format and it's good to
# avoid changing the part of the boot code that reads the uncompressed size.
# Note that the bytes added by size_append will make the xz tool think that
# the file is corrupt. This is expected.
#
# xzmisc doesn't use size_append, so it can be used to create normal .xz
# files. xzmisc uses smaller LZMA2 dictionary than xzkern, because a very
# big dictionary would increase the memory usage too much in the multi-call
# decompression mode. A BCJ filter isn't used either.
quiet_cmd_xzkern = XZKERN  $@
      cmd_xzkern = { cat $(real-prereqs) | sh $(srctree)/scripts/xz_wrap.sh; \
                     $(size_append); } > $@

quiet_cmd_xzmisc = XZMISC  $@
      cmd_xzmisc = cat $(real-prereqs) | $(XZ) --check=crc32 --lzma2=dict=1MiB > $@

# ASM offsets
# ---------------------------------------------------------------------------

# Default sed regexp - multiline due to syntax constraints
#
# Use [:space:] because LLVM's integrated assembler inserts <tab> around
# the .ascii directive whereas GCC keeps the <space> as-is.
define sed-offsets
	's:^[[:space:]]*\.ascii[[:space:]]*"\(.*\)".*:\1:; \
	/^->/{s:->#\(.*\):/* \1 */:; \
	s:^->\([^ ]*\) [\$$#]*\([^ ]*\) \(.*\):#define \1 \2 /* \3 */:; \
	s:->::; p;}'
endef

# Use filechk to avoid rebuilds when a header changes, but the resulting file
# does not
define filechk_offsets
	 echo "#ifndef $2"; \
	 echo "#define $2"; \
	 echo "/*"; \
	 echo " * DO NOT MODIFY."; \
	 echo " *"; \
	 echo " * This file was generated by Kbuild"; \
	 echo " */"; \
	 echo ""; \
	 sed -ne $(sed-offsets) < $<; \
	 echo ""; \
	 echo "#endif"
endef<|MERGE_RESOLUTION|>--- conflicted
+++ resolved
@@ -334,12 +334,8 @@
       cmd_lzo = { cat $(real-prereqs) | $(KLZOP) -9; $(size_append); } > $@
 
 quiet_cmd_lz4 = LZ4     $@
-<<<<<<< HEAD
       cmd_lz4 = { cat $(real-prereqs) | \
                   lz4 -l -12 --favor-decSpeed stdin stdout; \
-=======
-      cmd_lz4 = { cat $(real-prereqs) | $(LZ4) -l -c1 stdin stdout; \
->>>>>>> 933cf1c2
                   $(size_append); } > $@
 
 # U-Boot mkimage
