#!/bin/sh
# SPDX-License-Identifier: GPL-2.0
#
# link vmlinux
#
# vmlinux is linked from the objects selected by $(KBUILD_VMLINUX_OBJS) and
# $(KBUILD_VMLINUX_LIBS). Most are built-in.a files from top-level directories
# in the kernel tree, others are specified in arch/$(ARCH)/Makefile.
# $(KBUILD_VMLINUX_LIBS) are archives which are linked conditionally
# (not within --whole-archive), and do not require symbol indexes added.
#
# vmlinux
#   ^
#   |
#   +--< $(KBUILD_VMLINUX_OBJS)
#   |    +--< init/built-in.a drivers/built-in.a mm/built-in.a + more
#   |
#   +--< $(KBUILD_VMLINUX_LIBS)
#   |    +--< lib/lib.a + more
#   |
#   +-< ${kallsymso} (see description in KALLSYMS section)
#
# vmlinux version (uname -v) cannot be updated during normal
# descending-into-subdirs phase since we do not yet know if we need to
# update vmlinux.
# Therefore this step is delayed until just before final link of vmlinux.
#
# System.map is generated to document addresses of all kernel symbols

# Error out on error
set -e

# Nice output in kbuild format
# Will be supressed by "make -s"
info()
{
	if [ "${quiet}" != "silent_" ]; then
		printf "  %-7s %s\n" "${1}" "${2}"
	fi
}

# If CONFIG_LTO_CLANG is selected, generate a linker script to ensure correct
# ordering of initcalls, and with CONFIG_MODVERSIONS also enabled, collect the
# previously generated symbol versions into the same script.
lto_lds()
{
	if [ -z "${CONFIG_LTO_CLANG}" ]; then
		return
	fi

	${srctree}/scripts/generate_initcall_order.pl \
		${KBUILD_VMLINUX_OBJS} ${KBUILD_VMLINUX_LIBS} \
		> .tmp_lto.lds

	if [ -n "${CONFIG_MODVERSIONS}" ]; then
		for a in ${KBUILD_VMLINUX_OBJS} ${KBUILD_VMLINUX_LIBS}; do
			for o in $(${AR} t $a 2>/dev/null); do
				if [ -f ${o}.symversions ]; then
					cat ${o}.symversions >> .tmp_lto.lds
				fi
			done
		done
	fi

	echo "-T .tmp_lto.lds"
}

# Link of vmlinux.o used for section mismatch analysis
# ${1} output file
modpost_link()
{
	local objects

	objects="--whole-archive				\
		${KBUILD_VMLINUX_OBJS}				\
		--no-whole-archive				\
		--start-group					\
		${KBUILD_VMLINUX_LIBS}				\
		--end-group"

	if [ -n "${CONFIG_LTO_CLANG}" ]; then
		# This might take a while, so indicate that we're doing
		# an LTO link
		info LTO ${1}
	else
		info LD ${1}
	fi

	${LD} ${KBUILD_LDFLAGS} -r -o ${1} $(lto_lds) ${objects}
}

# If CONFIG_LTO_CLANG is selected, we postpone running recordmcount until
# we have compiled LLVM IR to an object file.
recordmcount()
{
	if [ -z "${CONFIG_LTO_CLANG}" ]; then
		return
	fi

	if [ -n "${CONFIG_FTRACE_MCOUNT_RECORD}" ]; then
		scripts/recordmcount ${RECORDMCOUNT_FLAGS} $*
	fi
}

# Link of vmlinux
# ${1} - output file
# ${2}, ${3}, ... - optional extra .o files
vmlinux_link()
{
	local lds="${objtree}/${KBUILD_LDS}"
	local output=${1}
	local objects
	local strip_debug

	info LD ${output}

	# skip output file argument
	shift

	# The kallsyms linking does not need debug symbols included.
	if [ "$output" != "${output#.tmp_vmlinux.kallsyms}" ] ; then
		strip_debug=-Wl,--strip-debug
	fi

	if [ "${SRCARCH}" != "um" ]; then
		if [ -n "${CONFIG_LTO_CLANG}" ]; then
			# Use vmlinux.o instead of performing the slow LTO
			# link again.
			objects="--whole-archive		\
				vmlinux.o 			\
				--no-whole-archive		\
				${@}"
		else
			objects="--whole-archive		\
				${KBUILD_VMLINUX_OBJS}		\
				--no-whole-archive		\
				--start-group			\
				${KBUILD_VMLINUX_LIBS}		\
				--end-group			\
				${@}"
		fi

		${LD} ${KBUILD_LDFLAGS} ${LDFLAGS_vmlinux}	\
			${strip_debug#-Wl,}			\
			-o ${output}				\
			-T ${lds} ${objects}
	else
		objects="-Wl,--whole-archive			\
			${KBUILD_VMLINUX_OBJS}			\
			-Wl,--no-whole-archive			\
			-Wl,--start-group			\
			${KBUILD_VMLINUX_LIBS}			\
			-Wl,--end-group				\
			${@}"

		${CC} ${CFLAGS_vmlinux}				\
			${strip_debug}				\
			-o ${output}				\
			-Wl,-T,${lds}				\
			${objects}				\
			-lutil -lrt -lpthread
		rm -f linux
	fi
}

# generate .BTF typeinfo from DWARF debuginfo
# ${1} - vmlinux image
# ${2} - file to dump raw BTF data into
gen_btf()
{
	local pahole_ver
	local bin_arch
	local bin_format
	local bin_file

	if ! [ -x "$(command -v ${PAHOLE})" ]; then
		echo >&2 "BTF: ${1}: pahole (${PAHOLE}) is not available"
		return 1
	fi

	pahole_ver=$(${PAHOLE} --version | sed -E 's/v([0-9]+)\.([0-9]+)/\1\2/')
	if [ "${pahole_ver}" -lt "113" ]; then
		echo >&2 "BTF: ${1}: pahole version $(${PAHOLE} --version) is too old, need at least v1.13"
		return 1
	fi

	vmlinux_link ${1}

	info "BTF" ${2}
	LLVM_OBJCOPY=${OBJCOPY} ${PAHOLE} -J ${1}

	# dump .BTF section into raw binary file to link with final vmlinux
	bin_arch=$(LANG=C ${OBJDUMP} -f ${1} | grep architecture | \
		cut -d, -f1 | cut -d' ' -f2)
	bin_format=$(LANG=C ${OBJDUMP} -f ${1} | grep 'file format' | \
		awk '{print $4}')
	bin_file=.btf.vmlinux.bin
	${OBJCOPY} --change-section-address .BTF=0 \
		--set-section-flags .BTF=alloc -O binary \
		--only-section=.BTF ${1} $bin_file
	${OBJCOPY} -I binary -O ${bin_format} -B ${bin_arch} \
		--rename-section .data=.BTF $bin_file ${2}
}

# Create ${2} .o file with all symbols from the ${1} object file
kallsyms()
{
	info KSYM ${2}
	local kallsymopt;

	if [ -n "${CONFIG_KALLSYMS_ALL}" ]; then
		kallsymopt="${kallsymopt} --all-symbols"
	fi

	if [ -n "${CONFIG_KALLSYMS_ABSOLUTE_PERCPU}" ]; then
		kallsymopt="${kallsymopt} --absolute-percpu"
	fi

	if [ -n "${CONFIG_KALLSYMS_BASE_RELATIVE}" ]; then
		kallsymopt="${kallsymopt} --base-relative"
	fi

	local aflags="${KBUILD_AFLAGS} ${KBUILD_AFLAGS_KERNEL}               \
		      ${NOSTDINC_FLAGS} ${LINUXINCLUDE} ${KBUILD_CPPFLAGS}"

	local afile="`basename ${2} .o`.S"

	${NM} -n ${1} | scripts/kallsyms ${kallsymopt} > ${afile}
	${CC} ${aflags} -c -o ${2} ${afile}
}

# Perform one step in kallsyms generation, including temporary linking of
# vmlinux.
kallsyms_step()
{
	kallsymso_prev=${kallsymso}
	kallsyms_vmlinux=.tmp_vmlinux.kallsyms${1}
	kallsymso=${kallsyms_vmlinux}.o

	vmlinux_link ${kallsyms_vmlinux} "${kallsymso_prev}" ${btf_vmlinux_bin_o}
	kallsyms ${kallsyms_vmlinux} ${kallsymso}
}

# Create map file with all symbols from ${1}
# See mksymap for additional details
mksysmap()
{
	${CONFIG_SHELL} "${srctree}/scripts/mksysmap" ${1} ${2}
}

sortextable()
{
	${objtree}/scripts/sortextable ${1}
}

# Delete output files in case of error
cleanup()
{
	rm -f .btf.*
	rm -f .tmp_System.map
<<<<<<< HEAD
	rm -f .tmp_kallsyms*
	rm -f .tmp_lto.lds
=======
>>>>>>> e0d81ce7
	rm -f .tmp_vmlinux*
	rm -f System.map
	rm -f vmlinux
	rm -f vmlinux.o
}

on_exit()
{
	if [ $? -ne 0 ]; then
		cleanup
	fi
}
trap on_exit EXIT

on_signals()
{
	exit 1
}
trap on_signals HUP INT QUIT TERM

#
#
# Use "make V=1" to debug this script
case "${KBUILD_VERBOSE}" in
*1*)
	set -x
	;;
esac

if [ "$1" = "clean" ]; then
	cleanup
	exit 0
fi

# We need access to CONFIG_ symbols
. include/config/auto.conf

# Update version
info GEN .version
if [ -r .version ]; then
	VERSION=$(expr 0$(cat .version) + 1)
	echo $VERSION > .version
else
	rm -f .version
	echo 1 > .version
fi;

# final build of init/
${MAKE} -f "${srctree}/scripts/Makefile.build" obj=init

#link vmlinux.o
modpost_link vmlinux.o

# modpost vmlinux.o to check for section mismatches
${MAKE} -f "${srctree}/scripts/Makefile.modpost" MODPOST_VMLINUX=1

if [ -n "${CONFIG_LTO_CLANG}" ]; then
	# Call recordmcount if needed
	recordmcount vmlinux.o
fi

info MODINFO modules.builtin.modinfo
${OBJCOPY} -j .modinfo -O binary vmlinux.o modules.builtin.modinfo

btf_vmlinux_bin_o=""
if [ -n "${CONFIG_DEBUG_INFO_BTF}" ]; then
	btf_vmlinux_bin_o=.btf.vmlinux.bin.o
	if ! gen_btf .tmp_vmlinux.btf $btf_vmlinux_bin_o ; then
		echo >&2 "Failed to generate BTF for vmlinux"
		echo >&2 "Try to disable CONFIG_DEBUG_INFO_BTF"
		exit 1
	fi
fi

kallsymso=""
kallsymso_prev=""
kallsyms_vmlinux=""
if [ -n "${CONFIG_KALLSYMS}" ]; then

	# kallsyms support
	# Generate section listing all symbols and add it into vmlinux
	# It's a three step process:
	# 1)  Link .tmp_vmlinux1 so it has all symbols and sections,
	#     but __kallsyms is empty.
	#     Running kallsyms on that gives us .tmp_kallsyms1.o with
	#     the right size
	# 2)  Link .tmp_vmlinux2 so it now has a __kallsyms section of
	#     the right size, but due to the added section, some
	#     addresses have shifted.
	#     From here, we generate a correct .tmp_kallsyms2.o
	# 3)  That link may have expanded the kernel image enough that
	#     more linker branch stubs / trampolines had to be added, which
	#     introduces new names, which further expands kallsyms. Do another
	#     pass if that is the case. In theory it's possible this results
	#     in even more stubs, but unlikely.
	#     KALLSYMS_EXTRA_PASS=1 may also used to debug or work around
	#     other bugs.
	# 4)  The correct ${kallsymso} is linked into the final vmlinux.
	#
	# a)  Verify that the System.map from vmlinux matches the map from
	#     ${kallsymso}.

	kallsyms_step 1
	kallsyms_step 2

	# step 3
	size1=$(${CONFIG_SHELL} "${srctree}/scripts/file-size.sh" ${kallsymso_prev})
	size2=$(${CONFIG_SHELL} "${srctree}/scripts/file-size.sh" ${kallsymso})

	if [ $size1 -ne $size2 ] || [ -n "${KALLSYMS_EXTRA_PASS}" ]; then
		kallsyms_step 3
	fi
fi

vmlinux_link vmlinux "${kallsymso}" ${btf_vmlinux_bin_o}

if [ -n "${CONFIG_BUILDTIME_EXTABLE_SORT}" ]; then
	info SORTEX vmlinux
	sortextable vmlinux
fi

info SYSMAP System.map
mksysmap vmlinux System.map

# step a (see comment above)
if [ -n "${CONFIG_KALLSYMS}" ]; then
	mksysmap ${kallsyms_vmlinux} .tmp_System.map

	if ! cmp -s System.map .tmp_System.map; then
		echo >&2 Inconsistent kallsyms data
		echo >&2 Try "make KALLSYMS_EXTRA_PASS=1" as a workaround
		exit 1
	fi
fi<|MERGE_RESOLUTION|>--- conflicted
+++ resolved
@@ -258,11 +258,7 @@
 {
 	rm -f .btf.*
 	rm -f .tmp_System.map
-<<<<<<< HEAD
-	rm -f .tmp_kallsyms*
 	rm -f .tmp_lto.lds
-=======
->>>>>>> e0d81ce7
 	rm -f .tmp_vmlinux*
 	rm -f System.map
 	rm -f vmlinux
