# SPDX-License-Identifier: GPL-2.0
# Copyright (C) 2021 The Android Open Source Project

load("@bazel_skylib//lib:paths.bzl", "paths")
load("@bazel_skylib//rules:common_settings.bzl", "string_flag")
load("@bazel_skylib//rules:write_file.bzl", "write_file")
load("@rules_pkg//pkg:install.bzl", "pkg_install")
load("@rules_pkg//pkg:mappings.bzl", "pkg_filegroup", "pkg_files", "strip_prefix")
load("@rules_pkg//pkg:pkg.bzl", "pkg_zip")
load(
    "//build/kernel/kleaf:common_kernels.bzl",
    "common_kernel",
    "define_prebuilts",
)
load("//build/kernel/kleaf:constants.bzl", "DEFAULT_GKI_OUTS", "X86_64_OUTS")
load("//build/kernel/kleaf:fail.bzl", "fail_rule")
load(
    "//build/kernel/kleaf:kernel.bzl",
    "checkpatch",
    "ddk_headers",
    "ddk_headers_archive",
    "initramfs",
    "kernel_build",
    "kernel_compile_commands",
    "kernel_kythe",
    "kernel_modules_install",
    "merge_kzip",
    "merged_kernel_uapi_headers",
)
load(":abi.bzl", "cc_binary_with_abi")
load(":modules.bzl", "get_gki_modules_list", "get_kunit_modules_list")

package(
    default_visibility = [
        "//visibility:public",
    ],
)

_GKI_AARCH64_MAKE_GOALS = [
    "Image",
    "Image.lz4",
    "Image.gz",
    "modules",
]

_GKI_X86_64_MAKE_GOALS = [
    "bzImage",
    "modules",
]

_GKI_AARCH64_BOOT_IMAGE_SIZES = {
    "": "67108864",
    "lz4": "53477376",
    "gz": "47185920",
}

_GKI_X86_64_BOOT_IMAGE_SIZES = {
    "": "67108864",
}

checkpatch(
    name = "checkpatch",
    checkpatch_pl = "scripts/checkpatch.pl",
)

# Deprecated - Use arch specific files from below.
fail_rule(
    name = "gki_system_dlkm_modules",
    message = """
    Common list for all architectures is deprecated.
    Instead use the file corresponding to the architecture used:
    i.e. `gki_system_dlkm_modules_{arch}`
    """,
)

fail_rule(
    name = "android/gki_system_dlkm_modules",
    message = """
    Common list for all architectures is deprecated.
    Instead use the file corresponding to the architecture used:
    i.e. `gki_system_dlkm_modules_{arch}`
    """,
)

write_file(
    name = "gki_system_dlkm_modules_arm64",
    out = "android/gki_system_dlkm_modules_arm64",
    # Do not built kunit modules into system_dlkm
    content = get_gki_modules_list("arm64") + [
        # Ensure new line at the end.
        "",
    ],
)

write_file(
    name = "gki_system_dlkm_modules_x86_64",
    out = "android/gki_system_dlkm_modules_x86_64",
    # Do not built kunit modules into system_dlkm
    content = get_gki_modules_list("x86_64") + [
        # Ensure new line at the end.
        "",
    ],
)

_SET_KERNEL_DIR_CMD = "KERNEL_DIR=\"{kernel_dir}\"".format(
    kernel_dir = paths.join(
        package_relative_label(":x").workspace_root,
        package_relative_label(":x").package,
    ),
)

write_file(
    name = "set_kernel_dir_build_config",
    out = "set_kernel_dir_build_config/build.config",
    content = [
        _SET_KERNEL_DIR_CMD,
        "",
    ],
    visibility = ["//visibility:public"],  # TODO: This should be private
)

filegroup(
    name = "common_kernel_sources",
    srcs = glob(
        ["**"],
        exclude = [
            "BUILD.bazel",
            "**/*.bzl",
            ".git/**",

            # ctag files
            "tags",
            "TAGS",

            # temporary ctag files
            "tags.temp",
            "tags.lock",

            # cscope files
            "cscope.*",
            "ncscope.*",
        ],
    ),
    visibility = ["//visibility:public"],
)

# Temp target to fork form build.config.gki.aarch64 which may potentially be
# used elsewhere.
# TODO(b/236012223): Delete this once we have build-config-less builds for GKI.
write_file(
    name = "build.config.gki.aarch64_generated",
    out = "build.config.gki.aarch64.generated",
    content = [
        ". ${ROOT_DIR}/${KERNEL_DIR}/build.config.common",
        ". ${ROOT_DIR}/${KERNEL_DIR}/build.config.aarch64",
        "",  # keep new line at the end
    ],
    visibility = ["//visibility:private"],
)

common_kernel(
    name = "kernel_aarch64",
    outs = DEFAULT_GKI_OUTS,
    arch = "arm64",
    build_config = ":build.config.gki.aarch64_generated",
    build_gki_artifacts = True,
    ddk_headers_archive = ":kernel_aarch64_ddk_headers_archive",
    ddk_module_headers = [":all_headers_aarch64"],
    defconfig = "arch/arm64/configs/gki_defconfig",
    extra_dist = [
        ":test_mappings_zip",
        ":tests_zip_arm64",
    ],
    gki_boot_img_sizes = _GKI_AARCH64_BOOT_IMAGE_SIZES,
    gki_system_dlkm_modules = "android/gki_system_dlkm_modules_arm64",
    make_goals = _GKI_AARCH64_MAKE_GOALS,
    makefile = ":Makefile",
    module_implicit_outs = get_gki_modules_list("arm64") + get_kunit_modules_list("arm64"),
    visibility = ["//visibility:public"],

    # Symbol lists and module lists
    # kmi_symbol_list = None,
    # additional_kmi_symbol_lists = [],
    # kmi_symbol_list_strict_mode = False,
    # protected_exports_list = None,
    # protected_modules_list = None,
    # trim_nonlisted_kmi = False,

    # ABI
    # abi_definition_stg = None,
    # kmi_enforced = False,
)

common_kernel(
    name = "kernel_aarch64_16k",
    outs = DEFAULT_GKI_OUTS,
    arch = "arm64",
    build_config = ":build.config.gki.aarch64_generated",
    build_gki_artifacts = True,
    ddk_headers_archive = ":kernel_aarch64_ddk_headers_archive",
    ddk_module_headers = [":all_headers_aarch64"],
    defconfig = "arch/arm64/configs/gki_defconfig",
    extra_dist = [
        ":test_mappings_zip",
        ":tests_zip_arm64",
    ],
    gki_boot_img_sizes = _GKI_AARCH64_BOOT_IMAGE_SIZES,
    gki_system_dlkm_modules = "android/gki_system_dlkm_modules_arm64",
    make_goals = _GKI_AARCH64_MAKE_GOALS,
    makefile = ":Makefile",
    module_implicit_outs = get_gki_modules_list("arm64") + get_kunit_modules_list("arm64"),
    page_size = "16k",
    visibility = ["//visibility:public"],
)

fail_rule(
    name = "kernel_aarch64_debug",
    message = """\
Consider building @@//common:kernel_aarch64 with:
    * --notrim to disable trimming, or
    * --debug to enable additional debug options.""",
    visibility = ["//visibility:public"],
)

common_kernel(
    name = "kernel_aarch64_interceptor",
    outs = DEFAULT_GKI_OUTS,
    arch = "arm64",
    build_config = ":build.config.gki.aarch64_generated",
    ddk_headers_archive = ":kernel_aarch64_ddk_headers_archive",
    ddk_module_headers = [":all_headers_aarch64"],
    defconfig = "arch/arm64/configs/gki_defconfig",
    enable_interceptor = True,
    extra_dist = [
        ":test_mappings_zip",
        ":tests_zip_arm64",
    ],
    gki_system_dlkm_modules = "android/gki_system_dlkm_modules_arm64",
    make_goals = _GKI_AARCH64_MAKE_GOALS,
    makefile = ":Makefile",
    module_implicit_outs = get_gki_modules_list("arm64") + get_kunit_modules_list("arm64"),
    visibility = ["//visibility:public"],
)

# Temp target to fork form build.config.gki.x86_64 which may potentially be
# used elsewhere.
# TODO(b/236012223): Delete this once we have build-config-less builds for GKI.
write_file(
    name = "build.config.gki.x86_64_generated",
    out = "build.config.gki.x86_64.generated",
    content = [
        ". ${ROOT_DIR}/${KERNEL_DIR}/build.config.common",
        ". ${ROOT_DIR}/${KERNEL_DIR}/build.config.x86_64",
        "",  # keep new line at the end
    ],
    visibility = ["//visibility:private"],
)

fail_rule(
    name = "kernel_x86_64_debug",
    message = """\
Consider building @@//common:kernel_x86_64 with:
    * --notrim to disable trimming, or
    * --debug to enable additional debug options.""",
    visibility = ["//visibility:public"],
)

common_kernel(
    name = "kernel_x86_64",
    outs = X86_64_OUTS,
    arch = "x86_64",
    build_config = "build.config.gki.x86_64_generated",
    build_gki_artifacts = True,
    ddk_module_headers = [":all_headers_x86_64"],
    defconfig = "arch/x86/configs/gki_defconfig",
    extra_dist = [
        ":test_mappings_zip",
        ":tests_zip_x86_64",
    ],
    gki_boot_img_sizes = _GKI_X86_64_BOOT_IMAGE_SIZES,
    gki_system_dlkm_modules = "android/gki_system_dlkm_modules_x86_64",
    make_goals = _GKI_X86_64_MAKE_GOALS,
    makefile = ":Makefile",
    module_implicit_outs = get_gki_modules_list("x86_64") + get_kunit_modules_list("x86_64"),
    visibility = ["//visibility:public"],
)

alias(
    name = "kernel",
    actual = ":kernel_aarch64",
    visibility = ["//visibility:public"],
)

alias(
    name = "kernel_dist",
    actual = ":kernel_aarch64_dist",
    visibility = ["//visibility:public"],
)

kernel_compile_commands(
    name = "kernel_aarch64_compile_commands",
    visibility = ["//visibility:public"],
    deps = [":kernel_aarch64"],
)

kernel_compile_commands(
    name = "kernel_x86_64_compile_commands",
    visibility = ["//visibility:public"],
    deps = [":kernel_x86_64"],
)

string_flag(
    name = "kernel_kythe_corpus",
    build_setting_default = "",
    visibility = ["//visibility:public"],
)

kernel_kythe(
    name = "kernel_aarch64_kythe",
    corpus = ":kernel_kythe_corpus",
    kernel_build = ":kernel_aarch64",
    visibility = ["//visibility:public"],
)

pkg_files(
    name = "kernel_aarch64_kythe_files",
    srcs = [
        ":kernel_aarch64_kythe",
    ],
    strip_prefix = strip_prefix.files_only(),
    visibility = ["//visibility:private"],
)

pkg_install(
    name = "kernel_aarch64_kythe_dist",
    srcs = [":kernel_aarch64_kythe_files"],
    visibility = ["//visibility:public"],
)

kernel_kythe(
    name = "kernel_x86_64_kythe",
    corpus = ":kernel_kythe_corpus",
    kernel_build = ":kernel_x86_64",
    visibility = ["//visibility:public"],
)

pkg_files(
    name = "kernel_x86_64_kythe_files",
    srcs = [
        ":kernel_aarch64_kythe",
    ],
    strip_prefix = strip_prefix.files_only(),
    visibility = ["//visibility:private"],
)

pkg_install(
    name = "kernel_x86_64_kythe_dist",
    srcs = [":kernel_x86_64_kythe_files"],
    visibility = ["//visibility:public"],
)

merge_kzip(
    name = "kernel_kythe",
    srcs = [
        ":kernel_aarch64_kythe",
        ":kernel_x86_64_kythe",
    ],
    visibility = ["//visibility:public"],
)

pkg_files(
    name = "kernel_kythe_files",
    srcs = [
        ":kernel_kythe",
    ],
    strip_prefix = strip_prefix.files_only(),
    visibility = ["//visibility:private"],
)

pkg_install(
    name = "kernel_kythe_dist",
    srcs = [":kernel_kythe_files"],
    visibility = ["//visibility:public"],
)

define_prebuilts(visibility = ["//visibility:public"])

# Microdroid is not a real device. The kernel image is built with special
#  configs to reduce the size. Hence, not using mixed build.
kernel_build(
    name = "kernel_aarch64_microdroid",
    srcs = [":kernel_aarch64_sources"],
    outs = [
        "Image",
        "System.map",
        "modules.builtin",
        "modules.builtin.modinfo",
        "vmlinux",
        "vmlinux.symvers",
    ],
    arch = "arm64",
    build_config = "build.config.common",
    defconfig = "arch/arm64/configs/microdroid_defconfig",
    make_goals = [
        "Image",
    ],
    makefile = ":Makefile",
)

pkg_files(
    name = "kernel_aarch64_microdroid_dist_files",
    srcs = [
        ":kernel_aarch64_microdroid",
    ],
    strip_prefix = strip_prefix.files_only(),
    visibility = ["//visibility:private"],
)

pkg_install(
    name = "kernel_aarch64_microdroid_dist",
    srcs = ["kernel_aarch64_microdroid_dist_files"],
    destdir = "out/kernel_aarch64_microdroid/dist",
)

kernel_build(
    name = "kernel_aarch64_microdroid_16k",
    srcs = [":kernel_aarch64_sources"],
    outs = [
        "Image",
        "System.map",
        "modules.builtin",
        "modules.builtin.modinfo",
        "vmlinux",
        "vmlinux.symvers",
    ],
    arch = "arm64",
    build_config = "build.config.common",
    defconfig = "arch/arm64/configs/microdroid_defconfig",
    make_goals = [
        "Image",
    ],
    makefile = ":Makefile",
    page_size = "16k",
)

pkg_files(
    name = "kernel_aarch64_microdroid_16k_dist_files",
    srcs = [
        ":kernel_aarch64_microdroid_16k",
    ],
    strip_prefix = strip_prefix.files_only(),
    visibility = ["//visibility:private"],
)

pkg_install(
    name = "kernel_aarch64_microdroid_16k_dist",
    srcs = ["kernel_aarch64_microdroid_16k_dist_files"],
    destdir = "out/kernel_aarch64_microdroid_16k/dist",
)

# Microdroid is not a real device. The kernel image is built with special
#  configs to reduce the size. Hence, not using mixed build.
kernel_build(
    name = "kernel_x86_64_microdroid",
    srcs = [":kernel_x86_64_sources"],
    outs = X86_64_OUTS,
    arch = "x86_64",
    build_config = "build.config.common",
    defconfig = "arch/x86/configs/microdroid_defconfig",
    make_goals = [
        "bzImage",
    ],
    makefile = ":Makefile",
)

pkg_files(
    name = "kernel_x86_64_microdroid_dist_files",
    srcs = [
        ":kernel_x86_64_microdroid",
    ],
    strip_prefix = strip_prefix.files_only(),
    visibility = ["//visibility:private"],
)

pkg_install(
    name = "kernel_x86_64_microdroid_dist",
    srcs = ["kernel_x86_64_microdroid_dist_files"],
    destdir = "out/kernel_x86_64_microdroid/dist",
)

kernel_build(
    name = "kernel_aarch64_crashdump",
    srcs = [":kernel_aarch64_sources"],
    outs = [
        "Image",
    ],
    arch = "arm64",
    build_config = "build.config.common",
    defconfig = "arch/arm64/configs/crashdump_defconfig",
    make_goals = [
        "Image",
    ],
    makefile = ":Makefile",
)

pkg_files(
    name = "kernel_aarch64_crashdump_dist_files",
    srcs = [
        ":kernel_aarch64_crashdump",
    ],
    strip_prefix = strip_prefix.files_only(),
    visibility = ["//visibility:private"],
)

pkg_install(
    name = "kernel_aarch64_crashdump_dist",
    srcs = ["kernel_aarch64_crashdump_dist_files"],
    destdir = "out/kernel_aarch64_crashdump/dist",
)

kernel_build(
    name = "kernel_x86_64_crashdump",
    srcs = [":kernel_x86_64_sources"],
    outs = X86_64_OUTS,
    arch = "x86_64",
    build_config = "build.config.common",
    defconfig = "arch/x86/configs/crashdump_defconfig",
    make_goals = [
        "bzImage",
    ],
    makefile = ":Makefile",
)

pkg_files(
    name = "kernel_x86_64_crashdump_dist_files",
    srcs = [
        ":kernel_x86_64_crashdump",
    ],
    strip_prefix = strip_prefix.files_only(),
    visibility = ["//visibility:private"],
)

pkg_install(
    name = "kernel_x86_64_crashdump_dist",
    srcs = ["kernel_x86_64_crashdump_dist_files"],
    destdir = "out/kernel_x86_64_crashdump/dist",
)

_DB845C_MODULE_OUTS = [
    # keep sorted
    "crypto/michael_mic.ko",
    "drivers/base/regmap/regmap-sdw.ko",
    "drivers/base/regmap/regmap-slimbus.ko",
    "drivers/bus/mhi/host/mhi.ko",
    "drivers/clk/qcom/camcc-sm8550.ko",
    "drivers/clk/qcom/clk-qcom.ko",
    "drivers/clk/qcom/clk-rpmh.ko",
    "drivers/clk/qcom/clk-spmi-pmic-div.ko",
    "drivers/clk/qcom/dispcc-sdm845.ko",
    "drivers/clk/qcom/dispcc-sm8250.ko",
    "drivers/clk/qcom/dispcc-sm8550.ko",
    "drivers/clk/qcom/gcc-sdm845.ko",
    "drivers/clk/qcom/gcc-sm8250.ko",
    "drivers/clk/qcom/gcc-sm8450.ko",
    "drivers/clk/qcom/gcc-sm8550.ko",
    "drivers/clk/qcom/gcc-sm8650.ko",
    "drivers/clk/qcom/gpucc-sdm845.ko",
    "drivers/clk/qcom/gpucc-sm8250.ko",
    "drivers/clk/qcom/gpucc-sm8550.ko",
    "drivers/clk/qcom/gpucc-sm8650.ko",
    "drivers/clk/qcom/lpass-gfm-sm8250.ko",
    "drivers/clk/qcom/tcsrcc-sm8550.ko",
    "drivers/clk/qcom/tcsrcc-sm8650.ko",
    "drivers/clk/qcom/videocc-sdm845.ko",
    "drivers/clk/qcom/videocc-sm8250.ko",
    "drivers/clk/qcom/videocc-sm8550.ko",
    "drivers/cpufreq/qcom-cpufreq-hw.ko",
    "drivers/dma-buf/heaps/system_heap.ko",
    "drivers/dma/qcom/bam_dma.ko",
    "drivers/dma/qcom/gpi.ko",
    "drivers/extcon/extcon-usb-gpio.ko",
    "drivers/firmware/qcom/qcom-scm.ko",
    "drivers/firmware/qcom/qcom_tzmem.ko",
    "drivers/gpio/gpio-wcd934x.ko",
    "drivers/gpu/drm/bridge/aux-bridge.ko",
    "drivers/gpu/drm/bridge/aux-hpd-bridge.ko",
    "drivers/gpu/drm/bridge/display-connector.ko",
    "drivers/gpu/drm/bridge/lontium-lt9611.ko",
    "drivers/gpu/drm/bridge/lontium-lt9611uxc.ko",
    "drivers/gpu/drm/display/drm_display_helper.ko",
    "drivers/gpu/drm/display/drm_dp_aux_bus.ko",
    "drivers/gpu/drm/drm_exec.ko",
    "drivers/gpu/drm/msm/msm.ko",
    "drivers/gpu/drm/panel/panel-visionox-vtdr6130.ko",
    "drivers/gpu/drm/scheduler/gpu-sched.ko",
    "drivers/hwspinlock/qcom_hwspinlock.ko",
    "drivers/i2c/busses/i2c-designware-core.ko",
    "drivers/i2c/busses/i2c-designware-platform.ko",
    "drivers/i2c/busses/i2c-qcom-geni.ko",
    "drivers/i2c/busses/i2c-qup.ko",
    "drivers/i2c/busses/i2c-rk3x.ko",
    "drivers/i2c/i2c-dev.ko",
    "drivers/i2c/i2c-mux.ko",
    "drivers/i2c/muxes/i2c-mux-pca954x.ko",
    "drivers/iio/adc/qcom-spmi-adc5.ko",
    "drivers/iio/adc/qcom-vadc-common.ko",
    "drivers/input/misc/pm8941-pwrkey.ko",
    "drivers/interconnect/icc-clk.ko",
    "drivers/interconnect/qcom/icc-bcm-voter.ko",
    "drivers/interconnect/qcom/icc-osm-l3.ko",
    "drivers/interconnect/qcom/icc-rpmh.ko",
    "drivers/interconnect/qcom/qnoc-sdm845.ko",
    "drivers/interconnect/qcom/qnoc-sm8250.ko",
    "drivers/interconnect/qcom/qnoc-sm8450.ko",
    "drivers/interconnect/qcom/qnoc-sm8550.ko",
    "drivers/interconnect/qcom/qnoc-sm8650.ko",
    "drivers/iommu/arm/arm-smmu/arm_smmu.ko",
    "drivers/irqchip/qcom-pdc.ko",
    "drivers/leds/rgb/leds-qcom-lpg.ko",
    "drivers/mailbox/qcom-apcs-ipc-mailbox.ko",
    "drivers/mailbox/qcom-ipcc.ko",
    "drivers/media/platform/qcom/venus/venus-core.ko",
    "drivers/media/platform/qcom/venus/venus-dec.ko",
    "drivers/media/platform/qcom/venus/venus-enc.ko",
    "drivers/mfd/qcom-spmi-pmic.ko",
    "drivers/mfd/wcd934x.ko",
    "drivers/misc/fastrpc.ko",
    "drivers/mmc/host/cqhci.ko",
    "drivers/mmc/host/sdhci-msm.ko",
    "drivers/net/can/spi/mcp251xfd/mcp251xfd.ko",
    "drivers/net/wireless/ath/ath.ko",
    "drivers/net/wireless/ath/ath10k/ath10k_core.ko",
    "drivers/net/wireless/ath/ath10k/ath10k_pci.ko",
    "drivers/net/wireless/ath/ath10k/ath10k_snoc.ko",
    "drivers/net/wireless/ath/ath11k/ath11k.ko",
    "drivers/net/wireless/ath/ath11k/ath11k_ahb.ko",
    "drivers/net/wireless/ath/ath11k/ath11k_pci.ko",
    "drivers/net/wireless/ath/ath12k/ath12k.ko",
    "drivers/nvmem/nvmem_qfprom.ko",
    "drivers/pci/pwrctl/pci-pwrctl-core.ko",
    "drivers/pci/pwrctl/pci-pwrctl-pwrseq.ko",
    "drivers/phy/qualcomm/phy-qcom-eusb2-repeater.ko",
    "drivers/phy/qualcomm/phy-qcom-qmp-combo.ko",
    "drivers/phy/qualcomm/phy-qcom-qmp-pcie.ko",
    "drivers/phy/qualcomm/phy-qcom-qmp-pcie-msm8996.ko",
    "drivers/phy/qualcomm/phy-qcom-qmp-ufs.ko",
    "drivers/phy/qualcomm/phy-qcom-qmp-usb.ko",
    "drivers/phy/qualcomm/phy-qcom-qmp-usbc.ko",
    "drivers/phy/qualcomm/phy-qcom-qusb2.ko",
    "drivers/phy/qualcomm/phy-qcom-snps-eusb2.ko",
    "drivers/phy/qualcomm/phy-qcom-snps-femto-v2.ko",
    "drivers/phy/qualcomm/phy-qcom-usb-hs.ko",
    "drivers/pinctrl/qcom/pinctrl-lpass-lpi.ko",
    "drivers/pinctrl/qcom/pinctrl-msm.ko",
    "drivers/pinctrl/qcom/pinctrl-sdm845.ko",
    "drivers/pinctrl/qcom/pinctrl-sm8250.ko",
    "drivers/pinctrl/qcom/pinctrl-sm8250-lpass-lpi.ko",
    "drivers/pinctrl/qcom/pinctrl-sm8450.ko",
    "drivers/pinctrl/qcom/pinctrl-sm8550.ko",
    "drivers/pinctrl/qcom/pinctrl-sm8550-lpass-lpi.ko",
    "drivers/pinctrl/qcom/pinctrl-sm8650.ko",
    "drivers/pinctrl/qcom/pinctrl-sm8650-lpass-lpi.ko",
    "drivers/pinctrl/qcom/pinctrl-spmi-gpio.ko",
    "drivers/pinctrl/qcom/pinctrl-spmi-mpp.ko",
    "drivers/pmdomain/qcom/cpr.ko",
    "drivers/pmdomain/qcom/rpmhpd.ko",
    "drivers/power/reset/qcom-pon.ko",
    "drivers/power/reset/reboot-mode.ko",
    "drivers/power/reset/syscon-reboot-mode.ko",
    "drivers/power/sequencing/pwrseq-qcom-wcn.ko",
    "drivers/power/supply/qcom_battmgr.ko",
    "drivers/regulator/gpio-regulator.ko",
    "drivers/regulator/qcom-rpmh-regulator.ko",
    "drivers/regulator/qcom_spmi-regulator.ko",
    "drivers/regulator/qcom_usb_vbus-regulator.ko",
    "drivers/remoteproc/qcom_common.ko",
    "drivers/remoteproc/qcom_pil_info.ko",
    "drivers/remoteproc/qcom_q6v5.ko",
    "drivers/remoteproc/qcom_q6v5_adsp.ko",
    "drivers/remoteproc/qcom_q6v5_mss.ko",
    "drivers/remoteproc/qcom_q6v5_pas.ko",
    "drivers/remoteproc/qcom_q6v5_wcss.ko",
    "drivers/remoteproc/qcom_sysmon.ko",
    "drivers/reset/reset-qcom-aoss.ko",
    "drivers/reset/reset-qcom-pdc.ko",
    "drivers/rpmsg/qcom_glink.ko",
    "drivers/rpmsg/qcom_glink_rpm.ko",
    "drivers/rpmsg/qcom_glink_smem.ko",
    "drivers/rpmsg/qcom_smd.ko",
    "drivers/rpmsg/rpmsg_ns.ko",
    "drivers/rtc/rtc-pm8xxx.ko",
    "drivers/slimbus/slim-qcom-ngd-ctrl.ko",
    "drivers/slimbus/slimbus.ko",
    "drivers/soc/qcom/apr.ko",
    "drivers/soc/qcom/cmd-db.ko",
    "drivers/soc/qcom/llcc-qcom.ko",
    "drivers/soc/qcom/mdt_loader.ko",
    "drivers/soc/qcom/pdr_interface.ko",
    "drivers/soc/qcom/pmic_glink.ko",
    "drivers/soc/qcom/pmic_glink_altmode.ko",
    "drivers/soc/qcom/qcom_aoss.ko",
    "drivers/soc/qcom/qcom_ice.ko",
    "drivers/soc/qcom/qcom_pd_mapper.ko",
    "drivers/soc/qcom/qcom_pdr_msg.ko",
    "drivers/soc/qcom/qcom_rpmh.ko",
    "drivers/soc/qcom/qmi_helpers.ko",
    "drivers/soc/qcom/rmtfs_mem.ko",
    "drivers/soc/qcom/smem.ko",
    "drivers/soc/qcom/smp2p.ko",
    "drivers/soc/qcom/smsm.ko",
    "drivers/soc/qcom/socinfo.ko",
    "drivers/soc/qcom/spm.ko",
    "drivers/soundwire/soundwire-bus.ko",
    "drivers/soundwire/soundwire-qcom.ko",
    "drivers/spi/spi-geni-qcom.ko",
    "drivers/spi/spi-pl022.ko",
    "drivers/spi/spi-qcom-qspi.ko",
    "drivers/spi/spi-qup.ko",
    "drivers/spmi/spmi-pmic-arb.ko",
    "drivers/thermal/qcom/lmh.ko",
    "drivers/thermal/qcom/qcom-spmi-adc-tm5.ko",
    "drivers/thermal/qcom/qcom-spmi-temp-alarm.ko",
    "drivers/thermal/qcom/qcom_tsens.ko",
    "drivers/tty/serial/msm_serial.ko",
    "drivers/ufs/host/ufs-qcom.ko",
    "drivers/usb/common/ulpi.ko",
    "drivers/usb/host/ohci-hcd.ko",
    "drivers/usb/host/ohci-pci.ko",
    "drivers/usb/host/ohci-platform.ko",
    "drivers/usb/host/xhci-pci-renesas.ko",
    "drivers/usb/typec/mux/fsa4480.ko",
    "drivers/usb/typec/mux/nb7vpq904m.ko",
    "drivers/usb/typec/mux/wcd939x-usbss.ko",
    "drivers/usb/typec/tcpm/qcom/qcom_pmic_tcpm.ko",
    "drivers/usb/typec/ucsi/ucsi_glink.ko",
    "net/mac80211/mac80211.ko",
    "net/qrtr/qrtr.ko",
    "net/qrtr/qrtr-mhi.ko",
    "net/qrtr/qrtr-smd.ko",
    "net/qrtr/qrtr-tun.ko",
    "net/wireless/cfg80211.ko",
    "sound/soc/codecs/snd-soc-dmic.ko",
    "sound/soc/codecs/snd-soc-hdmi-codec.ko",
    "sound/soc/codecs/snd-soc-lpass-macro-common.ko",
    "sound/soc/codecs/snd-soc-lpass-rx-macro.ko",
    "sound/soc/codecs/snd-soc-lpass-tx-macro.ko",
    "sound/soc/codecs/snd-soc-lpass-va-macro.ko",
    "sound/soc/codecs/snd-soc-lpass-wsa-macro.ko",
    "sound/soc/codecs/snd-soc-max98927.ko",
    "sound/soc/codecs/snd-soc-rl6231.ko",
    "sound/soc/codecs/snd-soc-rt5663.ko",
    "sound/soc/codecs/snd-soc-wcd-classh.ko",
    "sound/soc/codecs/snd-soc-wcd-mbhc.ko",
    "sound/soc/codecs/snd-soc-wcd9335.ko",
    "sound/soc/codecs/snd-soc-wcd934x.ko",
    "sound/soc/codecs/snd-soc-wcd938x.ko",
    "sound/soc/codecs/snd-soc-wcd938x-sdw.ko",
    "sound/soc/codecs/snd-soc-wcd939x.ko",
    "sound/soc/codecs/snd-soc-wcd939x-sdw.ko",
    "sound/soc/codecs/snd-soc-wsa881x.ko",
    "sound/soc/codecs/snd-soc-wsa884x.ko",
    "sound/soc/qcom/qdsp6/q6adm.ko",
    "sound/soc/qcom/qdsp6/q6afe.ko",
    "sound/soc/qcom/qdsp6/q6afe-clocks.ko",
    "sound/soc/qcom/qdsp6/q6afe-dai.ko",
    "sound/soc/qcom/qdsp6/q6apm-dai.ko",
    "sound/soc/qcom/qdsp6/q6apm-lpass-dais.ko",
    "sound/soc/qcom/qdsp6/q6asm.ko",
    "sound/soc/qcom/qdsp6/q6asm-dai.ko",
    "sound/soc/qcom/qdsp6/q6core.ko",
    "sound/soc/qcom/qdsp6/q6prm.ko",
    "sound/soc/qcom/qdsp6/q6prm-clocks.ko",
    "sound/soc/qcom/qdsp6/q6routing.ko",
    "sound/soc/qcom/qdsp6/snd-q6apm.ko",
    "sound/soc/qcom/qdsp6/snd-q6dsp-common.ko",
    "sound/soc/qcom/snd-soc-qcom-common.ko",
    "sound/soc/qcom/snd-soc-qcom-sdw.ko",
    "sound/soc/qcom/snd-soc-sc8280xp.ko",
    "sound/soc/qcom/snd-soc-sdm845.ko",
    "sound/soc/qcom/snd-soc-sm8250.ko",
]

_DB845C_WATCHDOG_MODULE_OUTS = [
    "drivers/watchdog/pm8916_wdt.ko",
    "drivers/watchdog/qcom-wdt.ko",
]

kernel_build(
    name = "db845c_no_kgdb",
    srcs = [":kernel_aarch64_sources"],
    outs = [
        "arch/arm64/boot/dts/qcom/qrb5165-rb5.dtb",
        "arch/arm64/boot/dts/qcom/sdm845-db845c.dtb",
        "arch/arm64/boot/dts/qcom/sm8450-hdk.dtb",
        "arch/arm64/boot/dts/qcom/sm8450-qrd.dtb",
        "arch/arm64/boot/dts/qcom/sm8550-hdk.dtb",
        "arch/arm64/boot/dts/qcom/sm8550-qrd.dtb",
        "arch/arm64/boot/dts/qcom/sm8650-hdk.dtb",
        "arch/arm64/boot/dts/qcom/sm8650-qrd.dtb",
    ],
    arch = "arm64",
    # Enable mixed build.
    base_kernel = ":kernel_aarch64",
    build_config = "build.config.db845c",
    defconfig = "arch/arm64/configs/gki_defconfig",
    make_goals = [
        "modules",
        "qcom/qrb5165-rb5.dtb",
        "qcom/sdm845-db845c.dtb",
        "qcom/sm8450-hdk.dtb",
        "qcom/sm8450-qrd.dtb",
        "qcom/sm8550-hdk.dtb",
        "qcom/sm8550-qrd.dtb",
        "qcom/sm8650-hdk.dtb",
        "qcom/sm8650-qrd.dtb",
    ],
    makefile = ":Makefile",
    module_outs = _DB845C_MODULE_OUTS + _DB845C_WATCHDOG_MODULE_OUTS,
    pre_defconfig_fragments = ["arch/arm64/configs/db845c_gki.fragment"],
    strip_modules = True,
)

kernel_build(
    name = "db845c_with_kgdb",
    srcs = [":kernel_aarch64_sources"],
    outs = [
        "arch/arm64/boot/dts/qcom/qrb5165-rb5.dtb",
        "arch/arm64/boot/dts/qcom/sdm845-db845c.dtb",
        "arch/arm64/boot/dts/qcom/sm8450-hdk.dtb",
        "arch/arm64/boot/dts/qcom/sm8450-qrd.dtb",
        "arch/arm64/boot/dts/qcom/sm8550-hdk.dtb",
        "arch/arm64/boot/dts/qcom/sm8550-qrd.dtb",
        "arch/arm64/boot/dts/qcom/sm8650-hdk.dtb",
        "arch/arm64/boot/dts/qcom/sm8650-qrd.dtb",
    ],
    arch = "arm64",
    # Enable mixed build.
    base_kernel = ":kernel_aarch64",
    build_config = "build.config.db845c",
    defconfig = "arch/arm64/configs/gki_defconfig",
    make_goals = [
        "modules",
        "qcom/qrb5165-rb5.dtb",
        "qcom/sdm845-db845c.dtb",
        "qcom/sm8450-hdk.dtb",
        "qcom/sm8450-qrd.dtb",
        "qcom/sm8550-hdk.dtb",
        "qcom/sm8550-qrd.dtb",
        "qcom/sm8650-hdk.dtb",
        "qcom/sm8650-qrd.dtb",
    ],
    makefile = ":Makefile",
    module_outs = _DB845C_MODULE_OUTS,
    pre_defconfig_fragments = ["arch/arm64/configs/db845c_gki.fragment"],
    strip_modules = True,
)

alias(
    name = "db845c",
    actual = select({
        "//build/kernel/kleaf:kgdb_is_true": "db845c_with_kgdb",
        "//conditions:default": "db845c_no_kgdb",
    }),
)

kernel_modules_install(
    name = "db845c_modules_install",
    kernel_build = ":db845c",
)

merged_kernel_uapi_headers(
    name = "db845c_merged_kernel_uapi_headers",
    kernel_build = ":db845c",
)

initramfs(
    name = "db845c_initramfs",
    kernel_modules_install = ":db845c_modules_install",
    visibility = ["//visibility:private"],
)

pkg_files(
    name = "db845c_dist_files",
    srcs = [
        ":db845c",
        ":db845c_initramfs",
        ":db845c_modules_install",
        ":db845c_merged_kernel_uapi_headers",
        # Mixed build: Additional GKI artifacts.
        ":kernel_aarch64",
        ":kernel_aarch64_modules",
        ":kernel_aarch64_additional_artifacts",
    ],
    strip_prefix = strip_prefix.files_only(),
    visibility = ["//visibility:private"],
)

pkg_install(
    name = "db845c_dist",
    srcs = [":db845c_dist_files"],
    destdir = "out/db845/dist",
)

_ROCKPI4_MODULE_OUTS = [
    # keep sorted
    "drivers/block/virtio_blk.ko",
    "drivers/char/hw_random/virtio-rng.ko",
    "drivers/clk/clk-rk808.ko",
    "drivers/cpufreq/cpufreq-dt.ko",
    "drivers/cpufreq/cpufreq-dt-platdev.ko",
    "drivers/dma/pl330.ko",
    "drivers/gpu/drm/bridge/analogix/analogix_dp.ko",
    "drivers/gpu/drm/bridge/synopsys/dw-hdmi.ko",
    "drivers/gpu/drm/bridge/synopsys/dw-mipi-dsi.ko",
    "drivers/gpu/drm/display/drm_display_helper.ko",
    "drivers/gpu/drm/drm_dma_helper.ko",
    "drivers/gpu/drm/rockchip/rockchipdrm.ko",
    "drivers/i2c/busses/i2c-rk3x.ko",
    "drivers/iio/adc/rockchip_saradc.ko",
    "drivers/iio/buffer/industrialio-triggered-buffer.ko",
    "drivers/iio/buffer/kfifo_buf.ko",
    "drivers/mfd/rk8xx-core.ko",
    "drivers/mfd/rk8xx-i2c.ko",
    "drivers/mfd/rk8xx-spi.ko",
    "drivers/mmc/core/pwrseq_simple.ko",
    "drivers/mmc/host/cqhci.ko",
    "drivers/mmc/host/dw_mmc.ko",
    "drivers/mmc/host/dw_mmc-pltfm.ko",
    "drivers/mmc/host/dw_mmc-rockchip.ko",
    "drivers/mmc/host/sdhci-of-arasan.ko",
    "drivers/net/ethernet/stmicro/stmmac/dwmac-rk.ko",
    "drivers/net/ethernet/stmicro/stmmac/stmmac.ko",
    "drivers/net/ethernet/stmicro/stmmac/stmmac-platform.ko",
    "drivers/net/net_failover.ko",
    "drivers/net/pcs/pcs_xpcs.ko",
    "drivers/net/virtio_net.ko",
    "drivers/pci/controller/pcie-rockchip-host.ko",
    "drivers/phy/rockchip/phy-rockchip-emmc.ko",
    "drivers/phy/rockchip/phy-rockchip-inno-usb2.ko",
    "drivers/phy/rockchip/phy-rockchip-pcie.ko",
    "drivers/phy/rockchip/phy-rockchip-typec.ko",
    "drivers/pwm/pwm-rockchip.ko",
    "drivers/regulator/fan53555.ko",
    "drivers/regulator/pwm-regulator.ko",
    "drivers/regulator/rk808-regulator.ko",
    "drivers/rtc/rtc-rk808.ko",
    "drivers/soc/rockchip/io-domain.ko",
    "drivers/thermal/rockchip_thermal.ko",
    "drivers/usb/host/ohci-hcd.ko",
    "drivers/usb/host/ohci-platform.ko",
    "drivers/virtio/virtio_pci.ko",
    "drivers/virtio/virtio_pci_legacy_dev.ko",
    "drivers/virtio/virtio_pci_modern_dev.ko",
    "net/core/failover.ko",
]

_ROCKPI4_WATCHDOG_MODULE_OUTS = [
    # keep sorted
    "drivers/watchdog/dw_wdt.ko",
]

# TODO(b/258259749): Convert rockpi4 to mixed build
kernel_build(
    name = "rockpi4_no_kgdb",
    srcs = [":kernel_aarch64_sources"],
    outs = [
        "Image",
        "System.map",
        "modules.builtin",
        "modules.builtin.modinfo",
        "rk3399-rock-pi-4b.dtb",
        "vmlinux",
        "vmlinux.symvers",
    ],
    arch = "arm64",
    build_config = "build.config.rockpi4",
    defconfig = "arch/arm64/configs/gki_defconfig",
    dtstree = "//common-modules/virtual-device:rockpi4_dts",
    kmi_symbol_list_strict_mode = False,
    make_goals = [
        "Image",
        "modules",
        "rk3399-rock-pi-4b.dtb",
    ],
    makefile = ":Makefile",
    module_outs = get_gki_modules_list("arm64") + get_kunit_modules_list("arm64") + _ROCKPI4_MODULE_OUTS + _ROCKPI4_WATCHDOG_MODULE_OUTS,
    pre_defconfig_fragments = ["arch/arm64/configs/rockpi4_gki.fragment"],
    trim_nonlisted_kmi = False,
    visibility = ["//visibility:private"],
)

# TODO(b/258259749): Convert rockpi4 to mixed build
kernel_build(
    name = "rockpi4_with_kgdb",
    srcs = [":kernel_aarch64_sources"],
    outs = [
        "Image",
        "System.map",
        "modules.builtin",
        "modules.builtin.modinfo",
        "rk3399-rock-pi-4b.dtb",
        "vmlinux",
        "vmlinux.symvers",
    ],
    arch = "arm64",
    build_config = "build.config.rockpi4",
    dtstree = "//common-modules/virtual-device:rockpi4_dts",
    kmi_symbol_list_strict_mode = False,
    make_goals = [
        "Image",
        "modules",
        "rk3399-rock-pi-4b.dtb",
    ],
    makefile = ":Makefile",
    module_outs = get_gki_modules_list("arm64") + get_kunit_modules_list("arm64") + _ROCKPI4_MODULE_OUTS,
    trim_nonlisted_kmi = False,
    visibility = ["//visibility:private"],
)

alias(
    name = "rockpi4",
    actual = select({
        "//build/kernel/kleaf:kgdb_is_true": "rockpi4_with_kgdb",
        "//conditions:default": "rockpi4_no_kgdb",
    }),
)

kernel_modules_install(
    name = "rockpi4_modules_install",
    kernel_build = ":rockpi4",
)

initramfs(
    name = "rockpi4_initramfs",
    kernel_modules_install = ":rockpi4_modules_install",
    ramdisk_compression = "lz4",
    visibility = ["//visibility:private"],
)

pkg_files(
    name = "rockpi4_dist_files",
    srcs = [
        ":rockpi4",
        ":rockpi4_initramfs",
        ":rockpi4_modules_install",
    ],
    strip_prefix = strip_prefix.files_only(),
    visibility = ["//visibility:private"],
)

pkg_install(
    name = "rockpi4_dist",
    srcs = [":rockpi4_dist_files"],
    destdir = "out/rockpi4/dist",
)

_AMLOGIC_MODULE_OUTS = [
    # keep sorted
    "drivers/char/hw_random/meson-rng.ko",
    "drivers/clk/clk-pwm.ko",
    "drivers/clk/meson/axg.ko",
    "drivers/clk/meson/axg-aoclk.ko",
    "drivers/clk/meson/axg-audio.ko",
    "drivers/clk/meson/clk-cpu-dyndiv.ko",
    "drivers/clk/meson/clk-phase.ko",
    "drivers/clk/meson/g12a.ko",
    "drivers/clk/meson/g12a-aoclk.ko",
    "drivers/clk/meson/gxbb.ko",
    "drivers/clk/meson/gxbb-aoclk.ko",
    "drivers/clk/meson/meson-aoclk.ko",
    "drivers/clk/meson/meson-eeclk.ko",
    "drivers/clk/meson/sclk-div.ko",
    "drivers/clk/meson/vclk.ko",
    "drivers/crypto/amlogic/amlogic-gxl-crypto.ko",
    "drivers/firmware/meson/meson_sm.ko",
    "drivers/gpu/drm/bridge/display-connector.ko",
    "drivers/gpu/drm/bridge/synopsys/dw-hdmi.ko",
    "drivers/gpu/drm/bridge/synopsys/dw-hdmi-ahb-audio.ko",
    "drivers/gpu/drm/bridge/synopsys/dw-hdmi-cec.ko",
    "drivers/gpu/drm/bridge/synopsys/dw-hdmi-i2s-audio.ko",
    "drivers/gpu/drm/bridge/synopsys/dw-mipi-dsi.ko",
    "drivers/gpu/drm/display/drm_display_helper.ko",
    "drivers/gpu/drm/drm_dma_helper.ko",
    "drivers/gpu/drm/meson/meson-drm.ko",
    "drivers/gpu/drm/meson/meson_dw_hdmi.ko",
    "drivers/gpu/drm/meson/meson_dw_mipi_dsi.ko",
    "drivers/i2c/busses/i2c-meson.ko",
    "drivers/iio/adc/meson_saradc.ko",
    "drivers/irqchip/irq-meson-gpio.ko",
    "drivers/leds/leds-gpio.ko",
    "drivers/media/cec/platform/meson/ao-cec.ko",
    "drivers/media/cec/platform/meson/ao-cec-g12a.ko",
    "drivers/media/platform/amlogic/meson-ge2d/ge2d.ko",
    "drivers/media/rc/meson-ir.ko",
    "drivers/mfd/khadas-mcu.ko",
    "drivers/mmc/core/pwrseq_emmc.ko",
    "drivers/mmc/core/pwrseq_simple.ko",
    "drivers/mmc/host/meson-gx-mmc.ko",
    "drivers/net/ethernet/stmicro/stmmac/dwmac-generic.ko",
    "drivers/net/ethernet/stmicro/stmmac/dwmac-ipq806x.ko",
    "drivers/net/ethernet/stmicro/stmmac/dwmac-meson.ko",
    "drivers/net/ethernet/stmicro/stmmac/dwmac-meson8b.ko",
    "drivers/net/ethernet/stmicro/stmmac/dwmac-qcom-ethqos.ko",
    "drivers/net/ethernet/stmicro/stmmac/dwmac-sun8i.ko",
    "drivers/net/ethernet/stmicro/stmmac/dwmac-sunxi.ko",
    "drivers/net/ethernet/stmicro/stmmac/stmmac.ko",
    "drivers/net/ethernet/stmicro/stmmac/stmmac-platform.ko",
    "drivers/net/mdio/mdio-mux.ko",
    "drivers/net/mdio/mdio-mux-meson-g12a.ko",
    "drivers/net/mdio/mdio-mux-meson-gxl.ko",
    "drivers/net/pcs/pcs_xpcs.ko",
    "drivers/net/phy/meson-gxl.ko",
    "drivers/net/phy/realtek.ko",
    "drivers/net/phy/smsc.ko",
    "drivers/pci/controller/dwc/pci-meson.ko",
    "drivers/phy/amlogic/phy-meson-axg-mipi-pcie-analog.ko",
    "drivers/phy/amlogic/phy-meson-axg-pcie.ko",
    "drivers/phy/amlogic/phy-meson-g12a-usb2.ko",
    "drivers/phy/amlogic/phy-meson-g12a-usb3-pcie.ko",
    "drivers/phy/amlogic/phy-meson-gxl-usb2.ko",
    "drivers/phy/amlogic/phy-meson8b-usb2.ko",
    "drivers/pinctrl/meson/pinctrl-amlogic-c3.ko",
    "drivers/pinctrl/meson/pinctrl-amlogic-t7.ko",
    "drivers/pinctrl/meson/pinctrl-meson.ko",
    "drivers/pinctrl/meson/pinctrl-meson-a1.ko",
    "drivers/pinctrl/meson/pinctrl-meson-axg.ko",
    "drivers/pinctrl/meson/pinctrl-meson-axg-pmx.ko",
    "drivers/pinctrl/meson/pinctrl-meson-g12a.ko",
    "drivers/pinctrl/meson/pinctrl-meson-gxbb.ko",
    "drivers/pinctrl/meson/pinctrl-meson-gxl.ko",
    "drivers/pinctrl/meson/pinctrl-meson-s4.ko",
    "drivers/pinctrl/meson/pinctrl-meson8-pmx.ko",
    "drivers/pmdomain/amlogic/meson-ee-pwrc.ko",
    "drivers/pmdomain/amlogic/meson-secure-pwrc.ko",
    "drivers/pwm/pwm-meson.ko",
    "drivers/regulator/pwm-regulator.ko",
    "drivers/reset/reset-meson.ko",
    "drivers/reset/reset-meson-audio-arb.ko",
    "drivers/rtc/rtc-meson-vrtc.ko",
    "drivers/soc/amlogic/meson-canvas.ko",
    "drivers/soc/amlogic/meson-clk-measure.ko",
    "drivers/spi/spi-meson-spicc.ko",
    "drivers/spi/spi-meson-spifc.ko",
    "drivers/thermal/amlogic_thermal.ko",
    "drivers/thermal/khadas_mcu_fan.ko",
    "drivers/tty/serial/meson_uart.ko",
    "drivers/usb/dwc2/dwc2.ko",
    "drivers/usb/dwc3/dwc3-meson-g12a.ko",
    "sound/soc/codecs/snd-soc-dmic.ko",
    "sound/soc/codecs/snd-soc-hdmi-codec.ko",
    "sound/soc/codecs/snd-soc-spdif-rx.ko",
    "sound/soc/codecs/snd-soc-spdif-tx.ko",
    "sound/soc/meson/snd-soc-meson-aiu.ko",
    "sound/soc/meson/snd-soc-meson-axg-fifo.ko",
    "sound/soc/meson/snd-soc-meson-axg-frddr.ko",
    "sound/soc/meson/snd-soc-meson-axg-pdm.ko",
    "sound/soc/meson/snd-soc-meson-axg-sound-card.ko",
    "sound/soc/meson/snd-soc-meson-axg-spdifin.ko",
    "sound/soc/meson/snd-soc-meson-axg-spdifout.ko",
    "sound/soc/meson/snd-soc-meson-axg-tdm-formatter.ko",
    "sound/soc/meson/snd-soc-meson-axg-tdm-interface.ko",
    "sound/soc/meson/snd-soc-meson-axg-tdmin.ko",
    "sound/soc/meson/snd-soc-meson-axg-tdmout.ko",
    "sound/soc/meson/snd-soc-meson-axg-toddr.ko",
    "sound/soc/meson/snd-soc-meson-card-utils.ko",
    "sound/soc/meson/snd-soc-meson-codec-glue.ko",
    "sound/soc/meson/snd-soc-meson-g12a-toacodec.ko",
    "sound/soc/meson/snd-soc-meson-g12a-tohdmitx.ko",
    "sound/soc/meson/snd-soc-meson-gx-sound-card.ko",
    "sound/soc/meson/snd-soc-meson-t9015.ko",
]

_AMLOGIC_WATCHDOG_MODULE_OUTS = [
    # keep sorted
    "drivers/watchdog/meson_gxbb_wdt.ko",
    "drivers/watchdog/meson_wdt.ko",
]

kernel_build(
    name = "yukawa_no_kgdb",
    srcs = [":kernel_aarch64_sources"],
    outs = [
        "Image",
        "System.map",
        "arch/arm64/boot/dts/amlogic/meson-g12a-sei510.dtb",
        "arch/arm64/boot/dts/amlogic/meson-g12b-a311d-khadas-vim3.dtb",
        "arch/arm64/boot/dts/amlogic/meson-sm1-khadas-vim3l.dtb",
        "arch/arm64/boot/dts/amlogic/meson-sm1-sei610.dtb",
        "modules.builtin",
        "modules.builtin.modinfo",
        "vmlinux",
        "vmlinux.symvers",
    ],
    build_config = "build.config.amlogic",
    make_goals = [
        "Image",
        "modules",
        "amlogic/meson-g12a-sei510.dtb",
        "amlogic/meson-sm1-sei610.dtb",
        "amlogic/meson-g12b-a311d-khadas-vim3.dtb",
        "amlogic/meson-sm1-khadas-vim3l.dtb",
    ],
    makefile = ":Makefile",
    module_outs = get_gki_modules_list("arm64") + get_kunit_modules_list("arm64") + _AMLOGIC_MODULE_OUTS + _AMLOGIC_WATCHDOG_MODULE_OUTS,
    visibility = ["//visibility:private"],
)

kernel_build(
    name = "yukawa_with_kgdb",
    srcs = [":kernel_aarch64_sources"],
    outs = [
        "Image",
        "System.map",
        "arch/arm64/boot/dts/amlogic/meson-g12a-sei510.dtb",
        "arch/arm64/boot/dts/amlogic/meson-g12b-a311d-khadas-vim3.dtb",
        "arch/arm64/boot/dts/amlogic/meson-sm1-khadas-vim3l.dtb",
        "arch/arm64/boot/dts/amlogic/meson-sm1-sei610.dtb",
        "modules.builtin",
        "modules.builtin.modinfo",
        "vmlinux",
        "vmlinux.symvers",
    ],
    build_config = "build.config.amlogic",
    make_goals = [
        "Image",
        "modules",
        "amlogic/meson-g12a-sei510.dtb",
        "amlogic/meson-sm1-sei610.dtb",
        "amlogic/meson-g12b-a311d-khadas-vim3.dtb",
        "amlogic/meson-sm1-khadas-vim3l.dtb",
    ],
    makefile = ":Makefile",
    module_outs = get_gki_modules_list("arm64") + get_kunit_modules_list("arm64") + _AMLOGIC_MODULE_OUTS,
    visibility = ["//visibility:private"],
)

alias(
    name = "yukawa",
    actual = select({
        "//build/kernel/kleaf:kgdb_is_true": "yukawa_with_kgdb",
        "//conditions:default": "yukawa_no_kgdb",
    }),
    visibility = ["//visibility:private"],
)

kernel_modules_install(
    name = "yukawa_modules_install",
    kernel_build = ":yukawa",
    visibility = ["//visibility:private"],
)

initramfs(
    name = "yukawa_initramfs",
    kernel_modules_install = ":yukawa_modules_install",
    visibility = ["//visibility:private"],
)

pkg_files(
    name = "yukawa_dist_files",
    srcs = [
        ":yukawa",
        ":yukawa_initramfs",
        ":yukawa_modules_install",
    ],
    strip_prefix = strip_prefix.files_only(),
    visibility = ["//visibility:private"],
)

pkg_install(
    name = "yukawa_dist",
    srcs = [":yukawa_dist_files"],
    visibility = ["//visibility:private"],
    destdir = "out/yukawa/dist",
)

# allmodconfig build tests.
# These are build tests only, so:
# - outs are intentionally set to empty to not copy anything to DIST_DIR
# - --allow-undeclared-modules must be used so modules are not declared or copied.
# - No dist target because these are build tests. We don't care about the artifacts.

# tools/bazel build --allow_undeclared_modules //common:kernel_aarch64_allmodconfig
kernel_build(
    name = "kernel_aarch64_allmodconfig",
    srcs = [":kernel_aarch64_sources"],
    # Hack to actually check the build.
    # Otherwise, Bazel thinks that there are no output files, and skip building.
    outs = [".config"],
<<<<<<< HEAD
    build_config = "build.config.allmodconfig.aarch64",
=======
    arch = "arm64",
    build_config = "build.config.common",
>>>>>>> 6e7e0492
    defconfig = "//build/kernel/kleaf:allmodconfig",
    make_goals = [
        "Image",
        "modules",
    ],
    makefile = ":Makefile",
    post_defconfig_fragments = [":kmi/aarch64/defconfig/allmodconfig"],
    visibility = ["//visibility:private"],
)

# tools/bazel build --allow_undeclared_modules //common:kernel_x86_64_allmodconfig
kernel_build(
    name = "kernel_x86_64_allmodconfig",
    srcs = [":kernel_x86_64_sources"],
    # Hack to actually check the build.
    # Otherwise, Bazel thinks that there are no output files, and skip building.
    outs = [".config"],
    arch = "x86_64",
<<<<<<< HEAD
    build_config = "build.config.allmodconfig.x86_64",
=======
    build_config = "build.config.common",
>>>>>>> 6e7e0492
    defconfig = "//build/kernel/kleaf:allmodconfig",
    make_goals = [
        "bzImage",
        "modules",
    ],
    makefile = ":Makefile",
    post_defconfig_fragments = [":kmi/x86_64/defconfig/allmodconfig"],
    visibility = ["//visibility:private"],
)

# tools/bazel build --allow_undeclared_modules //common:kernel_arm_allmodconfig
kernel_build(
    name = "kernel_arm_allmodconfig",
    # We don't have an arm-specific source list, so use the common one.
    srcs = [":common_kernel_sources"],
    # Hack to actually check the build.
    # Otherwise, Bazel thinks that there are no output files, and skip building.
    outs = [".config"],
    arch = "arm",
<<<<<<< HEAD
    build_config = "build.config.allmodconfig.arm",
=======
    build_config = "build.config.common",
>>>>>>> 6e7e0492
    defconfig = "//build/kernel/kleaf:allmodconfig",
    make_goals = [
        "zImage",
        "modules",
    ],
    makefile = ":Makefile",
    post_defconfig_fragments = [":kmi/arm/defconfig/allmodconfig"],
    visibility = ["//visibility:private"],
)

# KUnit test targets
_KUNIT_DIR = "testcases/kunit"

pkg_files(
    name = "kunit_tests_config_arm64",
    srcs = [
        "tools/testing/kunit/android/tradefed_configs/config_arm64.xml",
    ],
    renames = {
        "tools/testing/kunit/android/tradefed_configs/config_arm64.xml": _KUNIT_DIR + "/kunit.config",
    },
    visibility = ["//visibility:private"],
)

pkg_files(
    name = "kunit_tests_config_x86_64",
    srcs = [
        "tools/testing/kunit/android/tradefed_configs/config_x86_64.xml",
    ],
    renames = {
        "tools/testing/kunit/android/tradefed_configs/config_x86_64.xml": _KUNIT_DIR + "/kunit.config",
    },
    visibility = ["//visibility:private"],
)

pkg_files(
    name = "kunit_modules_arm64",
    srcs = [
        ":kernel_aarch64/" + e
        for e in get_kunit_modules_list("arm64")
    ],
    prefix = _KUNIT_DIR + "/arm64",
    visibility = ["//visibility:private"],
)

pkg_files(
    name = "kunit_modules_x86_64",
    srcs = [
        ":kernel_x86_64/" + e
        for e in get_kunit_modules_list("x86_64")
    ],
    prefix = _KUNIT_DIR + "/x86_64",
    visibility = ["//visibility:private"],
)

pkg_filegroup(
    name = "kunit_tests_arm64_pkg_files",
    srcs = [
        ":kunit_modules_arm64",
        ":kunit_tests_config_arm64",
    ],
    visibility = ["//visibility:private"],
)

pkg_filegroup(
    name = "kunit_tests_x86_64_pkg_files",
    srcs = [
        ":kunit_modules_x86_64",
        ":kunit_tests_config_x86_64",
    ],
    visibility = ["//visibility:private"],
)

# KUnit build rules for local execution workflow
# Run by bazel run //common:kunit_tests_arm64 -- -v --destdir /tmp/kernel_tests/
pkg_install(
    name = "kunit_tests_arm64",
    srcs = [
        ":kunit_tests_arm64_pkg_files",
    ],
    visibility = ["//visibility:private"],
)

pkg_install(
    name = "kunit_tests_x86_64",
    srcs = [
        ":kunit_tests_x86_64_pkg_files",
    ],
    visibility = ["//visibility:private"],
)

# DDK Headers
# All headers. These are the public targets for DDK modules to use.
alias(
    name = "all_headers",
    actual = "all_headers_aarch64",
    visibility = ["//visibility:public"],
)

ddk_headers(
    name = "all_headers_aarch64",
    hdrs = [":all_headers_allowlist_aarch64"] + select({
        "//build/kernel/kleaf:allow_ddk_unsafe_headers_set": [":all_headers_unsafe"],
        "//conditions:default": [],
    }),
    visibility = ["//visibility:public"],
)

ddk_headers_archive(
    name = "kernel_aarch64_ddk_headers_archive",
    srcs = [
        "all_headers_aarch64",
    ],
    visibility = ["//visibility:private"],
)

ddk_headers(
    name = "all_headers_arm",
    hdrs = [":all_headers_allowlist_arm"] + select({
        "//build/kernel/kleaf:allow_ddk_unsafe_headers_set": [":all_headers_unsafe"],
        "//conditions:default": [],
    }),
    visibility = ["//visibility:public"],
)

ddk_headers(
    name = "all_headers_x86_64",
    hdrs = [":all_headers_allowlist_x86_64"] + select({
        "//build/kernel/kleaf:allow_ddk_unsafe_headers_set": [":all_headers_unsafe"],
        "//conditions:default": [],
    }),
    visibility = ["//visibility:public"],
)

# Implementation details for DDK headers. The targets below cannot be directly
# depended on by DDK modules.

# DDK headers allowlist. This is the list of all headers and include
# directories that are safe to use in DDK modules.
ddk_headers(
    name = "all_headers_allowlist_aarch64",
    hdrs = [
        ":all_headers_allowlist_aarch64_globs",
        ":all_headers_allowlist_common_globs",
    ],
    # The list of include directories where source files can #include headers
    # from. In other words, these are the `-I` option to the C compiler.
    # These are prepended to LINUXINCLUDE.
    linux_includes = [
        "arch/arm64/include",
        "arch/arm64/include/uapi",
        "include",
        "include/uapi",
    ],
    visibility = ["//visibility:private"],
)

ddk_headers(
    name = "all_headers_allowlist_arm",
    hdrs = [
        ":all_headers_allowlist_arm_globs",
        ":all_headers_allowlist_common_globs",
    ],
    # The list of include directories where source files can #include headers
    # from. In other words, these are the `-I` option to the C compiler.
    # These are prepended to LINUXINCLUDE.
    linux_includes = [
        "arch/arm/include",
        "arch/arm/include/uapi",
        "include",
        "include/uapi",
    ],
    visibility = ["//visibility:private"],
)

ddk_headers(
    name = "all_headers_allowlist_x86_64",
    hdrs = [
        ":all_headers_allowlist_common_globs",
        ":all_headers_allowlist_x86_64_globs",
    ],
    # The list of include directories where source files can #include headers
    # from. In other words, these are the `-I` option to the C compiler.
    # These are prepended to LINUXINCLUDE.
    linux_includes = [
        "arch/x86/include",
        "arch/x86/include/uapi",
        "include",
        "include/uapi",
    ],
    visibility = ["//visibility:private"],
)

# List of DDK headers allowlist that are glob()-ed to avoid changes of BUILD
# file when the list of files changes. All headers in these directories
# are safe to use.
# These are separate filegroup targets so the all_headers_allowlist_* are
# more friendly to batch BUILD file update tools like buildozer.

# globs() for arm64 only
filegroup(
    name = "all_headers_allowlist_aarch64_globs",
    srcs = glob(["arch/arm64/include/**/*.h"]),
    visibility = ["//visibility:private"],
)

# globs() for arm only
filegroup(
    name = "all_headers_allowlist_arm_globs",
    srcs = glob(["arch/arm/include/**/*.h"]),
    visibility = ["//visibility:private"],
)

# globs() for x86 only
filegroup(
    name = "all_headers_allowlist_x86_64_globs",
    srcs = glob(["arch/x86/include/**/*.h"]),
    visibility = ["//visibility:private"],
)

# globs() for all architectures
filegroup(
    name = "all_headers_allowlist_common_globs",
    srcs = glob(["include/**/*.h"]),
    visibility = ["//visibility:private"],
)

# DDK headers unsafe list. This is the list of all headers and include
# directories that may be used during migration from kernel_module's, but
# should be avoided in general.
# Use with caution; items may:
# - be removed without notice
# - be moved into all_headers
ddk_headers(
    name = "all_headers_unsafe",
    hdrs = [
<<<<<<< HEAD
        "drivers/gpu/drm/virtio/virtgpu_trace.h",
        "drivers/pinctrl/core.h",
=======
        "//build/kernel/kleaf:user_ddk_unsafe_headers",
>>>>>>> 6e7e0492
    ],
    # The list of include directories where source files can #include headers
    # from. In other words, these are the `-I` option to the C compiler.
    # Unsafe include directories are appended to ccflags-y.
    includes = ["drivers/pinctrl"],
    visibility = ["//visibility:private"],
)

_KSELFTEST_DIR = "testcases/selftests"

_KSELFTEST_COPTS = [
    "-O3",
    "-pthread",
    "-std=gnu99",
    "-include",
    paths.join(
        package_relative_label(":x").workspace_root,
        package_relative_label(":x").package,
        "tools/testing/selftests/android/include/bionic-compat.h",
    ),
] + select({
    ":arm": ["-mcpu=cortex-a8"],
    "//conditions:default": [],
})

config_setting(
    name = "x86_64",
    values = {"platforms": "//build/kernel/kleaf/impl:android_x86_64"},
    visibility = ["//visibility:private"],
)

config_setting(
    name = "i386",
    values = {"platforms": "//build/kernel/kleaf/impl:android_i386"},
    visibility = ["//visibility:private"],
)

config_setting(
    name = "arm64",
    values = {"platforms": "//build/kernel/kleaf/impl:android_arm64"},
    visibility = ["//visibility:private"],
)

config_setting(
    name = "arm",
    values = {"platforms": "//build/kernel/kleaf/impl:android_arm"},
    visibility = ["//visibility:private"],
)

cc_library(
    name = "kselftest_headers_lib",
    hdrs = glob(["tools/testing/selftests/*.h"]) + [
        "tools/testing/selftests/android/include/bionic-compat.h",
    ],
    copts = _KSELFTEST_COPTS,
    defines = [
        "_GNU_SOURCE=",
    ],
    visibility = ["//visibility:private"],
)

cc_binary_with_abi(
    name = "kselftest_binderfs_binderfs_test",
    srcs = ["tools/testing/selftests/filesystems/binderfs/binderfs_test.c"],
    copts = _KSELFTEST_COPTS,
    path_prefix = _KSELFTEST_DIR,
    target_compatible_with = ["@platforms//os:android"],
    visibility = ["//visibility:private"],
    deps = [":kselftest_headers_lib"],
)

cc_binary_with_abi(
    name = "kselftest_breakpoints_breakpoint_test",
    srcs = select({
        ":x86_64": ["tools/testing/selftests/breakpoints/breakpoint_test.c"],
        ":i386": ["tools/testing/selftests/breakpoints/breakpoint_test.c"],
        ":arm64": ["tools/testing/selftests/breakpoints/breakpoint_test_arm64.c"],
        "//conditions:default": [],
    }),
    copts = _KSELFTEST_COPTS,
    path_prefix = _KSELFTEST_DIR,
    target_compatible_with = ["@platforms//os:android"],
    visibility = ["//visibility:private"],
    deps = [":kselftest_headers_lib"],
)

cc_binary_with_abi(
    name = "kselftest_kcmp_kcmp_test",
    srcs = ["tools/testing/selftests/kcmp/kcmp_test.c"],
    copts = _KSELFTEST_COPTS,
    path_prefix = _KSELFTEST_DIR,
    target_compatible_with = ["@platforms//os:android"],
    visibility = ["//visibility:private"],
    deps = [":kselftest_headers_lib"],
)

cc_binary_with_abi(
    name = "kselftest_ptrace_peeksiginfo",
    srcs = ["tools/testing/selftests/ptrace/peeksiginfo.c"],
    copts = _KSELFTEST_COPTS,
    path_prefix = _KSELFTEST_DIR,
    target_compatible_with = ["@platforms//os:android"],
    visibility = ["//visibility:private"],
    deps = [":kselftest_headers_lib"],
)

cc_binary_with_abi(
    name = "kselftest_rtc_rtctest",
    srcs = ["tools/testing/selftests/rtc/rtctest.c"],
    copts = _KSELFTEST_COPTS,
    path_prefix = _KSELFTEST_DIR,
    target_compatible_with = ["@platforms//os:android"],
    visibility = ["//visibility:private"],
    deps = [":kselftest_headers_lib"],
)

cc_library(
    name = "kselftest_vdso",
    srcs = ["tools/testing/selftests/vDSO/parse_vdso.c"],
    hdrs = [
        "tools/testing/selftests/vDSO/parse_vdso.h",
        "tools/testing/selftests/vDSO/vdso_call.h",
        "tools/testing/selftests/vDSO/vdso_config.h",
    ],
    copts = _KSELFTEST_COPTS,
    visibility = ["//visibility:private"],
    deps = [
        ":kselftest_headers_lib",
    ],
)

cc_binary_with_abi(
    name = "kselftest_vdso_vdso_test_abi",
    srcs = ["tools/testing/selftests/vDSO/vdso_test_abi.c"],
    copts = _KSELFTEST_COPTS,
    path_prefix = _KSELFTEST_DIR,
    target_compatible_with = ["@platforms//os:android"],
    visibility = ["//visibility:private"],
    deps = [
        ":kselftest_vdso",
    ],
)

cc_binary_with_abi(
    name = "kselftest_vdso_vdso_test_clock_getres",
    srcs = ["tools/testing/selftests/vDSO/vdso_test_clock_getres.c"],
    copts = _KSELFTEST_COPTS,
    path_prefix = _KSELFTEST_DIR,
    target_compatible_with = ["@platforms//os:android"],
    visibility = ["//visibility:private"],
    deps = [
        ":kselftest_vdso",
    ],
)

cc_binary_with_abi(
    name = "kselftest_vdso_vdso_test_getcpu",
    srcs = ["tools/testing/selftests/vDSO/vdso_test_getcpu.c"],
    copts = _KSELFTEST_COPTS,
    path_prefix = _KSELFTEST_DIR,
    target_compatible_with = ["@platforms//os:android"],
    visibility = ["//visibility:private"],
    deps = [
        ":kselftest_vdso",
    ],
)

cc_binary_with_abi(
    name = "kselftest_vdso_vdso_test_gettimeofday",
    srcs = ["tools/testing/selftests/vDSO/vdso_test_gettimeofday.c"],
    copts = _KSELFTEST_COPTS,
    path_prefix = _KSELFTEST_DIR,
    target_compatible_with = ["@platforms//os:android"],
    visibility = ["//visibility:private"],
    deps = [
        ":kselftest_vdso",
    ],
)

cc_library(
    name = "kselftest_futex_headers_lib",
    hdrs = glob(["tools/testing/selftests/futex/include/*.h"]),
    copts = _KSELFTEST_COPTS,
    visibility = ["//visibility:private"],
)

cc_binary_with_abi(
    name = "kselftest_futex_futex_requeue_pi_mismatched_ops",
    srcs = ["tools/testing/selftests/futex/functional/futex_requeue_pi_mismatched_ops.c"],
    out = "futex_requeue_pi_mismatched_ops",
    copts = _KSELFTEST_COPTS,
    includes = [
        "tools/testing/selftests",
        "tools/testing/selftests/futex/include",
    ],
    path_prefix = _KSELFTEST_DIR,
    target_compatible_with = ["@platforms//os:android"],
    visibility = ["//visibility:private"],
    deps = [
        ":kselftest_futex_headers_lib",
        ":kselftest_headers_lib",
    ],
)

cc_binary_with_abi(
    name = "kselftest_futex_futex_requeue_pi_signal_restart",
    srcs = ["tools/testing/selftests/futex/functional/futex_requeue_pi_signal_restart.c"],
    out = "futex_requeue_pi_signal_restart",
    copts = _KSELFTEST_COPTS,
    includes = [
        "tools/testing/selftests",
        "tools/testing/selftests/futex/include",
    ],
    path_prefix = _KSELFTEST_DIR,
    target_compatible_with = ["@platforms//os:android"],
    visibility = ["//visibility:private"],
    deps = [
        ":kselftest_futex_headers_lib",
        ":kselftest_headers_lib",
    ],
)

cc_binary_with_abi(
    name = "kselftest_futex_futex_requeue_pi",
    srcs = ["tools/testing/selftests/futex/functional/futex_requeue_pi.c"],
    out = "futex_requeue_pi",
    copts = _KSELFTEST_COPTS,
    includes = [
        "tools/testing/selftests",
        "tools/testing/selftests/futex/include",
    ],
    path_prefix = _KSELFTEST_DIR,
    target_compatible_with = ["@platforms//os:android"],
    visibility = ["//visibility:private"],
    deps = [
        ":kselftest_futex_headers_lib",
        ":kselftest_headers_lib",
    ],
)

cc_binary_with_abi(
    name = "kselftest_futex_futex_requeue",
    srcs = ["tools/testing/selftests/futex/functional/futex_requeue.c"],
    out = "futex_requeue",
    copts = _KSELFTEST_COPTS,
    includes = [
        "tools/testing/selftests",
        "tools/testing/selftests/futex/include",
    ],
    path_prefix = _KSELFTEST_DIR,
    target_compatible_with = ["@platforms//os:android"],
    visibility = ["//visibility:private"],
    deps = [
        ":kselftest_futex_headers_lib",
        ":kselftest_headers_lib",
    ],
)

cc_binary_with_abi(
    name = "kselftest_futex_futex_wait_private_mapped_file",
    srcs = ["tools/testing/selftests/futex/functional/futex_wait_private_mapped_file.c"],
    out = "futex_wait_private_mapped_file",
    copts = _KSELFTEST_COPTS,
    includes = [
        "tools/testing/selftests",
        "tools/testing/selftests/futex/include",
    ],
    path_prefix = _KSELFTEST_DIR,
    target_compatible_with = ["@platforms//os:android"],
    visibility = ["//visibility:private"],
    deps = [
        ":kselftest_futex_headers_lib",
        ":kselftest_headers_lib",
    ],
)

cc_binary_with_abi(
    name = "kselftest_futex_futex_wait_timeout",
    srcs = ["tools/testing/selftests/futex/functional/futex_wait_timeout.c"],
    out = "futex_wait_timeout",
    copts = _KSELFTEST_COPTS,
    includes = [
        "tools/testing/selftests",
        "tools/testing/selftests/futex/include",
    ],
    path_prefix = _KSELFTEST_DIR,
    target_compatible_with = ["@platforms//os:android"],
    visibility = ["//visibility:private"],
    deps = [
        ":kselftest_futex_headers_lib",
        ":kselftest_headers_lib",
    ],
)

cc_binary_with_abi(
    name = "kselftest_futex_futex_wait_uninitialized_heap",
    srcs = ["tools/testing/selftests/futex/functional/futex_wait_uninitialized_heap.c"],
    out = "futex_wait_uninitialized_heap",
    copts = _KSELFTEST_COPTS,
    includes = [
        "tools/testing/selftests",
        "tools/testing/selftests/futex/include",
    ],
    path_prefix = _KSELFTEST_DIR,
    target_compatible_with = ["@platforms//os:android"],
    visibility = ["//visibility:private"],
    deps = [
        ":kselftest_futex_headers_lib",
        ":kselftest_headers_lib",
    ],
)

cc_binary_with_abi(
    name = "kselftest_futex_futex_wait_wouldblock",
    srcs = ["tools/testing/selftests/futex/functional/futex_wait_wouldblock.c"],
    out = "futex_wait_wouldblock",
    copts = _KSELFTEST_COPTS,
    includes = [
        "tools/testing/selftests",
        "tools/testing/selftests/futex/include",
    ],
    path_prefix = _KSELFTEST_DIR,
    target_compatible_with = ["@platforms//os:android"],
    visibility = ["//visibility:private"],
    deps = [
        ":kselftest_futex_headers_lib",
        ":kselftest_headers_lib",
    ],
)

cc_binary_with_abi(
    name = "kselftest_futex_futex_wait",
    srcs = ["tools/testing/selftests/futex/functional/futex_wait.c"],
    out = "futex_wait",
    copts = _KSELFTEST_COPTS,
    includes = [
        "tools/testing/selftests",
        "tools/testing/selftests/futex/include",
    ],
    path_prefix = _KSELFTEST_DIR,
    target_compatible_with = ["@platforms//os:android"],
    visibility = ["//visibility:private"],
    deps = [
        ":kselftest_futex_headers_lib",
        ":kselftest_headers_lib",
    ],
)

cc_binary_with_abi(
    name = "kselftest_mm_compaction_test",
    srcs = ["tools/testing/selftests/mm/compaction_test.c"],
    copts = _KSELFTEST_COPTS,
    includes = ["tools/testing/selftests"],
    path_prefix = _KSELFTEST_DIR,
    target_compatible_with = ["@platforms//os:android"],
    visibility = ["//visibility:private"],
    deps = [
        ":kselftest_headers_lib",
        "@libcap",
    ],
)

cc_binary_with_abi(
    name = "kselftest_mm_hugepage_mmap",
    srcs = ["tools/testing/selftests/mm/hugepage-mmap.c"],
    copts = _KSELFTEST_COPTS,
    includes = ["tools/testing/selftests"],
    path_prefix = _KSELFTEST_DIR,
    target_compatible_with = ["@platforms//os:android"],
    visibility = ["//visibility:private"],
    deps = [
        ":kselftest_headers_lib",
        "@libcap",
    ],
)

cc_binary_with_abi(
    name = "kselftest_mm_hugepage_shm",
    srcs = ["tools/testing/selftests/mm/hugepage-shm.c"],
    copts = _KSELFTEST_COPTS,
    includes = ["tools/testing/selftests"],
    path_prefix = _KSELFTEST_DIR,
    target_compatible_with = ["@platforms//os:android"],
    visibility = ["//visibility:private"],
    deps = [
        ":kselftest_headers_lib",
        "@libcap",
    ],
)

cc_binary_with_abi(
    name = "kselftest_mm_map_hugetlb",
    srcs = ["tools/testing/selftests/mm/map_hugetlb.c"],
    copts = _KSELFTEST_COPTS,
    includes = ["tools/testing/selftests"],
    path_prefix = _KSELFTEST_DIR,
    target_compatible_with = ["@platforms//os:android"],
    visibility = ["//visibility:private"],
    deps = [
        ":kselftest_headers_lib",
        ":kselftest_mm_vm_util",
        "@libcap",
    ],
)

cc_binary_with_abi(
    name = "kselftest_mm_mlock_random_test",
    srcs = [
        "tools/testing/selftests/mm/mlock-random-test.c",
        "tools/testing/selftests/mm/mlock2.h",
    ],
    copts = _KSELFTEST_COPTS,
    includes = [
        "tools/testing/selftests",
        "tools/testing/selftests/mm",
    ],
    path_prefix = _KSELFTEST_DIR,
    target_compatible_with = ["@platforms//os:android"],
    visibility = ["//visibility:private"],
    deps = [
        ":kselftest_headers_lib",
        "@libcap",
    ],
)

cc_binary_with_abi(
    name = "kselftest_mm_mlock2_tests",
    srcs = [
        "tools/testing/selftests/mm/mlock2.h",
        "tools/testing/selftests/mm/mlock2-tests.c",
    ],
    copts = _KSELFTEST_COPTS,
    includes = [
        "tools/testing/selftests",
        "tools/testing/selftests/mm",
    ],
    path_prefix = _KSELFTEST_DIR,
    target_compatible_with = ["@platforms//os:android"],
    visibility = ["//visibility:private"],
    deps = [
        ":kselftest_headers_lib",
        "@libcap",
    ],
)

cc_binary_with_abi(
    name = "kselftest_mm_on_fault_limit",
    srcs = ["tools/testing/selftests/mm/on-fault-limit.c"],
    copts = _KSELFTEST_COPTS,
    includes = ["tools/testing/selftests"],
    path_prefix = _KSELFTEST_DIR,
    target_compatible_with = ["@platforms//os:android"],
    visibility = ["//visibility:private"],
    deps = [
        ":kselftest_headers_lib",
        "@libcap",
    ],
)

cc_binary_with_abi(
    name = "kselftest_mm_mremap_dontunmap",
    srcs = ["tools/testing/selftests/mm/mremap_dontunmap.c"],
    copts = _KSELFTEST_COPTS,
    includes = ["tools/testing/selftests"],
    path_prefix = _KSELFTEST_DIR,
    target_compatible_with = ["@platforms//os:android"],
    visibility = ["//visibility:private"],
    deps = [
        ":kselftest_headers_lib",
        "@libcap",
    ],
)

cc_binary_with_abi(
    name = "kselftest_mm_mremap_test",
    srcs = ["tools/testing/selftests/mm/mremap_test.c"],
    copts = _KSELFTEST_COPTS,
    includes = ["tools/testing/selftests"],
    path_prefix = _KSELFTEST_DIR,
    target_compatible_with = ["@platforms//os:android"],
    visibility = ["//visibility:private"],
    deps = [
        ":kselftest_headers_lib",
        "@libcap",
    ],
)

cc_library(
    name = "kselftest_mm_vm_util",
    srcs = ["tools/testing/selftests/mm/vm_util.c"],
    hdrs = [
        "include/uapi/linux/fs.h",
        "tools/testing/selftests/mm/vm_util.h",
    ],
    copts = _KSELFTEST_COPTS,
    includes = [
        "include/uapi/",
        "tools/testing/selftests",
    ],
    visibility = ["//visibility:private"],
    deps = [
        ":kselftest_headers_lib",
    ],
)

cc_binary_with_abi(
    name = "kselftest_mm_thuge_gen",
    srcs = [
        "tools/testing/selftests/mm/thuge-gen.c",
    ],
    copts = _KSELFTEST_COPTS + [
        "-Wno-macro-redefined",
    ],
    includes = ["tools/testing/selftests"],
    path_prefix = _KSELFTEST_DIR,
    target_compatible_with = ["@platforms//os:android"],
    visibility = ["//visibility:private"],
    deps = [
        ":kselftest_headers_lib",
        ":kselftest_mm_vm_util",
        "@libcap",
    ],
)

cc_binary_with_abi(
    name = "kselftest_mm_transhuge_stress",
    srcs = [
        "tools/testing/selftests/mm/transhuge-stress.c",
    ],
    copts = _KSELFTEST_COPTS,
    includes = [
        "tools/testing/selftests",
        "tools/testing/selftests/mm/",
    ],
    path_prefix = _KSELFTEST_DIR,
    target_compatible_with = ["@platforms//os:android"],
    visibility = ["//visibility:private"],
    deps = [
        ":kselftest_headers_lib",
        ":kselftest_mm_vm_util",
        "@libcap",
    ],
)

cc_library(
    name = "kselftest_mm_uffd_common",
    srcs = ["tools/testing/selftests/mm/uffd-common.c"],
    hdrs = [
        "include/uapi/linux/userfaultfd.h",
        "mm/gup_test.h",
        "tools/testing/selftests/kselftest.h",
        "tools/testing/selftests/mm/uffd-common.h",
    ],
    copts = _KSELFTEST_COPTS,
    includes = [
        "include/uapi/",
        "tools/testing/selftests/mm/",
    ],
    visibility = ["//visibility:private"],
    deps = [
        ":kselftest_headers_lib",
        ":kselftest_mm_vm_util",
    ],
)

cc_binary_with_abi(
    name = "kselftest_mm_uffd_unit_tests",
    srcs = [
        "tools/testing/selftests/mm/uffd-unit-tests.c",
    ],
    copts = _KSELFTEST_COPTS,
    includes = [
        "tools/testing/selftests",
        "tools/testing/selftests/mm/",
    ],
    path_prefix = _KSELFTEST_DIR,
    target_compatible_with = ["@platforms//os:android"],
    visibility = ["//visibility:private"],
    deps = [
        ":kselftest_headers_lib",
        ":kselftest_mm_uffd_common",
        ":kselftest_mm_vm_util",
        "@libcap",
    ],
)

cc_binary_with_abi(
    name = "kselftest_size_test_get_size",
    srcs = ["tools/testing/selftests/size/get_size.c"],
    copts = _KSELFTEST_COPTS + select({
        ":x86_64": ["-mstackrealign"],
        "//conditions:default": [],
    }),
    includes = [
        "tools/testing/selftests",
    ],
    linkopts = ["-nostartfiles"],
    path_prefix = _KSELFTEST_DIR,
    target_compatible_with = ["@platforms//os:android"],
    visibility = ["//visibility:private"],
    deps = [":kselftest_headers_lib"],
)

cc_binary_with_abi(
    name = "kselftest_timers_adjtick",
    srcs = ["tools/testing/selftests/timers/adjtick.c"],
    copts = _KSELFTEST_COPTS,
    path_prefix = _KSELFTEST_DIR,
    target_compatible_with = ["@platforms//os:android"],
    visibility = ["//visibility:private"],
    deps = [":kselftest_headers_lib"],
)

cc_binary_with_abi(
    name = "kselftest_timers_alarmtimer_suspend",
    srcs = ["tools/testing/selftests/timers/alarmtimer-suspend.c"],
    copts = _KSELFTEST_COPTS,
    path_prefix = _KSELFTEST_DIR,
    target_compatible_with = ["@platforms//os:android"],
    visibility = ["//visibility:private"],
    deps = [":kselftest_headers_lib"],
)

cc_binary_with_abi(
    name = "kselftest_timers_change_skew",
    srcs = ["tools/testing/selftests/timers/change_skew.c"],
    copts = _KSELFTEST_COPTS,
    path_prefix = _KSELFTEST_DIR,
    target_compatible_with = ["@platforms//os:android"],
    visibility = ["//visibility:private"],
    deps = [
        ":kselftest_headers_lib",
        ":kselftest_timers_inconsistency_check",
        ":kselftest_timers_nanosleep",
        ":kselftest_timers_tests_raw_skew",
    ],
)

cc_binary_with_abi(
    name = "kselftest_timers_clocksource_switch",
    srcs = ["tools/testing/selftests/timers/clocksource-switch.c"],
    copts = _KSELFTEST_COPTS,
    path_prefix = _KSELFTEST_DIR,
    target_compatible_with = ["@platforms//os:android"],
    visibility = ["//visibility:private"],
    deps = [
        ":kselftest_headers_lib",
        ":kselftest_timers_inconsistency_check",
        ":kselftest_timers_nanosleep",
    ],
)

cc_binary_with_abi(
    name = "kselftest_timers_freq_step",
    srcs = ["tools/testing/selftests/timers/freq-step.c"],
    copts = _KSELFTEST_COPTS,
    path_prefix = _KSELFTEST_DIR,
    target_compatible_with = ["@platforms//os:android"],
    visibility = ["//visibility:private"],
    deps = [":kselftest_headers_lib"],
)

cc_binary_with_abi(
    name = "kselftest_timers_inconsistency_check",
    srcs = ["tools/testing/selftests/timers/inconsistency-check.c"],
    out = "inconsistency-check",
    copts = _KSELFTEST_COPTS,
    path_prefix = _KSELFTEST_DIR,
    target_compatible_with = ["@platforms//os:android"],
    visibility = ["//visibility:private"],
    deps = [":kselftest_headers_lib"],
)

cc_binary_with_abi(
    name = "kselftest_timers_leap_a_day",
    srcs = ["tools/testing/selftests/timers/leap-a-day.c"],
    copts = _KSELFTEST_COPTS,
    path_prefix = _KSELFTEST_DIR,
    target_compatible_with = ["@platforms//os:android"],
    visibility = ["//visibility:private"],
    deps = [":kselftest_headers_lib"],
)

cc_binary_with_abi(
    name = "kselftest_timers_leapcrash",
    srcs = ["tools/testing/selftests/timers/leapcrash.c"],
    copts = _KSELFTEST_COPTS,
    path_prefix = _KSELFTEST_DIR,
    target_compatible_with = ["@platforms//os:android"],
    visibility = ["//visibility:private"],
    deps = [":kselftest_headers_lib"],
)

cc_binary_with_abi(
    name = "kselftest_timers_nanosleep",
    srcs = ["tools/testing/selftests/timers/nanosleep.c"],
    out = "nanosleep",
    copts = _KSELFTEST_COPTS,
    path_prefix = _KSELFTEST_DIR,
    target_compatible_with = ["@platforms//os:android"],
    visibility = ["//visibility:private"],
    deps = [":kselftest_headers_lib"],
)

cc_binary_with_abi(
    name = "kselftest_timers_nsleep_lat",
    srcs = ["tools/testing/selftests/timers/nsleep-lat.c"],
    out = "nsleep-lat",
    copts = _KSELFTEST_COPTS,
    path_prefix = _KSELFTEST_DIR,
    target_compatible_with = ["@platforms//os:android"],
    visibility = ["//visibility:private"],
    deps = [":kselftest_headers_lib"],
)

cc_binary_with_abi(
    name = "kselftest_timers_posix_timers",
    srcs = ["tools/testing/selftests/timers/posix_timers.c"],
    copts = _KSELFTEST_COPTS,
    path_prefix = _KSELFTEST_DIR,
    target_compatible_with = ["@platforms//os:android"],
    visibility = ["//visibility:private"],
    deps = [":kselftest_headers_lib"],
)

cc_binary_with_abi(
    name = "kselftest_timers_tests_raw_skew",
    srcs = ["tools/testing/selftests/timers/raw_skew.c"],
    out = "raw_skew",
    copts = _KSELFTEST_COPTS,
    path_prefix = _KSELFTEST_DIR,
    target_compatible_with = ["@platforms//os:android"],
    visibility = ["//visibility:private"],
    deps = [":kselftest_headers_lib"],
)

cc_binary_with_abi(
    name = "kselftest_timers_set_2038",
    srcs = ["tools/testing/selftests/timers/set-2038.c"],
    copts = _KSELFTEST_COPTS,
    path_prefix = _KSELFTEST_DIR,
    target_compatible_with = ["@platforms//os:android"],
    visibility = ["//visibility:private"],
    deps = [
        ":kselftest_headers_lib",
        ":kselftest_timers_inconsistency_check",
        ":kselftest_timers_nanosleep",
        ":kselftest_timers_nsleep_lat",
    ],
)

cc_binary_with_abi(
    name = "kselftest_timers_set_tai",
    srcs = ["tools/testing/selftests/timers/set-tai.c"],
    copts = _KSELFTEST_COPTS,
    path_prefix = _KSELFTEST_DIR,
    target_compatible_with = ["@platforms//os:android"],
    visibility = ["//visibility:private"],
    deps = [":kselftest_headers_lib"],
)

cc_binary_with_abi(
    name = "kselftest_timers_set_timer_lat",
    srcs = ["tools/testing/selftests/timers/set-timer-lat.c"],
    copts = _KSELFTEST_COPTS,
    path_prefix = _KSELFTEST_DIR,
    target_compatible_with = ["@platforms//os:android"],
    visibility = ["//visibility:private"],
    deps = [":kselftest_headers_lib"],
)

cc_binary_with_abi(
    name = "kselftest_timers_set_tz",
    srcs = ["tools/testing/selftests/timers/set-tz.c"],
    copts = _KSELFTEST_COPTS,
    path_prefix = _KSELFTEST_DIR,
    target_compatible_with = ["@platforms//os:android"],
    visibility = ["//visibility:private"],
    deps = [":kselftest_headers_lib"],
)

cc_binary_with_abi(
    name = "kselftest_timers_skew_consistency",
    srcs = ["tools/testing/selftests/timers/skew_consistency.c"],
    copts = _KSELFTEST_COPTS,
    path_prefix = _KSELFTEST_DIR,
    target_compatible_with = ["@platforms//os:android"],
    visibility = ["//visibility:private"],
    deps = [
        ":kselftest_headers_lib",
        ":kselftest_timers_inconsistency_check",
    ],
)

cc_binary_with_abi(
    name = "kselftest_timers_threadtest",
    srcs = ["tools/testing/selftests/timers/threadtest.c"],
    copts = _KSELFTEST_COPTS,
    path_prefix = _KSELFTEST_DIR,
    target_compatible_with = ["@platforms//os:android"],
    visibility = ["//visibility:private"],
    deps = [":kselftest_headers_lib"],
)

cc_binary_with_abi(
    name = "kselftest_timers_valid_adjtimex",
    srcs = ["tools/testing/selftests/timers/valid-adjtimex.c"],
    copts = _KSELFTEST_COPTS,
    path_prefix = _KSELFTEST_DIR,
    target_compatible_with = ["@platforms//os:android"],
    visibility = ["//visibility:private"],
    deps = [":kselftest_headers_lib"],
)

cc_binary_with_abi(
    name = "kselftest_net_socket",
    srcs = ["tools/testing/selftests/net/socket.c"],
    copts = _KSELFTEST_COPTS + ["-Wno-gnu-variable-sized-type-not-at-end"],
    includes = ["tools/testing/selftests"],
    path_prefix = _KSELFTEST_DIR,
    target_compatible_with = ["@platforms//os:android"],
    visibility = ["//visibility:private"],
    deps = [":kselftest_headers_lib"],
)

cc_binary_with_abi(
    name = "kselftest_net_reuseaddr_conflict",
    srcs = ["tools/testing/selftests/net/reuseaddr_conflict.c"],
    copts = _KSELFTEST_COPTS,
    includes = ["tools/testing/selftests"],
    path_prefix = _KSELFTEST_DIR,
    target_compatible_with = ["@platforms//os:android"],
    visibility = ["//visibility:private"],
    deps = [":kselftest_headers_lib"],
)

cc_binary_with_abi(
    name = "kselftest_net_psock_tpacket",
    srcs = [
        "tools/testing/selftests/net/psock_lib.h",
        "tools/testing/selftests/net/psock_tpacket.c",
    ],
    copts = _KSELFTEST_COPTS + ["-Wno-gnu-variable-sized-type-not-at-end"],
    includes = ["tools/testing/selftests"],
    path_prefix = _KSELFTEST_DIR,
    target_compatible_with = ["@platforms//os:android"],
    visibility = ["//visibility:private"],
    deps = [":kselftest_headers_lib"],
)

cc_binary_with_abi(
    name = "kselftest_capabilities_test_execve",
    srcs = ["tools/testing/selftests/capabilities/test_execve.c"],
    copts = _KSELFTEST_COPTS,
    path_prefix = _KSELFTEST_DIR,
    target_compatible_with = ["@platforms//os:android"],
    visibility = ["//visibility:private"],
    deps = [
        ":kselftest_capabilities_validate_cap",
        ":kselftest_headers_lib",
        "@libcap_ng//:libcap-ng",
    ],
)

cc_binary_with_abi(
    name = "kselftest_capabilities_validate_cap",
    srcs = ["tools/testing/selftests/capabilities/validate_cap.c"],
    out = "validate_cap",
    copts = _KSELFTEST_COPTS,
    path_prefix = _KSELFTEST_DIR,
    target_compatible_with = ["@platforms//os:android"],
    visibility = ["//visibility:private"],
    deps = [
        ":kselftest_headers_lib",
        "@libcap_ng//:libcap-ng",
    ],
)

cc_binary_with_abi(
    name = "kselftest_seccomp_seccomp_bpf",
    srcs = [
        "tools/testing/selftests/clone3/clone3_selftests.h",
        "tools/testing/selftests/seccomp/seccomp_bpf.c",
    ],
    copts = _KSELFTEST_COPTS + [
        "-Wno-unused-function",
        "-D__GLIBC_PREREQ(a,b)",
    ],
    includes = ["tools/testing/selftests"],
    path_prefix = _KSELFTEST_DIR,
    target_compatible_with = ["@platforms//os:android"],
    visibility = ["//visibility:private"],
    deps = [
        ":kselftest_headers_lib",
        "@libcap",
    ],
)

cc_binary_with_abi(
    name = "kselftest_x86_single_step_syscall",
    srcs = [
        "tools/testing/selftests/x86/helpers.h",
        "tools/testing/selftests/x86/single_step_syscall.c",
    ],
    abis = [
        "x86_64",
        "x86",
    ],
    copts = _KSELFTEST_COPTS,
    includes = ["tools/testing/selftests"],
    linkopts = ["-static"],
    path_prefix = _KSELFTEST_DIR,
    target_compatible_with = ["@platforms//os:android"],
    visibility = ["//visibility:private"],
    deps = [
        ":kselftest_headers_lib",
    ],
)

cc_binary_with_abi(
    name = "kselftest_x86_syscall_nt",
    srcs = [
        "tools/testing/selftests/x86/helpers.h",
        "tools/testing/selftests/x86/syscall_nt.c",
    ],
    abis = [
        "x86_64",
        "x86",
    ],
    copts = _KSELFTEST_COPTS,
    includes = ["tools/testing/selftests"],
    linkopts = ["-static"],
    path_prefix = _KSELFTEST_DIR,
    target_compatible_with = ["@platforms//os:android"],
    visibility = ["//visibility:private"],
    deps = [
        ":kselftest_headers_lib",
    ],
)

cc_binary_with_abi(
    name = "kselftest_x86_ptrace_syscall",
    srcs = [
        "tools/testing/selftests/x86/helpers.h",
        "tools/testing/selftests/x86/ptrace_syscall.c",
    ],
    abis = [
        "x86_64",
        "x86",
    ],
    copts = _KSELFTEST_COPTS + ["-fomit-frame-pointer"],
    includes = ["tools/testing/selftests"],
    linkopts = ["-static"],
    path_prefix = _KSELFTEST_DIR,
    target_compatible_with = ["@platforms//os:android"],
    visibility = ["//visibility:private"],
    deps = [
        ":kselftest_headers_lib",
    ],
)

cc_binary_with_abi(
    name = "kselftest_x86_test_mremap_vdso",
    srcs = [
        "tools/testing/selftests/x86/helpers.h",
        "tools/testing/selftests/x86/test_mremap_vdso.c",
    ],
    abis = [
        "x86_64",
        "x86",
    ],
    copts = _KSELFTEST_COPTS,
    includes = ["tools/testing/selftests"],
    linkopts = ["-static"],
    path_prefix = _KSELFTEST_DIR,
    target_compatible_with = ["@platforms//os:android"],
    visibility = ["//visibility:private"],
    deps = [
        ":kselftest_headers_lib",
    ],
)

cc_binary_with_abi(
    name = "kselftest_x86_check_initial_reg_state",
    srcs = [
        "tools/testing/selftests/x86/check_initial_reg_state.c",
        "tools/testing/selftests/x86/helpers.h",
    ],
    abis = [
        "x86_64",
        "x86",
    ],
    copts = _KSELFTEST_COPTS,
    includes = ["tools/testing/selftests"],
    linkopts = [
        "-static",
        "-Wl,-ereal_start",
    ],
    path_prefix = _KSELFTEST_DIR,
    target_compatible_with = ["@platforms//os:android"],
    visibility = ["//visibility:private"],
    deps = [
        ":kselftest_headers_lib",
    ],
)

cc_binary_with_abi(
    name = "kselftest_x86_ldt_gdt",
    srcs = [
        "tools/testing/selftests/x86/helpers.h",
        "tools/testing/selftests/x86/ldt_gdt.c",
    ],
    abis = [
        "x86_64",
        "x86",
    ],
    copts = _KSELFTEST_COPTS,
    includes = ["tools/testing/selftests"],
    linkopts = ["-static"],
    path_prefix = _KSELFTEST_DIR,
    target_compatible_with = ["@platforms//os:android"],
    visibility = ["//visibility:private"],
    deps = [
        ":kselftest_headers_lib",
    ],
)

pkg_files(
    name = "kselftest_config_x86_64",
    srcs = ["tools/testing/selftests/android/config_x86_64.xml"],
    renames = {"tools/testing/selftests/android/config_x86_64.xml": _KSELFTEST_DIR + "/selftests.config"},
    visibility = ["//visibility:private"],
)

pkg_files(
    name = "kselftest_config_arm64",
    srcs = ["tools/testing/selftests/android/config_arm64.xml"],
    renames = {"tools/testing/selftests/android/config_arm64.xml": _KSELFTEST_DIR + "/selftests.config"},
    visibility = ["//visibility:private"],
)

pkg_filegroup(
    name = "kselftest_tests_x86_64",
    srcs = [
        ":kselftest_binderfs_binderfs_test_x86_64",
        ":kselftest_breakpoints_breakpoint_test_x86_64",
        ":kselftest_capabilities_test_execve_x86_64",
        ":kselftest_capabilities_validate_cap_x86_64",
        ":kselftest_futex_futex_requeue_pi_mismatched_ops_x86_64",
        ":kselftest_futex_futex_requeue_pi_signal_restart_x86_64",
        ":kselftest_futex_futex_requeue_pi_x86_64",
        ":kselftest_futex_futex_requeue_x86_64",
        ":kselftest_futex_futex_wait_private_mapped_file_x86_64",
        ":kselftest_futex_futex_wait_timeout_x86_64",
        ":kselftest_futex_futex_wait_uninitialized_heap_x86_64",
        ":kselftest_futex_futex_wait_wouldblock_x86_64",
        ":kselftest_futex_futex_wait_x86_64",
        ":kselftest_kcmp_kcmp_test_x86_64",
        ":kselftest_mm_compaction_test_x86_64",
        ":kselftest_mm_hugepage_mmap_x86_64",
        ":kselftest_mm_hugepage_shm_x86_64",
        ":kselftest_mm_map_hugetlb_x86_64",
        ":kselftest_mm_mlock2_tests_x86_64",
        ":kselftest_mm_mlock_random_test_x86_64",
        ":kselftest_mm_mremap_dontunmap_x86_64",
        ":kselftest_mm_mremap_test_x86_64",
        ":kselftest_mm_on_fault_limit_x86_64",
        ":kselftest_mm_thuge_gen_x86_64",
        ":kselftest_mm_transhuge_stress_x86_64",
        ":kselftest_mm_uffd_unit_tests_x86_64",
        ":kselftest_net_psock_tpacket_x86_64",
        ":kselftest_net_reuseaddr_conflict_x86_64",
        ":kselftest_net_socket_x86_64",
        ":kselftest_ptrace_peeksiginfo_x86_64",
        ":kselftest_rtc_rtctest_x86_64",
        ":kselftest_seccomp_seccomp_bpf_x86_64",
        ":kselftest_size_test_get_size_x86_64",
        ":kselftest_timers_adjtick_x86_64",
        ":kselftest_timers_alarmtimer_suspend_x86_64",
        ":kselftest_timers_change_skew_x86_64",
        ":kselftest_timers_clocksource_switch_x86_64",
        ":kselftest_timers_freq_step_x86_64",
        ":kselftest_timers_inconsistency_check_x86_64",
        ":kselftest_timers_leap_a_day_x86_64",
        ":kselftest_timers_leapcrash_x86_64",
        ":kselftest_timers_nanosleep_x86_64",
        ":kselftest_timers_nsleep_lat_x86_64",
        ":kselftest_timers_posix_timers_x86_64",
        ":kselftest_timers_set_2038_x86_64",
        ":kselftest_timers_set_tai_x86_64",
        ":kselftest_timers_set_timer_lat_x86_64",
        ":kselftest_timers_set_tz_x86_64",
        ":kselftest_timers_skew_consistency_x86_64",
        ":kselftest_timers_tests_raw_skew_x86_64",
        ":kselftest_timers_threadtest_x86_64",
        ":kselftest_timers_valid_adjtimex_x86_64",
        ":kselftest_vdso_vdso_test_abi_x86_64",
        ":kselftest_vdso_vdso_test_clock_getres_x86_64",
        ":kselftest_vdso_vdso_test_getcpu_x86_64",
        ":kselftest_vdso_vdso_test_gettimeofday_x86_64",
        ":kselftest_x86_check_initial_reg_state_x86_64",
        ":kselftest_x86_ldt_gdt_x86_64",
        ":kselftest_x86_ptrace_syscall_x86_64",
        ":kselftest_x86_single_step_syscall_x86_64",
        ":kselftest_x86_syscall_nt_x86_64",
        ":kselftest_x86_test_mremap_vdso_x86_64",
    ],
    visibility = ["//visibility:private"],
)

pkg_filegroup(
    name = "kselftest_tests_x86",
    srcs = [
        ":kselftest_binderfs_binderfs_test_x86",
        ":kselftest_breakpoints_breakpoint_test_x86",
        ":kselftest_capabilities_test_execve_x86",
        ":kselftest_capabilities_validate_cap_x86",
        ":kselftest_futex_futex_requeue_pi_mismatched_ops_x86",
        ":kselftest_futex_futex_requeue_pi_signal_restart_x86",
        ":kselftest_futex_futex_requeue_pi_x86",
        ":kselftest_futex_futex_requeue_x86",
        ":kselftest_futex_futex_wait_private_mapped_file_x86",
        ":kselftest_futex_futex_wait_timeout_x86",
        ":kselftest_futex_futex_wait_uninitialized_heap_x86",
        ":kselftest_futex_futex_wait_wouldblock_x86",
        ":kselftest_futex_futex_wait_x86",
        ":kselftest_kcmp_kcmp_test_x86",
        ":kselftest_mm_compaction_test_x86",
        ":kselftest_mm_hugepage_mmap_x86",
        ":kselftest_mm_hugepage_shm_x86",
        ":kselftest_mm_map_hugetlb_x86",
        ":kselftest_mm_mlock2_tests_x86",
        ":kselftest_mm_mlock_random_test_x86",
        ":kselftest_mm_mremap_dontunmap_x86",
        ":kselftest_mm_mremap_test_x86",
        ":kselftest_mm_on_fault_limit_x86",
        ":kselftest_mm_thuge_gen_x86",
        ":kselftest_mm_transhuge_stress_x86",
        ":kselftest_mm_uffd_unit_tests_x86",
        ":kselftest_net_psock_tpacket_x86",
        ":kselftest_net_reuseaddr_conflict_x86",
        ":kselftest_net_socket_x86",
        ":kselftest_ptrace_peeksiginfo_x86",
        ":kselftest_rtc_rtctest_x86",
        ":kselftest_seccomp_seccomp_bpf_x86",
        ":kselftest_size_test_get_size_x86",
        ":kselftest_timers_adjtick_x86",
        ":kselftest_timers_alarmtimer_suspend_x86",
        ":kselftest_timers_change_skew_x86",
        ":kselftest_timers_clocksource_switch_x86",
        ":kselftest_timers_freq_step_x86",
        ":kselftest_timers_inconsistency_check_x86",
        ":kselftest_timers_leap_a_day_x86",
        ":kselftest_timers_leapcrash_x86",
        ":kselftest_timers_nanosleep_x86",
        ":kselftest_timers_nsleep_lat_x86",
        ":kselftest_timers_posix_timers_x86",
        ":kselftest_timers_set_2038_x86",
        ":kselftest_timers_set_tai_x86",
        ":kselftest_timers_set_timer_lat_x86",
        ":kselftest_timers_set_tz_x86",
        ":kselftest_timers_skew_consistency_x86",
        ":kselftest_timers_tests_raw_skew_x86",
        ":kselftest_timers_threadtest_x86",
        ":kselftest_timers_valid_adjtimex_x86",
        ":kselftest_vdso_vdso_test_abi_x86",
        ":kselftest_vdso_vdso_test_clock_getres_x86",
        ":kselftest_vdso_vdso_test_getcpu_x86",
        ":kselftest_vdso_vdso_test_gettimeofday_x86",
        ":kselftest_x86_check_initial_reg_state_x86",
        ":kselftest_x86_ldt_gdt_x86",
        ":kselftest_x86_ptrace_syscall_x86",
        ":kselftest_x86_single_step_syscall_x86",
        ":kselftest_x86_syscall_nt_x86",
        ":kselftest_x86_test_mremap_vdso_x86",
    ],
    visibility = ["//visibility:private"],
)

pkg_filegroup(
    name = "kselftest_tests_arm",
    srcs = [
        ":kselftest_binderfs_binderfs_test_arm",
        ":kselftest_capabilities_test_execve_arm",
        ":kselftest_capabilities_validate_cap_arm",
        ":kselftest_futex_futex_requeue_arm",
        ":kselftest_futex_futex_requeue_pi_arm",
        ":kselftest_futex_futex_requeue_pi_mismatched_ops_arm",
        ":kselftest_futex_futex_requeue_pi_signal_restart_arm",
        ":kselftest_futex_futex_wait_arm",
        ":kselftest_futex_futex_wait_private_mapped_file_arm",
        ":kselftest_futex_futex_wait_timeout_arm",
        ":kselftest_futex_futex_wait_uninitialized_heap_arm",
        ":kselftest_futex_futex_wait_wouldblock_arm",
        ":kselftest_kcmp_kcmp_test_arm",
        ":kselftest_mm_compaction_test_arm",
        ":kselftest_mm_hugepage_mmap_arm",
        ":kselftest_mm_hugepage_shm_arm",
        ":kselftest_mm_map_hugetlb_arm",
        ":kselftest_mm_mlock2_tests_arm",
        #":kselftest_mm_mlock_random_test_arm",
        ":kselftest_mm_mremap_dontunmap_arm",
        ":kselftest_mm_mremap_test_arm",
        ":kselftest_mm_on_fault_limit_arm",
        ":kselftest_mm_thuge_gen_arm",
        ":kselftest_mm_transhuge_stress_arm",
        ":kselftest_mm_uffd_unit_tests_arm",
        #":kselftest_net_psock_tpacket_arm",
        ":kselftest_net_reuseaddr_conflict_arm",
        ":kselftest_net_socket_arm",
        ":kselftest_ptrace_peeksiginfo_arm",
        ":kselftest_rtc_rtctest_arm",
        #":kselftest_seccomp_seccomp_bpf_arm",
        ":kselftest_size_test_get_size_arm",
        ":kselftest_timers_adjtick_arm",
        ":kselftest_timers_alarmtimer_suspend_arm",
        ":kselftest_timers_change_skew_arm",
        ":kselftest_timers_clocksource_switch_arm",
        #":kselftest_timers_freq_step_arm",
        ":kselftest_timers_inconsistency_check_arm",
        ":kselftest_timers_leap_a_day_arm",
        ":kselftest_timers_leapcrash_arm",
        ":kselftest_timers_nanosleep_arm",
        ":kselftest_timers_nsleep_lat_arm",
        ":kselftest_timers_posix_timers_arm",
        ":kselftest_timers_set_2038_arm",
        ":kselftest_timers_set_tai_arm",
        ":kselftest_timers_set_timer_lat_arm",
        ":kselftest_timers_set_tz_arm",
        ":kselftest_timers_skew_consistency_arm",
        ":kselftest_timers_tests_raw_skew_arm",
        ":kselftest_timers_threadtest_arm",
        ":kselftest_timers_valid_adjtimex_arm",
        ":kselftest_vdso_vdso_test_abi_arm",
        ":kselftest_vdso_vdso_test_clock_getres_arm",
        ":kselftest_vdso_vdso_test_getcpu_arm",
        ":kselftest_vdso_vdso_test_gettimeofday_arm",
    ],
    visibility = ["//visibility:private"],
)

pkg_filegroup(
    name = "kselftest_tests_arm64",
    srcs = [
        ":kselftest_binderfs_binderfs_test_arm64",
        ":kselftest_breakpoints_breakpoint_test_arm64",
        ":kselftest_capabilities_test_execve_arm64",
        ":kselftest_capabilities_validate_cap_arm64",
        ":kselftest_futex_futex_requeue_arm64",
        ":kselftest_futex_futex_requeue_pi_arm64",
        ":kselftest_futex_futex_requeue_pi_mismatched_ops_arm64",
        ":kselftest_futex_futex_requeue_pi_signal_restart_arm64",
        ":kselftest_futex_futex_wait_arm64",
        ":kselftest_futex_futex_wait_private_mapped_file_arm64",
        ":kselftest_futex_futex_wait_timeout_arm64",
        ":kselftest_futex_futex_wait_uninitialized_heap_arm64",
        ":kselftest_futex_futex_wait_wouldblock_arm64",
        ":kselftest_kcmp_kcmp_test_arm64",
        ":kselftest_mm_compaction_test_arm64",
        ":kselftest_mm_hugepage_mmap_arm64",
        ":kselftest_mm_hugepage_shm_arm64",
        ":kselftest_mm_map_hugetlb_arm64",
        ":kselftest_mm_mlock2_tests_arm64",
        ":kselftest_mm_mlock_random_test_arm64",
        ":kselftest_mm_mremap_dontunmap_arm64",
        ":kselftest_mm_mremap_test_arm64",
        ":kselftest_mm_on_fault_limit_arm64",
        ":kselftest_mm_thuge_gen_arm64",
        ":kselftest_mm_transhuge_stress_arm64",
        ":kselftest_mm_uffd_unit_tests_arm64",
        ":kselftest_net_psock_tpacket_arm64",
        ":kselftest_net_reuseaddr_conflict_arm64",
        ":kselftest_net_socket_arm64",
        ":kselftest_ptrace_peeksiginfo_arm64",
        ":kselftest_rtc_rtctest_arm64",
        ":kselftest_seccomp_seccomp_bpf_arm64",
        ":kselftest_size_test_get_size_arm64",
        ":kselftest_timers_adjtick_arm64",
        ":kselftest_timers_alarmtimer_suspend_arm64",
        ":kselftest_timers_change_skew_arm64",
        ":kselftest_timers_clocksource_switch_arm64",
        ":kselftest_timers_freq_step_arm64",
        ":kselftest_timers_inconsistency_check_arm64",
        ":kselftest_timers_leap_a_day_arm64",
        ":kselftest_timers_leapcrash_arm64",
        ":kselftest_timers_nanosleep_arm64",
        ":kselftest_timers_nsleep_lat_arm64",
        ":kselftest_timers_posix_timers_arm64",
        ":kselftest_timers_set_2038_arm64",
        ":kselftest_timers_set_tai_arm64",
        ":kselftest_timers_set_timer_lat_arm64",
        ":kselftest_timers_set_tz_arm64",
        ":kselftest_timers_skew_consistency_arm64",
        ":kselftest_timers_tests_raw_skew_arm64",
        ":kselftest_timers_threadtest_arm64",
        ":kselftest_timers_valid_adjtimex_arm64",
        ":kselftest_vdso_vdso_test_abi_arm64",
        ":kselftest_vdso_vdso_test_clock_getres_arm64",
        ":kselftest_vdso_vdso_test_getcpu_arm64",
        ":kselftest_vdso_vdso_test_gettimeofday_arm64",
    ],
    visibility = ["//visibility:private"],
)

pkg_filegroup(
    name = "kselftest_tests_x86_64_pkg_filegroup",
    srcs = [
        ":kselftest_config_x86_64",
        ":kselftest_tests_x86",
        ":kselftest_tests_x86_64",
    ],
    visibility = ["//visibility:private"],
)

pkg_filegroup(
    name = "kselftest_tests_arm64_pkg_filegroup",
    srcs = [
        ":kselftest_config_arm64",
        ":kselftest_tests_arm",
        ":kselftest_tests_arm64",
    ],
    visibility = ["//visibility:private"],
)

pkg_install(
    name = "kselftest_tests_x86_64_install",
    srcs = [":kselftest_tests_x86_64_pkg_filegroup"],
    visibility = ["//visibility:private"],
)

pkg_install(
    name = "kselftest_tests_arm64_install",
    srcs = [":kselftest_tests_arm64_pkg_filegroup"],
    visibility = ["//visibility:private"],
)

pkg_zip(
    name = "tests_zip_x86_64",
    srcs = [
        ":kselftest_tests_x86_64_pkg_filegroup",
        ":kunit_tests_x86_64_pkg_files",
    ],
    out = "x86_64/tests.zip",
    visibility = ["//visibility:public"],
)

pkg_zip(
    name = "tests_zip_arm64",
    srcs = [
        ":kselftest_tests_arm64_pkg_filegroup",
        ":kunit_tests_arm64_pkg_files",
    ],
    out = "arm64/tests.zip",
    visibility = ["//visibility:public"],
)

pkg_files(
    name = "tests_zip_x86_64_files",
    srcs = [":tests_zip_x86_64"],
    strip_prefix = strip_prefix.files_only(),
    visibility = ["//visibility:private"],
)

pkg_install(
    name = "tests_zip_x86_64_dist",
    srcs = [":tests_zip_x86_64_files"],
    destdir = "out/tests_x86_64/dist",
)

pkg_files(
    name = "tests_zip_arm64_files",
    srcs = [":tests_zip_arm64"],
    strip_prefix = strip_prefix.files_only(),
    visibility = ["//visibility:private"],
)

pkg_install(
    name = "tests_zip_arm64_dist",
    srcs = [":tests_zip_arm64_files"],
    destdir = "out/tests_arm64/dist",
)

_TEST_MAPPINGS = glob(["**/TEST_MAPPING"])

pkg_files(
    name = "test_mappings",
    srcs = _TEST_MAPPINGS,
    prefix = package_name(),
    renames = {file: file for file in _TEST_MAPPINGS},
    visibility = ["//visibility:private"],
)

pkg_zip(
    name = "test_mappings_zip",
    srcs = [
        ":test_mappings",
    ],
    out = "test_mappings.zip",
    visibility = ["//visibility:public"],
)

exports_files([
    "Makefile",
])<|MERGE_RESOLUTION|>--- conflicted
+++ resolved
@@ -1286,12 +1286,8 @@
     # Hack to actually check the build.
     # Otherwise, Bazel thinks that there are no output files, and skip building.
     outs = [".config"],
-<<<<<<< HEAD
-    build_config = "build.config.allmodconfig.aarch64",
-=======
     arch = "arm64",
     build_config = "build.config.common",
->>>>>>> 6e7e0492
     defconfig = "//build/kernel/kleaf:allmodconfig",
     make_goals = [
         "Image",
@@ -1310,11 +1306,7 @@
     # Otherwise, Bazel thinks that there are no output files, and skip building.
     outs = [".config"],
     arch = "x86_64",
-<<<<<<< HEAD
-    build_config = "build.config.allmodconfig.x86_64",
-=======
     build_config = "build.config.common",
->>>>>>> 6e7e0492
     defconfig = "//build/kernel/kleaf:allmodconfig",
     make_goals = [
         "bzImage",
@@ -1334,11 +1326,7 @@
     # Otherwise, Bazel thinks that there are no output files, and skip building.
     outs = [".config"],
     arch = "arm",
-<<<<<<< HEAD
-    build_config = "build.config.allmodconfig.arm",
-=======
     build_config = "build.config.common",
->>>>>>> 6e7e0492
     defconfig = "//build/kernel/kleaf:allmodconfig",
     make_goals = [
         "zImage",
@@ -1575,12 +1563,8 @@
 ddk_headers(
     name = "all_headers_unsafe",
     hdrs = [
-<<<<<<< HEAD
-        "drivers/gpu/drm/virtio/virtgpu_trace.h",
         "drivers/pinctrl/core.h",
-=======
         "//build/kernel/kleaf:user_ddk_unsafe_headers",
->>>>>>> 6e7e0492
     ],
     # The list of include directories where source files can #include headers
     # from. In other words, these are the `-I` option to the C compiler.
