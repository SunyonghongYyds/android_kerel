# SPDX-License-Identifier: GPL-2.0
# Copyright (C) 2021 The Android Open Source Project

load("@bazel_skylib//lib:paths.bzl", "paths")
load("@bazel_skylib//rules:common_settings.bzl", "string_flag")
load("@bazel_skylib//rules:write_file.bzl", "write_file")
load("@rules_pkg//pkg:install.bzl", "pkg_install")
load("@rules_pkg//pkg:mappings.bzl", "pkg_filegroup", "pkg_files", "strip_prefix")
load("@rules_pkg//pkg:pkg.bzl", "pkg_zip")
load(
    "//build/kernel/kleaf:common_kernels.bzl",
    "common_kernel",
    "define_prebuilts",
)
load("//build/kernel/kleaf:constants.bzl", "DEFAULT_GKI_OUTS", "X86_64_OUTS")
load("//build/kernel/kleaf:fail.bzl", "fail_rule")
load(
    "//build/kernel/kleaf:kernel.bzl",
    "checkpatch",
    "ddk_headers",
    "ddk_headers_archive",
    "initramfs",
    "kernel_build",
    "kernel_compile_commands",
    "kernel_kythe",
    "kernel_modules_install",
    "merge_kzip",
    "merged_kernel_uapi_headers",
)
load(":abi.bzl", "cc_binary_with_abi")
load(
    ":modules.bzl",
    "get_gki_modules_list",
    "get_gki_protected_modules_list",
    "get_kunit_modules_list",
)

package(
    default_visibility = [
        "//visibility:public",
    ],
)

_GKI_AARCH64_MAKE_GOALS = [
    "Image",
    "Image.lz4",
    "Image.gz",
    "modules",
]

_GKI_RISCV64_MAKE_GOALS = [
    "Image",
    "Image.lz4",
    "Image.gz",
    "modules",
]

_GKI_X86_64_MAKE_GOALS = [
    "bzImage",
    "modules",
]

_GKI_AARCH64_BOOT_IMAGE_SIZES = {
    "": "67108864",
    "lz4": "53477376",
    "gz": "47185920",
}

_GKI_RISCV64_BOOT_IMAGE_SIZES = {
    "": "67108864",
    "lz4": "53477376",
    "gz": "47185920",
}

_GKI_X86_64_BOOT_IMAGE_SIZES = {
    "": "67108864",
}

checkpatch(
    name = "checkpatch",
    checkpatch_pl = "scripts/checkpatch.pl",
)

# Deprecated - Use arch specific files from below.
fail_rule(
    name = "gki_system_dlkm_modules",
    message = """
    Common list for all architectures is deprecated.
    Instead use the file corresponding to the architecture used:
    i.e. `gki_system_dlkm_modules_{arch}`
    """,
)

fail_rule(
    name = "android/gki_system_dlkm_modules",
    message = """
    Common list for all architectures is deprecated.
    Instead use the file corresponding to the architecture used:
    i.e. `gki_system_dlkm_modules_{arch}`
    """,
)

write_file(
    name = "gki_system_dlkm_modules_arm64",
    out = "gki/aarch64/system_dlkm_modules",
    # Do not built kunit modules into system_dlkm
    content = get_gki_modules_list("arm64") + [
        # Ensure new line at the end.
        "",
    ],
)

# Not enforced in android-mainline.
write_file(
    name = "gki_aarch64_protected_modules",
    out = "gki/aarch64/protected_modules",
    content = get_gki_protected_modules_list("arm64") + [
        "",  # Ensure new line at the end.
    ],
)

write_file(
    name = "gki_system_dlkm_modules_x86_64",
    out = "gki/x86_64/system_dlkm_modules",
    # Do not built kunit modules into system_dlkm
    content = get_gki_modules_list("x86_64") + [
        # Ensure new line at the end.
        "",
    ],
)

<<<<<<< HEAD
write_file(
    name = "gki_system_dlkm_modules_riscv64",
    out = "android/gki_system_dlkm_modules_riscv64",
    content = get_gki_modules_list("riscv64") + [
        # Ensure new line at the end.
        "",
=======
# Not enforced in android-mainline.
write_file(
    name = "gki_x86_64_protected_modules",
    out = "gki/x86_64/protected_modules",
    content = get_gki_protected_modules_list("x86_64") + [
        "",  # Ensure new line at the end.
>>>>>>> 315ff482
    ],
)

_SET_KERNEL_DIR_CMD = "KERNEL_DIR=\"{kernel_dir}\"".format(
    kernel_dir = paths.join(
        package_relative_label(":x").workspace_root,
        package_relative_label(":x").package,
    ),
)

write_file(
    name = "set_kernel_dir_build_config",
    out = "set_kernel_dir_build_config/build.config",
    content = [
        _SET_KERNEL_DIR_CMD,
        "",
    ],
    visibility = ["//visibility:public"],  # TODO: This should be private
)

filegroup(
    name = "common_kernel_sources",
    srcs = glob(
        ["**"],
        exclude = [
            "BUILD.bazel",
            "**/*.bzl",
            ".git/**",

            # ctag files
            "tags",
            "TAGS",

            # temporary ctag files
            "tags.temp",
            "tags.lock",

            # cscope files
            "cscope.*",
            "ncscope.*",
        ],
    ),
    visibility = ["//visibility:public"],
)

# Temp target to fork form build.config.gki.aarch64 which may potentially be
# used elsewhere.
# TODO(b/236012223): Delete this once we have build-config-less builds for GKI.
write_file(
    name = "build.config.gki.aarch64_generated",
    out = "build.config.gki.aarch64.generated",
    content = [
        ". ${ROOT_DIR}/${KERNEL_DIR}/build.config.common",
        ". ${ROOT_DIR}/${KERNEL_DIR}/build.config.aarch64",
        "",  # keep new line at the end
    ],
    visibility = ["//visibility:private"],
)

common_kernel(
    name = "kernel_aarch64",
    outs = DEFAULT_GKI_OUTS,
    arch = "arm64",
    build_config = ":build.config.gki.aarch64_generated",
    build_gki_artifacts = True,
    ddk_headers_archive = ":kernel_aarch64_ddk_headers_archive",
    ddk_module_headers = [":all_headers_aarch64"],
    defconfig = "arch/arm64/configs/gki_defconfig",
    extra_dist = [
        ":test_mappings_zip",
        ":tests_zip_arm64",
    ],
    gki_boot_img_sizes = _GKI_AARCH64_BOOT_IMAGE_SIZES,
    gki_system_dlkm_modules = ":gki_system_dlkm_modules_arm64",
    make_goals = _GKI_AARCH64_MAKE_GOALS,
    makefile = ":Makefile",
    module_implicit_outs = get_gki_modules_list("arm64") + get_kunit_modules_list("arm64"),
    visibility = ["//visibility:public"],

    # Symbol lists and module lists
    # kmi_symbol_list = None,
    # additional_kmi_symbol_lists = [],
    # kmi_symbol_list_strict_mode = False,
    # protected_exports_list = None,
    # protected_modules_list = None,
    # trim_nonlisted_kmi = False,

    # ABI
    # abi_definition_stg = None,
    # kmi_enforced = False,
)

common_kernel(
    name = "kernel_aarch64_16k",
    outs = DEFAULT_GKI_OUTS,
    arch = "arm64",
    build_config = ":build.config.gki.aarch64_generated",
    build_gki_artifacts = True,
    ddk_headers_archive = ":kernel_aarch64_ddk_headers_archive",
    ddk_module_headers = [":all_headers_aarch64"],
    defconfig = "arch/arm64/configs/gki_defconfig",
    extra_dist = [
        ":test_mappings_zip",
        ":tests_zip_arm64",
    ],
    gki_boot_img_sizes = _GKI_AARCH64_BOOT_IMAGE_SIZES,
    gki_system_dlkm_modules = ":gki_system_dlkm_modules_arm64",
    make_goals = _GKI_AARCH64_MAKE_GOALS,
    makefile = ":Makefile",
    module_implicit_outs = get_gki_modules_list("arm64") + get_kunit_modules_list("arm64"),
    page_size = "16k",
    visibility = ["//visibility:public"],
)

fail_rule(
    name = "kernel_aarch64_debug",
    message = """\
Consider building @@//common:kernel_aarch64 with:
    * --notrim to disable trimming, or
    * --debug to enable additional debug options.""",
    visibility = ["//visibility:public"],
)

common_kernel(
    name = "kernel_aarch64_interceptor",
    outs = DEFAULT_GKI_OUTS,
    arch = "arm64",
    build_config = ":build.config.gki.aarch64_generated",
    ddk_headers_archive = ":kernel_aarch64_ddk_headers_archive",
    ddk_module_headers = [":all_headers_aarch64"],
    defconfig = "arch/arm64/configs/gki_defconfig",
    enable_interceptor = True,
    extra_dist = [
        ":test_mappings_zip",
        ":tests_zip_arm64",
    ],
    gki_system_dlkm_modules = ":gki_system_dlkm_modules_arm64",
    make_goals = _GKI_AARCH64_MAKE_GOALS,
    makefile = ":Makefile",
    module_implicit_outs = get_gki_modules_list("arm64") + get_kunit_modules_list("arm64"),
    visibility = ["//visibility:public"],
)

# Temp target to fork form build.config.gki.riscv64 which may potentially be
# used elsewhere.
# TODO(b/236012223): Delete this once we have build-config-less builds for GKI.
write_file(
    name = "build.config.gki.riscv64_generated",
    out = "build.config.gki.riscv64.generated",
    content = [
        ". ${ROOT_DIR}/${KERNEL_DIR}/build.config.common",
        ". ${ROOT_DIR}/${KERNEL_DIR}/build.config.riscv64",
        "",  # keep new line at the end
    ],
    visibility = ["//visibility:private"],
)

common_kernel(
    name = "kernel_riscv64",
    outs = DEFAULT_GKI_OUTS,
    arch = "riscv64",
    build_config = ":build.config.gki.riscv64_generated",
    build_gki_artifacts = True,
    ddk_module_headers = [":all_headers_riscv64"],
    defconfig = "arch/riscv/configs/gki_defconfig",
    extra_dist = [":test_mappings_zip"],
    gki_boot_img_sizes = _GKI_RISCV64_BOOT_IMAGE_SIZES,
    gki_system_dlkm_modules = "android/gki_system_dlkm_modules_riscv64",
    make_goals = _GKI_RISCV64_MAKE_GOALS,
    makefile = ":Makefile",
    module_implicit_outs = get_gki_modules_list("riscv64"),
    visibility = ["//visibility:public"],
)

# Temp target to fork form build.config.gki.x86_64 which may potentially be
# used elsewhere.
# TODO(b/236012223): Delete this once we have build-config-less builds for GKI.
write_file(
    name = "build.config.gki.x86_64_generated",
    out = "build.config.gki.x86_64.generated",
    content = [
        ". ${ROOT_DIR}/${KERNEL_DIR}/build.config.common",
        ". ${ROOT_DIR}/${KERNEL_DIR}/build.config.x86_64",
        "",  # keep new line at the end
    ],
    visibility = ["//visibility:private"],
)

fail_rule(
    name = "kernel_x86_64_debug",
    message = """\
Consider building @@//common:kernel_x86_64 with:
    * --notrim to disable trimming, or
    * --debug to enable additional debug options.""",
    visibility = ["//visibility:public"],
)

common_kernel(
    name = "kernel_x86_64",
    outs = X86_64_OUTS,
    arch = "x86_64",
    build_config = "build.config.gki.x86_64_generated",
    build_gki_artifacts = True,
    ddk_module_headers = [":all_headers_x86_64"],
    defconfig = "arch/x86/configs/gki_defconfig",
    extra_dist = [
        ":test_mappings_zip",
        ":tests_zip_x86_64",
    ],
    gki_boot_img_sizes = _GKI_X86_64_BOOT_IMAGE_SIZES,
    gki_system_dlkm_modules = ":gki_system_dlkm_modules_x86_64",
    make_goals = _GKI_X86_64_MAKE_GOALS,
    makefile = ":Makefile",
    module_implicit_outs = get_gki_modules_list("x86_64") + get_kunit_modules_list("x86_64"),
    visibility = ["//visibility:public"],
)

alias(
    name = "kernel",
    actual = ":kernel_aarch64",
    visibility = ["//visibility:public"],
)

alias(
    name = "kernel_dist",
    actual = ":kernel_aarch64_dist",
    visibility = ["//visibility:public"],
)

kernel_compile_commands(
    name = "kernel_aarch64_compile_commands",
    visibility = ["//visibility:public"],
    deps = [":kernel_aarch64"],
)

kernel_compile_commands(
    name = "kernel_x86_64_compile_commands",
    visibility = ["//visibility:public"],
    deps = [":kernel_x86_64"],
)

string_flag(
    name = "kernel_kythe_corpus",
    build_setting_default = "",
    visibility = ["//visibility:public"],
)

kernel_kythe(
    name = "kernel_aarch64_kythe",
    corpus = ":kernel_kythe_corpus",
    kernel_build = ":kernel_aarch64",
    visibility = ["//visibility:public"],
)

pkg_files(
    name = "kernel_aarch64_kythe_files",
    srcs = [
        ":kernel_aarch64_kythe",
    ],
    strip_prefix = strip_prefix.files_only(),
    visibility = ["//visibility:private"],
)

pkg_install(
    name = "kernel_aarch64_kythe_dist",
    srcs = [":kernel_aarch64_kythe_files"],
    visibility = ["//visibility:public"],
)

kernel_kythe(
    name = "kernel_x86_64_kythe",
    corpus = ":kernel_kythe_corpus",
    kernel_build = ":kernel_x86_64",
    visibility = ["//visibility:public"],
)

pkg_files(
    name = "kernel_x86_64_kythe_files",
    srcs = [
        ":kernel_aarch64_kythe",
    ],
    strip_prefix = strip_prefix.files_only(),
    visibility = ["//visibility:private"],
)

pkg_install(
    name = "kernel_x86_64_kythe_dist",
    srcs = [":kernel_x86_64_kythe_files"],
    visibility = ["//visibility:public"],
)

merge_kzip(
    name = "kernel_kythe",
    srcs = [
        ":kernel_aarch64_kythe",
        ":kernel_x86_64_kythe",
    ],
    visibility = ["//visibility:public"],
)

pkg_files(
    name = "kernel_kythe_files",
    srcs = [
        ":kernel_kythe",
    ],
    strip_prefix = strip_prefix.files_only(),
    visibility = ["//visibility:private"],
)

pkg_install(
    name = "kernel_kythe_dist",
    srcs = [":kernel_kythe_files"],
    visibility = ["//visibility:public"],
)

define_prebuilts(visibility = ["//visibility:public"])

# Microdroid is not a real device. The kernel image is built with special
#  configs to reduce the size. Hence, not using mixed build.
kernel_build(
    name = "kernel_aarch64_microdroid",
    srcs = [":kernel_aarch64_sources"],
    outs = [
        "Image",
        "System.map",
        "modules.builtin",
        "modules.builtin.modinfo",
        "vmlinux",
        "vmlinux.symvers",
    ],
    arch = "arm64",
    build_config = "build.config.common",
    defconfig = "arch/arm64/configs/microdroid_defconfig",
    make_goals = [
        "Image",
    ],
    makefile = ":Makefile",
)

pkg_files(
    name = "kernel_aarch64_microdroid_dist_files",
    srcs = [
        ":kernel_aarch64_microdroid",
    ],
    strip_prefix = strip_prefix.files_only(),
    visibility = ["//visibility:private"],
)

pkg_install(
    name = "kernel_aarch64_microdroid_dist",
    srcs = ["kernel_aarch64_microdroid_dist_files"],
    destdir = "out/kernel_aarch64_microdroid/dist",
)

kernel_build(
    name = "kernel_aarch64_microdroid_16k",
    srcs = [":kernel_aarch64_sources"],
    outs = [
        "Image",
        "System.map",
        "modules.builtin",
        "modules.builtin.modinfo",
        "vmlinux",
        "vmlinux.symvers",
    ],
    arch = "arm64",
    build_config = "build.config.common",
    defconfig = "arch/arm64/configs/microdroid_defconfig",
    make_goals = [
        "Image",
    ],
    makefile = ":Makefile",
    page_size = "16k",
)

pkg_files(
    name = "kernel_aarch64_microdroid_16k_dist_files",
    srcs = [
        ":kernel_aarch64_microdroid_16k",
    ],
    strip_prefix = strip_prefix.files_only(),
    visibility = ["//visibility:private"],
)

pkg_install(
    name = "kernel_aarch64_microdroid_16k_dist",
    srcs = ["kernel_aarch64_microdroid_16k_dist_files"],
    destdir = "out/kernel_aarch64_microdroid_16k/dist",
)

# Microdroid is not a real device. The kernel image is built with special
#  configs to reduce the size. Hence, not using mixed build.
kernel_build(
    name = "kernel_x86_64_microdroid",
    srcs = [":kernel_x86_64_sources"],
    outs = X86_64_OUTS,
    arch = "x86_64",
    build_config = "build.config.common",
    defconfig = "arch/x86/configs/microdroid_defconfig",
    make_goals = [
        "bzImage",
    ],
    makefile = ":Makefile",
)

pkg_files(
    name = "kernel_x86_64_microdroid_dist_files",
    srcs = [
        ":kernel_x86_64_microdroid",
    ],
    strip_prefix = strip_prefix.files_only(),
    visibility = ["//visibility:private"],
)

pkg_install(
    name = "kernel_x86_64_microdroid_dist",
    srcs = ["kernel_x86_64_microdroid_dist_files"],
    destdir = "out/kernel_x86_64_microdroid/dist",
)

kernel_build(
    name = "kernel_aarch64_crashdump",
    srcs = [":kernel_aarch64_sources"],
    outs = [
        "Image",
    ],
    arch = "arm64",
    build_config = "build.config.common",
    defconfig = "arch/arm64/configs/crashdump_defconfig",
    make_goals = [
        "Image",
    ],
    makefile = ":Makefile",
)

pkg_files(
    name = "kernel_aarch64_crashdump_dist_files",
    srcs = [
        ":kernel_aarch64_crashdump",
    ],
    strip_prefix = strip_prefix.files_only(),
    visibility = ["//visibility:private"],
)

pkg_install(
    name = "kernel_aarch64_crashdump_dist",
    srcs = ["kernel_aarch64_crashdump_dist_files"],
    destdir = "out/kernel_aarch64_crashdump/dist",
)

kernel_build(
    name = "kernel_x86_64_crashdump",
    srcs = [":kernel_x86_64_sources"],
    outs = X86_64_OUTS,
    arch = "x86_64",
    build_config = "build.config.common",
    defconfig = "arch/x86/configs/crashdump_defconfig",
    make_goals = [
        "bzImage",
    ],
    makefile = ":Makefile",
)

pkg_files(
    name = "kernel_x86_64_crashdump_dist_files",
    srcs = [
        ":kernel_x86_64_crashdump",
    ],
    strip_prefix = strip_prefix.files_only(),
    visibility = ["//visibility:private"],
)

pkg_install(
    name = "kernel_x86_64_crashdump_dist",
    srcs = ["kernel_x86_64_crashdump_dist_files"],
    destdir = "out/kernel_x86_64_crashdump/dist",
)

_DB845C_MODULE_OUTS = [
    # keep sorted
    "crypto/michael_mic.ko",
    "drivers/base/regmap/regmap-sdw.ko",
    "drivers/base/regmap/regmap-slimbus.ko",
    "drivers/bus/mhi/host/mhi.ko",
    "drivers/clk/qcom/camcc-sm8550.ko",
    "drivers/clk/qcom/clk-qcom.ko",
    "drivers/clk/qcom/clk-rpmh.ko",
    "drivers/clk/qcom/clk-spmi-pmic-div.ko",
    "drivers/clk/qcom/dispcc-sdm845.ko",
    "drivers/clk/qcom/dispcc-sm8250.ko",
    "drivers/clk/qcom/dispcc-sm8550.ko",
    "drivers/clk/qcom/gcc-sdm845.ko",
    "drivers/clk/qcom/gcc-sm8250.ko",
    "drivers/clk/qcom/gcc-sm8450.ko",
    "drivers/clk/qcom/gcc-sm8550.ko",
    "drivers/clk/qcom/gcc-sm8650.ko",
    "drivers/clk/qcom/gpucc-sdm845.ko",
    "drivers/clk/qcom/gpucc-sm8250.ko",
    "drivers/clk/qcom/gpucc-sm8550.ko",
    "drivers/clk/qcom/gpucc-sm8650.ko",
    "drivers/clk/qcom/lpass-gfm-sm8250.ko",
    "drivers/clk/qcom/tcsrcc-sm8550.ko",
    "drivers/clk/qcom/tcsrcc-sm8650.ko",
    "drivers/clk/qcom/videocc-sdm845.ko",
    "drivers/clk/qcom/videocc-sm8250.ko",
    "drivers/clk/qcom/videocc-sm8550.ko",
    "drivers/cpufreq/qcom-cpufreq-hw.ko",
    "drivers/dma-buf/heaps/system_heap.ko",
    "drivers/dma/qcom/bam_dma.ko",
    "drivers/dma/qcom/gpi.ko",
    "drivers/extcon/extcon-usb-gpio.ko",
    "drivers/firmware/qcom/qcom-scm.ko",
    "drivers/firmware/qcom/qcom_tzmem.ko",
    "drivers/gpio/gpio-wcd934x.ko",
    "drivers/gpu/drm/bridge/aux-bridge.ko",
    "drivers/gpu/drm/bridge/aux-hpd-bridge.ko",
    "drivers/gpu/drm/bridge/display-connector.ko",
    "drivers/gpu/drm/bridge/lontium-lt9611.ko",
    "drivers/gpu/drm/bridge/lontium-lt9611uxc.ko",
    "drivers/gpu/drm/display/drm_display_helper.ko",
    "drivers/gpu/drm/display/drm_dp_aux_bus.ko",
    "drivers/gpu/drm/drm_exec.ko",
    "drivers/gpu/drm/msm/msm.ko",
    "drivers/gpu/drm/panel/panel-visionox-vtdr6130.ko",
    "drivers/gpu/drm/scheduler/gpu-sched.ko",
    "drivers/hwspinlock/qcom_hwspinlock.ko",
    "drivers/i2c/busses/i2c-designware-core.ko",
    "drivers/i2c/busses/i2c-designware-platform.ko",
    "drivers/i2c/busses/i2c-qcom-geni.ko",
    "drivers/i2c/busses/i2c-qup.ko",
    "drivers/i2c/busses/i2c-rk3x.ko",
    "drivers/i2c/i2c-dev.ko",
    "drivers/i2c/i2c-mux.ko",
    "drivers/i2c/muxes/i2c-mux-pca954x.ko",
    "drivers/iio/adc/qcom-spmi-adc5.ko",
    "drivers/iio/adc/qcom-vadc-common.ko",
    "drivers/input/misc/pm8941-pwrkey.ko",
    "drivers/interconnect/icc-clk.ko",
    "drivers/interconnect/qcom/icc-bcm-voter.ko",
    "drivers/interconnect/qcom/icc-osm-l3.ko",
    "drivers/interconnect/qcom/icc-rpmh.ko",
    "drivers/interconnect/qcom/qnoc-sdm845.ko",
    "drivers/interconnect/qcom/qnoc-sm8250.ko",
    "drivers/interconnect/qcom/qnoc-sm8450.ko",
    "drivers/interconnect/qcom/qnoc-sm8550.ko",
    "drivers/interconnect/qcom/qnoc-sm8650.ko",
    "drivers/iommu/arm/arm-smmu/arm_smmu.ko",
    "drivers/irqchip/qcom-pdc.ko",
    "drivers/leds/rgb/leds-qcom-lpg.ko",
    "drivers/mailbox/qcom-apcs-ipc-mailbox.ko",
    "drivers/mailbox/qcom-ipcc.ko",
    "drivers/media/platform/qcom/venus/venus-core.ko",
    "drivers/media/platform/qcom/venus/venus-dec.ko",
    "drivers/media/platform/qcom/venus/venus-enc.ko",
    "drivers/mfd/qcom-spmi-pmic.ko",
    "drivers/mfd/wcd934x.ko",
    "drivers/misc/fastrpc.ko",
    "drivers/mmc/host/cqhci.ko",
    "drivers/mmc/host/sdhci-msm.ko",
    "drivers/net/can/spi/mcp251xfd/mcp251xfd.ko",
    "drivers/net/wireless/ath/ath.ko",
    "drivers/net/wireless/ath/ath10k/ath10k_core.ko",
    "drivers/net/wireless/ath/ath10k/ath10k_pci.ko",
    "drivers/net/wireless/ath/ath10k/ath10k_snoc.ko",
    "drivers/net/wireless/ath/ath11k/ath11k.ko",
    "drivers/net/wireless/ath/ath11k/ath11k_ahb.ko",
    "drivers/net/wireless/ath/ath11k/ath11k_pci.ko",
    "drivers/net/wireless/ath/ath12k/ath12k.ko",
    "drivers/nvmem/nvmem_qfprom.ko",
    "drivers/pci/pwrctl/pci-pwrctl-core.ko",
    "drivers/pci/pwrctl/pci-pwrctl-pwrseq.ko",
    "drivers/phy/qualcomm/phy-qcom-eusb2-repeater.ko",
    "drivers/phy/qualcomm/phy-qcom-qmp-combo.ko",
    "drivers/phy/qualcomm/phy-qcom-qmp-pcie.ko",
    "drivers/phy/qualcomm/phy-qcom-qmp-pcie-msm8996.ko",
    "drivers/phy/qualcomm/phy-qcom-qmp-ufs.ko",
    "drivers/phy/qualcomm/phy-qcom-qmp-usb.ko",
    "drivers/phy/qualcomm/phy-qcom-qmp-usbc.ko",
    "drivers/phy/qualcomm/phy-qcom-qusb2.ko",
    "drivers/phy/qualcomm/phy-qcom-snps-eusb2.ko",
    "drivers/phy/qualcomm/phy-qcom-snps-femto-v2.ko",
    "drivers/phy/qualcomm/phy-qcom-usb-hs.ko",
    "drivers/pinctrl/qcom/pinctrl-lpass-lpi.ko",
    "drivers/pinctrl/qcom/pinctrl-msm.ko",
    "drivers/pinctrl/qcom/pinctrl-sdm845.ko",
    "drivers/pinctrl/qcom/pinctrl-sm8250.ko",
    "drivers/pinctrl/qcom/pinctrl-sm8250-lpass-lpi.ko",
    "drivers/pinctrl/qcom/pinctrl-sm8450.ko",
    "drivers/pinctrl/qcom/pinctrl-sm8550.ko",
    "drivers/pinctrl/qcom/pinctrl-sm8550-lpass-lpi.ko",
    "drivers/pinctrl/qcom/pinctrl-sm8650.ko",
    "drivers/pinctrl/qcom/pinctrl-sm8650-lpass-lpi.ko",
    "drivers/pinctrl/qcom/pinctrl-spmi-gpio.ko",
    "drivers/pinctrl/qcom/pinctrl-spmi-mpp.ko",
    "drivers/pmdomain/qcom/cpr.ko",
    "drivers/pmdomain/qcom/rpmhpd.ko",
    "drivers/power/reset/qcom-pon.ko",
    "drivers/power/reset/reboot-mode.ko",
    "drivers/power/reset/syscon-reboot-mode.ko",
    "drivers/power/sequencing/pwrseq-qcom-wcn.ko",
    "drivers/power/supply/qcom_battmgr.ko",
    "drivers/regulator/gpio-regulator.ko",
    "drivers/regulator/qcom-rpmh-regulator.ko",
    "drivers/regulator/qcom_spmi-regulator.ko",
    "drivers/regulator/qcom_usb_vbus-regulator.ko",
    "drivers/remoteproc/qcom_common.ko",
    "drivers/remoteproc/qcom_pil_info.ko",
    "drivers/remoteproc/qcom_q6v5.ko",
    "drivers/remoteproc/qcom_q6v5_adsp.ko",
    "drivers/remoteproc/qcom_q6v5_mss.ko",
    "drivers/remoteproc/qcom_q6v5_pas.ko",
    "drivers/remoteproc/qcom_q6v5_wcss.ko",
    "drivers/remoteproc/qcom_sysmon.ko",
    "drivers/reset/reset-qcom-aoss.ko",
    "drivers/reset/reset-qcom-pdc.ko",
    "drivers/rpmsg/qcom_glink.ko",
    "drivers/rpmsg/qcom_glink_rpm.ko",
    "drivers/rpmsg/qcom_glink_smem.ko",
    "drivers/rpmsg/qcom_smd.ko",
    "drivers/rpmsg/rpmsg_ns.ko",
    "drivers/rtc/rtc-pm8xxx.ko",
    "drivers/slimbus/slim-qcom-ngd-ctrl.ko",
    "drivers/slimbus/slimbus.ko",
    "drivers/soc/qcom/apr.ko",
    "drivers/soc/qcom/cmd-db.ko",
    "drivers/soc/qcom/llcc-qcom.ko",
    "drivers/soc/qcom/mdt_loader.ko",
    "drivers/soc/qcom/pdr_interface.ko",
    "drivers/soc/qcom/pmic_glink.ko",
    "drivers/soc/qcom/pmic_glink_altmode.ko",
    "drivers/soc/qcom/qcom_aoss.ko",
    "drivers/soc/qcom/qcom_ice.ko",
    "drivers/soc/qcom/qcom_pd_mapper.ko",
    "drivers/soc/qcom/qcom_pdr_msg.ko",
    "drivers/soc/qcom/qcom_rpmh.ko",
    "drivers/soc/qcom/qmi_helpers.ko",
    "drivers/soc/qcom/rmtfs_mem.ko",
    "drivers/soc/qcom/smem.ko",
    "drivers/soc/qcom/smp2p.ko",
    "drivers/soc/qcom/smsm.ko",
    "drivers/soc/qcom/socinfo.ko",
    "drivers/soc/qcom/spm.ko",
    "drivers/soundwire/soundwire-bus.ko",
    "drivers/soundwire/soundwire-qcom.ko",
    "drivers/spi/spi-geni-qcom.ko",
    "drivers/spi/spi-pl022.ko",
    "drivers/spi/spi-qcom-qspi.ko",
    "drivers/spi/spi-qup.ko",
    "drivers/spmi/spmi-pmic-arb.ko",
    "drivers/thermal/qcom/lmh.ko",
    "drivers/thermal/qcom/qcom-spmi-adc-tm5.ko",
    "drivers/thermal/qcom/qcom-spmi-temp-alarm.ko",
    "drivers/thermal/qcom/qcom_tsens.ko",
    "drivers/tty/serial/msm_serial.ko",
    "drivers/ufs/host/ufs-qcom.ko",
    "drivers/usb/common/ulpi.ko",
    "drivers/usb/host/ohci-hcd.ko",
    "drivers/usb/host/ohci-pci.ko",
    "drivers/usb/host/ohci-platform.ko",
    "drivers/usb/host/xhci-pci-renesas.ko",
    "drivers/usb/typec/mux/fsa4480.ko",
    "drivers/usb/typec/mux/nb7vpq904m.ko",
    "drivers/usb/typec/mux/wcd939x-usbss.ko",
    "drivers/usb/typec/tcpm/qcom/qcom_pmic_tcpm.ko",
    "drivers/usb/typec/ucsi/ucsi_glink.ko",
    "net/mac80211/mac80211.ko",
    "net/qrtr/qrtr.ko",
    "net/qrtr/qrtr-mhi.ko",
    "net/qrtr/qrtr-smd.ko",
    "net/qrtr/qrtr-tun.ko",
    "net/wireless/cfg80211.ko",
    "sound/soc/codecs/snd-soc-dmic.ko",
    "sound/soc/codecs/snd-soc-hdmi-codec.ko",
    "sound/soc/codecs/snd-soc-lpass-macro-common.ko",
    "sound/soc/codecs/snd-soc-lpass-rx-macro.ko",
    "sound/soc/codecs/snd-soc-lpass-tx-macro.ko",
    "sound/soc/codecs/snd-soc-lpass-va-macro.ko",
    "sound/soc/codecs/snd-soc-lpass-wsa-macro.ko",
    "sound/soc/codecs/snd-soc-max98927.ko",
    "sound/soc/codecs/snd-soc-rl6231.ko",
    "sound/soc/codecs/snd-soc-rt5663.ko",
    "sound/soc/codecs/snd-soc-wcd-classh.ko",
    "sound/soc/codecs/snd-soc-wcd-mbhc.ko",
    "sound/soc/codecs/snd-soc-wcd9335.ko",
    "sound/soc/codecs/snd-soc-wcd934x.ko",
    "sound/soc/codecs/snd-soc-wcd938x.ko",
    "sound/soc/codecs/snd-soc-wcd938x-sdw.ko",
    "sound/soc/codecs/snd-soc-wcd939x.ko",
    "sound/soc/codecs/snd-soc-wcd939x-sdw.ko",
    "sound/soc/codecs/snd-soc-wsa881x.ko",
    "sound/soc/codecs/snd-soc-wsa884x.ko",
    "sound/soc/qcom/qdsp6/q6adm.ko",
    "sound/soc/qcom/qdsp6/q6afe.ko",
    "sound/soc/qcom/qdsp6/q6afe-clocks.ko",
    "sound/soc/qcom/qdsp6/q6afe-dai.ko",
    "sound/soc/qcom/qdsp6/q6apm-dai.ko",
    "sound/soc/qcom/qdsp6/q6apm-lpass-dais.ko",
    "sound/soc/qcom/qdsp6/q6asm.ko",
    "sound/soc/qcom/qdsp6/q6asm-dai.ko",
    "sound/soc/qcom/qdsp6/q6core.ko",
    "sound/soc/qcom/qdsp6/q6prm.ko",
    "sound/soc/qcom/qdsp6/q6prm-clocks.ko",
    "sound/soc/qcom/qdsp6/q6routing.ko",
    "sound/soc/qcom/qdsp6/snd-q6apm.ko",
    "sound/soc/qcom/qdsp6/snd-q6dsp-common.ko",
    "sound/soc/qcom/snd-soc-qcom-common.ko",
    "sound/soc/qcom/snd-soc-qcom-sdw.ko",
    "sound/soc/qcom/snd-soc-sc8280xp.ko",
    "sound/soc/qcom/snd-soc-sdm845.ko",
    "sound/soc/qcom/snd-soc-sm8250.ko",
]

_DB845C_WATCHDOG_MODULE_OUTS = [
    "drivers/watchdog/pm8916_wdt.ko",
    "drivers/watchdog/qcom-wdt.ko",
]

kernel_build(
    name = "db845c_no_kgdb",
    srcs = [":kernel_aarch64_sources"],
    outs = [
        "arch/arm64/boot/dts/qcom/qrb5165-rb5.dtb",
        "arch/arm64/boot/dts/qcom/sdm845-db845c.dtb",
        "arch/arm64/boot/dts/qcom/sm8450-hdk.dtb",
        "arch/arm64/boot/dts/qcom/sm8450-qrd.dtb",
        "arch/arm64/boot/dts/qcom/sm8550-hdk.dtb",
        "arch/arm64/boot/dts/qcom/sm8550-qrd.dtb",
        "arch/arm64/boot/dts/qcom/sm8650-hdk.dtb",
        "arch/arm64/boot/dts/qcom/sm8650-qrd.dtb",
    ],
    arch = "arm64",
    # Enable mixed build.
    base_kernel = ":kernel_aarch64",
    build_config = "build.config.db845c",
    defconfig = "arch/arm64/configs/gki_defconfig",
    make_goals = [
        "modules",
        "qcom/qrb5165-rb5.dtb",
        "qcom/sdm845-db845c.dtb",
        "qcom/sm8450-hdk.dtb",
        "qcom/sm8450-qrd.dtb",
        "qcom/sm8550-hdk.dtb",
        "qcom/sm8550-qrd.dtb",
        "qcom/sm8650-hdk.dtb",
        "qcom/sm8650-qrd.dtb",
    ],
    makefile = ":Makefile",
    module_outs = _DB845C_MODULE_OUTS + _DB845C_WATCHDOG_MODULE_OUTS,
    pre_defconfig_fragments = ["arch/arm64/configs/db845c_gki.fragment"],
    strip_modules = True,
)

kernel_build(
    name = "db845c_with_kgdb",
    srcs = [":kernel_aarch64_sources"],
    outs = [
        "arch/arm64/boot/dts/qcom/qrb5165-rb5.dtb",
        "arch/arm64/boot/dts/qcom/sdm845-db845c.dtb",
        "arch/arm64/boot/dts/qcom/sm8450-hdk.dtb",
        "arch/arm64/boot/dts/qcom/sm8450-qrd.dtb",
        "arch/arm64/boot/dts/qcom/sm8550-hdk.dtb",
        "arch/arm64/boot/dts/qcom/sm8550-qrd.dtb",
        "arch/arm64/boot/dts/qcom/sm8650-hdk.dtb",
        "arch/arm64/boot/dts/qcom/sm8650-qrd.dtb",
    ],
    arch = "arm64",
    # Enable mixed build.
    base_kernel = ":kernel_aarch64",
    build_config = "build.config.db845c",
    defconfig = "arch/arm64/configs/gki_defconfig",
    make_goals = [
        "modules",
        "qcom/qrb5165-rb5.dtb",
        "qcom/sdm845-db845c.dtb",
        "qcom/sm8450-hdk.dtb",
        "qcom/sm8450-qrd.dtb",
        "qcom/sm8550-hdk.dtb",
        "qcom/sm8550-qrd.dtb",
        "qcom/sm8650-hdk.dtb",
        "qcom/sm8650-qrd.dtb",
    ],
    makefile = ":Makefile",
    module_outs = _DB845C_MODULE_OUTS,
    pre_defconfig_fragments = ["arch/arm64/configs/db845c_gki.fragment"],
    strip_modules = True,
)

alias(
    name = "db845c",
    actual = select({
        "//build/kernel/kleaf:kgdb_is_true": "db845c_with_kgdb",
        "//conditions:default": "db845c_no_kgdb",
    }),
)

kernel_modules_install(
    name = "db845c_modules_install",
    kernel_build = ":db845c",
)

merged_kernel_uapi_headers(
    name = "db845c_merged_kernel_uapi_headers",
    kernel_build = ":db845c",
)

initramfs(
    name = "db845c_initramfs",
    kernel_modules_install = ":db845c_modules_install",
    visibility = ["//visibility:private"],
)

pkg_files(
    name = "db845c_dist_files",
    srcs = [
        ":db845c",
        ":db845c_initramfs",
        ":db845c_modules_install",
        ":db845c_merged_kernel_uapi_headers",
        # Mixed build: Additional GKI artifacts.
        ":kernel_aarch64",
        ":kernel_aarch64_modules",
        ":kernel_aarch64_additional_artifacts",
    ],
    strip_prefix = strip_prefix.files_only(),
    visibility = ["//visibility:private"],
)

pkg_install(
    name = "db845c_dist",
    srcs = [":db845c_dist_files"],
    destdir = "out/db845/dist",
)

_ROCKPI4_MODULE_OUTS = [
    # keep sorted
    "drivers/char/hw_random/virtio-rng.ko",
    "drivers/clk/clk-rk808.ko",
    "drivers/cpufreq/cpufreq-dt.ko",
    "drivers/cpufreq/cpufreq-dt-platdev.ko",
    "drivers/dma/pl330.ko",
    "drivers/gpu/drm/bridge/analogix/analogix_dp.ko",
    "drivers/gpu/drm/bridge/synopsys/dw-hdmi.ko",
    "drivers/gpu/drm/bridge/synopsys/dw-mipi-dsi.ko",
    "drivers/gpu/drm/display/drm_display_helper.ko",
    "drivers/gpu/drm/drm_dma_helper.ko",
    "drivers/gpu/drm/rockchip/rockchipdrm.ko",
    "drivers/i2c/busses/i2c-rk3x.ko",
    "drivers/iio/adc/rockchip_saradc.ko",
    "drivers/iio/buffer/industrialio-triggered-buffer.ko",
    "drivers/iio/buffer/kfifo_buf.ko",
    "drivers/mfd/rk8xx-core.ko",
    "drivers/mfd/rk8xx-i2c.ko",
    "drivers/mfd/rk8xx-spi.ko",
    "drivers/mmc/core/pwrseq_simple.ko",
    "drivers/mmc/host/cqhci.ko",
    "drivers/mmc/host/dw_mmc.ko",
    "drivers/mmc/host/dw_mmc-pltfm.ko",
    "drivers/mmc/host/dw_mmc-rockchip.ko",
    "drivers/mmc/host/sdhci-of-arasan.ko",
    "drivers/net/ethernet/stmicro/stmmac/dwmac-rk.ko",
    "drivers/net/ethernet/stmicro/stmmac/stmmac.ko",
    "drivers/net/ethernet/stmicro/stmmac/stmmac-platform.ko",
    "drivers/net/net_failover.ko",
    "drivers/net/pcs/pcs_xpcs.ko",
    "drivers/net/virtio_net.ko",
    "drivers/pci/controller/pcie-rockchip-host.ko",
    "drivers/phy/rockchip/phy-rockchip-emmc.ko",
    "drivers/phy/rockchip/phy-rockchip-inno-usb2.ko",
    "drivers/phy/rockchip/phy-rockchip-pcie.ko",
    "drivers/phy/rockchip/phy-rockchip-typec.ko",
    "drivers/pwm/pwm-rockchip.ko",
    "drivers/regulator/fan53555.ko",
    "drivers/regulator/pwm-regulator.ko",
    "drivers/regulator/rk808-regulator.ko",
    "drivers/rtc/rtc-rk808.ko",
    "drivers/soc/rockchip/io-domain.ko",
    "drivers/thermal/rockchip_thermal.ko",
    "drivers/usb/host/ohci-hcd.ko",
    "drivers/usb/host/ohci-platform.ko",
    "drivers/virtio/virtio_pci_legacy_dev.ko",
    "net/core/failover.ko",
]

_ROCKPI4_WATCHDOG_MODULE_OUTS = [
    # keep sorted
    "drivers/watchdog/dw_wdt.ko",
]

# TODO(b/258259749): Convert rockpi4 to mixed build
kernel_build(
    name = "rockpi4_no_kgdb",
    srcs = [":kernel_aarch64_sources"],
    outs = [
        "Image",
        "System.map",
        "modules.builtin",
        "modules.builtin.modinfo",
        "rk3399-rock-pi-4b.dtb",
        "vmlinux",
        "vmlinux.symvers",
    ],
    arch = "arm64",
    build_config = "build.config.rockpi4",
    defconfig = "arch/arm64/configs/gki_defconfig",
    dtstree = "//common-modules/virtual-device:rockpi4_dts",
    kmi_symbol_list_strict_mode = False,
    make_goals = [
        "Image",
        "modules",
        "rk3399-rock-pi-4b.dtb",
    ],
    makefile = ":Makefile",
    module_outs = get_gki_modules_list("arm64") + get_kunit_modules_list("arm64") + _ROCKPI4_MODULE_OUTS + _ROCKPI4_WATCHDOG_MODULE_OUTS,
    pre_defconfig_fragments = ["arch/arm64/configs/rockpi4_gki.fragment"],
    trim_nonlisted_kmi = False,
    visibility = ["//visibility:private"],
)

# TODO(b/258259749): Convert rockpi4 to mixed build
kernel_build(
    name = "rockpi4_with_kgdb",
    srcs = [":kernel_aarch64_sources"],
    outs = [
        "Image",
        "System.map",
        "modules.builtin",
        "modules.builtin.modinfo",
        "rk3399-rock-pi-4b.dtb",
        "vmlinux",
        "vmlinux.symvers",
    ],
    arch = "arm64",
    build_config = "build.config.rockpi4",
    dtstree = "//common-modules/virtual-device:rockpi4_dts",
    kmi_symbol_list_strict_mode = False,
    make_goals = [
        "Image",
        "modules",
        "rk3399-rock-pi-4b.dtb",
    ],
    makefile = ":Makefile",
    module_outs = get_gki_modules_list("arm64") + get_kunit_modules_list("arm64") + _ROCKPI4_MODULE_OUTS,
    trim_nonlisted_kmi = False,
    visibility = ["//visibility:private"],
)

alias(
    name = "rockpi4",
    actual = select({
        "//build/kernel/kleaf:kgdb_is_true": "rockpi4_with_kgdb",
        "//conditions:default": "rockpi4_no_kgdb",
    }),
)

kernel_modules_install(
    name = "rockpi4_modules_install",
    kernel_build = ":rockpi4",
)

initramfs(
    name = "rockpi4_initramfs",
    kernel_modules_install = ":rockpi4_modules_install",
    ramdisk_compression = "lz4",
    visibility = ["//visibility:private"],
)

pkg_files(
    name = "rockpi4_dist_files",
    srcs = [
        ":rockpi4",
        ":rockpi4_initramfs",
        ":rockpi4_modules_install",
    ],
    strip_prefix = strip_prefix.files_only(),
    visibility = ["//visibility:private"],
)

pkg_install(
    name = "rockpi4_dist",
    srcs = [":rockpi4_dist_files"],
    destdir = "out/rockpi4/dist",
)

_AMLOGIC_MODULE_OUTS = [
    # keep sorted
    "drivers/char/hw_random/meson-rng.ko",
    "drivers/clk/clk-pwm.ko",
    "drivers/clk/meson/axg.ko",
    "drivers/clk/meson/axg-aoclk.ko",
    "drivers/clk/meson/axg-audio.ko",
    "drivers/clk/meson/clk-cpu-dyndiv.ko",
    "drivers/clk/meson/clk-phase.ko",
    "drivers/clk/meson/g12a.ko",
    "drivers/clk/meson/g12a-aoclk.ko",
    "drivers/clk/meson/gxbb.ko",
    "drivers/clk/meson/gxbb-aoclk.ko",
    "drivers/clk/meson/meson-aoclk.ko",
    "drivers/clk/meson/meson-eeclk.ko",
    "drivers/clk/meson/sclk-div.ko",
    "drivers/clk/meson/vclk.ko",
    "drivers/crypto/amlogic/amlogic-gxl-crypto.ko",
    "drivers/firmware/meson/meson_sm.ko",
    "drivers/gpu/drm/bridge/display-connector.ko",
    "drivers/gpu/drm/bridge/synopsys/dw-hdmi.ko",
    "drivers/gpu/drm/bridge/synopsys/dw-hdmi-ahb-audio.ko",
    "drivers/gpu/drm/bridge/synopsys/dw-hdmi-cec.ko",
    "drivers/gpu/drm/bridge/synopsys/dw-hdmi-i2s-audio.ko",
    "drivers/gpu/drm/bridge/synopsys/dw-mipi-dsi.ko",
    "drivers/gpu/drm/display/drm_display_helper.ko",
    "drivers/gpu/drm/drm_dma_helper.ko",
    "drivers/gpu/drm/meson/meson-drm.ko",
    "drivers/gpu/drm/meson/meson_dw_hdmi.ko",
    "drivers/gpu/drm/meson/meson_dw_mipi_dsi.ko",
    "drivers/i2c/busses/i2c-meson.ko",
    "drivers/iio/adc/meson_saradc.ko",
    "drivers/irqchip/irq-meson-gpio.ko",
    "drivers/leds/leds-gpio.ko",
    "drivers/media/cec/platform/meson/ao-cec.ko",
    "drivers/media/cec/platform/meson/ao-cec-g12a.ko",
    "drivers/media/platform/amlogic/meson-ge2d/ge2d.ko",
    "drivers/media/rc/meson-ir.ko",
    "drivers/mfd/khadas-mcu.ko",
    "drivers/mmc/core/pwrseq_emmc.ko",
    "drivers/mmc/core/pwrseq_simple.ko",
    "drivers/mmc/host/meson-gx-mmc.ko",
    "drivers/net/ethernet/stmicro/stmmac/dwmac-generic.ko",
    "drivers/net/ethernet/stmicro/stmmac/dwmac-ipq806x.ko",
    "drivers/net/ethernet/stmicro/stmmac/dwmac-meson.ko",
    "drivers/net/ethernet/stmicro/stmmac/dwmac-meson8b.ko",
    "drivers/net/ethernet/stmicro/stmmac/dwmac-qcom-ethqos.ko",
    "drivers/net/ethernet/stmicro/stmmac/dwmac-sun8i.ko",
    "drivers/net/ethernet/stmicro/stmmac/dwmac-sunxi.ko",
    "drivers/net/ethernet/stmicro/stmmac/stmmac.ko",
    "drivers/net/ethernet/stmicro/stmmac/stmmac-platform.ko",
    "drivers/net/mdio/mdio-mux.ko",
    "drivers/net/mdio/mdio-mux-meson-g12a.ko",
    "drivers/net/mdio/mdio-mux-meson-gxl.ko",
    "drivers/net/pcs/pcs_xpcs.ko",
    "drivers/net/phy/meson-gxl.ko",
    "drivers/net/phy/realtek.ko",
    "drivers/net/phy/smsc.ko",
    "drivers/pci/controller/dwc/pci-meson.ko",
    "drivers/phy/amlogic/phy-meson-axg-mipi-pcie-analog.ko",
    "drivers/phy/amlogic/phy-meson-axg-pcie.ko",
    "drivers/phy/amlogic/phy-meson-g12a-usb2.ko",
    "drivers/phy/amlogic/phy-meson-g12a-usb3-pcie.ko",
    "drivers/phy/amlogic/phy-meson-gxl-usb2.ko",
    "drivers/phy/amlogic/phy-meson8b-usb2.ko",
    "drivers/pinctrl/meson/pinctrl-amlogic-c3.ko",
    "drivers/pinctrl/meson/pinctrl-amlogic-t7.ko",
    "drivers/pinctrl/meson/pinctrl-meson.ko",
    "drivers/pinctrl/meson/pinctrl-meson-a1.ko",
    "drivers/pinctrl/meson/pinctrl-meson-axg.ko",
    "drivers/pinctrl/meson/pinctrl-meson-axg-pmx.ko",
    "drivers/pinctrl/meson/pinctrl-meson-g12a.ko",
    "drivers/pinctrl/meson/pinctrl-meson-gxbb.ko",
    "drivers/pinctrl/meson/pinctrl-meson-gxl.ko",
    "drivers/pinctrl/meson/pinctrl-meson-s4.ko",
    "drivers/pinctrl/meson/pinctrl-meson8-pmx.ko",
    "drivers/pmdomain/amlogic/meson-ee-pwrc.ko",
    "drivers/pmdomain/amlogic/meson-secure-pwrc.ko",
    "drivers/pwm/pwm-meson.ko",
    "drivers/regulator/pwm-regulator.ko",
    "drivers/reset/reset-meson.ko",
    "drivers/reset/reset-meson-audio-arb.ko",
    "drivers/rtc/rtc-meson-vrtc.ko",
    "drivers/soc/amlogic/meson-canvas.ko",
    "drivers/soc/amlogic/meson-clk-measure.ko",
    "drivers/spi/spi-meson-spicc.ko",
    "drivers/spi/spi-meson-spifc.ko",
    "drivers/thermal/amlogic_thermal.ko",
    "drivers/thermal/khadas_mcu_fan.ko",
    "drivers/tty/serial/meson_uart.ko",
    "drivers/usb/dwc2/dwc2.ko",
    "drivers/usb/dwc3/dwc3-meson-g12a.ko",
    "sound/soc/codecs/snd-soc-dmic.ko",
    "sound/soc/codecs/snd-soc-hdmi-codec.ko",
    "sound/soc/codecs/snd-soc-spdif-rx.ko",
    "sound/soc/codecs/snd-soc-spdif-tx.ko",
    "sound/soc/meson/snd-soc-meson-aiu.ko",
    "sound/soc/meson/snd-soc-meson-axg-fifo.ko",
    "sound/soc/meson/snd-soc-meson-axg-frddr.ko",
    "sound/soc/meson/snd-soc-meson-axg-pdm.ko",
    "sound/soc/meson/snd-soc-meson-axg-sound-card.ko",
    "sound/soc/meson/snd-soc-meson-axg-spdifin.ko",
    "sound/soc/meson/snd-soc-meson-axg-spdifout.ko",
    "sound/soc/meson/snd-soc-meson-axg-tdm-formatter.ko",
    "sound/soc/meson/snd-soc-meson-axg-tdm-interface.ko",
    "sound/soc/meson/snd-soc-meson-axg-tdmin.ko",
    "sound/soc/meson/snd-soc-meson-axg-tdmout.ko",
    "sound/soc/meson/snd-soc-meson-axg-toddr.ko",
    "sound/soc/meson/snd-soc-meson-card-utils.ko",
    "sound/soc/meson/snd-soc-meson-codec-glue.ko",
    "sound/soc/meson/snd-soc-meson-g12a-toacodec.ko",
    "sound/soc/meson/snd-soc-meson-g12a-tohdmitx.ko",
    "sound/soc/meson/snd-soc-meson-gx-sound-card.ko",
    "sound/soc/meson/snd-soc-meson-t9015.ko",
]

_AMLOGIC_WATCHDOG_MODULE_OUTS = [
    # keep sorted
    "drivers/watchdog/meson_gxbb_wdt.ko",
    "drivers/watchdog/meson_wdt.ko",
]

kernel_build(
    name = "yukawa_no_kgdb",
    srcs = [":kernel_aarch64_sources"],
    outs = [
        "Image",
        "System.map",
        "arch/arm64/boot/dts/amlogic/meson-g12a-sei510.dtb",
        "arch/arm64/boot/dts/amlogic/meson-g12b-a311d-khadas-vim3.dtb",
        "arch/arm64/boot/dts/amlogic/meson-sm1-khadas-vim3l.dtb",
        "arch/arm64/boot/dts/amlogic/meson-sm1-sei610.dtb",
        "modules.builtin",
        "modules.builtin.modinfo",
        "vmlinux",
        "vmlinux.symvers",
    ],
    arch = "arm64",
    build_config = "build.config.common",
    defconfig = "arch/arm64/configs/gki_defconfig",
    make_goals = [
        "Image",
        "modules",
        "amlogic/meson-g12a-sei510.dtb",
        "amlogic/meson-sm1-sei610.dtb",
        "amlogic/meson-g12b-a311d-khadas-vim3.dtb",
        "amlogic/meson-sm1-khadas-vim3l.dtb",
    ],
    makefile = ":Makefile",
    module_outs = get_gki_modules_list("arm64") + get_kunit_modules_list("arm64") + _AMLOGIC_MODULE_OUTS + _AMLOGIC_WATCHDOG_MODULE_OUTS,
    pre_defconfig_fragments = ["arch/arm64/configs/amlogic_gki.fragment"],
    visibility = ["//visibility:private"],
)

kernel_build(
    name = "yukawa_with_kgdb",
    srcs = [":kernel_aarch64_sources"],
    outs = [
        "Image",
        "System.map",
        "arch/arm64/boot/dts/amlogic/meson-g12a-sei510.dtb",
        "arch/arm64/boot/dts/amlogic/meson-g12b-a311d-khadas-vim3.dtb",
        "arch/arm64/boot/dts/amlogic/meson-sm1-khadas-vim3l.dtb",
        "arch/arm64/boot/dts/amlogic/meson-sm1-sei610.dtb",
        "modules.builtin",
        "modules.builtin.modinfo",
        "vmlinux",
        "vmlinux.symvers",
    ],
    arch = "arm64",
    build_config = "build.config.common",
    defconfig = "arch/arm64/configs/gki_defconfig",
    make_goals = [
        "Image",
        "modules",
        "amlogic/meson-g12a-sei510.dtb",
        "amlogic/meson-sm1-sei610.dtb",
        "amlogic/meson-g12b-a311d-khadas-vim3.dtb",
        "amlogic/meson-sm1-khadas-vim3l.dtb",
    ],
    makefile = ":Makefile",
    module_outs = get_gki_modules_list("arm64") + get_kunit_modules_list("arm64") + _AMLOGIC_MODULE_OUTS,
    pre_defconfig_fragments = ["arch/arm64/configs/amlogic_gki.fragment"],
    visibility = ["//visibility:private"],
)

alias(
    name = "yukawa",
    actual = select({
        "//build/kernel/kleaf:kgdb_is_true": "yukawa_with_kgdb",
        "//conditions:default": "yukawa_no_kgdb",
    }),
    visibility = ["//visibility:private"],
)

kernel_modules_install(
    name = "yukawa_modules_install",
    kernel_build = ":yukawa",
    visibility = ["//visibility:private"],
)

initramfs(
    name = "yukawa_initramfs",
    kernel_modules_install = ":yukawa_modules_install",
    visibility = ["//visibility:private"],
)

pkg_files(
    name = "yukawa_dist_files",
    srcs = [
        ":yukawa",
        ":yukawa_initramfs",
        ":yukawa_modules_install",
    ],
    strip_prefix = strip_prefix.files_only(),
    visibility = ["//visibility:private"],
)

pkg_install(
    name = "yukawa_dist",
    srcs = [":yukawa_dist_files"],
    visibility = ["//visibility:private"],
    destdir = "out/yukawa/dist",
)

# allmodconfig build tests.
# These are build tests only, so:
# - outs are intentionally set to empty to not copy anything to DIST_DIR
# - --allow-undeclared-modules must be used so modules are not declared or copied.
# - No dist target because these are build tests. We don't care about the artifacts.

# tools/bazel build --allow_undeclared_modules //common:kernel_aarch64_allmodconfig
kernel_build(
    name = "kernel_aarch64_allmodconfig",
    srcs = [":kernel_aarch64_sources"],
    # Hack to actually check the build.
    # Otherwise, Bazel thinks that there are no output files, and skip building.
    outs = [".config"],
    arch = "arm64",
    build_config = "build.config.common",
    defconfig = "//build/kernel/kleaf:allmodconfig",
    make_goals = [
        "Image",
        "modules",
    ],
    makefile = ":Makefile",
    post_defconfig_fragments = [":gki/aarch64/defconfig/allmodconfig"],
    visibility = ["//visibility:private"],
)

# tools/bazel build --allow_undeclared_modules //common:kernel_x86_64_allmodconfig
kernel_build(
    name = "kernel_x86_64_allmodconfig",
    srcs = [":kernel_x86_64_sources"],
    # Hack to actually check the build.
    # Otherwise, Bazel thinks that there are no output files, and skip building.
    outs = [".config"],
    arch = "x86_64",
    build_config = "build.config.common",
    defconfig = "//build/kernel/kleaf:allmodconfig",
    make_goals = [
        "bzImage",
        "modules",
    ],
    makefile = ":Makefile",
    post_defconfig_fragments = [":gki/x86_64/defconfig/allmodconfig"],
    visibility = ["//visibility:private"],
)

# tools/bazel build --allow_undeclared_modules //common:kernel_arm_allmodconfig
kernel_build(
    name = "kernel_arm_allmodconfig",
    # We don't have an arm-specific source list, so use the common one.
    srcs = [":common_kernel_sources"],
    # Hack to actually check the build.
    # Otherwise, Bazel thinks that there are no output files, and skip building.
    outs = [".config"],
    arch = "arm",
    build_config = "build.config.common",
    defconfig = "//build/kernel/kleaf:allmodconfig",
    make_goals = [
        "zImage",
        "modules",
    ],
    makefile = ":Makefile",
    post_defconfig_fragments = [":gki/arm/defconfig/allmodconfig"],
    visibility = ["//visibility:private"],
)

# KUnit test targets
_KUNIT_DIR = "testcases/kunit"

pkg_files(
    name = "kunit_tests_config_arm64",
    srcs = [
        "tools/testing/kunit/android/tradefed_configs/config_arm64.xml",
    ],
    renames = {
        "tools/testing/kunit/android/tradefed_configs/config_arm64.xml": _KUNIT_DIR + "/kunit.config",
    },
    visibility = ["//visibility:private"],
)

pkg_files(
    name = "kunit_tests_config_x86_64",
    srcs = [
        "tools/testing/kunit/android/tradefed_configs/config_x86_64.xml",
    ],
    renames = {
        "tools/testing/kunit/android/tradefed_configs/config_x86_64.xml": _KUNIT_DIR + "/kunit.config",
    },
    visibility = ["//visibility:private"],
)

pkg_files(
    name = "kunit_modules_arm64",
    srcs = [
        ":kernel_aarch64/" + e
        for e in get_kunit_modules_list("arm64")
    ],
    prefix = _KUNIT_DIR + "/arm64",
    visibility = ["//visibility:private"],
)

pkg_files(
    name = "kunit_modules_x86_64",
    srcs = [
        ":kernel_x86_64/" + e
        for e in get_kunit_modules_list("x86_64")
    ],
    prefix = _KUNIT_DIR + "/x86_64",
    visibility = ["//visibility:private"],
)

pkg_filegroup(
    name = "kunit_tests_arm64_pkg_files",
    srcs = [
        ":kunit_modules_arm64",
        ":kunit_tests_config_arm64",
    ],
    visibility = ["//visibility:private"],
)

pkg_filegroup(
    name = "kunit_tests_x86_64_pkg_files",
    srcs = [
        ":kunit_modules_x86_64",
        ":kunit_tests_config_x86_64",
    ],
    visibility = ["//visibility:private"],
)

# KUnit build rules for local execution workflow
# Run by bazel run //common:kunit_tests_arm64 -- -v --destdir /tmp/kernel_tests/
pkg_install(
    name = "kunit_tests_arm64",
    srcs = [
        ":kunit_tests_arm64_pkg_files",
    ],
    visibility = ["//visibility:private"],
)

pkg_install(
    name = "kunit_tests_x86_64",
    srcs = [
        ":kunit_tests_x86_64_pkg_files",
    ],
    visibility = ["//visibility:private"],
)

# DDK Headers
# All headers. These are the public targets for DDK modules to use.
alias(
    name = "all_headers",
    actual = "all_headers_aarch64",
    visibility = ["//visibility:public"],
)

ddk_headers(
    name = "all_headers_aarch64",
    hdrs = [":all_headers_allowlist_aarch64"] + select({
        "//build/kernel/kleaf:allow_ddk_unsafe_headers_set": [":all_headers_unsafe"],
        "//conditions:default": [],
    }),
    visibility = ["//visibility:public"],
)

ddk_headers_archive(
    name = "kernel_aarch64_ddk_headers_archive",
    srcs = [
        "all_headers_aarch64",
    ],
    visibility = ["//visibility:private"],
)

ddk_headers(
    name = "all_headers_arm",
    hdrs = [":all_headers_allowlist_arm"] + select({
        "//build/kernel/kleaf:allow_ddk_unsafe_headers_set": [":all_headers_unsafe"],
        "//conditions:default": [],
    }),
    visibility = ["//visibility:public"],
)

ddk_headers(
    name = "all_headers_riscv64",
    hdrs = [":all_headers_allowlist_riscv64"] + select({
        "//build/kernel/kleaf:allow_ddk_unsafe_headers_set": [":all_headers_unsafe"],
        "//conditions:default": [],
    }),
    visibility = ["//visibility:public"],
)

ddk_headers(
    name = "all_headers_x86_64",
    hdrs = [":all_headers_allowlist_x86_64"] + select({
        "//build/kernel/kleaf:allow_ddk_unsafe_headers_set": [":all_headers_unsafe"],
        "//conditions:default": [],
    }),
    visibility = ["//visibility:public"],
)

# Implementation details for DDK headers. The targets below cannot be directly
# depended on by DDK modules.

# DDK headers allowlist. This is the list of all headers and include
# directories that are safe to use in DDK modules.
ddk_headers(
    name = "all_headers_allowlist_aarch64",
    hdrs = [
        ":all_headers_allowlist_aarch64_globs",
        ":all_headers_allowlist_common_globs",
    ],
    # The list of include directories where source files can #include headers
    # from. In other words, these are the `-I` option to the C compiler.
    # These are prepended to LINUXINCLUDE.
    linux_includes = [
        "arch/arm64/include",
        "arch/arm64/include/uapi",
        "include",
        "include/uapi",
    ],
    visibility = ["//visibility:private"],
)

ddk_headers(
    name = "all_headers_allowlist_arm",
    hdrs = [
        ":all_headers_allowlist_arm_globs",
        ":all_headers_allowlist_common_globs",
    ],
    # The list of include directories where source files can #include headers
    # from. In other words, these are the `-I` option to the C compiler.
    # These are prepended to LINUXINCLUDE.
    linux_includes = [
        "arch/arm/include",
        "arch/arm/include/uapi",
        "include",
        "include/uapi",
    ],
    visibility = ["//visibility:private"],
)

ddk_headers(
    name = "all_headers_allowlist_riscv64",
    hdrs = [
        ":all_headers_allowlist_common_globs",
        ":all_headers_allowlist_riscv64_globs",
    ],
    # The list of include directories where source files can #include headers
    # from. In other words, these are the `-I` option to the C compiler.
    # These are prepended to LINUXINCLUDE.
    linux_includes = [
        "arch/riscv/include",
        "arch/riscv/include/uapi",
        "include",
        "include/uapi",
    ],
    visibility = ["//visibility:private"],
)

ddk_headers(
    name = "all_headers_allowlist_x86_64",
    hdrs = [
        ":all_headers_allowlist_common_globs",
        ":all_headers_allowlist_x86_64_globs",
    ],
    # The list of include directories where source files can #include headers
    # from. In other words, these are the `-I` option to the C compiler.
    # These are prepended to LINUXINCLUDE.
    linux_includes = [
        "arch/x86/include",
        "arch/x86/include/uapi",
        "include",
        "include/uapi",
    ],
    visibility = ["//visibility:private"],
)

# List of DDK headers allowlist that are glob()-ed to avoid changes of BUILD
# file when the list of files changes. All headers in these directories
# are safe to use.
# These are separate filegroup targets so the all_headers_allowlist_* are
# more friendly to batch BUILD file update tools like buildozer.

# globs() for arm64 only
filegroup(
    name = "all_headers_allowlist_aarch64_globs",
    srcs = glob(["arch/arm64/include/**/*.h"]),
    visibility = ["//visibility:private"],
)

# globs() for arm only
filegroup(
    name = "all_headers_allowlist_arm_globs",
    srcs = glob(["arch/arm/include/**/*.h"]),
    visibility = ["//visibility:private"],
)

# globs() for riscv64 only
filegroup(
    name = "all_headers_allowlist_riscv64_globs",
    srcs = glob(["arch/riscv/include/**/*.h"]),
    visibility = ["//visibility:private"],
)

# globs() for x86 only
filegroup(
    name = "all_headers_allowlist_x86_64_globs",
    srcs = glob(["arch/x86/include/**/*.h"]),
    visibility = ["//visibility:private"],
)

# globs() for all architectures
filegroup(
    name = "all_headers_allowlist_common_globs",
    srcs = glob(["include/**/*.h"]),
    visibility = ["//visibility:private"],
)

# DDK headers unsafe list. This is the list of all headers and include
# directories that may be used during migration from kernel_module's, but
# should be avoided in general.
# Use with caution; items may:
# - be removed without notice
# - be moved into all_headers
ddk_headers(
    name = "all_headers_unsafe",
    hdrs = [
        "//build/kernel/kleaf:user_ddk_unsafe_headers",
    ],
    # The list of include directories where source files can #include headers
    # from. In other words, these are the `-I` option to the C compiler.
    # Unsafe include directories are appended to ccflags-y.
    includes = [],
    visibility = ["//visibility:private"],
)

_KSELFTEST_DIR = "testcases/selftests"

_KSELFTEST_COPTS = [
    "-O3",
    "-pthread",
    "-std=gnu99",
    "-include",
    paths.join(
        package_relative_label(":x").workspace_root,
        package_relative_label(":x").package,
        "tools/testing/selftests/android/include/bionic-compat.h",
    ),
] + select({
    "//build/kernel/kleaf/platforms/config_settings:android_arm": ["-mcpu=cortex-a8"],
    "//conditions:default": [],
})

cc_library(
    name = "kselftest_headers_lib",
    hdrs = glob(["tools/testing/selftests/*.h"]) + [
        "tools/testing/selftests/android/include/bionic-compat.h",
    ],
    copts = _KSELFTEST_COPTS,
    defines = [
        "_GNU_SOURCE=",
    ],
    visibility = ["//visibility:private"],
)

cc_binary_with_abi(
    name = "kselftest_binderfs_binderfs_test",
    srcs = ["tools/testing/selftests/filesystems/binderfs/binderfs_test.c"],
    copts = _KSELFTEST_COPTS,
    path_prefix = _KSELFTEST_DIR,
    target_compatible_with = ["@platforms//os:android"],
    visibility = ["//visibility:private"],
    deps = [":kselftest_headers_lib"],
)

cc_binary_with_abi(
    name = "kselftest_breakpoints_breakpoint_test",
    srcs = select({
        "//build/kernel/kleaf/platforms/config_settings:android_x86_64": ["tools/testing/selftests/breakpoints/breakpoint_test.c"],
        "//build/kernel/kleaf/platforms/config_settings:android_i386": ["tools/testing/selftests/breakpoints/breakpoint_test.c"],
        "//build/kernel/kleaf/platforms/config_settings:android_arm64": ["tools/testing/selftests/breakpoints/breakpoint_test_arm64.c"],
        "//conditions:default": [],
    }),
    copts = _KSELFTEST_COPTS,
    path_prefix = _KSELFTEST_DIR,
    target_compatible_with = ["@platforms//os:android"],
    visibility = ["//visibility:private"],
    deps = [":kselftest_headers_lib"],
)

cc_binary_with_abi(
    name = "kselftest_kcmp_kcmp_test",
    srcs = ["tools/testing/selftests/kcmp/kcmp_test.c"],
    copts = _KSELFTEST_COPTS,
    path_prefix = _KSELFTEST_DIR,
    target_compatible_with = ["@platforms//os:android"],
    visibility = ["//visibility:private"],
    deps = [":kselftest_headers_lib"],
)

cc_binary_with_abi(
    name = "kselftest_ptrace_peeksiginfo",
    srcs = ["tools/testing/selftests/ptrace/peeksiginfo.c"],
    copts = _KSELFTEST_COPTS,
    path_prefix = _KSELFTEST_DIR,
    target_compatible_with = ["@platforms//os:android"],
    visibility = ["//visibility:private"],
    deps = [":kselftest_headers_lib"],
)

cc_binary_with_abi(
    name = "kselftest_rtc_rtctest",
    srcs = ["tools/testing/selftests/rtc/rtctest.c"],
    copts = _KSELFTEST_COPTS,
    path_prefix = _KSELFTEST_DIR,
    target_compatible_with = ["@platforms//os:android"],
    visibility = ["//visibility:private"],
    deps = [":kselftest_headers_lib"],
)

cc_library(
    name = "kselftest_vdso",
    srcs = ["tools/testing/selftests/vDSO/parse_vdso.c"],
    hdrs = [
        "tools/testing/selftests/vDSO/parse_vdso.h",
        "tools/testing/selftests/vDSO/vdso_call.h",
        "tools/testing/selftests/vDSO/vdso_config.h",
    ],
    copts = _KSELFTEST_COPTS,
    visibility = ["//visibility:private"],
    deps = [
        ":kselftest_headers_lib",
    ],
)

cc_binary_with_abi(
    name = "kselftest_vdso_vdso_test_abi",
    srcs = ["tools/testing/selftests/vDSO/vdso_test_abi.c"],
    copts = _KSELFTEST_COPTS,
    path_prefix = _KSELFTEST_DIR,
    target_compatible_with = ["@platforms//os:android"],
    visibility = ["//visibility:private"],
    deps = [
        ":kselftest_vdso",
    ],
)

cc_binary_with_abi(
    name = "kselftest_vdso_vdso_test_clock_getres",
    srcs = ["tools/testing/selftests/vDSO/vdso_test_clock_getres.c"],
    copts = _KSELFTEST_COPTS,
    path_prefix = _KSELFTEST_DIR,
    target_compatible_with = ["@platforms//os:android"],
    visibility = ["//visibility:private"],
    deps = [
        ":kselftest_vdso",
    ],
)

cc_binary_with_abi(
    name = "kselftest_vdso_vdso_test_getcpu",
    srcs = ["tools/testing/selftests/vDSO/vdso_test_getcpu.c"],
    copts = _KSELFTEST_COPTS,
    path_prefix = _KSELFTEST_DIR,
    target_compatible_with = ["@platforms//os:android"],
    visibility = ["//visibility:private"],
    deps = [
        ":kselftest_vdso",
    ],
)

cc_binary_with_abi(
    name = "kselftest_vdso_vdso_test_gettimeofday",
    srcs = ["tools/testing/selftests/vDSO/vdso_test_gettimeofday.c"],
    copts = _KSELFTEST_COPTS,
    path_prefix = _KSELFTEST_DIR,
    target_compatible_with = ["@platforms//os:android"],
    visibility = ["//visibility:private"],
    deps = [
        ":kselftest_vdso",
    ],
)

cc_library(
    name = "kselftest_futex_headers_lib",
    hdrs = glob(["tools/testing/selftests/futex/include/*.h"]),
    copts = _KSELFTEST_COPTS,
    visibility = ["//visibility:private"],
)

cc_binary_with_abi(
    name = "kselftest_futex_futex_requeue_pi_mismatched_ops",
    srcs = ["tools/testing/selftests/futex/functional/futex_requeue_pi_mismatched_ops.c"],
    out = "futex_requeue_pi_mismatched_ops",
    copts = _KSELFTEST_COPTS,
    includes = [
        "tools/testing/selftests",
        "tools/testing/selftests/futex/include",
    ],
    path_prefix = _KSELFTEST_DIR,
    target_compatible_with = ["@platforms//os:android"],
    visibility = ["//visibility:private"],
    deps = [
        ":kselftest_futex_headers_lib",
        ":kselftest_headers_lib",
    ],
)

cc_binary_with_abi(
    name = "kselftest_futex_futex_requeue_pi_signal_restart",
    srcs = ["tools/testing/selftests/futex/functional/futex_requeue_pi_signal_restart.c"],
    out = "futex_requeue_pi_signal_restart",
    copts = _KSELFTEST_COPTS,
    includes = [
        "tools/testing/selftests",
        "tools/testing/selftests/futex/include",
    ],
    path_prefix = _KSELFTEST_DIR,
    target_compatible_with = ["@platforms//os:android"],
    visibility = ["//visibility:private"],
    deps = [
        ":kselftest_futex_headers_lib",
        ":kselftest_headers_lib",
    ],
)

cc_binary_with_abi(
    name = "kselftest_futex_futex_requeue_pi",
    srcs = ["tools/testing/selftests/futex/functional/futex_requeue_pi.c"],
    out = "futex_requeue_pi",
    copts = _KSELFTEST_COPTS,
    includes = [
        "tools/testing/selftests",
        "tools/testing/selftests/futex/include",
    ],
    path_prefix = _KSELFTEST_DIR,
    target_compatible_with = ["@platforms//os:android"],
    visibility = ["//visibility:private"],
    deps = [
        ":kselftest_futex_headers_lib",
        ":kselftest_headers_lib",
    ],
)

cc_binary_with_abi(
    name = "kselftest_futex_futex_requeue",
    srcs = ["tools/testing/selftests/futex/functional/futex_requeue.c"],
    out = "futex_requeue",
    copts = _KSELFTEST_COPTS,
    includes = [
        "tools/testing/selftests",
        "tools/testing/selftests/futex/include",
    ],
    path_prefix = _KSELFTEST_DIR,
    target_compatible_with = ["@platforms//os:android"],
    visibility = ["//visibility:private"],
    deps = [
        ":kselftest_futex_headers_lib",
        ":kselftest_headers_lib",
    ],
)

cc_binary_with_abi(
    name = "kselftest_futex_futex_wait_private_mapped_file",
    srcs = ["tools/testing/selftests/futex/functional/futex_wait_private_mapped_file.c"],
    out = "futex_wait_private_mapped_file",
    copts = _KSELFTEST_COPTS,
    includes = [
        "tools/testing/selftests",
        "tools/testing/selftests/futex/include",
    ],
    path_prefix = _KSELFTEST_DIR,
    target_compatible_with = ["@platforms//os:android"],
    visibility = ["//visibility:private"],
    deps = [
        ":kselftest_futex_headers_lib",
        ":kselftest_headers_lib",
    ],
)

cc_binary_with_abi(
    name = "kselftest_futex_futex_wait_timeout",
    srcs = ["tools/testing/selftests/futex/functional/futex_wait_timeout.c"],
    out = "futex_wait_timeout",
    copts = _KSELFTEST_COPTS,
    includes = [
        "tools/testing/selftests",
        "tools/testing/selftests/futex/include",
    ],
    path_prefix = _KSELFTEST_DIR,
    target_compatible_with = ["@platforms//os:android"],
    visibility = ["//visibility:private"],
    deps = [
        ":kselftest_futex_headers_lib",
        ":kselftest_headers_lib",
    ],
)

cc_binary_with_abi(
    name = "kselftest_futex_futex_wait_uninitialized_heap",
    srcs = ["tools/testing/selftests/futex/functional/futex_wait_uninitialized_heap.c"],
    out = "futex_wait_uninitialized_heap",
    copts = _KSELFTEST_COPTS,
    includes = [
        "tools/testing/selftests",
        "tools/testing/selftests/futex/include",
    ],
    path_prefix = _KSELFTEST_DIR,
    target_compatible_with = ["@platforms//os:android"],
    visibility = ["//visibility:private"],
    deps = [
        ":kselftest_futex_headers_lib",
        ":kselftest_headers_lib",
    ],
)

cc_binary_with_abi(
    name = "kselftest_futex_futex_wait_wouldblock",
    srcs = ["tools/testing/selftests/futex/functional/futex_wait_wouldblock.c"],
    out = "futex_wait_wouldblock",
    copts = _KSELFTEST_COPTS,
    includes = [
        "tools/testing/selftests",
        "tools/testing/selftests/futex/include",
    ],
    path_prefix = _KSELFTEST_DIR,
    target_compatible_with = ["@platforms//os:android"],
    visibility = ["//visibility:private"],
    deps = [
        ":kselftest_futex_headers_lib",
        ":kselftest_headers_lib",
    ],
)

cc_binary_with_abi(
    name = "kselftest_futex_futex_wait",
    srcs = ["tools/testing/selftests/futex/functional/futex_wait.c"],
    out = "futex_wait",
    copts = _KSELFTEST_COPTS,
    includes = [
        "tools/testing/selftests",
        "tools/testing/selftests/futex/include",
    ],
    path_prefix = _KSELFTEST_DIR,
    target_compatible_with = ["@platforms//os:android"],
    visibility = ["//visibility:private"],
    deps = [
        ":kselftest_futex_headers_lib",
        ":kselftest_headers_lib",
    ],
)

cc_binary_with_abi(
    name = "kselftest_mm_compaction_test",
    srcs = ["tools/testing/selftests/mm/compaction_test.c"],
    copts = _KSELFTEST_COPTS,
    includes = ["tools/testing/selftests"],
    path_prefix = _KSELFTEST_DIR,
    target_compatible_with = ["@platforms//os:android"],
    visibility = ["//visibility:private"],
    deps = [
        ":kselftest_headers_lib",
        "@libcap",
    ],
)

cc_binary_with_abi(
    name = "kselftest_mm_hugepage_mmap",
    srcs = ["tools/testing/selftests/mm/hugepage-mmap.c"],
    copts = _KSELFTEST_COPTS,
    includes = ["tools/testing/selftests"],
    path_prefix = _KSELFTEST_DIR,
    target_compatible_with = ["@platforms//os:android"],
    visibility = ["//visibility:private"],
    deps = [
        ":kselftest_headers_lib",
        "@libcap",
    ],
)

cc_binary_with_abi(
    name = "kselftest_mm_hugepage_shm",
    srcs = ["tools/testing/selftests/mm/hugepage-shm.c"],
    copts = _KSELFTEST_COPTS,
    includes = ["tools/testing/selftests"],
    path_prefix = _KSELFTEST_DIR,
    target_compatible_with = ["@platforms//os:android"],
    visibility = ["//visibility:private"],
    deps = [
        ":kselftest_headers_lib",
        "@libcap",
    ],
)

cc_binary_with_abi(
    name = "kselftest_mm_map_hugetlb",
    srcs = ["tools/testing/selftests/mm/map_hugetlb.c"],
    copts = _KSELFTEST_COPTS,
    includes = ["tools/testing/selftests"],
    path_prefix = _KSELFTEST_DIR,
    target_compatible_with = ["@platforms//os:android"],
    visibility = ["//visibility:private"],
    deps = [
        ":kselftest_headers_lib",
        ":kselftest_mm_vm_util",
        "@libcap",
    ],
)

cc_binary_with_abi(
    name = "kselftest_mm_mlock_random_test",
    srcs = [
        "tools/testing/selftests/mm/mlock-random-test.c",
        "tools/testing/selftests/mm/mlock2.h",
    ],
    copts = _KSELFTEST_COPTS,
    includes = [
        "tools/testing/selftests",
        "tools/testing/selftests/mm",
    ],
    path_prefix = _KSELFTEST_DIR,
    target_compatible_with = ["@platforms//os:android"],
    visibility = ["//visibility:private"],
    deps = [
        ":kselftest_headers_lib",
        "@libcap",
    ],
)

cc_binary_with_abi(
    name = "kselftest_mm_mlock2_tests",
    srcs = [
        "tools/testing/selftests/mm/mlock2.h",
        "tools/testing/selftests/mm/mlock2-tests.c",
    ],
    copts = _KSELFTEST_COPTS,
    includes = [
        "tools/testing/selftests",
        "tools/testing/selftests/mm",
    ],
    path_prefix = _KSELFTEST_DIR,
    target_compatible_with = ["@platforms//os:android"],
    visibility = ["//visibility:private"],
    deps = [
        ":kselftest_headers_lib",
        "@libcap",
    ],
)

cc_binary_with_abi(
    name = "kselftest_mm_on_fault_limit",
    srcs = ["tools/testing/selftests/mm/on-fault-limit.c"],
    copts = _KSELFTEST_COPTS,
    includes = ["tools/testing/selftests"],
    path_prefix = _KSELFTEST_DIR,
    target_compatible_with = ["@platforms//os:android"],
    visibility = ["//visibility:private"],
    deps = [
        ":kselftest_headers_lib",
        "@libcap",
    ],
)

cc_binary_with_abi(
    name = "kselftest_mm_mremap_dontunmap",
    srcs = ["tools/testing/selftests/mm/mremap_dontunmap.c"],
    copts = _KSELFTEST_COPTS,
    includes = ["tools/testing/selftests"],
    path_prefix = _KSELFTEST_DIR,
    target_compatible_with = ["@platforms//os:android"],
    visibility = ["//visibility:private"],
    deps = [
        ":kselftest_headers_lib",
        "@libcap",
    ],
)

cc_binary_with_abi(
    name = "kselftest_mm_mremap_test",
    srcs = ["tools/testing/selftests/mm/mremap_test.c"],
    copts = _KSELFTEST_COPTS,
    includes = ["tools/testing/selftests"],
    path_prefix = _KSELFTEST_DIR,
    target_compatible_with = ["@platforms//os:android"],
    visibility = ["//visibility:private"],
    deps = [
        ":kselftest_headers_lib",
        "@libcap",
    ],
)

cc_library(
    name = "kselftest_mm_vm_util",
    srcs = ["tools/testing/selftests/mm/vm_util.c"],
    hdrs = [
        "include/uapi/linux/fs.h",
        "tools/testing/selftests/mm/vm_util.h",
    ],
    copts = _KSELFTEST_COPTS,
    includes = [
        "include/uapi/",
        "tools/testing/selftests",
    ],
    visibility = ["//visibility:private"],
    deps = [
        ":kselftest_headers_lib",
    ],
)

cc_binary_with_abi(
    name = "kselftest_mm_thuge_gen",
    srcs = [
        "tools/testing/selftests/mm/thuge-gen.c",
    ],
    copts = _KSELFTEST_COPTS + [
        "-Wno-macro-redefined",
    ],
    includes = ["tools/testing/selftests"],
    path_prefix = _KSELFTEST_DIR,
    target_compatible_with = ["@platforms//os:android"],
    visibility = ["//visibility:private"],
    deps = [
        ":kselftest_headers_lib",
        ":kselftest_mm_vm_util",
        "@libcap",
    ],
)

cc_binary_with_abi(
    name = "kselftest_mm_transhuge_stress",
    srcs = [
        "tools/testing/selftests/mm/transhuge-stress.c",
    ],
    copts = _KSELFTEST_COPTS,
    includes = [
        "tools/testing/selftests",
        "tools/testing/selftests/mm/",
    ],
    path_prefix = _KSELFTEST_DIR,
    target_compatible_with = ["@platforms//os:android"],
    visibility = ["//visibility:private"],
    deps = [
        ":kselftest_headers_lib",
        ":kselftest_mm_vm_util",
        "@libcap",
    ],
)

cc_library(
    name = "kselftest_mm_uffd_common",
    srcs = ["tools/testing/selftests/mm/uffd-common.c"],
    hdrs = [
        "include/uapi/linux/userfaultfd.h",
        "mm/gup_test.h",
        "tools/testing/selftests/kselftest.h",
        "tools/testing/selftests/mm/uffd-common.h",
    ],
    copts = _KSELFTEST_COPTS,
    includes = [
        "include/uapi/",
        "tools/testing/selftests/mm/",
    ],
    visibility = ["//visibility:private"],
    deps = [
        ":kselftest_headers_lib",
        ":kselftest_mm_vm_util",
    ],
)

cc_binary_with_abi(
    name = "kselftest_mm_uffd_unit_tests",
    srcs = [
        "tools/testing/selftests/mm/uffd-unit-tests.c",
    ],
    copts = _KSELFTEST_COPTS,
    includes = [
        "tools/testing/selftests",
        "tools/testing/selftests/mm/",
    ],
    path_prefix = _KSELFTEST_DIR,
    target_compatible_with = ["@platforms//os:android"],
    visibility = ["//visibility:private"],
    deps = [
        ":kselftest_headers_lib",
        ":kselftest_mm_uffd_common",
        ":kselftest_mm_vm_util",
        "@libcap",
    ],
)

cc_binary_with_abi(
    name = "kselftest_size_test_get_size",
    srcs = ["tools/testing/selftests/size/get_size.c"],
    copts = _KSELFTEST_COPTS + select({
        "//build/kernel/kleaf/platforms/config_settings:android_x86_64": ["-mstackrealign"],
        "//conditions:default": [],
    }),
    includes = [
        "tools/testing/selftests",
    ],
    linkopts = ["-nostartfiles"],
    path_prefix = _KSELFTEST_DIR,
    target_compatible_with = ["@platforms//os:android"],
    visibility = ["//visibility:private"],
    deps = [":kselftest_headers_lib"],
)

cc_binary_with_abi(
    name = "kselftest_timers_adjtick",
    srcs = ["tools/testing/selftests/timers/adjtick.c"],
    copts = _KSELFTEST_COPTS,
    path_prefix = _KSELFTEST_DIR,
    target_compatible_with = ["@platforms//os:android"],
    visibility = ["//visibility:private"],
    deps = [":kselftest_headers_lib"],
)

cc_binary_with_abi(
    name = "kselftest_timers_alarmtimer_suspend",
    srcs = ["tools/testing/selftests/timers/alarmtimer-suspend.c"],
    copts = _KSELFTEST_COPTS,
    path_prefix = _KSELFTEST_DIR,
    target_compatible_with = ["@platforms//os:android"],
    visibility = ["//visibility:private"],
    deps = [":kselftest_headers_lib"],
)

cc_binary_with_abi(
    name = "kselftest_timers_change_skew",
    srcs = ["tools/testing/selftests/timers/change_skew.c"],
    copts = _KSELFTEST_COPTS,
    path_prefix = _KSELFTEST_DIR,
    target_compatible_with = ["@platforms//os:android"],
    visibility = ["//visibility:private"],
    deps = [
        ":kselftest_headers_lib",
        ":kselftest_timers_inconsistency_check",
        ":kselftest_timers_nanosleep",
        ":kselftest_timers_tests_raw_skew",
    ],
)

cc_binary_with_abi(
    name = "kselftest_timers_clocksource_switch",
    srcs = ["tools/testing/selftests/timers/clocksource-switch.c"],
    copts = _KSELFTEST_COPTS,
    path_prefix = _KSELFTEST_DIR,
    target_compatible_with = ["@platforms//os:android"],
    visibility = ["//visibility:private"],
    deps = [
        ":kselftest_headers_lib",
        ":kselftest_timers_inconsistency_check",
        ":kselftest_timers_nanosleep",
    ],
)

cc_binary_with_abi(
    name = "kselftest_timers_freq_step",
    srcs = ["tools/testing/selftests/timers/freq-step.c"],
    copts = _KSELFTEST_COPTS,
    path_prefix = _KSELFTEST_DIR,
    target_compatible_with = ["@platforms//os:android"],
    visibility = ["//visibility:private"],
    deps = [":kselftest_headers_lib"],
)

cc_binary_with_abi(
    name = "kselftest_timers_inconsistency_check",
    srcs = ["tools/testing/selftests/timers/inconsistency-check.c"],
    out = "inconsistency-check",
    copts = _KSELFTEST_COPTS,
    path_prefix = _KSELFTEST_DIR,
    target_compatible_with = ["@platforms//os:android"],
    visibility = ["//visibility:private"],
    deps = [":kselftest_headers_lib"],
)

cc_binary_with_abi(
    name = "kselftest_timers_leap_a_day",
    srcs = ["tools/testing/selftests/timers/leap-a-day.c"],
    copts = _KSELFTEST_COPTS,
    path_prefix = _KSELFTEST_DIR,
    target_compatible_with = ["@platforms//os:android"],
    visibility = ["//visibility:private"],
    deps = [":kselftest_headers_lib"],
)

cc_binary_with_abi(
    name = "kselftest_timers_leapcrash",
    srcs = ["tools/testing/selftests/timers/leapcrash.c"],
    copts = _KSELFTEST_COPTS,
    path_prefix = _KSELFTEST_DIR,
    target_compatible_with = ["@platforms//os:android"],
    visibility = ["//visibility:private"],
    deps = [":kselftest_headers_lib"],
)

cc_binary_with_abi(
    name = "kselftest_timers_nanosleep",
    srcs = ["tools/testing/selftests/timers/nanosleep.c"],
    out = "nanosleep",
    copts = _KSELFTEST_COPTS,
    path_prefix = _KSELFTEST_DIR,
    target_compatible_with = ["@platforms//os:android"],
    visibility = ["//visibility:private"],
    deps = [":kselftest_headers_lib"],
)

cc_binary_with_abi(
    name = "kselftest_timers_nsleep_lat",
    srcs = ["tools/testing/selftests/timers/nsleep-lat.c"],
    out = "nsleep-lat",
    copts = _KSELFTEST_COPTS,
    path_prefix = _KSELFTEST_DIR,
    target_compatible_with = ["@platforms//os:android"],
    visibility = ["//visibility:private"],
    deps = [":kselftest_headers_lib"],
)

cc_binary_with_abi(
    name = "kselftest_timers_posix_timers",
    srcs = ["tools/testing/selftests/timers/posix_timers.c"],
    copts = _KSELFTEST_COPTS,
    path_prefix = _KSELFTEST_DIR,
    target_compatible_with = ["@platforms//os:android"],
    visibility = ["//visibility:private"],
    deps = [":kselftest_headers_lib"],
)

cc_binary_with_abi(
    name = "kselftest_timers_tests_raw_skew",
    srcs = ["tools/testing/selftests/timers/raw_skew.c"],
    out = "raw_skew",
    copts = _KSELFTEST_COPTS,
    path_prefix = _KSELFTEST_DIR,
    target_compatible_with = ["@platforms//os:android"],
    visibility = ["//visibility:private"],
    deps = [":kselftest_headers_lib"],
)

cc_binary_with_abi(
    name = "kselftest_timers_set_2038",
    srcs = ["tools/testing/selftests/timers/set-2038.c"],
    copts = _KSELFTEST_COPTS,
    path_prefix = _KSELFTEST_DIR,
    target_compatible_with = ["@platforms//os:android"],
    visibility = ["//visibility:private"],
    deps = [
        ":kselftest_headers_lib",
        ":kselftest_timers_inconsistency_check",
        ":kselftest_timers_nanosleep",
        ":kselftest_timers_nsleep_lat",
    ],
)

cc_binary_with_abi(
    name = "kselftest_timers_set_tai",
    srcs = ["tools/testing/selftests/timers/set-tai.c"],
    copts = _KSELFTEST_COPTS,
    path_prefix = _KSELFTEST_DIR,
    target_compatible_with = ["@platforms//os:android"],
    visibility = ["//visibility:private"],
    deps = [":kselftest_headers_lib"],
)

cc_binary_with_abi(
    name = "kselftest_timers_set_timer_lat",
    srcs = ["tools/testing/selftests/timers/set-timer-lat.c"],
    copts = _KSELFTEST_COPTS,
    path_prefix = _KSELFTEST_DIR,
    target_compatible_with = ["@platforms//os:android"],
    visibility = ["//visibility:private"],
    deps = [":kselftest_headers_lib"],
)

cc_binary_with_abi(
    name = "kselftest_timers_set_tz",
    srcs = ["tools/testing/selftests/timers/set-tz.c"],
    copts = _KSELFTEST_COPTS,
    path_prefix = _KSELFTEST_DIR,
    target_compatible_with = ["@platforms//os:android"],
    visibility = ["//visibility:private"],
    deps = [":kselftest_headers_lib"],
)

cc_binary_with_abi(
    name = "kselftest_timers_skew_consistency",
    srcs = ["tools/testing/selftests/timers/skew_consistency.c"],
    copts = _KSELFTEST_COPTS,
    path_prefix = _KSELFTEST_DIR,
    target_compatible_with = ["@platforms//os:android"],
    visibility = ["//visibility:private"],
    deps = [
        ":kselftest_headers_lib",
        ":kselftest_timers_inconsistency_check",
    ],
)

cc_binary_with_abi(
    name = "kselftest_timers_threadtest",
    srcs = ["tools/testing/selftests/timers/threadtest.c"],
    copts = _KSELFTEST_COPTS,
    path_prefix = _KSELFTEST_DIR,
    target_compatible_with = ["@platforms//os:android"],
    visibility = ["//visibility:private"],
    deps = [":kselftest_headers_lib"],
)

cc_binary_with_abi(
    name = "kselftest_timers_valid_adjtimex",
    srcs = ["tools/testing/selftests/timers/valid-adjtimex.c"],
    copts = _KSELFTEST_COPTS,
    path_prefix = _KSELFTEST_DIR,
    target_compatible_with = ["@platforms//os:android"],
    visibility = ["//visibility:private"],
    deps = [":kselftest_headers_lib"],
)

cc_binary_with_abi(
    name = "kselftest_net_socket",
    srcs = ["tools/testing/selftests/net/socket.c"],
    copts = _KSELFTEST_COPTS + ["-Wno-gnu-variable-sized-type-not-at-end"],
    includes = ["tools/testing/selftests"],
    path_prefix = _KSELFTEST_DIR,
    target_compatible_with = ["@platforms//os:android"],
    visibility = ["//visibility:private"],
    deps = [":kselftest_headers_lib"],
)

cc_binary_with_abi(
    name = "kselftest_net_reuseaddr_conflict",
    srcs = ["tools/testing/selftests/net/reuseaddr_conflict.c"],
    copts = _KSELFTEST_COPTS,
    includes = ["tools/testing/selftests"],
    path_prefix = _KSELFTEST_DIR,
    target_compatible_with = ["@platforms//os:android"],
    visibility = ["//visibility:private"],
    deps = [":kselftest_headers_lib"],
)

cc_binary_with_abi(
    name = "kselftest_net_psock_tpacket",
    srcs = [
        "tools/testing/selftests/net/psock_lib.h",
        "tools/testing/selftests/net/psock_tpacket.c",
    ],
    copts = _KSELFTEST_COPTS + ["-Wno-gnu-variable-sized-type-not-at-end"],
    includes = ["tools/testing/selftests"],
    path_prefix = _KSELFTEST_DIR,
    target_compatible_with = ["@platforms//os:android"],
    visibility = ["//visibility:private"],
    deps = [":kselftest_headers_lib"],
)

cc_binary_with_abi(
    name = "kselftest_capabilities_test_execve",
    srcs = ["tools/testing/selftests/capabilities/test_execve.c"],
    copts = _KSELFTEST_COPTS,
    path_prefix = _KSELFTEST_DIR,
    target_compatible_with = ["@platforms//os:android"],
    visibility = ["//visibility:private"],
    deps = [
        ":kselftest_capabilities_validate_cap",
        ":kselftest_headers_lib",
        "@libcap_ng//:libcap-ng",
    ],
)

cc_binary_with_abi(
    name = "kselftest_capabilities_validate_cap",
    srcs = ["tools/testing/selftests/capabilities/validate_cap.c"],
    out = "validate_cap",
    copts = _KSELFTEST_COPTS,
    path_prefix = _KSELFTEST_DIR,
    target_compatible_with = ["@platforms//os:android"],
    visibility = ["//visibility:private"],
    deps = [
        ":kselftest_headers_lib",
        "@libcap_ng//:libcap-ng",
    ],
)

cc_binary_with_abi(
    name = "kselftest_seccomp_seccomp_bpf",
    srcs = [
        "tools/testing/selftests/clone3/clone3_selftests.h",
        "tools/testing/selftests/seccomp/seccomp_bpf.c",
    ],
    copts = _KSELFTEST_COPTS + [
        "-Wno-unused-function",
        "-D__GLIBC_PREREQ(a,b)",
    ],
    includes = ["tools/testing/selftests"],
    path_prefix = _KSELFTEST_DIR,
    target_compatible_with = ["@platforms//os:android"],
    visibility = ["//visibility:private"],
    deps = [
        ":kselftest_headers_lib",
        "@libcap",
    ],
)

cc_binary_with_abi(
    name = "kselftest_x86_single_step_syscall",
    srcs = [
        "tools/testing/selftests/x86/helpers.h",
        "tools/testing/selftests/x86/single_step_syscall.c",
    ],
    abis = [
        "x86_64",
        "x86",
    ],
    copts = _KSELFTEST_COPTS,
    includes = ["tools/testing/selftests"],
    linkopts = ["-static"],
    path_prefix = _KSELFTEST_DIR,
    target_compatible_with = ["@platforms//os:android"],
    visibility = ["//visibility:private"],
    deps = [
        ":kselftest_headers_lib",
    ],
)

cc_binary_with_abi(
    name = "kselftest_x86_syscall_nt",
    srcs = [
        "tools/testing/selftests/x86/helpers.h",
        "tools/testing/selftests/x86/syscall_nt.c",
    ],
    abis = [
        "x86_64",
        "x86",
    ],
    copts = _KSELFTEST_COPTS,
    includes = ["tools/testing/selftests"],
    linkopts = ["-static"],
    path_prefix = _KSELFTEST_DIR,
    target_compatible_with = ["@platforms//os:android"],
    visibility = ["//visibility:private"],
    deps = [
        ":kselftest_headers_lib",
    ],
)

cc_binary_with_abi(
    name = "kselftest_x86_ptrace_syscall",
    srcs = [
        "tools/testing/selftests/x86/helpers.h",
        "tools/testing/selftests/x86/ptrace_syscall.c",
    ],
    abis = [
        "x86_64",
        "x86",
    ],
    copts = _KSELFTEST_COPTS + ["-fomit-frame-pointer"],
    includes = ["tools/testing/selftests"],
    linkopts = ["-static"],
    path_prefix = _KSELFTEST_DIR,
    target_compatible_with = ["@platforms//os:android"],
    visibility = ["//visibility:private"],
    deps = [
        ":kselftest_headers_lib",
    ],
)

cc_binary_with_abi(
    name = "kselftest_x86_test_mremap_vdso",
    srcs = [
        "tools/testing/selftests/x86/helpers.h",
        "tools/testing/selftests/x86/test_mremap_vdso.c",
    ],
    abis = [
        "x86_64",
        "x86",
    ],
    copts = _KSELFTEST_COPTS,
    includes = ["tools/testing/selftests"],
    linkopts = ["-static"],
    path_prefix = _KSELFTEST_DIR,
    target_compatible_with = ["@platforms//os:android"],
    visibility = ["//visibility:private"],
    deps = [
        ":kselftest_headers_lib",
    ],
)

cc_binary_with_abi(
    name = "kselftest_x86_check_initial_reg_state",
    srcs = [
        "tools/testing/selftests/x86/check_initial_reg_state.c",
        "tools/testing/selftests/x86/helpers.h",
    ],
    abis = [
        "x86_64",
        "x86",
    ],
    copts = _KSELFTEST_COPTS,
    includes = ["tools/testing/selftests"],
    linkopts = [
        "-static",
        "-Wl,-ereal_start",
    ],
    path_prefix = _KSELFTEST_DIR,
    target_compatible_with = ["@platforms//os:android"],
    visibility = ["//visibility:private"],
    deps = [
        ":kselftest_headers_lib",
    ],
)

cc_binary_with_abi(
    name = "kselftest_x86_ldt_gdt",
    srcs = [
        "tools/testing/selftests/x86/helpers.h",
        "tools/testing/selftests/x86/ldt_gdt.c",
    ],
    abis = [
        "x86_64",
        "x86",
    ],
    copts = _KSELFTEST_COPTS,
    includes = ["tools/testing/selftests"],
    linkopts = ["-static"],
    path_prefix = _KSELFTEST_DIR,
    target_compatible_with = ["@platforms//os:android"],
    visibility = ["//visibility:private"],
    deps = [
        ":kselftest_headers_lib",
    ],
)

pkg_files(
    name = "kselftest_config_x86_64",
    srcs = ["tools/testing/selftests/android/config_x86_64.xml"],
    renames = {"tools/testing/selftests/android/config_x86_64.xml": _KSELFTEST_DIR + "/selftests.config"},
    visibility = ["//visibility:private"],
)

pkg_files(
    name = "kselftest_config_arm64",
    srcs = ["tools/testing/selftests/android/config_arm64.xml"],
    renames = {"tools/testing/selftests/android/config_arm64.xml": _KSELFTEST_DIR + "/selftests.config"},
    visibility = ["//visibility:private"],
)

pkg_filegroup(
    name = "kselftest_tests_x86_64",
    srcs = [
        ":kselftest_binderfs_binderfs_test_x86_64",
        ":kselftest_breakpoints_breakpoint_test_x86_64",
        ":kselftest_capabilities_test_execve_x86_64",
        ":kselftest_capabilities_validate_cap_x86_64",
        ":kselftest_futex_futex_requeue_pi_mismatched_ops_x86_64",
        ":kselftest_futex_futex_requeue_pi_signal_restart_x86_64",
        ":kselftest_futex_futex_requeue_pi_x86_64",
        ":kselftest_futex_futex_requeue_x86_64",
        ":kselftest_futex_futex_wait_private_mapped_file_x86_64",
        ":kselftest_futex_futex_wait_timeout_x86_64",
        ":kselftest_futex_futex_wait_uninitialized_heap_x86_64",
        ":kselftest_futex_futex_wait_wouldblock_x86_64",
        ":kselftest_futex_futex_wait_x86_64",
        ":kselftest_kcmp_kcmp_test_x86_64",
        ":kselftest_mm_compaction_test_x86_64",
        ":kselftest_mm_hugepage_mmap_x86_64",
        ":kselftest_mm_hugepage_shm_x86_64",
        ":kselftest_mm_map_hugetlb_x86_64",
        ":kselftest_mm_mlock2_tests_x86_64",
        ":kselftest_mm_mlock_random_test_x86_64",
        ":kselftest_mm_mremap_dontunmap_x86_64",
        ":kselftest_mm_mremap_test_x86_64",
        ":kselftest_mm_on_fault_limit_x86_64",
        ":kselftest_mm_thuge_gen_x86_64",
        ":kselftest_mm_transhuge_stress_x86_64",
        ":kselftest_mm_uffd_unit_tests_x86_64",
        ":kselftest_net_psock_tpacket_x86_64",
        ":kselftest_net_reuseaddr_conflict_x86_64",
        ":kselftest_net_socket_x86_64",
        ":kselftest_ptrace_peeksiginfo_x86_64",
        ":kselftest_rtc_rtctest_x86_64",
        ":kselftest_seccomp_seccomp_bpf_x86_64",
        ":kselftest_size_test_get_size_x86_64",
        ":kselftest_timers_adjtick_x86_64",
        ":kselftest_timers_alarmtimer_suspend_x86_64",
        ":kselftest_timers_change_skew_x86_64",
        ":kselftest_timers_clocksource_switch_x86_64",
        ":kselftest_timers_freq_step_x86_64",
        ":kselftest_timers_inconsistency_check_x86_64",
        ":kselftest_timers_leap_a_day_x86_64",
        ":kselftest_timers_leapcrash_x86_64",
        ":kselftest_timers_nanosleep_x86_64",
        ":kselftest_timers_nsleep_lat_x86_64",
        ":kselftest_timers_posix_timers_x86_64",
        ":kselftest_timers_set_2038_x86_64",
        ":kselftest_timers_set_tai_x86_64",
        ":kselftest_timers_set_timer_lat_x86_64",
        ":kselftest_timers_set_tz_x86_64",
        ":kselftest_timers_skew_consistency_x86_64",
        ":kselftest_timers_tests_raw_skew_x86_64",
        ":kselftest_timers_threadtest_x86_64",
        ":kselftest_timers_valid_adjtimex_x86_64",
        ":kselftest_vdso_vdso_test_abi_x86_64",
        ":kselftest_vdso_vdso_test_clock_getres_x86_64",
        ":kselftest_vdso_vdso_test_getcpu_x86_64",
        ":kselftest_vdso_vdso_test_gettimeofday_x86_64",
        ":kselftest_x86_check_initial_reg_state_x86_64",
        ":kselftest_x86_ldt_gdt_x86_64",
        ":kselftest_x86_ptrace_syscall_x86_64",
        ":kselftest_x86_single_step_syscall_x86_64",
        ":kselftest_x86_syscall_nt_x86_64",
        ":kselftest_x86_test_mremap_vdso_x86_64",
    ],
    visibility = ["//visibility:private"],
)

pkg_filegroup(
    name = "kselftest_tests_x86",
    srcs = [
        ":kselftest_binderfs_binderfs_test_x86",
        ":kselftest_breakpoints_breakpoint_test_x86",
        ":kselftest_capabilities_test_execve_x86",
        ":kselftest_capabilities_validate_cap_x86",
        ":kselftest_futex_futex_requeue_pi_mismatched_ops_x86",
        ":kselftest_futex_futex_requeue_pi_signal_restart_x86",
        ":kselftest_futex_futex_requeue_pi_x86",
        ":kselftest_futex_futex_requeue_x86",
        ":kselftest_futex_futex_wait_private_mapped_file_x86",
        ":kselftest_futex_futex_wait_timeout_x86",
        ":kselftest_futex_futex_wait_uninitialized_heap_x86",
        ":kselftest_futex_futex_wait_wouldblock_x86",
        ":kselftest_futex_futex_wait_x86",
        ":kselftest_kcmp_kcmp_test_x86",
        ":kselftest_mm_compaction_test_x86",
        ":kselftest_mm_hugepage_mmap_x86",
        ":kselftest_mm_hugepage_shm_x86",
        ":kselftest_mm_map_hugetlb_x86",
        ":kselftest_mm_mlock2_tests_x86",
        ":kselftest_mm_mlock_random_test_x86",
        ":kselftest_mm_mremap_dontunmap_x86",
        ":kselftest_mm_mremap_test_x86",
        ":kselftest_mm_on_fault_limit_x86",
        ":kselftest_mm_thuge_gen_x86",
        ":kselftest_mm_transhuge_stress_x86",
        ":kselftest_mm_uffd_unit_tests_x86",
        ":kselftest_net_psock_tpacket_x86",
        ":kselftest_net_reuseaddr_conflict_x86",
        ":kselftest_net_socket_x86",
        ":kselftest_ptrace_peeksiginfo_x86",
        ":kselftest_rtc_rtctest_x86",
        ":kselftest_seccomp_seccomp_bpf_x86",
        ":kselftest_size_test_get_size_x86",
        ":kselftest_timers_adjtick_x86",
        ":kselftest_timers_alarmtimer_suspend_x86",
        ":kselftest_timers_change_skew_x86",
        ":kselftest_timers_clocksource_switch_x86",
        ":kselftest_timers_freq_step_x86",
        ":kselftest_timers_inconsistency_check_x86",
        ":kselftest_timers_leap_a_day_x86",
        ":kselftest_timers_leapcrash_x86",
        ":kselftest_timers_nanosleep_x86",
        ":kselftest_timers_nsleep_lat_x86",
        ":kselftest_timers_posix_timers_x86",
        ":kselftest_timers_set_2038_x86",
        ":kselftest_timers_set_tai_x86",
        ":kselftest_timers_set_timer_lat_x86",
        ":kselftest_timers_set_tz_x86",
        ":kselftest_timers_skew_consistency_x86",
        ":kselftest_timers_tests_raw_skew_x86",
        ":kselftest_timers_threadtest_x86",
        ":kselftest_timers_valid_adjtimex_x86",
        ":kselftest_vdso_vdso_test_abi_x86",
        ":kselftest_vdso_vdso_test_clock_getres_x86",
        ":kselftest_vdso_vdso_test_getcpu_x86",
        ":kselftest_vdso_vdso_test_gettimeofday_x86",
        ":kselftest_x86_check_initial_reg_state_x86",
        ":kselftest_x86_ldt_gdt_x86",
        ":kselftest_x86_ptrace_syscall_x86",
        ":kselftest_x86_single_step_syscall_x86",
        ":kselftest_x86_syscall_nt_x86",
        ":kselftest_x86_test_mremap_vdso_x86",
    ],
    visibility = ["//visibility:private"],
)

pkg_filegroup(
    name = "kselftest_tests_arm",
    srcs = [
        ":kselftest_binderfs_binderfs_test_arm",
        ":kselftest_capabilities_test_execve_arm",
        ":kselftest_capabilities_validate_cap_arm",
        ":kselftest_futex_futex_requeue_arm",
        ":kselftest_futex_futex_requeue_pi_arm",
        ":kselftest_futex_futex_requeue_pi_mismatched_ops_arm",
        ":kselftest_futex_futex_requeue_pi_signal_restart_arm",
        ":kselftest_futex_futex_wait_arm",
        ":kselftest_futex_futex_wait_private_mapped_file_arm",
        ":kselftest_futex_futex_wait_timeout_arm",
        ":kselftest_futex_futex_wait_uninitialized_heap_arm",
        ":kselftest_futex_futex_wait_wouldblock_arm",
        ":kselftest_kcmp_kcmp_test_arm",
        ":kselftest_mm_compaction_test_arm",
        ":kselftest_mm_hugepage_mmap_arm",
        ":kselftest_mm_hugepage_shm_arm",
        ":kselftest_mm_map_hugetlb_arm",
        ":kselftest_mm_mlock2_tests_arm",
        #":kselftest_mm_mlock_random_test_arm",
        ":kselftest_mm_mremap_dontunmap_arm",
        ":kselftest_mm_mremap_test_arm",
        ":kselftest_mm_on_fault_limit_arm",
        ":kselftest_mm_thuge_gen_arm",
        ":kselftest_mm_transhuge_stress_arm",
        ":kselftest_mm_uffd_unit_tests_arm",
        #":kselftest_net_psock_tpacket_arm",
        ":kselftest_net_reuseaddr_conflict_arm",
        ":kselftest_net_socket_arm",
        ":kselftest_ptrace_peeksiginfo_arm",
        ":kselftest_rtc_rtctest_arm",
        #":kselftest_seccomp_seccomp_bpf_arm",
        ":kselftest_size_test_get_size_arm",
        ":kselftest_timers_adjtick_arm",
        ":kselftest_timers_alarmtimer_suspend_arm",
        ":kselftest_timers_change_skew_arm",
        ":kselftest_timers_clocksource_switch_arm",
        #":kselftest_timers_freq_step_arm",
        ":kselftest_timers_inconsistency_check_arm",
        ":kselftest_timers_leap_a_day_arm",
        ":kselftest_timers_leapcrash_arm",
        ":kselftest_timers_nanosleep_arm",
        ":kselftest_timers_nsleep_lat_arm",
        ":kselftest_timers_posix_timers_arm",
        ":kselftest_timers_set_2038_arm",
        ":kselftest_timers_set_tai_arm",
        ":kselftest_timers_set_timer_lat_arm",
        ":kselftest_timers_set_tz_arm",
        ":kselftest_timers_skew_consistency_arm",
        ":kselftest_timers_tests_raw_skew_arm",
        ":kselftest_timers_threadtest_arm",
        ":kselftest_timers_valid_adjtimex_arm",
        ":kselftest_vdso_vdso_test_abi_arm",
        ":kselftest_vdso_vdso_test_clock_getres_arm",
        ":kselftest_vdso_vdso_test_getcpu_arm",
        ":kselftest_vdso_vdso_test_gettimeofday_arm",
    ],
    visibility = ["//visibility:private"],
)

pkg_filegroup(
    name = "kselftest_tests_arm64",
    srcs = [
        ":kselftest_binderfs_binderfs_test_arm64",
        ":kselftest_breakpoints_breakpoint_test_arm64",
        ":kselftest_capabilities_test_execve_arm64",
        ":kselftest_capabilities_validate_cap_arm64",
        ":kselftest_futex_futex_requeue_arm64",
        ":kselftest_futex_futex_requeue_pi_arm64",
        ":kselftest_futex_futex_requeue_pi_mismatched_ops_arm64",
        ":kselftest_futex_futex_requeue_pi_signal_restart_arm64",
        ":kselftest_futex_futex_wait_arm64",
        ":kselftest_futex_futex_wait_private_mapped_file_arm64",
        ":kselftest_futex_futex_wait_timeout_arm64",
        ":kselftest_futex_futex_wait_uninitialized_heap_arm64",
        ":kselftest_futex_futex_wait_wouldblock_arm64",
        ":kselftest_kcmp_kcmp_test_arm64",
        ":kselftest_mm_compaction_test_arm64",
        ":kselftest_mm_hugepage_mmap_arm64",
        ":kselftest_mm_hugepage_shm_arm64",
        ":kselftest_mm_map_hugetlb_arm64",
        ":kselftest_mm_mlock2_tests_arm64",
        ":kselftest_mm_mlock_random_test_arm64",
        ":kselftest_mm_mremap_dontunmap_arm64",
        ":kselftest_mm_mremap_test_arm64",
        ":kselftest_mm_on_fault_limit_arm64",
        ":kselftest_mm_thuge_gen_arm64",
        ":kselftest_mm_transhuge_stress_arm64",
        ":kselftest_mm_uffd_unit_tests_arm64",
        ":kselftest_net_psock_tpacket_arm64",
        ":kselftest_net_reuseaddr_conflict_arm64",
        ":kselftest_net_socket_arm64",
        ":kselftest_ptrace_peeksiginfo_arm64",
        ":kselftest_rtc_rtctest_arm64",
        ":kselftest_seccomp_seccomp_bpf_arm64",
        ":kselftest_size_test_get_size_arm64",
        ":kselftest_timers_adjtick_arm64",
        ":kselftest_timers_alarmtimer_suspend_arm64",
        ":kselftest_timers_change_skew_arm64",
        ":kselftest_timers_clocksource_switch_arm64",
        ":kselftest_timers_freq_step_arm64",
        ":kselftest_timers_inconsistency_check_arm64",
        ":kselftest_timers_leap_a_day_arm64",
        ":kselftest_timers_leapcrash_arm64",
        ":kselftest_timers_nanosleep_arm64",
        ":kselftest_timers_nsleep_lat_arm64",
        ":kselftest_timers_posix_timers_arm64",
        ":kselftest_timers_set_2038_arm64",
        ":kselftest_timers_set_tai_arm64",
        ":kselftest_timers_set_timer_lat_arm64",
        ":kselftest_timers_set_tz_arm64",
        ":kselftest_timers_skew_consistency_arm64",
        ":kselftest_timers_tests_raw_skew_arm64",
        ":kselftest_timers_threadtest_arm64",
        ":kselftest_timers_valid_adjtimex_arm64",
        ":kselftest_vdso_vdso_test_abi_arm64",
        ":kselftest_vdso_vdso_test_clock_getres_arm64",
        ":kselftest_vdso_vdso_test_getcpu_arm64",
        ":kselftest_vdso_vdso_test_gettimeofday_arm64",
    ],
    visibility = ["//visibility:private"],
)

pkg_filegroup(
    name = "kselftest_tests_x86_64_pkg_filegroup",
    srcs = [
        ":kselftest_config_x86_64",
        ":kselftest_tests_x86",
        ":kselftest_tests_x86_64",
    ],
    visibility = ["//visibility:private"],
)

pkg_filegroup(
    name = "kselftest_tests_arm64_pkg_filegroup",
    srcs = [
        ":kselftest_config_arm64",
        ":kselftest_tests_arm",
        ":kselftest_tests_arm64",
    ],
    visibility = ["//visibility:private"],
)

pkg_install(
    name = "kselftest_tests_x86_64_install",
    srcs = [":kselftest_tests_x86_64_pkg_filegroup"],
    visibility = ["//visibility:private"],
)

pkg_install(
    name = "kselftest_tests_arm64_install",
    srcs = [":kselftest_tests_arm64_pkg_filegroup"],
    visibility = ["//visibility:private"],
)

pkg_zip(
    name = "tests_zip_x86_64",
    srcs = [
        ":kselftest_tests_x86_64_pkg_filegroup",
        ":kunit_tests_x86_64_pkg_files",
    ],
    out = "x86_64/tests.zip",
    visibility = ["//visibility:public"],
)

pkg_zip(
    name = "tests_zip_arm64",
    srcs = [
        ":kselftest_tests_arm64_pkg_filegroup",
        ":kunit_tests_arm64_pkg_files",
    ],
    out = "arm64/tests.zip",
    visibility = ["//visibility:public"],
)

pkg_files(
    name = "tests_zip_x86_64_files",
    srcs = [":tests_zip_x86_64"],
    strip_prefix = strip_prefix.files_only(),
    visibility = ["//visibility:private"],
)

pkg_install(
    name = "tests_zip_x86_64_dist",
    srcs = [":tests_zip_x86_64_files"],
    destdir = "out/tests_x86_64/dist",
)

pkg_files(
    name = "tests_zip_arm64_files",
    srcs = [":tests_zip_arm64"],
    strip_prefix = strip_prefix.files_only(),
    visibility = ["//visibility:private"],
)

pkg_install(
    name = "tests_zip_arm64_dist",
    srcs = [":tests_zip_arm64_files"],
    destdir = "out/tests_arm64/dist",
)

_TEST_MAPPINGS = glob(["**/TEST_MAPPING"])

pkg_files(
    name = "test_mappings",
    srcs = _TEST_MAPPINGS,
    prefix = package_name(),
    renames = {file: file for file in _TEST_MAPPINGS},
    visibility = ["//visibility:private"],
)

pkg_zip(
    name = "test_mappings_zip",
    srcs = [
        ":test_mappings",
    ],
    out = "test_mappings.zip",
    visibility = ["//visibility:public"],
)

exports_files([
    "Makefile",
])<|MERGE_RESOLUTION|>--- conflicted
+++ resolved
@@ -129,21 +129,21 @@
     ],
 )
 
-<<<<<<< HEAD
-write_file(
-    name = "gki_system_dlkm_modules_riscv64",
-    out = "android/gki_system_dlkm_modules_riscv64",
-    content = get_gki_modules_list("riscv64") + [
-        # Ensure new line at the end.
-        "",
-=======
 # Not enforced in android-mainline.
 write_file(
     name = "gki_x86_64_protected_modules",
     out = "gki/x86_64/protected_modules",
     content = get_gki_protected_modules_list("x86_64") + [
         "",  # Ensure new line at the end.
->>>>>>> 315ff482
+    ],
+)
+
+write_file(
+    name = "gki_system_dlkm_modules_riscv64",
+    out = "gki/riscv64/system_dlkm_modules",
+    content = get_gki_modules_list("riscv64") + [
+        # Ensure new line at the end.
+        "",
     ],
 )
 
@@ -311,7 +311,7 @@
     defconfig = "arch/riscv/configs/gki_defconfig",
     extra_dist = [":test_mappings_zip"],
     gki_boot_img_sizes = _GKI_RISCV64_BOOT_IMAGE_SIZES,
-    gki_system_dlkm_modules = "android/gki_system_dlkm_modules_riscv64",
+    gki_system_dlkm_modules = ":gki_system_dlkm_modules_riscv64",
     make_goals = _GKI_RISCV64_MAKE_GOALS,
     makefile = ":Makefile",
     module_implicit_outs = get_gki_modules_list("riscv64"),
