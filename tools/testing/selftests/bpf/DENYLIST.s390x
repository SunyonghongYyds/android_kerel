--- conflicted
+++ resolved
@@ -5,9 +5,5 @@
 stacktrace_build_id                      # compare_map_keys stackid_hmap vs. stackmap err -2 errno 2                   (?)
 verifier_iterating_callbacks
 verifier_arena                           # JIT does not support arena
-<<<<<<< HEAD
 arena_htab                               # JIT does not support arena
-=======
-arena_htab                               # JIT does not support arena
-arena_atomics
->>>>>>> 0c383648
+arena_atomics