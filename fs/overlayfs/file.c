// SPDX-License-Identifier: GPL-2.0-only
/*
 * Copyright (C) 2017 Red Hat, Inc.
 */

#include <linux/cred.h>
#include <linux/file.h>
#include <linux/mount.h>
#include <linux/xattr.h>
#include <linux/uio.h>
#include <linux/uaccess.h>
#include <linux/splice.h>
#include <linux/security.h>
#include <linux/mm.h>
#include <linux/fs.h>
#include "overlayfs.h"

#include "../internal.h"	/* for sb_init_dio_done_wq */

struct ovl_aio_req {
	struct kiocb iocb;
	refcount_t ref;
	struct kiocb *orig_iocb;
	/* used for aio completion */
	struct work_struct work;
	long res;
};

static struct kmem_cache *ovl_aio_request_cachep;

static char ovl_whatisit(struct inode *inode, struct inode *realinode)
{
	if (realinode != ovl_inode_upper(inode))
		return 'l';
	if (ovl_has_upperdata(inode))
		return 'u';
	else
		return 'm';
}

/* No atime modification on underlying */
#define OVL_OPEN_FLAGS (O_NOATIME)

static struct file *ovl_open_realfile(const struct file *file,
				      const struct path *realpath)
{
	struct inode *realinode = d_inode(realpath->dentry);
	struct inode *inode = file_inode(file);
	struct mnt_idmap *real_idmap;
	struct file *realfile;
	const struct cred *old_cred;
	int flags = file->f_flags | OVL_OPEN_FLAGS;
	int acc_mode = ACC_MODE(flags);
	int err;

	if (flags & O_APPEND)
		acc_mode |= MAY_APPEND;

	old_cred = ovl_override_creds(inode->i_sb);
	real_idmap = mnt_idmap(realpath->mnt);
	err = inode_permission(real_idmap, realinode, MAY_OPEN | acc_mode);
	if (err) {
		realfile = ERR_PTR(err);
	} else {
		if (old_cred && !inode_owner_or_capable(real_idmap,
							realinode))
			flags &= ~O_NOATIME;

		realfile = backing_file_open(&file->f_path, flags, realpath,
					     current_cred());
	}
	ovl_revert_creds(inode->i_sb, old_cred);

	pr_debug("open(%p[%pD2/%c], 0%o) -> (%p, 0%o)\n",
		 file, file, ovl_whatisit(inode, realinode), file->f_flags,
		 realfile, IS_ERR(realfile) ? 0 : realfile->f_flags);

	return realfile;
}

#define OVL_SETFL_MASK (O_APPEND | O_NONBLOCK | O_NDELAY | O_DIRECT)

static int ovl_change_flags(struct file *file, unsigned int flags)
{
	struct inode *inode = file_inode(file);
	int err;

	flags &= OVL_SETFL_MASK;

	if (((flags ^ file->f_flags) & O_APPEND) && IS_APPEND(inode))
		return -EPERM;

	if ((flags & O_DIRECT) && !(file->f_mode & FMODE_CAN_ODIRECT))
		return -EINVAL;

	if (file->f_op->check_flags) {
		err = file->f_op->check_flags(flags);
		if (err)
			return err;
	}

	spin_lock(&file->f_lock);
	file->f_flags = (file->f_flags & ~OVL_SETFL_MASK) | flags;
	file->f_iocb_flags = iocb_flags(file);
	spin_unlock(&file->f_lock);

	return 0;
}

static int ovl_real_fdget_meta(const struct file *file, struct fd *real,
			       bool allow_meta)
{
	struct dentry *dentry = file_dentry(file);
	struct path realpath;
	int err;

	real->flags = 0;
	real->file = file->private_data;

	if (allow_meta) {
		ovl_path_real(dentry, &realpath);
	} else {
		/* lazy lookup and verify of lowerdata */
		err = ovl_verify_lowerdata(dentry);
		if (err)
			return err;

		ovl_path_realdata(dentry, &realpath);
	}
	if (!realpath.dentry)
		return -EIO;

	/* Has it been copied up since we'd opened it? */
	if (unlikely(file_inode(real->file) != d_inode(realpath.dentry))) {
		real->flags = FDPUT_FPUT;
		real->file = ovl_open_realfile(file, &realpath);

		return PTR_ERR_OR_ZERO(real->file);
	}

	/* Did the flags change since open? */
	if (unlikely((file->f_flags ^ real->file->f_flags) & ~OVL_OPEN_FLAGS))
		return ovl_change_flags(real->file, file->f_flags);

	return 0;
}

static int ovl_real_fdget(const struct file *file, struct fd *real)
{
	if (d_is_dir(file_dentry(file))) {
		real->flags = 0;
		real->file = ovl_dir_real_file(file, false);

		return PTR_ERR_OR_ZERO(real->file);
	}

	return ovl_real_fdget_meta(file, real, false);
}

static int ovl_open(struct inode *inode, struct file *file)
{
	struct dentry *dentry = file_dentry(file);
	struct file *realfile;
	struct path realpath;
	int err;

	/* lazy lookup and verify lowerdata */
	err = ovl_verify_lowerdata(dentry);
	if (err)
		return err;

	err = ovl_maybe_copy_up(dentry, file->f_flags);
	if (err)
		return err;

	/* No longer need these flags, so don't pass them on to underlying fs */
	file->f_flags &= ~(O_CREAT | O_EXCL | O_NOCTTY | O_TRUNC);

	ovl_path_realdata(dentry, &realpath);
	if (!realpath.dentry)
		return -EIO;

	realfile = ovl_open_realfile(file, &realpath);
	if (IS_ERR(realfile))
		return PTR_ERR(realfile);

	file->private_data = realfile;

	return 0;
}

static int ovl_release(struct inode *inode, struct file *file)
{
	fput(file->private_data);

	return 0;
}

static loff_t ovl_llseek(struct file *file, loff_t offset, int whence)
{
	struct inode *inode = file_inode(file);
	struct fd real;
	const struct cred *old_cred;
	loff_t ret;

	/*
	 * The two special cases below do not need to involve real fs,
	 * so we can optimizing concurrent callers.
	 */
	if (offset == 0) {
		if (whence == SEEK_CUR)
			return file->f_pos;

		if (whence == SEEK_SET)
			return vfs_setpos(file, 0, 0);
	}

	ret = ovl_real_fdget(file, &real);
	if (ret)
		return ret;

	/*
	 * Overlay file f_pos is the master copy that is preserved
	 * through copy up and modified on read/write, but only real
	 * fs knows how to SEEK_HOLE/SEEK_DATA and real fs may impose
	 * limitations that are more strict than ->s_maxbytes for specific
	 * files, so we use the real file to perform seeks.
	 */
	ovl_inode_lock(inode);
	real.file->f_pos = file->f_pos;

	old_cred = ovl_override_creds(inode->i_sb);
	ret = vfs_llseek(real.file, offset, whence);
	ovl_revert_creds(inode->i_sb, old_cred);

	file->f_pos = real.file->f_pos;
	ovl_inode_unlock(inode);

	fdput(real);

	return ret;
}

static void ovl_file_modified(struct file *file)
{
	/* Update size/mtime */
	ovl_copyattr(file_inode(file));
}

static void ovl_file_accessed(struct file *file)
{
	struct inode *inode, *upperinode;
	struct timespec64 ctime, uctime;
	struct timespec64 mtime, umtime;

	if (file->f_flags & O_NOATIME)
		return;

	inode = file_inode(file);
	upperinode = ovl_inode_upper(inode);

	if (!upperinode)
		return;

	ctime = inode_get_ctime(inode);
	uctime = inode_get_ctime(upperinode);
	mtime = inode_get_mtime(inode);
	umtime = inode_get_mtime(upperinode);
	if ((!timespec64_equal(&mtime, &umtime)) ||
	     !timespec64_equal(&ctime, &uctime)) {
		inode_set_mtime_to_ts(inode, inode_get_mtime(upperinode));
		inode_set_ctime_to_ts(inode, uctime);
	}

	touch_atime(&file->f_path);
}

#define OVL_IOCB_MASK \
	(IOCB_NOWAIT | IOCB_HIPRI | IOCB_DSYNC | IOCB_SYNC | IOCB_APPEND)

static rwf_t iocb_to_rw_flags(int flags)
{
	return (__force rwf_t)(flags & OVL_IOCB_MASK);
}

static inline void ovl_aio_put(struct ovl_aio_req *aio_req)
{
	if (refcount_dec_and_test(&aio_req->ref)) {
		fput(aio_req->iocb.ki_filp);
		kmem_cache_free(ovl_aio_request_cachep, aio_req);
	}
}

static void ovl_aio_cleanup_handler(struct ovl_aio_req *aio_req)
{
	struct kiocb *iocb = &aio_req->iocb;
	struct kiocb *orig_iocb = aio_req->orig_iocb;

	if (iocb->ki_flags & IOCB_WRITE) {
		kiocb_end_write(iocb);
		ovl_file_modified(orig_iocb->ki_filp);
	}

	orig_iocb->ki_pos = iocb->ki_pos;
	ovl_aio_put(aio_req);
}

static void ovl_aio_rw_complete(struct kiocb *iocb, long res)
{
	struct ovl_aio_req *aio_req = container_of(iocb,
						   struct ovl_aio_req, iocb);
	struct kiocb *orig_iocb = aio_req->orig_iocb;

	ovl_aio_cleanup_handler(aio_req);
	orig_iocb->ki_complete(orig_iocb, res);
}

static void ovl_aio_complete_work(struct work_struct *work)
{
	struct ovl_aio_req *aio_req = container_of(work,
						   struct ovl_aio_req, work);

	ovl_aio_rw_complete(&aio_req->iocb, aio_req->res);
}

static void ovl_aio_queue_completion(struct kiocb *iocb, long res)
{
	struct ovl_aio_req *aio_req = container_of(iocb,
						   struct ovl_aio_req, iocb);
	struct kiocb *orig_iocb = aio_req->orig_iocb;

	/*
	 * Punt to a work queue to serialize updates of mtime/size.
	 */
	aio_req->res = res;
	INIT_WORK(&aio_req->work, ovl_aio_complete_work);
	queue_work(file_inode(orig_iocb->ki_filp)->i_sb->s_dio_done_wq,
		   &aio_req->work);
}

static int ovl_init_aio_done_wq(struct super_block *sb)
{
	if (sb->s_dio_done_wq)
		return 0;

	return sb_init_dio_done_wq(sb);
}

static ssize_t ovl_read_iter(struct kiocb *iocb, struct iov_iter *iter)
{
	struct file *file = iocb->ki_filp;
	struct fd real;
	const struct cred *old_cred;
	ssize_t ret;

	if (!iov_iter_count(iter))
		return 0;

	ret = ovl_real_fdget(file, &real);
	if (ret)
		return ret;

	ret = -EINVAL;
	if (iocb->ki_flags & IOCB_DIRECT &&
	    !(real.file->f_mode & FMODE_CAN_ODIRECT))
		goto out_fdput;

	old_cred = ovl_override_creds(file_inode(file)->i_sb);
	if (is_sync_kiocb(iocb)) {
		rwf_t rwf = iocb_to_rw_flags(iocb->ki_flags);

		ret = vfs_iter_read(real.file, iter, &iocb->ki_pos, rwf);
	} else {
		struct ovl_aio_req *aio_req;

		ret = -ENOMEM;
		aio_req = kmem_cache_zalloc(ovl_aio_request_cachep, GFP_KERNEL);
		if (!aio_req)
			goto out;

		aio_req->orig_iocb = iocb;
		kiocb_clone(&aio_req->iocb, iocb, get_file(real.file));
		aio_req->iocb.ki_complete = ovl_aio_rw_complete;
		refcount_set(&aio_req->ref, 2);
		ret = vfs_iocb_iter_read(real.file, &aio_req->iocb, iter);
		ovl_aio_put(aio_req);
		if (ret != -EIOCBQUEUED)
			ovl_aio_cleanup_handler(aio_req);
	}
out:
	ovl_revert_creds(file_inode(file)->i_sb, old_cred);
	ovl_file_accessed(file);
out_fdput:
	fdput(real);

	return ret;
}

static ssize_t ovl_write_iter(struct kiocb *iocb, struct iov_iter *iter)
{
	struct file *file = iocb->ki_filp;
	struct inode *inode = file_inode(file);
	struct fd real;
	const struct cred *old_cred;
	ssize_t ret;
	int ifl = iocb->ki_flags;

	if (!iov_iter_count(iter))
		return 0;

	inode_lock(inode);
	/* Update mode */
	ovl_copyattr(inode);
	ret = file_remove_privs(file);
	if (ret)
		goto out_unlock;

	ret = ovl_real_fdget(file, &real);
	if (ret)
		goto out_unlock;

	ret = -EINVAL;
	if (iocb->ki_flags & IOCB_DIRECT &&
	    !(real.file->f_mode & FMODE_CAN_ODIRECT))
		goto out_fdput;

	if (!ovl_should_sync(OVL_FS(inode->i_sb)))
		ifl &= ~(IOCB_DSYNC | IOCB_SYNC);

	/*
	 * Overlayfs doesn't support deferred completions, don't copy
	 * this property in case it is set by the issuer.
	 */
	ifl &= ~IOCB_DIO_CALLER_COMP;

	old_cred = ovl_override_creds(file_inode(file)->i_sb);
	if (is_sync_kiocb(iocb)) {
		rwf_t rwf = iocb_to_rw_flags(ifl);

		file_start_write(real.file);
		ret = vfs_iter_write(real.file, iter, &iocb->ki_pos, rwf);
		file_end_write(real.file);
		/* Update size */
		ovl_file_modified(file);
	} else {
		struct ovl_aio_req *aio_req;

		ret = ovl_init_aio_done_wq(inode->i_sb);
		if (ret)
			goto out;

		ret = -ENOMEM;
		aio_req = kmem_cache_zalloc(ovl_aio_request_cachep, GFP_KERNEL);
		if (!aio_req)
			goto out;

		aio_req->orig_iocb = iocb;
		kiocb_clone(&aio_req->iocb, iocb, get_file(real.file));
		aio_req->iocb.ki_flags = ifl;
		aio_req->iocb.ki_complete = ovl_aio_queue_completion;
		refcount_set(&aio_req->ref, 2);
		kiocb_start_write(&aio_req->iocb);
		ret = vfs_iocb_iter_write(real.file, &aio_req->iocb, iter);
		ovl_aio_put(aio_req);
		if (ret != -EIOCBQUEUED)
			ovl_aio_cleanup_handler(aio_req);
	}
out:
	ovl_revert_creds(file_inode(file)->i_sb, old_cred);
out_fdput:
	fdput(real);

out_unlock:
	inode_unlock(inode);

	return ret;
}

static ssize_t ovl_splice_read(struct file *in, loff_t *ppos,
			       struct pipe_inode_info *pipe, size_t len,
			       unsigned int flags)
{
	const struct cred *old_cred;
	struct fd real;
	ssize_t ret;

	ret = ovl_real_fdget(in, &real);
	if (ret)
		return ret;

	old_cred = ovl_override_creds(file_inode(in)->i_sb);
	ret = vfs_splice_read(real.file, ppos, pipe, len, flags);
	ovl_revert_creds(file_inode(in)->i_sb, old_cred);
	ovl_file_accessed(in);

	fdput(real);
	return ret;
}

/*
 * Calling iter_file_splice_write() directly from overlay's f_op may deadlock
 * due to lock order inversion between pipe->mutex in iter_file_splice_write()
 * and file_start_write(real.file) in ovl_write_iter().
 *
 * So do everything ovl_write_iter() does and call iter_file_splice_write() on
 * the real file.
 */
static ssize_t ovl_splice_write(struct pipe_inode_info *pipe, struct file *out,
				loff_t *ppos, size_t len, unsigned int flags)
{
	struct fd real;
	const struct cred *old_cred;
	struct inode *inode = file_inode(out);
	ssize_t ret;

	inode_lock(inode);
	/* Update mode */
	ovl_copyattr(inode);
	ret = file_remove_privs(out);
	if (ret)
		goto out_unlock;

	ret = ovl_real_fdget(out, &real);
	if (ret)
		goto out_unlock;

	old_cred = ovl_override_creds(inode->i_sb);
	file_start_write(real.file);

	ret = iter_file_splice_write(pipe, real.file, ppos, len, flags);

	file_end_write(real.file);
	/* Update size */
<<<<<<< HEAD
	ovl_copyattr(inode);
	ovl_revert_creds(inode->i_sb, old_cred);
=======
	ovl_file_modified(out);
	revert_creds(old_cred);
>>>>>>> c002728f
	fdput(real);

out_unlock:
	inode_unlock(inode);

	return ret;
}

static int ovl_fsync(struct file *file, loff_t start, loff_t end, int datasync)
{
	struct fd real;
	const struct cred *old_cred;
	int ret;

	ret = ovl_sync_status(OVL_FS(file_inode(file)->i_sb));
	if (ret <= 0)
		return ret;

	ret = ovl_real_fdget_meta(file, &real, !datasync);
	if (ret)
		return ret;

	/* Don't sync lower file for fear of receiving EROFS error */
	if (file_inode(real.file) == ovl_inode_upper(file_inode(file))) {
		old_cred = ovl_override_creds(file_inode(file)->i_sb);
		ret = vfs_fsync_range(real.file, start, end, datasync);
		ovl_revert_creds(file_inode(file)->i_sb, old_cred);
	}

	fdput(real);

	return ret;
}

static int ovl_mmap(struct file *file, struct vm_area_struct *vma)
{
	struct file *realfile = file->private_data;
	const struct cred *old_cred;
	int ret;

	if (!realfile->f_op->mmap)
		return -ENODEV;

	if (WARN_ON(file != vma->vm_file))
		return -EIO;

	vma_set_file(vma, realfile);

	old_cred = ovl_override_creds(file_inode(file)->i_sb);
	ret = call_mmap(vma->vm_file, vma);
	ovl_revert_creds(file_inode(file)->i_sb, old_cred);
	ovl_file_accessed(file);

	return ret;
}

static long ovl_fallocate(struct file *file, int mode, loff_t offset, loff_t len)
{
	struct inode *inode = file_inode(file);
	struct fd real;
	const struct cred *old_cred;
	int ret;

	inode_lock(inode);
	/* Update mode */
	ovl_copyattr(inode);
	ret = file_remove_privs(file);
	if (ret)
		goto out_unlock;

	ret = ovl_real_fdget(file, &real);
	if (ret)
		goto out_unlock;

	old_cred = ovl_override_creds(file_inode(file)->i_sb);
	ret = vfs_fallocate(real.file, mode, offset, len);
	ovl_revert_creds(file_inode(file)->i_sb, old_cred);

	/* Update size */
	ovl_file_modified(file);

	fdput(real);

out_unlock:
	inode_unlock(inode);

	return ret;
}

static int ovl_fadvise(struct file *file, loff_t offset, loff_t len, int advice)
{
	struct fd real;
	const struct cred *old_cred;
	int ret;

	ret = ovl_real_fdget(file, &real);
	if (ret)
		return ret;

	old_cred = ovl_override_creds(file_inode(file)->i_sb);
	ret = vfs_fadvise(real.file, offset, len, advice);
	ovl_revert_creds(file_inode(file)->i_sb, old_cred);

	fdput(real);

	return ret;
}

enum ovl_copyop {
	OVL_COPY,
	OVL_CLONE,
	OVL_DEDUPE,
};

static loff_t ovl_copyfile(struct file *file_in, loff_t pos_in,
			    struct file *file_out, loff_t pos_out,
			    loff_t len, unsigned int flags, enum ovl_copyop op)
{
	struct inode *inode_out = file_inode(file_out);
	struct fd real_in, real_out;
	const struct cred *old_cred;
	loff_t ret;

	inode_lock(inode_out);
	if (op != OVL_DEDUPE) {
		/* Update mode */
		ovl_copyattr(inode_out);
		ret = file_remove_privs(file_out);
		if (ret)
			goto out_unlock;
	}

	ret = ovl_real_fdget(file_out, &real_out);
	if (ret)
		goto out_unlock;

	ret = ovl_real_fdget(file_in, &real_in);
	if (ret) {
		fdput(real_out);
		goto out_unlock;
	}

	old_cred = ovl_override_creds(file_inode(file_out)->i_sb);
	switch (op) {
	case OVL_COPY:
		ret = vfs_copy_file_range(real_in.file, pos_in,
					  real_out.file, pos_out, len, flags);
		break;

	case OVL_CLONE:
		ret = vfs_clone_file_range(real_in.file, pos_in,
					   real_out.file, pos_out, len, flags);
		break;

	case OVL_DEDUPE:
		ret = vfs_dedupe_file_range_one(real_in.file, pos_in,
						real_out.file, pos_out, len,
						flags);
		break;
	}
	ovl_revert_creds(file_inode(file_out)->i_sb, old_cred);

	/* Update size */
	ovl_file_modified(file_out);

	fdput(real_in);
	fdput(real_out);

out_unlock:
	inode_unlock(inode_out);

	return ret;
}

static ssize_t ovl_copy_file_range(struct file *file_in, loff_t pos_in,
				   struct file *file_out, loff_t pos_out,
				   size_t len, unsigned int flags)
{
	return ovl_copyfile(file_in, pos_in, file_out, pos_out, len, flags,
			    OVL_COPY);
}

static loff_t ovl_remap_file_range(struct file *file_in, loff_t pos_in,
				   struct file *file_out, loff_t pos_out,
				   loff_t len, unsigned int remap_flags)
{
	enum ovl_copyop op;

	if (remap_flags & ~(REMAP_FILE_DEDUP | REMAP_FILE_ADVISORY))
		return -EINVAL;

	if (remap_flags & REMAP_FILE_DEDUP)
		op = OVL_DEDUPE;
	else
		op = OVL_CLONE;

	/*
	 * Don't copy up because of a dedupe request, this wouldn't make sense
	 * most of the time (data would be duplicated instead of deduplicated).
	 */
	if (op == OVL_DEDUPE &&
	    (!ovl_inode_upper(file_inode(file_in)) ||
	     !ovl_inode_upper(file_inode(file_out))))
		return -EPERM;

	return ovl_copyfile(file_in, pos_in, file_out, pos_out, len,
			    remap_flags, op);
}

static int ovl_flush(struct file *file, fl_owner_t id)
{
	struct fd real;
	const struct cred *old_cred;
	int err;

	err = ovl_real_fdget(file, &real);
	if (err)
		return err;

	if (real.file->f_op->flush) {
		old_cred = ovl_override_creds(file_inode(file)->i_sb);
		err = real.file->f_op->flush(real.file, id);
		ovl_revert_creds(file_inode(file)->i_sb, old_cred);
	}
	fdput(real);

	return err;
}

const struct file_operations ovl_file_operations = {
	.open		= ovl_open,
	.release	= ovl_release,
	.llseek		= ovl_llseek,
	.read_iter	= ovl_read_iter,
	.write_iter	= ovl_write_iter,
	.fsync		= ovl_fsync,
	.mmap		= ovl_mmap,
	.fallocate	= ovl_fallocate,
	.fadvise	= ovl_fadvise,
	.flush		= ovl_flush,
	.splice_read    = ovl_splice_read,
	.splice_write   = ovl_splice_write,

	.copy_file_range	= ovl_copy_file_range,
	.remap_file_range	= ovl_remap_file_range,
};

int __init ovl_aio_request_cache_init(void)
{
	ovl_aio_request_cachep = kmem_cache_create("ovl_aio_req",
						   sizeof(struct ovl_aio_req),
						   0, SLAB_HWCACHE_ALIGN, NULL);
	if (!ovl_aio_request_cachep)
		return -ENOMEM;

	return 0;
}

void ovl_aio_request_cache_destroy(void)
{
	kmem_cache_destroy(ovl_aio_request_cachep);
}<|MERGE_RESOLUTION|>--- conflicted
+++ resolved
@@ -531,13 +531,8 @@
 
 	file_end_write(real.file);
 	/* Update size */
-<<<<<<< HEAD
-	ovl_copyattr(inode);
+	ovl_file_modified(out);
 	ovl_revert_creds(inode->i_sb, old_cred);
-=======
-	ovl_file_modified(out);
-	revert_creds(old_cred);
->>>>>>> c002728f
 	fdput(real);
 
 out_unlock:
