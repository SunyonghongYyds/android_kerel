--- conflicted
+++ resolved
@@ -2103,12 +2103,6 @@
 	    (dirtytime && (inode->i_state & I_DIRTY_INODE)))
 		return;
 
-<<<<<<< HEAD
-	if (unlikely(block_dump > 1))
-		block_dump___mark_inode_dirty(inode);
-
-=======
->>>>>>> eaf05d42
 	spin_lock(&inode->i_lock);
 	if (dirtytime && (inode->i_state & I_DIRTY_INODE))
 		goto out_unlock_inode;
