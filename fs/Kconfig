--- conflicted
+++ resolved
@@ -174,16 +174,6 @@
 source "fs/kernfs/Kconfig"
 source "fs/sysfs/Kconfig"
 
-<<<<<<< HEAD
-config FS_PID
-	bool "Pseudo filesystem for process file descriptors"
-	depends on 64BIT
-	default n
-	help
-	  Pidfs implements advanced features for process file descriptors.
-
-=======
->>>>>>> 705c1da8
 config TMPFS
 	bool "Tmpfs virtual memory file system support (former shm fs)"
 	depends on SHMEM
