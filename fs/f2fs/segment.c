// SPDX-License-Identifier: GPL-2.0
/*
 * fs/f2fs/segment.c
 *
 * Copyright (c) 2012 Samsung Electronics Co., Ltd.
 *             http://www.samsung.com/
 */
#include <linux/fs.h>
#include <linux/f2fs_fs.h>
#include <linux/bio.h>
#include <linux/blkdev.h>
#include <linux/sched/mm.h>
#include <linux/prefetch.h>
#include <linux/kthread.h>
#include <linux/swap.h>
#include <linux/timer.h>
#include <linux/freezer.h>
#include <linux/sched/signal.h>
#include <linux/random.h>

#include "f2fs.h"
#include "segment.h"
#include "node.h"
#include "gc.h"
#include "iostat.h"
#include <trace/events/f2fs.h>

#define __reverse_ffz(x) __reverse_ffs(~(x))

static struct kmem_cache *discard_entry_slab;
static struct kmem_cache *discard_cmd_slab;
static struct kmem_cache *sit_entry_set_slab;
static struct kmem_cache *revoke_entry_slab;

static unsigned long __reverse_ulong(unsigned char *str)
{
	unsigned long tmp = 0;
	int shift = 24, idx = 0;

#if BITS_PER_LONG == 64
	shift = 56;
#endif
	while (shift >= 0) {
		tmp |= (unsigned long)str[idx++] << shift;
		shift -= BITS_PER_BYTE;
	}
	return tmp;
}

/*
 * __reverse_ffs is copied from include/asm-generic/bitops/__ffs.h since
 * MSB and LSB are reversed in a byte by f2fs_set_bit.
 */
static inline unsigned long __reverse_ffs(unsigned long word)
{
	int num = 0;

#if BITS_PER_LONG == 64
	if ((word & 0xffffffff00000000UL) == 0)
		num += 32;
	else
		word >>= 32;
#endif
	if ((word & 0xffff0000) == 0)
		num += 16;
	else
		word >>= 16;

	if ((word & 0xff00) == 0)
		num += 8;
	else
		word >>= 8;

	if ((word & 0xf0) == 0)
		num += 4;
	else
		word >>= 4;

	if ((word & 0xc) == 0)
		num += 2;
	else
		word >>= 2;

	if ((word & 0x2) == 0)
		num += 1;
	return num;
}

/*
 * __find_rev_next(_zero)_bit is copied from lib/find_next_bit.c because
 * f2fs_set_bit makes MSB and LSB reversed in a byte.
 * @size must be integral times of unsigned long.
 * Example:
 *                             MSB <--> LSB
 *   f2fs_set_bit(0, bitmap) => 1000 0000
 *   f2fs_set_bit(7, bitmap) => 0000 0001
 */
static unsigned long __find_rev_next_bit(const unsigned long *addr,
			unsigned long size, unsigned long offset)
{
	const unsigned long *p = addr + BIT_WORD(offset);
	unsigned long result = size;
	unsigned long tmp;

	if (offset >= size)
		return size;

	size -= (offset & ~(BITS_PER_LONG - 1));
	offset %= BITS_PER_LONG;

	while (1) {
		if (*p == 0)
			goto pass;

		tmp = __reverse_ulong((unsigned char *)p);

		tmp &= ~0UL >> offset;
		if (size < BITS_PER_LONG)
			tmp &= (~0UL << (BITS_PER_LONG - size));
		if (tmp)
			goto found;
pass:
		if (size <= BITS_PER_LONG)
			break;
		size -= BITS_PER_LONG;
		offset = 0;
		p++;
	}
	return result;
found:
	return result - size + __reverse_ffs(tmp);
}

static unsigned long __find_rev_next_zero_bit(const unsigned long *addr,
			unsigned long size, unsigned long offset)
{
	const unsigned long *p = addr + BIT_WORD(offset);
	unsigned long result = size;
	unsigned long tmp;

	if (offset >= size)
		return size;

	size -= (offset & ~(BITS_PER_LONG - 1));
	offset %= BITS_PER_LONG;

	while (1) {
		if (*p == ~0UL)
			goto pass;

		tmp = __reverse_ulong((unsigned char *)p);

		if (offset)
			tmp |= ~0UL << (BITS_PER_LONG - offset);
		if (size < BITS_PER_LONG)
			tmp |= ~0UL >> size;
		if (tmp != ~0UL)
			goto found;
pass:
		if (size <= BITS_PER_LONG)
			break;
		size -= BITS_PER_LONG;
		offset = 0;
		p++;
	}
	return result;
found:
	return result - size + __reverse_ffz(tmp);
}

bool f2fs_need_SSR(struct f2fs_sb_info *sbi)
{
	int node_secs = get_blocktype_secs(sbi, F2FS_DIRTY_NODES);
	int dent_secs = get_blocktype_secs(sbi, F2FS_DIRTY_DENTS);
	int imeta_secs = get_blocktype_secs(sbi, F2FS_DIRTY_IMETA);

	if (f2fs_lfs_mode(sbi))
		return false;
	if (sbi->gc_mode == GC_URGENT_HIGH)
		return true;
	if (unlikely(is_sbi_flag_set(sbi, SBI_CP_DISABLED)))
		return true;

	return free_sections(sbi) <= (node_secs + 2 * dent_secs + imeta_secs +
			SM_I(sbi)->min_ssr_sections + reserved_sections(sbi));
}

void f2fs_abort_atomic_write(struct inode *inode, bool clean)
{
	struct f2fs_inode_info *fi = F2FS_I(inode);

	if (!f2fs_is_atomic_file(inode))
		return;

	if (clean)
		truncate_inode_pages_final(inode->i_mapping);

	release_atomic_write_cnt(inode);
	clear_inode_flag(inode, FI_ATOMIC_COMMITTED);
	clear_inode_flag(inode, FI_ATOMIC_REPLACE);
	clear_inode_flag(inode, FI_ATOMIC_FILE);
	stat_dec_atomic_inode(inode);

	F2FS_I(inode)->atomic_write_task = NULL;

	if (clean) {
		f2fs_i_size_write(inode, fi->original_i_size);
		fi->original_i_size = 0;
	}
	/* avoid stale dirty inode during eviction */
	sync_inode_metadata(inode, 0);
}

static int __replace_atomic_write_block(struct inode *inode, pgoff_t index,
			block_t new_addr, block_t *old_addr, bool recover)
{
	struct f2fs_sb_info *sbi = F2FS_I_SB(inode);
	struct dnode_of_data dn;
	struct node_info ni;
	int err;

retry:
	set_new_dnode(&dn, inode, NULL, NULL, 0);
	err = f2fs_get_dnode_of_data(&dn, index, ALLOC_NODE);
	if (err) {
		if (err == -ENOMEM) {
			f2fs_io_schedule_timeout(DEFAULT_IO_TIMEOUT);
			goto retry;
		}
		return err;
	}

	err = f2fs_get_node_info(sbi, dn.nid, &ni, false);
	if (err) {
		f2fs_put_dnode(&dn);
		return err;
	}

	if (recover) {
		/* dn.data_blkaddr is always valid */
		if (!__is_valid_data_blkaddr(new_addr)) {
			if (new_addr == NULL_ADDR)
				dec_valid_block_count(sbi, inode, 1);
			f2fs_invalidate_blocks(sbi, dn.data_blkaddr);
			f2fs_update_data_blkaddr(&dn, new_addr);
		} else {
			f2fs_replace_block(sbi, &dn, dn.data_blkaddr,
				new_addr, ni.version, true, true);
		}
	} else {
		blkcnt_t count = 1;

		err = inc_valid_block_count(sbi, inode, &count, true);
		if (err) {
			f2fs_put_dnode(&dn);
			return err;
		}

		*old_addr = dn.data_blkaddr;
		f2fs_truncate_data_blocks_range(&dn, 1);
		dec_valid_block_count(sbi, F2FS_I(inode)->cow_inode, count);

		f2fs_replace_block(sbi, &dn, dn.data_blkaddr, new_addr,
					ni.version, true, false);
	}

	f2fs_put_dnode(&dn);

	trace_f2fs_replace_atomic_write_block(inode, F2FS_I(inode)->cow_inode,
			index, old_addr ? *old_addr : 0, new_addr, recover);
	return 0;
}

static void __complete_revoke_list(struct inode *inode, struct list_head *head,
					bool revoke)
{
	struct revoke_entry *cur, *tmp;
	pgoff_t start_index = 0;
	bool truncate = is_inode_flag_set(inode, FI_ATOMIC_REPLACE);

	list_for_each_entry_safe(cur, tmp, head, list) {
		if (revoke) {
			__replace_atomic_write_block(inode, cur->index,
						cur->old_addr, NULL, true);
		} else if (truncate) {
			f2fs_truncate_hole(inode, start_index, cur->index);
			start_index = cur->index + 1;
		}

		list_del(&cur->list);
		kmem_cache_free(revoke_entry_slab, cur);
	}

	if (!revoke && truncate)
		f2fs_do_truncate_blocks(inode, start_index * PAGE_SIZE, false);
}

static int __f2fs_commit_atomic_write(struct inode *inode)
{
	struct f2fs_sb_info *sbi = F2FS_I_SB(inode);
	struct f2fs_inode_info *fi = F2FS_I(inode);
	struct inode *cow_inode = fi->cow_inode;
	struct revoke_entry *new;
	struct list_head revoke_list;
	block_t blkaddr;
	struct dnode_of_data dn;
	pgoff_t len = DIV_ROUND_UP(i_size_read(inode), PAGE_SIZE);
	pgoff_t off = 0, blen, index;
	int ret = 0, i;

	INIT_LIST_HEAD(&revoke_list);

	while (len) {
		blen = min_t(pgoff_t, ADDRS_PER_BLOCK(cow_inode), len);

		set_new_dnode(&dn, cow_inode, NULL, NULL, 0);
		ret = f2fs_get_dnode_of_data(&dn, off, LOOKUP_NODE_RA);
		if (ret && ret != -ENOENT) {
			goto out;
		} else if (ret == -ENOENT) {
			ret = 0;
			if (dn.max_level == 0)
				goto out;
			goto next;
		}

		blen = min((pgoff_t)ADDRS_PER_PAGE(dn.node_page, cow_inode),
				len);
		index = off;
		for (i = 0; i < blen; i++, dn.ofs_in_node++, index++) {
			blkaddr = f2fs_data_blkaddr(&dn);

			if (!__is_valid_data_blkaddr(blkaddr)) {
				continue;
			} else if (!f2fs_is_valid_blkaddr(sbi, blkaddr,
					DATA_GENERIC_ENHANCE)) {
				f2fs_put_dnode(&dn);
				ret = -EFSCORRUPTED;
				f2fs_handle_error(sbi,
						ERROR_INVALID_BLKADDR);
				goto out;
			}

			new = f2fs_kmem_cache_alloc(revoke_entry_slab, GFP_NOFS,
							true, NULL);

			ret = __replace_atomic_write_block(inode, index, blkaddr,
							&new->old_addr, false);
			if (ret) {
				f2fs_put_dnode(&dn);
				kmem_cache_free(revoke_entry_slab, new);
				goto out;
			}

			f2fs_update_data_blkaddr(&dn, NULL_ADDR);
			new->index = index;
			list_add_tail(&new->list, &revoke_list);
		}
		f2fs_put_dnode(&dn);
next:
		off += blen;
		len -= blen;
	}

out:
	if (ret) {
		sbi->revoked_atomic_block += fi->atomic_write_cnt;
	} else {
		sbi->committed_atomic_block += fi->atomic_write_cnt;
		set_inode_flag(inode, FI_ATOMIC_COMMITTED);
	}

	__complete_revoke_list(inode, &revoke_list, ret ? true : false);

	return ret;
}

int f2fs_commit_atomic_write(struct inode *inode)
{
	struct f2fs_sb_info *sbi = F2FS_I_SB(inode);
	struct f2fs_inode_info *fi = F2FS_I(inode);
	int err;

	err = filemap_write_and_wait_range(inode->i_mapping, 0, LLONG_MAX);
	if (err)
		return err;

	f2fs_down_write(&fi->i_gc_rwsem[WRITE]);
	f2fs_lock_op(sbi);

	err = __f2fs_commit_atomic_write(inode);

	f2fs_unlock_op(sbi);
	f2fs_up_write(&fi->i_gc_rwsem[WRITE]);

	return err;
}

/*
 * This function balances dirty node and dentry pages.
 * In addition, it controls garbage collection.
 */
void f2fs_balance_fs(struct f2fs_sb_info *sbi, bool need)
{
	if (time_to_inject(sbi, FAULT_CHECKPOINT))
		f2fs_stop_checkpoint(sbi, false, STOP_CP_REASON_FAULT_INJECT);

	/* balance_fs_bg is able to be pending */
	if (need && excess_cached_nats(sbi))
		f2fs_balance_fs_bg(sbi, false);

	if (!f2fs_is_checkpoint_ready(sbi))
		return;

	/*
	 * We should do GC or end up with checkpoint, if there are so many dirty
	 * dir/node pages without enough free segments.
	 */
	if (has_enough_free_secs(sbi, 0, 0))
		return;

	if (test_opt(sbi, GC_MERGE) && sbi->gc_thread &&
				sbi->gc_thread->f2fs_gc_task) {
		DEFINE_WAIT(wait);

		prepare_to_wait(&sbi->gc_thread->fggc_wq, &wait,
					TASK_UNINTERRUPTIBLE);
		wake_up(&sbi->gc_thread->gc_wait_queue_head);
		io_schedule();
		finish_wait(&sbi->gc_thread->fggc_wq, &wait);
	} else {
		struct f2fs_gc_control gc_control = {
			.victim_segno = NULL_SEGNO,
			.init_gc_type = BG_GC,
			.no_bg_gc = true,
			.should_migrate_blocks = false,
			.err_gc_skipped = false,
			.nr_free_secs = 1 };
		f2fs_down_write(&sbi->gc_lock);
		f2fs_gc(sbi, &gc_control);
	}
}

static inline bool excess_dirty_threshold(struct f2fs_sb_info *sbi)
{
	int factor = f2fs_rwsem_is_locked(&sbi->cp_rwsem) ? 3 : 2;
	unsigned int dents = get_pages(sbi, F2FS_DIRTY_DENTS);
	unsigned int qdata = get_pages(sbi, F2FS_DIRTY_QDATA);
	unsigned int nodes = get_pages(sbi, F2FS_DIRTY_NODES);
	unsigned int meta = get_pages(sbi, F2FS_DIRTY_META);
	unsigned int imeta = get_pages(sbi, F2FS_DIRTY_IMETA);
	unsigned int threshold = sbi->blocks_per_seg * factor *
					DEFAULT_DIRTY_THRESHOLD;
	unsigned int global_threshold = threshold * 3 / 2;

	if (dents >= threshold || qdata >= threshold ||
		nodes >= threshold || meta >= threshold ||
		imeta >= threshold)
		return true;
	return dents + qdata + nodes + meta + imeta >  global_threshold;
}

void f2fs_balance_fs_bg(struct f2fs_sb_info *sbi, bool from_bg)
{
	if (unlikely(is_sbi_flag_set(sbi, SBI_POR_DOING)))
		return;

	/* try to shrink extent cache when there is no enough memory */
	if (!f2fs_available_free_memory(sbi, READ_EXTENT_CACHE))
		f2fs_shrink_read_extent_tree(sbi,
				READ_EXTENT_CACHE_SHRINK_NUMBER);

	/* try to shrink age extent cache when there is no enough memory */
	if (!f2fs_available_free_memory(sbi, AGE_EXTENT_CACHE))
		f2fs_shrink_age_extent_tree(sbi,
				AGE_EXTENT_CACHE_SHRINK_NUMBER);

	/* check the # of cached NAT entries */
	if (!f2fs_available_free_memory(sbi, NAT_ENTRIES))
		f2fs_try_to_free_nats(sbi, NAT_ENTRY_PER_BLOCK);

	if (!f2fs_available_free_memory(sbi, FREE_NIDS))
		f2fs_try_to_free_nids(sbi, MAX_FREE_NIDS);
	else
		f2fs_build_free_nids(sbi, false, false);

	if (excess_dirty_nats(sbi) || excess_dirty_threshold(sbi) ||
		excess_prefree_segs(sbi) || !f2fs_space_for_roll_forward(sbi))
		goto do_sync;

	/* there is background inflight IO or foreground operation recently */
	if (is_inflight_io(sbi, REQ_TIME) ||
		(!f2fs_time_over(sbi, REQ_TIME) && f2fs_rwsem_is_locked(&sbi->cp_rwsem)))
		return;

	/* exceed periodical checkpoint timeout threshold */
	if (f2fs_time_over(sbi, CP_TIME))
		goto do_sync;

	/* checkpoint is the only way to shrink partial cached entries */
	if (f2fs_available_free_memory(sbi, NAT_ENTRIES) &&
		f2fs_available_free_memory(sbi, INO_ENTRIES))
		return;

do_sync:
	if (test_opt(sbi, DATA_FLUSH) && from_bg) {
		struct blk_plug plug;

		mutex_lock(&sbi->flush_lock);

		blk_start_plug(&plug);
		f2fs_sync_dirty_inodes(sbi, FILE_INODE, false);
		blk_finish_plug(&plug);

		mutex_unlock(&sbi->flush_lock);
	}
	f2fs_sync_fs(sbi->sb, 1);
	stat_inc_bg_cp_count(sbi->stat_info);
}

static int __submit_flush_wait(struct f2fs_sb_info *sbi,
				struct block_device *bdev)
{
	int ret = blkdev_issue_flush(bdev);

	trace_f2fs_issue_flush(bdev, test_opt(sbi, NOBARRIER),
				test_opt(sbi, FLUSH_MERGE), ret);
	if (!ret)
		f2fs_update_iostat(sbi, NULL, FS_FLUSH_IO, 0);
	return ret;
}

static int submit_flush_wait(struct f2fs_sb_info *sbi, nid_t ino)
{
	int ret = 0;
	int i;

	if (!f2fs_is_multi_device(sbi))
		return __submit_flush_wait(sbi, sbi->sb->s_bdev);

	for (i = 0; i < sbi->s_ndevs; i++) {
		if (!f2fs_is_dirty_device(sbi, ino, i, FLUSH_INO))
			continue;
		ret = __submit_flush_wait(sbi, FDEV(i).bdev);
		if (ret)
			break;
	}
	return ret;
}

static int issue_flush_thread(void *data)
{
	struct f2fs_sb_info *sbi = data;
	struct flush_cmd_control *fcc = SM_I(sbi)->fcc_info;
	wait_queue_head_t *q = &fcc->flush_wait_queue;
repeat:
	if (kthread_should_stop())
		return 0;

	if (!llist_empty(&fcc->issue_list)) {
		struct flush_cmd *cmd, *next;
		int ret;

		fcc->dispatch_list = llist_del_all(&fcc->issue_list);
		fcc->dispatch_list = llist_reverse_order(fcc->dispatch_list);

		cmd = llist_entry(fcc->dispatch_list, struct flush_cmd, llnode);

		ret = submit_flush_wait(sbi, cmd->ino);
		atomic_inc(&fcc->issued_flush);

		llist_for_each_entry_safe(cmd, next,
					  fcc->dispatch_list, llnode) {
			cmd->ret = ret;
			complete(&cmd->wait);
		}
		fcc->dispatch_list = NULL;
	}

	wait_event_interruptible(*q,
		kthread_should_stop() || !llist_empty(&fcc->issue_list));
	goto repeat;
}

int f2fs_issue_flush(struct f2fs_sb_info *sbi, nid_t ino)
{
	struct flush_cmd_control *fcc = SM_I(sbi)->fcc_info;
	struct flush_cmd cmd;
	int ret;

	if (test_opt(sbi, NOBARRIER))
		return 0;

	if (!test_opt(sbi, FLUSH_MERGE)) {
		atomic_inc(&fcc->queued_flush);
		ret = submit_flush_wait(sbi, ino);
		atomic_dec(&fcc->queued_flush);
		atomic_inc(&fcc->issued_flush);
		return ret;
	}

	if (atomic_inc_return(&fcc->queued_flush) == 1 ||
	    f2fs_is_multi_device(sbi)) {
		ret = submit_flush_wait(sbi, ino);
		atomic_dec(&fcc->queued_flush);

		atomic_inc(&fcc->issued_flush);
		return ret;
	}

	cmd.ino = ino;
	init_completion(&cmd.wait);

	llist_add(&cmd.llnode, &fcc->issue_list);

	/*
	 * update issue_list before we wake up issue_flush thread, this
	 * smp_mb() pairs with another barrier in ___wait_event(), see
	 * more details in comments of waitqueue_active().
	 */
	smp_mb();

	if (waitqueue_active(&fcc->flush_wait_queue))
		wake_up(&fcc->flush_wait_queue);

	if (fcc->f2fs_issue_flush) {
		wait_for_completion(&cmd.wait);
		atomic_dec(&fcc->queued_flush);
	} else {
		struct llist_node *list;

		list = llist_del_all(&fcc->issue_list);
		if (!list) {
			wait_for_completion(&cmd.wait);
			atomic_dec(&fcc->queued_flush);
		} else {
			struct flush_cmd *tmp, *next;

			ret = submit_flush_wait(sbi, ino);

			llist_for_each_entry_safe(tmp, next, list, llnode) {
				if (tmp == &cmd) {
					cmd.ret = ret;
					atomic_dec(&fcc->queued_flush);
					continue;
				}
				tmp->ret = ret;
				complete(&tmp->wait);
			}
		}
	}

	return cmd.ret;
}

int f2fs_create_flush_cmd_control(struct f2fs_sb_info *sbi)
{
	dev_t dev = sbi->sb->s_bdev->bd_dev;
	struct flush_cmd_control *fcc;

	if (SM_I(sbi)->fcc_info) {
		fcc = SM_I(sbi)->fcc_info;
		if (fcc->f2fs_issue_flush)
			return 0;
		goto init_thread;
	}

	fcc = f2fs_kzalloc(sbi, sizeof(struct flush_cmd_control), GFP_KERNEL);
	if (!fcc)
		return -ENOMEM;
	atomic_set(&fcc->issued_flush, 0);
	atomic_set(&fcc->queued_flush, 0);
	init_waitqueue_head(&fcc->flush_wait_queue);
	init_llist_head(&fcc->issue_list);
	SM_I(sbi)->fcc_info = fcc;
	if (!test_opt(sbi, FLUSH_MERGE))
		return 0;

init_thread:
	fcc->f2fs_issue_flush = kthread_run(issue_flush_thread, sbi,
				"f2fs_flush-%u:%u", MAJOR(dev), MINOR(dev));
	if (IS_ERR(fcc->f2fs_issue_flush)) {
		int err = PTR_ERR(fcc->f2fs_issue_flush);

		fcc->f2fs_issue_flush = NULL;
		return err;
	}

	return 0;
}

void f2fs_destroy_flush_cmd_control(struct f2fs_sb_info *sbi, bool free)
{
	struct flush_cmd_control *fcc = SM_I(sbi)->fcc_info;

	if (fcc && fcc->f2fs_issue_flush) {
		struct task_struct *flush_thread = fcc->f2fs_issue_flush;

		fcc->f2fs_issue_flush = NULL;
		kthread_stop(flush_thread);
	}
	if (free) {
		kfree(fcc);
		SM_I(sbi)->fcc_info = NULL;
	}
}

int f2fs_flush_device_cache(struct f2fs_sb_info *sbi)
{
	int ret = 0, i;

	if (!f2fs_is_multi_device(sbi))
		return 0;

	if (test_opt(sbi, NOBARRIER))
		return 0;

	for (i = 1; i < sbi->s_ndevs; i++) {
		int count = DEFAULT_RETRY_IO_COUNT;

		if (!f2fs_test_bit(i, (char *)&sbi->dirty_device))
			continue;

		do {
			ret = __submit_flush_wait(sbi, FDEV(i).bdev);
			if (ret)
				f2fs_io_schedule_timeout(DEFAULT_IO_TIMEOUT);
		} while (ret && --count);

		if (ret) {
			f2fs_stop_checkpoint(sbi, false,
					STOP_CP_REASON_FLUSH_FAIL);
			break;
		}

		spin_lock(&sbi->dev_lock);
		f2fs_clear_bit(i, (char *)&sbi->dirty_device);
		spin_unlock(&sbi->dev_lock);
	}

	return ret;
}

static void __locate_dirty_segment(struct f2fs_sb_info *sbi, unsigned int segno,
		enum dirty_type dirty_type)
{
	struct dirty_seglist_info *dirty_i = DIRTY_I(sbi);

	/* need not be added */
	if (IS_CURSEG(sbi, segno))
		return;

	if (!test_and_set_bit(segno, dirty_i->dirty_segmap[dirty_type]))
		dirty_i->nr_dirty[dirty_type]++;

	if (dirty_type == DIRTY) {
		struct seg_entry *sentry = get_seg_entry(sbi, segno);
		enum dirty_type t = sentry->type;

		if (unlikely(t >= DIRTY)) {
			f2fs_bug_on(sbi, 1);
			return;
		}
		if (!test_and_set_bit(segno, dirty_i->dirty_segmap[t]))
			dirty_i->nr_dirty[t]++;

		if (__is_large_section(sbi)) {
			unsigned int secno = GET_SEC_FROM_SEG(sbi, segno);
			block_t valid_blocks =
				get_valid_blocks(sbi, segno, true);

			f2fs_bug_on(sbi, unlikely(!valid_blocks ||
					valid_blocks == CAP_BLKS_PER_SEC(sbi)));

			if (!IS_CURSEC(sbi, secno))
				set_bit(secno, dirty_i->dirty_secmap);
		}
	}
}

static void __remove_dirty_segment(struct f2fs_sb_info *sbi, unsigned int segno,
		enum dirty_type dirty_type)
{
	struct dirty_seglist_info *dirty_i = DIRTY_I(sbi);
	block_t valid_blocks;

	if (test_and_clear_bit(segno, dirty_i->dirty_segmap[dirty_type]))
		dirty_i->nr_dirty[dirty_type]--;

	if (dirty_type == DIRTY) {
		struct seg_entry *sentry = get_seg_entry(sbi, segno);
		enum dirty_type t = sentry->type;

		if (test_and_clear_bit(segno, dirty_i->dirty_segmap[t]))
			dirty_i->nr_dirty[t]--;

		valid_blocks = get_valid_blocks(sbi, segno, true);
		if (valid_blocks == 0) {
			clear_bit(GET_SEC_FROM_SEG(sbi, segno),
						dirty_i->victim_secmap);
#ifdef CONFIG_F2FS_CHECK_FS
			clear_bit(segno, SIT_I(sbi)->invalid_segmap);
#endif
		}
		if (__is_large_section(sbi)) {
			unsigned int secno = GET_SEC_FROM_SEG(sbi, segno);

			if (!valid_blocks ||
					valid_blocks == CAP_BLKS_PER_SEC(sbi)) {
				clear_bit(secno, dirty_i->dirty_secmap);
				return;
			}

			if (!IS_CURSEC(sbi, secno))
				set_bit(secno, dirty_i->dirty_secmap);
		}
	}
}

/*
 * Should not occur error such as -ENOMEM.
 * Adding dirty entry into seglist is not critical operation.
 * If a given segment is one of current working segments, it won't be added.
 */
static void locate_dirty_segment(struct f2fs_sb_info *sbi, unsigned int segno)
{
	struct dirty_seglist_info *dirty_i = DIRTY_I(sbi);
	unsigned short valid_blocks, ckpt_valid_blocks;
	unsigned int usable_blocks;

	if (segno == NULL_SEGNO || IS_CURSEG(sbi, segno))
		return;

	usable_blocks = f2fs_usable_blks_in_seg(sbi, segno);
	mutex_lock(&dirty_i->seglist_lock);

	valid_blocks = get_valid_blocks(sbi, segno, false);
	ckpt_valid_blocks = get_ckpt_valid_blocks(sbi, segno, false);

	if (valid_blocks == 0 && (!is_sbi_flag_set(sbi, SBI_CP_DISABLED) ||
		ckpt_valid_blocks == usable_blocks)) {
		__locate_dirty_segment(sbi, segno, PRE);
		__remove_dirty_segment(sbi, segno, DIRTY);
	} else if (valid_blocks < usable_blocks) {
		__locate_dirty_segment(sbi, segno, DIRTY);
	} else {
		/* Recovery routine with SSR needs this */
		__remove_dirty_segment(sbi, segno, DIRTY);
	}

	mutex_unlock(&dirty_i->seglist_lock);
}

/* This moves currently empty dirty blocks to prefree. Must hold seglist_lock */
void f2fs_dirty_to_prefree(struct f2fs_sb_info *sbi)
{
	struct dirty_seglist_info *dirty_i = DIRTY_I(sbi);
	unsigned int segno;

	mutex_lock(&dirty_i->seglist_lock);
	for_each_set_bit(segno, dirty_i->dirty_segmap[DIRTY], MAIN_SEGS(sbi)) {
		if (get_valid_blocks(sbi, segno, false))
			continue;
		if (IS_CURSEG(sbi, segno))
			continue;
		__locate_dirty_segment(sbi, segno, PRE);
		__remove_dirty_segment(sbi, segno, DIRTY);
	}
	mutex_unlock(&dirty_i->seglist_lock);
}

block_t f2fs_get_unusable_blocks(struct f2fs_sb_info *sbi)
{
	int ovp_hole_segs =
		(overprovision_segments(sbi) - reserved_segments(sbi));
	block_t ovp_holes = ovp_hole_segs << sbi->log_blocks_per_seg;
	struct dirty_seglist_info *dirty_i = DIRTY_I(sbi);
	block_t holes[2] = {0, 0};	/* DATA and NODE */
	block_t unusable;
	struct seg_entry *se;
	unsigned int segno;

	mutex_lock(&dirty_i->seglist_lock);
	for_each_set_bit(segno, dirty_i->dirty_segmap[DIRTY], MAIN_SEGS(sbi)) {
		se = get_seg_entry(sbi, segno);
		if (IS_NODESEG(se->type))
			holes[NODE] += f2fs_usable_blks_in_seg(sbi, segno) -
							se->valid_blocks;
		else
			holes[DATA] += f2fs_usable_blks_in_seg(sbi, segno) -
							se->valid_blocks;
	}
	mutex_unlock(&dirty_i->seglist_lock);

	unusable = max(holes[DATA], holes[NODE]);
	if (unusable > ovp_holes)
		return unusable - ovp_holes;
	return 0;
}

int f2fs_disable_cp_again(struct f2fs_sb_info *sbi, block_t unusable)
{
	int ovp_hole_segs =
		(overprovision_segments(sbi) - reserved_segments(sbi));
	if (unusable > F2FS_OPTION(sbi).unusable_cap)
		return -EAGAIN;
	if (is_sbi_flag_set(sbi, SBI_CP_DISABLED_QUICK) &&
		dirty_segments(sbi) > ovp_hole_segs)
		return -EAGAIN;
	return 0;
}

/* This is only used by SBI_CP_DISABLED */
static unsigned int get_free_segment(struct f2fs_sb_info *sbi)
{
	struct dirty_seglist_info *dirty_i = DIRTY_I(sbi);
	unsigned int segno = 0;

	mutex_lock(&dirty_i->seglist_lock);
	for_each_set_bit(segno, dirty_i->dirty_segmap[DIRTY], MAIN_SEGS(sbi)) {
		if (get_valid_blocks(sbi, segno, false))
			continue;
		if (get_ckpt_valid_blocks(sbi, segno, false))
			continue;
		mutex_unlock(&dirty_i->seglist_lock);
		return segno;
	}
	mutex_unlock(&dirty_i->seglist_lock);
	return NULL_SEGNO;
}

static struct discard_cmd *__create_discard_cmd(struct f2fs_sb_info *sbi,
		struct block_device *bdev, block_t lstart,
		block_t start, block_t len)
{
	struct discard_cmd_control *dcc = SM_I(sbi)->dcc_info;
	struct list_head *pend_list;
	struct discard_cmd *dc;

	f2fs_bug_on(sbi, !len);

	pend_list = &dcc->pend_list[plist_idx(len)];

	dc = f2fs_kmem_cache_alloc(discard_cmd_slab, GFP_NOFS, true, NULL);
	INIT_LIST_HEAD(&dc->list);
	dc->bdev = bdev;
	dc->di.lstart = lstart;
	dc->di.start = start;
	dc->di.len = len;
	dc->ref = 0;
	dc->state = D_PREP;
	dc->queued = 0;
	dc->error = 0;
	init_completion(&dc->wait);
	list_add_tail(&dc->list, pend_list);
	spin_lock_init(&dc->lock);
	dc->bio_ref = 0;
	atomic_inc(&dcc->discard_cmd_cnt);
	dcc->undiscard_blks += len;

	return dc;
}

static bool f2fs_check_discard_tree(struct f2fs_sb_info *sbi)
{
#ifdef CONFIG_F2FS_CHECK_FS
	struct discard_cmd_control *dcc = SM_I(sbi)->dcc_info;
	struct rb_node *cur = rb_first_cached(&dcc->root), *next;
	struct discard_cmd *cur_dc, *next_dc;

	while (cur) {
		next = rb_next(cur);
		if (!next)
			return true;

		cur_dc = rb_entry(cur, struct discard_cmd, rb_node);
		next_dc = rb_entry(next, struct discard_cmd, rb_node);

		if (cur_dc->di.lstart + cur_dc->di.len > next_dc->di.lstart) {
			f2fs_info(sbi, "broken discard_rbtree, "
				"cur(%u, %u) next(%u, %u)",
				cur_dc->di.lstart, cur_dc->di.len,
				next_dc->di.lstart, next_dc->di.len);
			return false;
		}
		cur = next;
	}
#endif
	return true;
}

static struct discard_cmd *__lookup_discard_cmd(struct f2fs_sb_info *sbi,
						block_t blkaddr)
{
	struct discard_cmd_control *dcc = SM_I(sbi)->dcc_info;
	struct rb_node *node = dcc->root.rb_root.rb_node;
	struct discard_cmd *dc;

	while (node) {
		dc = rb_entry(node, struct discard_cmd, rb_node);

		if (blkaddr < dc->di.lstart)
			node = node->rb_left;
		else if (blkaddr >= dc->di.lstart + dc->di.len)
			node = node->rb_right;
		else
			return dc;
	}
	return NULL;
}

static struct discard_cmd *__lookup_discard_cmd_ret(struct rb_root_cached *root,
				block_t blkaddr,
				struct discard_cmd **prev_entry,
				struct discard_cmd **next_entry,
				struct rb_node ***insert_p,
				struct rb_node **insert_parent)
{
	struct rb_node **pnode = &root->rb_root.rb_node;
	struct rb_node *parent = NULL, *tmp_node;
	struct discard_cmd *dc;

	*insert_p = NULL;
	*insert_parent = NULL;
	*prev_entry = NULL;
	*next_entry = NULL;

	if (RB_EMPTY_ROOT(&root->rb_root))
		return NULL;

	while (*pnode) {
		parent = *pnode;
		dc = rb_entry(*pnode, struct discard_cmd, rb_node);

		if (blkaddr < dc->di.lstart)
			pnode = &(*pnode)->rb_left;
		else if (blkaddr >= dc->di.lstart + dc->di.len)
			pnode = &(*pnode)->rb_right;
		else
			goto lookup_neighbors;
	}

	*insert_p = pnode;
	*insert_parent = parent;

	dc = rb_entry(parent, struct discard_cmd, rb_node);
	tmp_node = parent;
	if (parent && blkaddr > dc->di.lstart)
		tmp_node = rb_next(parent);
	*next_entry = rb_entry_safe(tmp_node, struct discard_cmd, rb_node);

	tmp_node = parent;
	if (parent && blkaddr < dc->di.lstart)
		tmp_node = rb_prev(parent);
	*prev_entry = rb_entry_safe(tmp_node, struct discard_cmd, rb_node);
	return NULL;

lookup_neighbors:
	/* lookup prev node for merging backward later */
	tmp_node = rb_prev(&dc->rb_node);
	*prev_entry = rb_entry_safe(tmp_node, struct discard_cmd, rb_node);

	/* lookup next node for merging frontward later */
	tmp_node = rb_next(&dc->rb_node);
	*next_entry = rb_entry_safe(tmp_node, struct discard_cmd, rb_node);
	return dc;
}

static void __detach_discard_cmd(struct discard_cmd_control *dcc,
							struct discard_cmd *dc)
{
	if (dc->state == D_DONE)
		atomic_sub(dc->queued, &dcc->queued_discard);

	list_del(&dc->list);
	rb_erase_cached(&dc->rb_node, &dcc->root);
	dcc->undiscard_blks -= dc->di.len;

	kmem_cache_free(discard_cmd_slab, dc);

	atomic_dec(&dcc->discard_cmd_cnt);
}

static void __remove_discard_cmd(struct f2fs_sb_info *sbi,
							struct discard_cmd *dc)
{
	struct discard_cmd_control *dcc = SM_I(sbi)->dcc_info;
	unsigned long flags;

	trace_f2fs_remove_discard(dc->bdev, dc->di.start, dc->di.len);

	spin_lock_irqsave(&dc->lock, flags);
	if (dc->bio_ref) {
		spin_unlock_irqrestore(&dc->lock, flags);
		return;
	}
	spin_unlock_irqrestore(&dc->lock, flags);

	f2fs_bug_on(sbi, dc->ref);

	if (dc->error == -EOPNOTSUPP)
		dc->error = 0;

	if (dc->error)
		printk_ratelimited(
			"%sF2FS-fs (%s): Issue discard(%u, %u, %u) failed, ret: %d",
			KERN_INFO, sbi->sb->s_id,
			dc->di.lstart, dc->di.start, dc->di.len, dc->error);
	__detach_discard_cmd(dcc, dc);
}

static void f2fs_submit_discard_endio(struct bio *bio)
{
	struct discard_cmd *dc = (struct discard_cmd *)bio->bi_private;
	unsigned long flags;

	spin_lock_irqsave(&dc->lock, flags);
	if (!dc->error)
		dc->error = blk_status_to_errno(bio->bi_status);
	dc->bio_ref--;
	if (!dc->bio_ref && dc->state == D_SUBMIT) {
		dc->state = D_DONE;
		complete_all(&dc->wait);
	}
	spin_unlock_irqrestore(&dc->lock, flags);
	bio_put(bio);
}

static void __check_sit_bitmap(struct f2fs_sb_info *sbi,
				block_t start, block_t end)
{
#ifdef CONFIG_F2FS_CHECK_FS
	struct seg_entry *sentry;
	unsigned int segno;
	block_t blk = start;
	unsigned long offset, size, max_blocks = sbi->blocks_per_seg;
	unsigned long *map;

	while (blk < end) {
		segno = GET_SEGNO(sbi, blk);
		sentry = get_seg_entry(sbi, segno);
		offset = GET_BLKOFF_FROM_SEG0(sbi, blk);

		if (end < START_BLOCK(sbi, segno + 1))
			size = GET_BLKOFF_FROM_SEG0(sbi, end);
		else
			size = max_blocks;
		map = (unsigned long *)(sentry->cur_valid_map);
		offset = __find_rev_next_bit(map, size, offset);
		f2fs_bug_on(sbi, offset != size);
		blk = START_BLOCK(sbi, segno + 1);
	}
#endif
}

static void __init_discard_policy(struct f2fs_sb_info *sbi,
				struct discard_policy *dpolicy,
				int discard_type, unsigned int granularity)
{
	struct discard_cmd_control *dcc = SM_I(sbi)->dcc_info;

	/* common policy */
	dpolicy->type = discard_type;
	dpolicy->sync = true;
	dpolicy->ordered = false;
	dpolicy->granularity = granularity;

	dpolicy->max_requests = dcc->max_discard_request;
	dpolicy->io_aware_gran = dcc->discard_io_aware_gran;
	dpolicy->timeout = false;

	if (discard_type == DPOLICY_BG) {
		dpolicy->min_interval = dcc->min_discard_issue_time;
		dpolicy->mid_interval = dcc->mid_discard_issue_time;
		dpolicy->max_interval = dcc->max_discard_issue_time;
		dpolicy->io_aware = true;
		dpolicy->sync = false;
		dpolicy->ordered = true;
		if (utilization(sbi) > dcc->discard_urgent_util) {
			dpolicy->granularity = MIN_DISCARD_GRANULARITY;
			if (atomic_read(&dcc->discard_cmd_cnt))
				dpolicy->max_interval =
					dcc->min_discard_issue_time;
		}
	} else if (discard_type == DPOLICY_FORCE) {
		dpolicy->min_interval = dcc->min_discard_issue_time;
		dpolicy->mid_interval = dcc->mid_discard_issue_time;
		dpolicy->max_interval = dcc->max_discard_issue_time;
		dpolicy->io_aware = false;
	} else if (discard_type == DPOLICY_FSTRIM) {
		dpolicy->io_aware = false;
	} else if (discard_type == DPOLICY_UMOUNT) {
		dpolicy->io_aware = false;
		/* we need to issue all to keep CP_TRIMMED_FLAG */
		dpolicy->granularity = MIN_DISCARD_GRANULARITY;
		dpolicy->timeout = true;
	}
}

static void __update_discard_tree_range(struct f2fs_sb_info *sbi,
				struct block_device *bdev, block_t lstart,
				block_t start, block_t len);
/* this function is copied from blkdev_issue_discard from block/blk-lib.c */
static int __submit_discard_cmd(struct f2fs_sb_info *sbi,
				struct discard_policy *dpolicy,
				struct discard_cmd *dc, int *issued)
{
	struct block_device *bdev = dc->bdev;
	unsigned int max_discard_blocks =
			SECTOR_TO_BLOCK(bdev_max_discard_sectors(bdev));
	struct discard_cmd_control *dcc = SM_I(sbi)->dcc_info;
	struct list_head *wait_list = (dpolicy->type == DPOLICY_FSTRIM) ?
					&(dcc->fstrim_list) : &(dcc->wait_list);
	blk_opf_t flag = dpolicy->sync ? REQ_SYNC : 0;
	block_t lstart, start, len, total_len;
	int err = 0;

	if (dc->state != D_PREP)
		return 0;

	if (is_sbi_flag_set(sbi, SBI_NEED_FSCK))
		return 0;

	trace_f2fs_issue_discard(bdev, dc->di.start, dc->di.len);

	lstart = dc->di.lstart;
	start = dc->di.start;
	len = dc->di.len;
	total_len = len;

	dc->di.len = 0;

	while (total_len && *issued < dpolicy->max_requests && !err) {
		struct bio *bio = NULL;
		unsigned long flags;
		bool last = true;

		if (len > max_discard_blocks) {
			len = max_discard_blocks;
			last = false;
		}

		(*issued)++;
		if (*issued == dpolicy->max_requests)
			last = true;

		dc->di.len += len;

		if (time_to_inject(sbi, FAULT_DISCARD)) {
			err = -EIO;
		} else {
			err = __blkdev_issue_discard(bdev,
					SECTOR_FROM_BLOCK(start),
					SECTOR_FROM_BLOCK(len),
					GFP_NOFS, &bio);
		}
		if (err) {
			spin_lock_irqsave(&dc->lock, flags);
			if (dc->state == D_PARTIAL)
				dc->state = D_SUBMIT;
			spin_unlock_irqrestore(&dc->lock, flags);

			break;
		}

		f2fs_bug_on(sbi, !bio);

		/*
		 * should keep before submission to avoid D_DONE
		 * right away
		 */
		spin_lock_irqsave(&dc->lock, flags);
		if (last)
			dc->state = D_SUBMIT;
		else
			dc->state = D_PARTIAL;
		dc->bio_ref++;
		spin_unlock_irqrestore(&dc->lock, flags);

		atomic_inc(&dcc->queued_discard);
		dc->queued++;
		list_move_tail(&dc->list, wait_list);

		/* sanity check on discard range */
		__check_sit_bitmap(sbi, lstart, lstart + len);

		bio->bi_private = dc;
		bio->bi_end_io = f2fs_submit_discard_endio;
		bio->bi_opf |= flag;
		submit_bio(bio);

		atomic_inc(&dcc->issued_discard);

		f2fs_update_iostat(sbi, NULL, FS_DISCARD_IO, len * F2FS_BLKSIZE);

		lstart += len;
		start += len;
		total_len -= len;
		len = total_len;
	}

	if (!err && len) {
		dcc->undiscard_blks -= len;
		__update_discard_tree_range(sbi, bdev, lstart, start, len);
	}
	return err;
}

static void __insert_discard_cmd(struct f2fs_sb_info *sbi,
				struct block_device *bdev, block_t lstart,
				block_t start, block_t len)
{
	struct discard_cmd_control *dcc = SM_I(sbi)->dcc_info;
	struct rb_node **p = &dcc->root.rb_root.rb_node;
	struct rb_node *parent = NULL;
	struct discard_cmd *dc;
	bool leftmost = true;

	/* look up rb tree to find parent node */
	while (*p) {
		parent = *p;
		dc = rb_entry(parent, struct discard_cmd, rb_node);

		if (lstart < dc->di.lstart) {
			p = &(*p)->rb_left;
		} else if (lstart >= dc->di.lstart + dc->di.len) {
			p = &(*p)->rb_right;
			leftmost = false;
		} else {
			/* Let's skip to add, if exists */
			return;
		}
	}

	dc = __create_discard_cmd(sbi, bdev, lstart, start, len);

	rb_link_node(&dc->rb_node, parent, p);
	rb_insert_color_cached(&dc->rb_node, &dcc->root, leftmost);
}

static void __relocate_discard_cmd(struct discard_cmd_control *dcc,
						struct discard_cmd *dc)
{
	list_move_tail(&dc->list, &dcc->pend_list[plist_idx(dc->di.len)]);
}

static void __punch_discard_cmd(struct f2fs_sb_info *sbi,
				struct discard_cmd *dc, block_t blkaddr)
{
	struct discard_cmd_control *dcc = SM_I(sbi)->dcc_info;
	struct discard_info di = dc->di;
	bool modified = false;

	if (dc->state == D_DONE || dc->di.len == 1) {
		__remove_discard_cmd(sbi, dc);
		return;
	}

	dcc->undiscard_blks -= di.len;

	if (blkaddr > di.lstart) {
		dc->di.len = blkaddr - dc->di.lstart;
		dcc->undiscard_blks += dc->di.len;
		__relocate_discard_cmd(dcc, dc);
		modified = true;
	}

	if (blkaddr < di.lstart + di.len - 1) {
		if (modified) {
			__insert_discard_cmd(sbi, dc->bdev, blkaddr + 1,
					di.start + blkaddr + 1 - di.lstart,
					di.lstart + di.len - 1 - blkaddr);
		} else {
			dc->di.lstart++;
			dc->di.len--;
			dc->di.start++;
			dcc->undiscard_blks += dc->di.len;
			__relocate_discard_cmd(dcc, dc);
		}
	}
}

static void __update_discard_tree_range(struct f2fs_sb_info *sbi,
				struct block_device *bdev, block_t lstart,
				block_t start, block_t len)
{
	struct discard_cmd_control *dcc = SM_I(sbi)->dcc_info;
	struct discard_cmd *prev_dc = NULL, *next_dc = NULL;
	struct discard_cmd *dc;
	struct discard_info di = {0};
	struct rb_node **insert_p = NULL, *insert_parent = NULL;
	unsigned int max_discard_blocks =
			SECTOR_TO_BLOCK(bdev_max_discard_sectors(bdev));
	block_t end = lstart + len;

	dc = __lookup_discard_cmd_ret(&dcc->root, lstart,
				&prev_dc, &next_dc, &insert_p, &insert_parent);
	if (dc)
		prev_dc = dc;

	if (!prev_dc) {
		di.lstart = lstart;
		di.len = next_dc ? next_dc->di.lstart - lstart : len;
		di.len = min(di.len, len);
		di.start = start;
	}

	while (1) {
		struct rb_node *node;
		bool merged = false;
		struct discard_cmd *tdc = NULL;

		if (prev_dc) {
			di.lstart = prev_dc->di.lstart + prev_dc->di.len;
			if (di.lstart < lstart)
				di.lstart = lstart;
			if (di.lstart >= end)
				break;

			if (!next_dc || next_dc->di.lstart > end)
				di.len = end - di.lstart;
			else
				di.len = next_dc->di.lstart - di.lstart;
			di.start = start + di.lstart - lstart;
		}

		if (!di.len)
			goto next;

		if (prev_dc && prev_dc->state == D_PREP &&
			prev_dc->bdev == bdev &&
			__is_discard_back_mergeable(&di, &prev_dc->di,
							max_discard_blocks)) {
			prev_dc->di.len += di.len;
			dcc->undiscard_blks += di.len;
			__relocate_discard_cmd(dcc, prev_dc);
			di = prev_dc->di;
			tdc = prev_dc;
			merged = true;
		}

		if (next_dc && next_dc->state == D_PREP &&
			next_dc->bdev == bdev &&
			__is_discard_front_mergeable(&di, &next_dc->di,
							max_discard_blocks)) {
			next_dc->di.lstart = di.lstart;
			next_dc->di.len += di.len;
			next_dc->di.start = di.start;
			dcc->undiscard_blks += di.len;
			__relocate_discard_cmd(dcc, next_dc);
			if (tdc)
				__remove_discard_cmd(sbi, tdc);
			merged = true;
		}

		if (!merged)
			__insert_discard_cmd(sbi, bdev,
						di.lstart, di.start, di.len);
 next:
		prev_dc = next_dc;
		if (!prev_dc)
			break;

		node = rb_next(&prev_dc->rb_node);
		next_dc = rb_entry_safe(node, struct discard_cmd, rb_node);
	}
}

static void __queue_discard_cmd(struct f2fs_sb_info *sbi,
		struct block_device *bdev, block_t blkstart, block_t blklen)
{
	block_t lblkstart = blkstart;

	if (!f2fs_bdev_support_discard(bdev))
		return;

	trace_f2fs_queue_discard(bdev, blkstart, blklen);

	if (f2fs_is_multi_device(sbi)) {
		int devi = f2fs_target_device_index(sbi, blkstart);

		blkstart -= FDEV(devi).start_blk;
	}
	mutex_lock(&SM_I(sbi)->dcc_info->cmd_lock);
	__update_discard_tree_range(sbi, bdev, lblkstart, blkstart, blklen);
	mutex_unlock(&SM_I(sbi)->dcc_info->cmd_lock);
}

static void __issue_discard_cmd_orderly(struct f2fs_sb_info *sbi,
		struct discard_policy *dpolicy, int *issued)
{
	struct discard_cmd_control *dcc = SM_I(sbi)->dcc_info;
	struct discard_cmd *prev_dc = NULL, *next_dc = NULL;
	struct rb_node **insert_p = NULL, *insert_parent = NULL;
	struct discard_cmd *dc;
	struct blk_plug plug;
	bool io_interrupted = false;

	mutex_lock(&dcc->cmd_lock);
	dc = __lookup_discard_cmd_ret(&dcc->root, dcc->next_pos,
				&prev_dc, &next_dc, &insert_p, &insert_parent);
	if (!dc)
		dc = next_dc;

	blk_start_plug(&plug);

	while (dc) {
		struct rb_node *node;
		int err = 0;

		if (dc->state != D_PREP)
			goto next;

		if (dpolicy->io_aware && !is_idle(sbi, DISCARD_TIME)) {
			io_interrupted = true;
			break;
		}

		dcc->next_pos = dc->di.lstart + dc->di.len;
		err = __submit_discard_cmd(sbi, dpolicy, dc, issued);

		if (*issued >= dpolicy->max_requests)
			break;
next:
		node = rb_next(&dc->rb_node);
		if (err)
			__remove_discard_cmd(sbi, dc);
		dc = rb_entry_safe(node, struct discard_cmd, rb_node);
	}

	blk_finish_plug(&plug);

	if (!dc)
		dcc->next_pos = 0;

	mutex_unlock(&dcc->cmd_lock);

	if (!(*issued) && io_interrupted)
		*issued = -1;
}
static unsigned int __wait_all_discard_cmd(struct f2fs_sb_info *sbi,
					struct discard_policy *dpolicy);

static int __issue_discard_cmd(struct f2fs_sb_info *sbi,
					struct discard_policy *dpolicy)
{
	struct discard_cmd_control *dcc = SM_I(sbi)->dcc_info;
	struct list_head *pend_list;
	struct discard_cmd *dc, *tmp;
	struct blk_plug plug;
	int i, issued;
	bool io_interrupted = false;

	if (dpolicy->timeout)
		f2fs_update_time(sbi, UMOUNT_DISCARD_TIMEOUT);

retry:
	issued = 0;
	for (i = MAX_PLIST_NUM - 1; i >= 0; i--) {
		if (dpolicy->timeout &&
				f2fs_time_over(sbi, UMOUNT_DISCARD_TIMEOUT))
			break;

		if (i + 1 < dpolicy->granularity)
			break;

		if (i + 1 < dcc->max_ordered_discard && dpolicy->ordered) {
			__issue_discard_cmd_orderly(sbi, dpolicy, &issued);
			return issued;
		}

		pend_list = &dcc->pend_list[i];

		mutex_lock(&dcc->cmd_lock);
		if (list_empty(pend_list))
			goto next;
		if (unlikely(dcc->rbtree_check))
			f2fs_bug_on(sbi, !f2fs_check_discard_tree(sbi));
		blk_start_plug(&plug);
		list_for_each_entry_safe(dc, tmp, pend_list, list) {
			f2fs_bug_on(sbi, dc->state != D_PREP);

			if (dpolicy->timeout &&
				f2fs_time_over(sbi, UMOUNT_DISCARD_TIMEOUT))
				break;

			if (dpolicy->io_aware && i < dpolicy->io_aware_gran &&
						!is_idle(sbi, DISCARD_TIME)) {
				io_interrupted = true;
				break;
			}

			__submit_discard_cmd(sbi, dpolicy, dc, &issued);

			if (issued >= dpolicy->max_requests)
				break;
		}
		blk_finish_plug(&plug);
next:
		mutex_unlock(&dcc->cmd_lock);

		if (issued >= dpolicy->max_requests || io_interrupted)
			break;
	}

	if (dpolicy->type == DPOLICY_UMOUNT && issued) {
		__wait_all_discard_cmd(sbi, dpolicy);
		goto retry;
	}

	if (!issued && io_interrupted)
		issued = -1;

	return issued;
}

static bool __drop_discard_cmd(struct f2fs_sb_info *sbi)
{
	struct discard_cmd_control *dcc = SM_I(sbi)->dcc_info;
	struct list_head *pend_list;
	struct discard_cmd *dc, *tmp;
	int i;
	bool dropped = false;

	mutex_lock(&dcc->cmd_lock);
	for (i = MAX_PLIST_NUM - 1; i >= 0; i--) {
		pend_list = &dcc->pend_list[i];
		list_for_each_entry_safe(dc, tmp, pend_list, list) {
			f2fs_bug_on(sbi, dc->state != D_PREP);
			__remove_discard_cmd(sbi, dc);
			dropped = true;
		}
	}
	mutex_unlock(&dcc->cmd_lock);

	return dropped;
}

void f2fs_drop_discard_cmd(struct f2fs_sb_info *sbi)
{
	__drop_discard_cmd(sbi);
}

static unsigned int __wait_one_discard_bio(struct f2fs_sb_info *sbi,
							struct discard_cmd *dc)
{
	struct discard_cmd_control *dcc = SM_I(sbi)->dcc_info;
	unsigned int len = 0;

	wait_for_completion_io(&dc->wait);
	mutex_lock(&dcc->cmd_lock);
	f2fs_bug_on(sbi, dc->state != D_DONE);
	dc->ref--;
	if (!dc->ref) {
		if (!dc->error)
			len = dc->di.len;
		__remove_discard_cmd(sbi, dc);
	}
	mutex_unlock(&dcc->cmd_lock);

	return len;
}

static unsigned int __wait_discard_cmd_range(struct f2fs_sb_info *sbi,
						struct discard_policy *dpolicy,
						block_t start, block_t end)
{
	struct discard_cmd_control *dcc = SM_I(sbi)->dcc_info;
	struct list_head *wait_list = (dpolicy->type == DPOLICY_FSTRIM) ?
					&(dcc->fstrim_list) : &(dcc->wait_list);
	struct discard_cmd *dc = NULL, *iter, *tmp;
	unsigned int trimmed = 0;

next:
	dc = NULL;

	mutex_lock(&dcc->cmd_lock);
	list_for_each_entry_safe(iter, tmp, wait_list, list) {
		if (iter->di.lstart + iter->di.len <= start ||
					end <= iter->di.lstart)
			continue;
		if (iter->di.len < dpolicy->granularity)
			continue;
		if (iter->state == D_DONE && !iter->ref) {
			wait_for_completion_io(&iter->wait);
			if (!iter->error)
				trimmed += iter->di.len;
			__remove_discard_cmd(sbi, iter);
		} else {
			iter->ref++;
			dc = iter;
			break;
		}
	}
	mutex_unlock(&dcc->cmd_lock);

	if (dc) {
		trimmed += __wait_one_discard_bio(sbi, dc);
		goto next;
	}

	return trimmed;
}

static unsigned int __wait_all_discard_cmd(struct f2fs_sb_info *sbi,
						struct discard_policy *dpolicy)
{
	struct discard_policy dp;
	unsigned int discard_blks;

	if (dpolicy)
		return __wait_discard_cmd_range(sbi, dpolicy, 0, UINT_MAX);

	/* wait all */
	__init_discard_policy(sbi, &dp, DPOLICY_FSTRIM, MIN_DISCARD_GRANULARITY);
	discard_blks = __wait_discard_cmd_range(sbi, &dp, 0, UINT_MAX);
	__init_discard_policy(sbi, &dp, DPOLICY_UMOUNT, MIN_DISCARD_GRANULARITY);
	discard_blks += __wait_discard_cmd_range(sbi, &dp, 0, UINT_MAX);

	return discard_blks;
}

/* This should be covered by global mutex, &sit_i->sentry_lock */
static void f2fs_wait_discard_bio(struct f2fs_sb_info *sbi, block_t blkaddr)
{
	struct discard_cmd_control *dcc = SM_I(sbi)->dcc_info;
	struct discard_cmd *dc;
	bool need_wait = false;

	mutex_lock(&dcc->cmd_lock);
	dc = __lookup_discard_cmd(sbi, blkaddr);
	if (dc) {
		if (dc->state == D_PREP) {
			__punch_discard_cmd(sbi, dc, blkaddr);
		} else {
			dc->ref++;
			need_wait = true;
		}
	}
	mutex_unlock(&dcc->cmd_lock);

	if (need_wait)
		__wait_one_discard_bio(sbi, dc);
}

void f2fs_stop_discard_thread(struct f2fs_sb_info *sbi)
{
	struct discard_cmd_control *dcc = SM_I(sbi)->dcc_info;

	if (dcc && dcc->f2fs_issue_discard) {
		struct task_struct *discard_thread = dcc->f2fs_issue_discard;

		dcc->f2fs_issue_discard = NULL;
		kthread_stop(discard_thread);
	}
}

/**
 * f2fs_issue_discard_timeout() - Issue all discard cmd within UMOUNT_DISCARD_TIMEOUT
 * @sbi: the f2fs_sb_info data for discard cmd to issue
 *
 * When UMOUNT_DISCARD_TIMEOUT is exceeded, all remaining discard commands will be dropped
 *
 * Return true if issued all discard cmd or no discard cmd need issue, otherwise return false.
 */
bool f2fs_issue_discard_timeout(struct f2fs_sb_info *sbi)
{
	struct discard_cmd_control *dcc = SM_I(sbi)->dcc_info;
	struct discard_policy dpolicy;
	bool dropped;

	if (!atomic_read(&dcc->discard_cmd_cnt))
		return true;

	__init_discard_policy(sbi, &dpolicy, DPOLICY_UMOUNT,
					dcc->discard_granularity);
	__issue_discard_cmd(sbi, &dpolicy);
	dropped = __drop_discard_cmd(sbi);

	/* just to make sure there is no pending discard commands */
	__wait_all_discard_cmd(sbi, NULL);

	f2fs_bug_on(sbi, atomic_read(&dcc->discard_cmd_cnt));
	return !dropped;
}

static int issue_discard_thread(void *data)
{
	struct f2fs_sb_info *sbi = data;
	struct discard_cmd_control *dcc = SM_I(sbi)->dcc_info;
	wait_queue_head_t *q = &dcc->discard_wait_queue;
	struct discard_policy dpolicy;
	unsigned int wait_ms = dcc->min_discard_issue_time;
	int issued;

	set_freezable();

	do {
		wait_event_interruptible_timeout(*q,
				kthread_should_stop() || freezing(current) ||
				dcc->discard_wake,
				msecs_to_jiffies(wait_ms));

		if (sbi->gc_mode == GC_URGENT_HIGH ||
			!f2fs_available_free_memory(sbi, DISCARD_CACHE))
			__init_discard_policy(sbi, &dpolicy, DPOLICY_FORCE,
						MIN_DISCARD_GRANULARITY);
		else
			__init_discard_policy(sbi, &dpolicy, DPOLICY_BG,
						dcc->discard_granularity);

		if (dcc->discard_wake)
			dcc->discard_wake = false;

		/* clean up pending candidates before going to sleep */
		if (atomic_read(&dcc->queued_discard))
			__wait_all_discard_cmd(sbi, NULL);

		if (try_to_freeze())
			continue;
		if (f2fs_readonly(sbi->sb))
			continue;
		if (kthread_should_stop())
			return 0;
		if (is_sbi_flag_set(sbi, SBI_NEED_FSCK) ||
			!atomic_read(&dcc->discard_cmd_cnt)) {
			wait_ms = dpolicy.max_interval;
			continue;
		}

		sb_start_intwrite(sbi->sb);

		issued = __issue_discard_cmd(sbi, &dpolicy);
		if (issued > 0) {
			__wait_all_discard_cmd(sbi, &dpolicy);
			wait_ms = dpolicy.min_interval;
		} else if (issued == -1) {
			wait_ms = f2fs_time_to_wait(sbi, DISCARD_TIME);
			if (!wait_ms)
				wait_ms = dpolicy.mid_interval;
		} else {
			wait_ms = dpolicy.max_interval;
		}
		if (!atomic_read(&dcc->discard_cmd_cnt))
			wait_ms = dpolicy.max_interval;

		sb_end_intwrite(sbi->sb);

	} while (!kthread_should_stop());
	return 0;
}

#ifdef CONFIG_BLK_DEV_ZONED
static int __f2fs_issue_discard_zone(struct f2fs_sb_info *sbi,
		struct block_device *bdev, block_t blkstart, block_t blklen)
{
	sector_t sector, nr_sects;
	block_t lblkstart = blkstart;
	int devi = 0;
	u64 remainder = 0;

	if (f2fs_is_multi_device(sbi)) {
		devi = f2fs_target_device_index(sbi, blkstart);
		if (blkstart < FDEV(devi).start_blk ||
		    blkstart > FDEV(devi).end_blk) {
			f2fs_err(sbi, "Invalid block %x", blkstart);
			return -EIO;
		}
		blkstart -= FDEV(devi).start_blk;
	}

	/* For sequential zones, reset the zone write pointer */
	if (f2fs_blkz_is_seq(sbi, devi, blkstart)) {
		sector = SECTOR_FROM_BLOCK(blkstart);
		nr_sects = SECTOR_FROM_BLOCK(blklen);
		div64_u64_rem(sector, bdev_zone_sectors(bdev), &remainder);

		if (remainder || nr_sects != bdev_zone_sectors(bdev)) {
			f2fs_err(sbi, "(%d) %s: Unaligned zone reset attempted (block %x + %x)",
				 devi, sbi->s_ndevs ? FDEV(devi).path : "",
				 blkstart, blklen);
			return -EIO;
		}
		trace_f2fs_issue_reset_zone(bdev, blkstart);
		return blkdev_zone_mgmt(bdev, REQ_OP_ZONE_RESET,
					sector, nr_sects, GFP_NOFS);
	}

	/* For conventional zones, use regular discard if supported */
	__queue_discard_cmd(sbi, bdev, lblkstart, blklen);
	return 0;
}
#endif

static int __issue_discard_async(struct f2fs_sb_info *sbi,
		struct block_device *bdev, block_t blkstart, block_t blklen)
{
#ifdef CONFIG_BLK_DEV_ZONED
	if (f2fs_sb_has_blkzoned(sbi) && bdev_is_zoned(bdev))
		return __f2fs_issue_discard_zone(sbi, bdev, blkstart, blklen);
#endif
	__queue_discard_cmd(sbi, bdev, blkstart, blklen);
	return 0;
}

static int f2fs_issue_discard(struct f2fs_sb_info *sbi,
				block_t blkstart, block_t blklen)
{
	sector_t start = blkstart, len = 0;
	struct block_device *bdev;
	struct seg_entry *se;
	unsigned int offset;
	block_t i;
	int err = 0;

	bdev = f2fs_target_device(sbi, blkstart, NULL);

	for (i = blkstart; i < blkstart + blklen; i++, len++) {
		if (i != start) {
			struct block_device *bdev2 =
				f2fs_target_device(sbi, i, NULL);

			if (bdev2 != bdev) {
				err = __issue_discard_async(sbi, bdev,
						start, len);
				if (err)
					return err;
				bdev = bdev2;
				start = i;
				len = 0;
			}
		}

		se = get_seg_entry(sbi, GET_SEGNO(sbi, i));
		offset = GET_BLKOFF_FROM_SEG0(sbi, i);

		if (f2fs_block_unit_discard(sbi) &&
				!f2fs_test_and_set_bit(offset, se->discard_map))
			sbi->discard_blks--;
	}

	if (len)
		err = __issue_discard_async(sbi, bdev, start, len);
	return err;
}

static bool add_discard_addrs(struct f2fs_sb_info *sbi, struct cp_control *cpc,
							bool check_only)
{
	int entries = SIT_VBLOCK_MAP_SIZE / sizeof(unsigned long);
	int max_blocks = sbi->blocks_per_seg;
	struct seg_entry *se = get_seg_entry(sbi, cpc->trim_start);
	unsigned long *cur_map = (unsigned long *)se->cur_valid_map;
	unsigned long *ckpt_map = (unsigned long *)se->ckpt_valid_map;
	unsigned long *discard_map = (unsigned long *)se->discard_map;
	unsigned long *dmap = SIT_I(sbi)->tmp_map;
	unsigned int start = 0, end = -1;
	bool force = (cpc->reason & CP_DISCARD);
	struct discard_entry *de = NULL;
	struct list_head *head = &SM_I(sbi)->dcc_info->entry_list;
	int i;

	if (se->valid_blocks == max_blocks || !f2fs_hw_support_discard(sbi) ||
			!f2fs_block_unit_discard(sbi))
		return false;

	if (!force) {
		if (!f2fs_realtime_discard_enable(sbi) || !se->valid_blocks ||
			SM_I(sbi)->dcc_info->nr_discards >=
				SM_I(sbi)->dcc_info->max_discards)
			return false;
	}

	/* SIT_VBLOCK_MAP_SIZE should be multiple of sizeof(unsigned long) */
	for (i = 0; i < entries; i++)
		dmap[i] = force ? ~ckpt_map[i] & ~discard_map[i] :
				(cur_map[i] ^ ckpt_map[i]) & ckpt_map[i];

	while (force || SM_I(sbi)->dcc_info->nr_discards <=
				SM_I(sbi)->dcc_info->max_discards) {
		start = __find_rev_next_bit(dmap, max_blocks, end + 1);
		if (start >= max_blocks)
			break;

		end = __find_rev_next_zero_bit(dmap, max_blocks, start + 1);
		if (force && start && end != max_blocks
					&& (end - start) < cpc->trim_minlen)
			continue;

		if (check_only)
			return true;

		if (!de) {
			de = f2fs_kmem_cache_alloc(discard_entry_slab,
						GFP_F2FS_ZERO, true, NULL);
			de->start_blkaddr = START_BLOCK(sbi, cpc->trim_start);
			list_add_tail(&de->list, head);
		}

		for (i = start; i < end; i++)
			__set_bit_le(i, (void *)de->discard_map);

		SM_I(sbi)->dcc_info->nr_discards += end - start;
	}
	return false;
}

static void release_discard_addr(struct discard_entry *entry)
{
	list_del(&entry->list);
	kmem_cache_free(discard_entry_slab, entry);
}

void f2fs_release_discard_addrs(struct f2fs_sb_info *sbi)
{
	struct list_head *head = &(SM_I(sbi)->dcc_info->entry_list);
	struct discard_entry *entry, *this;

	/* drop caches */
	list_for_each_entry_safe(entry, this, head, list)
		release_discard_addr(entry);
}

/*
 * Should call f2fs_clear_prefree_segments after checkpoint is done.
 */
static void set_prefree_as_free_segments(struct f2fs_sb_info *sbi)
{
	struct dirty_seglist_info *dirty_i = DIRTY_I(sbi);
	unsigned int segno;

	mutex_lock(&dirty_i->seglist_lock);
	for_each_set_bit(segno, dirty_i->dirty_segmap[PRE], MAIN_SEGS(sbi))
		__set_test_and_free(sbi, segno, false);
	mutex_unlock(&dirty_i->seglist_lock);
}

void f2fs_clear_prefree_segments(struct f2fs_sb_info *sbi,
						struct cp_control *cpc)
{
	struct discard_cmd_control *dcc = SM_I(sbi)->dcc_info;
	struct list_head *head = &dcc->entry_list;
	struct discard_entry *entry, *this;
	struct dirty_seglist_info *dirty_i = DIRTY_I(sbi);
	unsigned long *prefree_map = dirty_i->dirty_segmap[PRE];
	unsigned int start = 0, end = -1;
	unsigned int secno, start_segno;
	bool force = (cpc->reason & CP_DISCARD);
	bool section_alignment = F2FS_OPTION(sbi).discard_unit ==
						DISCARD_UNIT_SECTION;

	if (f2fs_lfs_mode(sbi) && __is_large_section(sbi))
		section_alignment = true;

	mutex_lock(&dirty_i->seglist_lock);

	while (1) {
		int i;

		if (section_alignment && end != -1)
			end--;
		start = find_next_bit(prefree_map, MAIN_SEGS(sbi), end + 1);
		if (start >= MAIN_SEGS(sbi))
			break;
		end = find_next_zero_bit(prefree_map, MAIN_SEGS(sbi),
								start + 1);

		if (section_alignment) {
			start = rounddown(start, sbi->segs_per_sec);
			end = roundup(end, sbi->segs_per_sec);
		}

		for (i = start; i < end; i++) {
			if (test_and_clear_bit(i, prefree_map))
				dirty_i->nr_dirty[PRE]--;
		}

		if (!f2fs_realtime_discard_enable(sbi))
			continue;

		if (force && start >= cpc->trim_start &&
					(end - 1) <= cpc->trim_end)
			continue;

		/* Should cover 2MB zoned device for zone-based reset */
		if (!f2fs_sb_has_blkzoned(sbi) &&
		    (!f2fs_lfs_mode(sbi) || !__is_large_section(sbi))) {
			f2fs_issue_discard(sbi, START_BLOCK(sbi, start),
				(end - start) << sbi->log_blocks_per_seg);
			continue;
		}
next:
		secno = GET_SEC_FROM_SEG(sbi, start);
		start_segno = GET_SEG_FROM_SEC(sbi, secno);
		if (!IS_CURSEC(sbi, secno) &&
			!get_valid_blocks(sbi, start, true))
			f2fs_issue_discard(sbi, START_BLOCK(sbi, start_segno),
				sbi->segs_per_sec << sbi->log_blocks_per_seg);

		start = start_segno + sbi->segs_per_sec;
		if (start < end)
			goto next;
		else
			end = start - 1;
	}
	mutex_unlock(&dirty_i->seglist_lock);

	if (!f2fs_block_unit_discard(sbi))
		goto wakeup;

	/* send small discards */
	list_for_each_entry_safe(entry, this, head, list) {
		unsigned int cur_pos = 0, next_pos, len, total_len = 0;
		bool is_valid = test_bit_le(0, entry->discard_map);

find_next:
		if (is_valid) {
			next_pos = find_next_zero_bit_le(entry->discard_map,
					sbi->blocks_per_seg, cur_pos);
			len = next_pos - cur_pos;

			if (f2fs_sb_has_blkzoned(sbi) ||
			    (force && len < cpc->trim_minlen))
				goto skip;

			f2fs_issue_discard(sbi, entry->start_blkaddr + cur_pos,
									len);
			total_len += len;
		} else {
			next_pos = find_next_bit_le(entry->discard_map,
					sbi->blocks_per_seg, cur_pos);
		}
skip:
		cur_pos = next_pos;
		is_valid = !is_valid;

		if (cur_pos < sbi->blocks_per_seg)
			goto find_next;

		release_discard_addr(entry);
		dcc->nr_discards -= total_len;
	}

wakeup:
	wake_up_discard_thread(sbi, false);
}

int f2fs_start_discard_thread(struct f2fs_sb_info *sbi)
{
	dev_t dev = sbi->sb->s_bdev->bd_dev;
	struct discard_cmd_control *dcc = SM_I(sbi)->dcc_info;
	int err = 0;

	if (!f2fs_realtime_discard_enable(sbi))
		return 0;

	dcc->f2fs_issue_discard = kthread_run(issue_discard_thread, sbi,
				"f2fs_discard-%u:%u", MAJOR(dev), MINOR(dev));
	if (IS_ERR(dcc->f2fs_issue_discard)) {
		err = PTR_ERR(dcc->f2fs_issue_discard);
		dcc->f2fs_issue_discard = NULL;
	}

	return err;
}

static int create_discard_cmd_control(struct f2fs_sb_info *sbi)
{
	struct discard_cmd_control *dcc;
	int err = 0, i;

	if (SM_I(sbi)->dcc_info) {
		dcc = SM_I(sbi)->dcc_info;
		goto init_thread;
	}

	dcc = f2fs_kzalloc(sbi, sizeof(struct discard_cmd_control), GFP_KERNEL);
	if (!dcc)
		return -ENOMEM;

	dcc->discard_io_aware_gran = MAX_PLIST_NUM;
	dcc->discard_granularity = DEFAULT_DISCARD_GRANULARITY;
	dcc->max_ordered_discard = DEFAULT_MAX_ORDERED_DISCARD_GRANULARITY;
	if (F2FS_OPTION(sbi).discard_unit == DISCARD_UNIT_SEGMENT)
		dcc->discard_granularity = sbi->blocks_per_seg;
	else if (F2FS_OPTION(sbi).discard_unit == DISCARD_UNIT_SECTION)
		dcc->discard_granularity = BLKS_PER_SEC(sbi);

	INIT_LIST_HEAD(&dcc->entry_list);
	for (i = 0; i < MAX_PLIST_NUM; i++)
		INIT_LIST_HEAD(&dcc->pend_list[i]);
	INIT_LIST_HEAD(&dcc->wait_list);
	INIT_LIST_HEAD(&dcc->fstrim_list);
	mutex_init(&dcc->cmd_lock);
	atomic_set(&dcc->issued_discard, 0);
	atomic_set(&dcc->queued_discard, 0);
	atomic_set(&dcc->discard_cmd_cnt, 0);
	dcc->nr_discards = 0;
	dcc->max_discards = MAIN_SEGS(sbi) << sbi->log_blocks_per_seg;
	dcc->max_discard_request = DEF_MAX_DISCARD_REQUEST;
	dcc->min_discard_issue_time = DEF_MIN_DISCARD_ISSUE_TIME;
	dcc->mid_discard_issue_time = DEF_MID_DISCARD_ISSUE_TIME;
	dcc->max_discard_issue_time = DEF_MAX_DISCARD_ISSUE_TIME;
	dcc->discard_urgent_util = DEF_DISCARD_URGENT_UTIL;
	dcc->undiscard_blks = 0;
	dcc->next_pos = 0;
	dcc->root = RB_ROOT_CACHED;
	dcc->rbtree_check = false;

	init_waitqueue_head(&dcc->discard_wait_queue);
	SM_I(sbi)->dcc_info = dcc;
init_thread:
	err = f2fs_start_discard_thread(sbi);
	if (err) {
		kfree(dcc);
		SM_I(sbi)->dcc_info = NULL;
	}

	return err;
}

static void destroy_discard_cmd_control(struct f2fs_sb_info *sbi)
{
	struct discard_cmd_control *dcc = SM_I(sbi)->dcc_info;

	if (!dcc)
		return;

	f2fs_stop_discard_thread(sbi);

	/*
	 * Recovery can cache discard commands, so in error path of
	 * fill_super(), it needs to give a chance to handle them.
	 */
	f2fs_issue_discard_timeout(sbi);

	kfree(dcc);
	SM_I(sbi)->dcc_info = NULL;
}

static bool __mark_sit_entry_dirty(struct f2fs_sb_info *sbi, unsigned int segno)
{
	struct sit_info *sit_i = SIT_I(sbi);

	if (!__test_and_set_bit(segno, sit_i->dirty_sentries_bitmap)) {
		sit_i->dirty_sentries++;
		return false;
	}

	return true;
}

static void __set_sit_entry_type(struct f2fs_sb_info *sbi, int type,
					unsigned int segno, int modified)
{
	struct seg_entry *se = get_seg_entry(sbi, segno);

	se->type = type;
	if (modified)
		__mark_sit_entry_dirty(sbi, segno);
}

static inline unsigned long long get_segment_mtime(struct f2fs_sb_info *sbi,
								block_t blkaddr)
{
	unsigned int segno = GET_SEGNO(sbi, blkaddr);

	if (segno == NULL_SEGNO)
		return 0;
	return get_seg_entry(sbi, segno)->mtime;
}

static void update_segment_mtime(struct f2fs_sb_info *sbi, block_t blkaddr,
						unsigned long long old_mtime)
{
	struct seg_entry *se;
	unsigned int segno = GET_SEGNO(sbi, blkaddr);
	unsigned long long ctime = get_mtime(sbi, false);
	unsigned long long mtime = old_mtime ? old_mtime : ctime;

	if (segno == NULL_SEGNO)
		return;

	se = get_seg_entry(sbi, segno);

	if (!se->mtime)
		se->mtime = mtime;
	else
		se->mtime = div_u64(se->mtime * se->valid_blocks + mtime,
						se->valid_blocks + 1);

	if (ctime > SIT_I(sbi)->max_mtime)
		SIT_I(sbi)->max_mtime = ctime;
}

static void update_sit_entry(struct f2fs_sb_info *sbi, block_t blkaddr, int del)
{
	struct seg_entry *se;
	unsigned int segno, offset;
	long int new_vblocks;
	bool exist;
#ifdef CONFIG_F2FS_CHECK_FS
	bool mir_exist;
#endif

	segno = GET_SEGNO(sbi, blkaddr);

	se = get_seg_entry(sbi, segno);
	new_vblocks = se->valid_blocks + del;
	offset = GET_BLKOFF_FROM_SEG0(sbi, blkaddr);

	f2fs_bug_on(sbi, (new_vblocks < 0 ||
			(new_vblocks > f2fs_usable_blks_in_seg(sbi, segno))));

	se->valid_blocks = new_vblocks;

	/* Update valid block bitmap */
	if (del > 0) {
		exist = f2fs_test_and_set_bit(offset, se->cur_valid_map);
#ifdef CONFIG_F2FS_CHECK_FS
		mir_exist = f2fs_test_and_set_bit(offset,
						se->cur_valid_map_mir);
		if (unlikely(exist != mir_exist)) {
			f2fs_err(sbi, "Inconsistent error when setting bitmap, blk:%u, old bit:%d",
				 blkaddr, exist);
			f2fs_bug_on(sbi, 1);
		}
#endif
		if (unlikely(exist)) {
			f2fs_err(sbi, "Bitmap was wrongly set, blk:%u",
				 blkaddr);
			f2fs_bug_on(sbi, 1);
			se->valid_blocks--;
			del = 0;
		}

		if (f2fs_block_unit_discard(sbi) &&
				!f2fs_test_and_set_bit(offset, se->discard_map))
			sbi->discard_blks--;

		/*
		 * SSR should never reuse block which is checkpointed
		 * or newly invalidated.
		 */
		if (!is_sbi_flag_set(sbi, SBI_CP_DISABLED)) {
			if (!f2fs_test_and_set_bit(offset, se->ckpt_valid_map))
				se->ckpt_valid_blocks++;
		}
	} else {
		exist = f2fs_test_and_clear_bit(offset, se->cur_valid_map);
#ifdef CONFIG_F2FS_CHECK_FS
		mir_exist = f2fs_test_and_clear_bit(offset,
						se->cur_valid_map_mir);
		if (unlikely(exist != mir_exist)) {
			f2fs_err(sbi, "Inconsistent error when clearing bitmap, blk:%u, old bit:%d",
				 blkaddr, exist);
			f2fs_bug_on(sbi, 1);
		}
#endif
		if (unlikely(!exist)) {
			f2fs_err(sbi, "Bitmap was wrongly cleared, blk:%u",
				 blkaddr);
			f2fs_bug_on(sbi, 1);
			se->valid_blocks++;
			del = 0;
		} else if (unlikely(is_sbi_flag_set(sbi, SBI_CP_DISABLED))) {
			/*
			 * If checkpoints are off, we must not reuse data that
			 * was used in the previous checkpoint. If it was used
			 * before, we must track that to know how much space we
			 * really have.
			 */
			if (f2fs_test_bit(offset, se->ckpt_valid_map)) {
				spin_lock(&sbi->stat_lock);
				sbi->unusable_block_count++;
				spin_unlock(&sbi->stat_lock);
			}
		}

		if (f2fs_block_unit_discard(sbi) &&
			f2fs_test_and_clear_bit(offset, se->discard_map))
			sbi->discard_blks++;
	}
	if (!f2fs_test_bit(offset, se->ckpt_valid_map))
		se->ckpt_valid_blocks += del;

	__mark_sit_entry_dirty(sbi, segno);

	/* update total number of valid blocks to be written in ckpt area */
	SIT_I(sbi)->written_valid_blocks += del;

	if (__is_large_section(sbi))
		get_sec_entry(sbi, segno)->valid_blocks += del;
}

void f2fs_invalidate_blocks(struct f2fs_sb_info *sbi, block_t addr)
{
	unsigned int segno = GET_SEGNO(sbi, addr);
	struct sit_info *sit_i = SIT_I(sbi);

	f2fs_bug_on(sbi, addr == NULL_ADDR);
	if (addr == NEW_ADDR || addr == COMPRESS_ADDR)
		return;

	invalidate_mapping_pages(META_MAPPING(sbi), addr, addr);
	f2fs_invalidate_compress_page(sbi, addr);

	/* add it into sit main buffer */
	down_write(&sit_i->sentry_lock);

	update_segment_mtime(sbi, addr, 0);
	update_sit_entry(sbi, addr, -1);

	/* add it into dirty seglist */
	locate_dirty_segment(sbi, segno);

	up_write(&sit_i->sentry_lock);
}

bool f2fs_is_checkpointed_data(struct f2fs_sb_info *sbi, block_t blkaddr)
{
	struct sit_info *sit_i = SIT_I(sbi);
	unsigned int segno, offset;
	struct seg_entry *se;
	bool is_cp = false;

	if (!__is_valid_data_blkaddr(blkaddr))
		return true;

	down_read(&sit_i->sentry_lock);

	segno = GET_SEGNO(sbi, blkaddr);
	se = get_seg_entry(sbi, segno);
	offset = GET_BLKOFF_FROM_SEG0(sbi, blkaddr);

	if (f2fs_test_bit(offset, se->ckpt_valid_map))
		is_cp = true;

	up_read(&sit_i->sentry_lock);

	return is_cp;
}

static unsigned short f2fs_curseg_valid_blocks(struct f2fs_sb_info *sbi, int type)
{
	struct curseg_info *curseg = CURSEG_I(sbi, type);

	if (sbi->ckpt->alloc_type[type] == SSR)
		return sbi->blocks_per_seg;
	return curseg->next_blkoff;
}

/*
 * Calculate the number of current summary pages for writing
 */
int f2fs_npages_for_summary_flush(struct f2fs_sb_info *sbi, bool for_ra)
{
	int valid_sum_count = 0;
	int i, sum_in_page;

	for (i = CURSEG_HOT_DATA; i <= CURSEG_COLD_DATA; i++) {
		if (sbi->ckpt->alloc_type[i] != SSR && for_ra)
			valid_sum_count +=
				le16_to_cpu(F2FS_CKPT(sbi)->cur_data_blkoff[i]);
		else
			valid_sum_count += f2fs_curseg_valid_blocks(sbi, i);
	}

	sum_in_page = (PAGE_SIZE - 2 * SUM_JOURNAL_SIZE -
			SUM_FOOTER_SIZE) / SUMMARY_SIZE;
	if (valid_sum_count <= sum_in_page)
		return 1;
	else if ((valid_sum_count - sum_in_page) <=
		(PAGE_SIZE - SUM_FOOTER_SIZE) / SUMMARY_SIZE)
		return 2;
	return 3;
}

/*
 * Caller should put this summary page
 */
struct page *f2fs_get_sum_page(struct f2fs_sb_info *sbi, unsigned int segno)
{
	if (unlikely(f2fs_cp_error(sbi)))
		return ERR_PTR(-EIO);
	return f2fs_get_meta_page_retry(sbi, GET_SUM_BLOCK(sbi, segno));
}

void f2fs_update_meta_page(struct f2fs_sb_info *sbi,
					void *src, block_t blk_addr)
{
	struct page *page = f2fs_grab_meta_page(sbi, blk_addr);

	memcpy(page_address(page), src, PAGE_SIZE);
	set_page_dirty(page);
	f2fs_put_page(page, 1);
}

static void write_sum_page(struct f2fs_sb_info *sbi,
			struct f2fs_summary_block *sum_blk, block_t blk_addr)
{
	f2fs_update_meta_page(sbi, (void *)sum_blk, blk_addr);
}

static void write_current_sum_page(struct f2fs_sb_info *sbi,
						int type, block_t blk_addr)
{
	struct curseg_info *curseg = CURSEG_I(sbi, type);
	struct page *page = f2fs_grab_meta_page(sbi, blk_addr);
	struct f2fs_summary_block *src = curseg->sum_blk;
	struct f2fs_summary_block *dst;

	dst = (struct f2fs_summary_block *)page_address(page);
	memset(dst, 0, PAGE_SIZE);

	mutex_lock(&curseg->curseg_mutex);

	down_read(&curseg->journal_rwsem);
	memcpy(&dst->journal, curseg->journal, SUM_JOURNAL_SIZE);
	up_read(&curseg->journal_rwsem);

	memcpy(dst->entries, src->entries, SUM_ENTRY_SIZE);
	memcpy(&dst->footer, &src->footer, SUM_FOOTER_SIZE);

	mutex_unlock(&curseg->curseg_mutex);

	set_page_dirty(page);
	f2fs_put_page(page, 1);
}

static int is_next_segment_free(struct f2fs_sb_info *sbi,
				struct curseg_info *curseg, int type)
{
	unsigned int segno = curseg->segno + 1;
	struct free_segmap_info *free_i = FREE_I(sbi);

	if (segno < MAIN_SEGS(sbi) && segno % sbi->segs_per_sec)
		return !test_bit(segno, free_i->free_segmap);
	return 0;
}

/*
 * Find a new segment from the free segments bitmap to right order
 * This function should be returned with success, otherwise BUG
 */
static void get_new_segment(struct f2fs_sb_info *sbi,
			unsigned int *newseg, bool new_sec, int dir)
{
	struct free_segmap_info *free_i = FREE_I(sbi);
	unsigned int segno, secno, zoneno;
	unsigned int total_zones = MAIN_SECS(sbi) / sbi->secs_per_zone;
	unsigned int hint = GET_SEC_FROM_SEG(sbi, *newseg);
	unsigned int old_zoneno = GET_ZONE_FROM_SEG(sbi, *newseg);
	unsigned int left_start = hint;
	bool init = true;
	int go_left = 0;
	int i;

	spin_lock(&free_i->segmap_lock);

	if (!new_sec && ((*newseg + 1) % sbi->segs_per_sec)) {
		segno = find_next_zero_bit(free_i->free_segmap,
			GET_SEG_FROM_SEC(sbi, hint + 1), *newseg + 1);
		if (segno < GET_SEG_FROM_SEC(sbi, hint + 1))
			goto got_it;
	}
find_other_zone:
	secno = find_next_zero_bit(free_i->free_secmap, MAIN_SECS(sbi), hint);
	if (secno >= MAIN_SECS(sbi)) {
		if (dir == ALLOC_RIGHT) {
			secno = find_first_zero_bit(free_i->free_secmap,
							MAIN_SECS(sbi));
			f2fs_bug_on(sbi, secno >= MAIN_SECS(sbi));
		} else {
			go_left = 1;
			left_start = hint - 1;
		}
	}
	if (go_left == 0)
		goto skip_left;

	while (test_bit(left_start, free_i->free_secmap)) {
		if (left_start > 0) {
			left_start--;
			continue;
		}
		left_start = find_first_zero_bit(free_i->free_secmap,
							MAIN_SECS(sbi));
		f2fs_bug_on(sbi, left_start >= MAIN_SECS(sbi));
		break;
	}
	secno = left_start;
skip_left:
	segno = GET_SEG_FROM_SEC(sbi, secno);
	zoneno = GET_ZONE_FROM_SEC(sbi, secno);

	/* give up on finding another zone */
	if (!init)
		goto got_it;
	if (sbi->secs_per_zone == 1)
		goto got_it;
	if (zoneno == old_zoneno)
		goto got_it;
	if (dir == ALLOC_LEFT) {
		if (!go_left && zoneno + 1 >= total_zones)
			goto got_it;
		if (go_left && zoneno == 0)
			goto got_it;
	}
	for (i = 0; i < NR_CURSEG_TYPE; i++)
		if (CURSEG_I(sbi, i)->zone == zoneno)
			break;

	if (i < NR_CURSEG_TYPE) {
		/* zone is in user, try another */
		if (go_left)
			hint = zoneno * sbi->secs_per_zone - 1;
		else if (zoneno + 1 >= total_zones)
			hint = 0;
		else
			hint = (zoneno + 1) * sbi->secs_per_zone;
		init = false;
		goto find_other_zone;
	}
got_it:
	/* set it as dirty segment in free segmap */
	f2fs_bug_on(sbi, test_bit(segno, free_i->free_segmap));
	__set_inuse(sbi, segno);
	*newseg = segno;
	spin_unlock(&free_i->segmap_lock);
}

static void reset_curseg(struct f2fs_sb_info *sbi, int type, int modified)
{
	struct curseg_info *curseg = CURSEG_I(sbi, type);
	struct summary_footer *sum_footer;
	unsigned short seg_type = curseg->seg_type;

	curseg->inited = true;
	curseg->segno = curseg->next_segno;
	curseg->zone = GET_ZONE_FROM_SEG(sbi, curseg->segno);
	curseg->next_blkoff = 0;
	curseg->next_segno = NULL_SEGNO;

	sum_footer = &(curseg->sum_blk->footer);
	memset(sum_footer, 0, sizeof(struct summary_footer));

	sanity_check_seg_type(sbi, seg_type);

	if (IS_DATASEG(seg_type))
		SET_SUM_TYPE(sum_footer, SUM_TYPE_DATA);
	if (IS_NODESEG(seg_type))
		SET_SUM_TYPE(sum_footer, SUM_TYPE_NODE);
	__set_sit_entry_type(sbi, seg_type, curseg->segno, modified);
}

static unsigned int __get_next_segno(struct f2fs_sb_info *sbi, int type)
{
	struct curseg_info *curseg = CURSEG_I(sbi, type);
	unsigned short seg_type = curseg->seg_type;

	sanity_check_seg_type(sbi, seg_type);
	if (f2fs_need_rand_seg(sbi))
		return prandom_u32_max(MAIN_SECS(sbi) * sbi->segs_per_sec);

	/* if segs_per_sec is large than 1, we need to keep original policy. */
	if (__is_large_section(sbi))
		return curseg->segno;

	/* inmem log may not locate on any segment after mount */
	if (!curseg->inited)
		return 0;

	if (unlikely(is_sbi_flag_set(sbi, SBI_CP_DISABLED)))
		return 0;

	if (test_opt(sbi, NOHEAP) &&
		(seg_type == CURSEG_HOT_DATA || IS_NODESEG(seg_type)))
		return 0;

	if (SIT_I(sbi)->last_victim[ALLOC_NEXT])
		return SIT_I(sbi)->last_victim[ALLOC_NEXT];

	/* find segments from 0 to reuse freed segments */
	if (F2FS_OPTION(sbi).alloc_mode == ALLOC_MODE_REUSE)
		return 0;

	return curseg->segno;
}

/*
 * Allocate a current working segment.
 * This function always allocates a free segment in LFS manner.
 */
static void new_curseg(struct f2fs_sb_info *sbi, int type, bool new_sec)
{
	struct curseg_info *curseg = CURSEG_I(sbi, type);
	unsigned short seg_type = curseg->seg_type;
	unsigned int segno = curseg->segno;
	int dir = ALLOC_LEFT;

	if (curseg->inited)
		write_sum_page(sbi, curseg->sum_blk,
				GET_SUM_BLOCK(sbi, segno));
	if (seg_type == CURSEG_WARM_DATA || seg_type == CURSEG_COLD_DATA)
		dir = ALLOC_RIGHT;

	if (test_opt(sbi, NOHEAP))
		dir = ALLOC_RIGHT;

	segno = __get_next_segno(sbi, type);
	get_new_segment(sbi, &segno, new_sec, dir);
	curseg->next_segno = segno;
	reset_curseg(sbi, type, 1);
	curseg->alloc_type = LFS;
	if (F2FS_OPTION(sbi).fs_mode == FS_MODE_FRAGMENT_BLK)
		curseg->fragment_remained_chunk =
				prandom_u32_max(sbi->max_fragment_chunk) + 1;
}

static int __next_free_blkoff(struct f2fs_sb_info *sbi,
					int segno, block_t start)
{
	struct seg_entry *se = get_seg_entry(sbi, segno);
	int entries = SIT_VBLOCK_MAP_SIZE / sizeof(unsigned long);
	unsigned long *target_map = SIT_I(sbi)->tmp_map;
	unsigned long *ckpt_map = (unsigned long *)se->ckpt_valid_map;
	unsigned long *cur_map = (unsigned long *)se->cur_valid_map;
	int i;

	for (i = 0; i < entries; i++)
		target_map[i] = ckpt_map[i] | cur_map[i];

	return __find_rev_next_zero_bit(target_map, sbi->blocks_per_seg, start);
}

static int f2fs_find_next_ssr_block(struct f2fs_sb_info *sbi,
		struct curseg_info *seg)
{
	return __next_free_blkoff(sbi, seg->segno, seg->next_blkoff + 1);
}

bool f2fs_segment_has_free_slot(struct f2fs_sb_info *sbi, int segno)
{
	return __next_free_blkoff(sbi, segno, 0) < sbi->blocks_per_seg;
}

/*
 * This function always allocates a used segment(from dirty seglist) by SSR
 * manner, so it should recover the existing segment information of valid blocks
 */
static void change_curseg(struct f2fs_sb_info *sbi, int type)
{
	struct dirty_seglist_info *dirty_i = DIRTY_I(sbi);
	struct curseg_info *curseg = CURSEG_I(sbi, type);
	unsigned int new_segno = curseg->next_segno;
	struct f2fs_summary_block *sum_node;
	struct page *sum_page;

	write_sum_page(sbi, curseg->sum_blk, GET_SUM_BLOCK(sbi, curseg->segno));

	__set_test_and_inuse(sbi, new_segno);

	mutex_lock(&dirty_i->seglist_lock);
	__remove_dirty_segment(sbi, new_segno, PRE);
	__remove_dirty_segment(sbi, new_segno, DIRTY);
	mutex_unlock(&dirty_i->seglist_lock);

	reset_curseg(sbi, type, 1);
	curseg->alloc_type = SSR;
	curseg->next_blkoff = __next_free_blkoff(sbi, curseg->segno, 0);

	sum_page = f2fs_get_sum_page(sbi, new_segno);
	if (IS_ERR(sum_page)) {
		/* GC won't be able to use stale summary pages by cp_error */
		memset(curseg->sum_blk, 0, SUM_ENTRY_SIZE);
		return;
	}
	sum_node = (struct f2fs_summary_block *)page_address(sum_page);
	memcpy(curseg->sum_blk, sum_node, SUM_ENTRY_SIZE);
	f2fs_put_page(sum_page, 1);
}

static int get_ssr_segment(struct f2fs_sb_info *sbi, int type,
				int alloc_mode, unsigned long long age);

static void get_atssr_segment(struct f2fs_sb_info *sbi, int type,
					int target_type, int alloc_mode,
					unsigned long long age)
{
	struct curseg_info *curseg = CURSEG_I(sbi, type);

	curseg->seg_type = target_type;

	if (get_ssr_segment(sbi, type, alloc_mode, age)) {
		struct seg_entry *se = get_seg_entry(sbi, curseg->next_segno);

		curseg->seg_type = se->type;
		change_curseg(sbi, type);
	} else {
		/* allocate cold segment by default */
		curseg->seg_type = CURSEG_COLD_DATA;
		new_curseg(sbi, type, true);
	}
	stat_inc_seg_type(sbi, curseg);
}

static void __f2fs_init_atgc_curseg(struct f2fs_sb_info *sbi)
{
	struct curseg_info *curseg = CURSEG_I(sbi, CURSEG_ALL_DATA_ATGC);

	if (!sbi->am.atgc_enabled)
		return;

	f2fs_down_read(&SM_I(sbi)->curseg_lock);

	mutex_lock(&curseg->curseg_mutex);
	down_write(&SIT_I(sbi)->sentry_lock);

	get_atssr_segment(sbi, CURSEG_ALL_DATA_ATGC, CURSEG_COLD_DATA, SSR, 0);

	up_write(&SIT_I(sbi)->sentry_lock);
	mutex_unlock(&curseg->curseg_mutex);

	f2fs_up_read(&SM_I(sbi)->curseg_lock);

}
void f2fs_init_inmem_curseg(struct f2fs_sb_info *sbi)
{
	__f2fs_init_atgc_curseg(sbi);
}

static void __f2fs_save_inmem_curseg(struct f2fs_sb_info *sbi, int type)
{
	struct curseg_info *curseg = CURSEG_I(sbi, type);

	mutex_lock(&curseg->curseg_mutex);
	if (!curseg->inited)
		goto out;

	if (get_valid_blocks(sbi, curseg->segno, false)) {
		write_sum_page(sbi, curseg->sum_blk,
				GET_SUM_BLOCK(sbi, curseg->segno));
	} else {
		mutex_lock(&DIRTY_I(sbi)->seglist_lock);
		__set_test_and_free(sbi, curseg->segno, true);
		mutex_unlock(&DIRTY_I(sbi)->seglist_lock);
	}
out:
	mutex_unlock(&curseg->curseg_mutex);
}

void f2fs_save_inmem_curseg(struct f2fs_sb_info *sbi)
{
	__f2fs_save_inmem_curseg(sbi, CURSEG_COLD_DATA_PINNED);

	if (sbi->am.atgc_enabled)
		__f2fs_save_inmem_curseg(sbi, CURSEG_ALL_DATA_ATGC);
}

static void __f2fs_restore_inmem_curseg(struct f2fs_sb_info *sbi, int type)
{
	struct curseg_info *curseg = CURSEG_I(sbi, type);

	mutex_lock(&curseg->curseg_mutex);
	if (!curseg->inited)
		goto out;
	if (get_valid_blocks(sbi, curseg->segno, false))
		goto out;

	mutex_lock(&DIRTY_I(sbi)->seglist_lock);
	__set_test_and_inuse(sbi, curseg->segno);
	mutex_unlock(&DIRTY_I(sbi)->seglist_lock);
out:
	mutex_unlock(&curseg->curseg_mutex);
}

void f2fs_restore_inmem_curseg(struct f2fs_sb_info *sbi)
{
	__f2fs_restore_inmem_curseg(sbi, CURSEG_COLD_DATA_PINNED);

	if (sbi->am.atgc_enabled)
		__f2fs_restore_inmem_curseg(sbi, CURSEG_ALL_DATA_ATGC);
}

static int get_ssr_segment(struct f2fs_sb_info *sbi, int type,
				int alloc_mode, unsigned long long age)
{
	struct curseg_info *curseg = CURSEG_I(sbi, type);
	unsigned segno = NULL_SEGNO;
	unsigned short seg_type = curseg->seg_type;
	int i, cnt;
	bool reversed = false;

	sanity_check_seg_type(sbi, seg_type);

	/* f2fs_need_SSR() already forces to do this */
	if (!f2fs_get_victim(sbi, &segno, BG_GC, seg_type, alloc_mode, age)) {
		curseg->next_segno = segno;
		return 1;
	}

	/* For node segments, let's do SSR more intensively */
	if (IS_NODESEG(seg_type)) {
		if (seg_type >= CURSEG_WARM_NODE) {
			reversed = true;
			i = CURSEG_COLD_NODE;
		} else {
			i = CURSEG_HOT_NODE;
		}
		cnt = NR_CURSEG_NODE_TYPE;
	} else {
		if (seg_type >= CURSEG_WARM_DATA) {
			reversed = true;
			i = CURSEG_COLD_DATA;
		} else {
			i = CURSEG_HOT_DATA;
		}
		cnt = NR_CURSEG_DATA_TYPE;
	}

	for (; cnt-- > 0; reversed ? i-- : i++) {
		if (i == seg_type)
			continue;
		if (!f2fs_get_victim(sbi, &segno, BG_GC, i, alloc_mode, age)) {
			curseg->next_segno = segno;
			return 1;
		}
	}

	/* find valid_blocks=0 in dirty list */
	if (unlikely(is_sbi_flag_set(sbi, SBI_CP_DISABLED))) {
		segno = get_free_segment(sbi);
		if (segno != NULL_SEGNO) {
			curseg->next_segno = segno;
			return 1;
		}
	}
	return 0;
}

static bool need_new_seg(struct f2fs_sb_info *sbi, int type)
{
	struct curseg_info *curseg = CURSEG_I(sbi, type);

	if (!is_set_ckpt_flags(sbi, CP_CRC_RECOVERY_FLAG) &&
	    curseg->seg_type == CURSEG_WARM_NODE)
		return true;
	if (curseg->alloc_type == LFS &&
	    is_next_segment_free(sbi, curseg, type) &&
	    likely(!is_sbi_flag_set(sbi, SBI_CP_DISABLED)))
		return true;
	if (!f2fs_need_SSR(sbi) || !get_ssr_segment(sbi, type, SSR, 0))
		return true;
	return false;
}

void f2fs_allocate_segment_for_resize(struct f2fs_sb_info *sbi, int type,
					unsigned int start, unsigned int end)
{
	struct curseg_info *curseg = CURSEG_I(sbi, type);
	unsigned int segno;

	f2fs_down_read(&SM_I(sbi)->curseg_lock);
	mutex_lock(&curseg->curseg_mutex);
	down_write(&SIT_I(sbi)->sentry_lock);

	segno = CURSEG_I(sbi, type)->segno;
	if (segno < start || segno > end)
		goto unlock;

	if (f2fs_need_SSR(sbi) && get_ssr_segment(sbi, type, SSR, 0))
		change_curseg(sbi, type);
	else
		new_curseg(sbi, type, true);

	stat_inc_seg_type(sbi, curseg);

	locate_dirty_segment(sbi, segno);
unlock:
	up_write(&SIT_I(sbi)->sentry_lock);

	if (segno != curseg->segno)
		f2fs_notice(sbi, "For resize: curseg of type %d: %u ==> %u",
			    type, segno, curseg->segno);

	mutex_unlock(&curseg->curseg_mutex);
	f2fs_up_read(&SM_I(sbi)->curseg_lock);
}

static void __allocate_new_segment(struct f2fs_sb_info *sbi, int type,
						bool new_sec, bool force)
{
	struct curseg_info *curseg = CURSEG_I(sbi, type);
	unsigned int old_segno;

	if (!force && curseg->inited &&
	    !curseg->next_blkoff &&
	    !get_valid_blocks(sbi, curseg->segno, new_sec) &&
	    !get_ckpt_valid_blocks(sbi, curseg->segno, new_sec))
		return;

	old_segno = curseg->segno;
	new_curseg(sbi, type, true);
	stat_inc_seg_type(sbi, curseg);
	locate_dirty_segment(sbi, old_segno);
}

void f2fs_allocate_new_section(struct f2fs_sb_info *sbi, int type, bool force)
{
	f2fs_down_read(&SM_I(sbi)->curseg_lock);
	down_write(&SIT_I(sbi)->sentry_lock);
	__allocate_new_segment(sbi, type, true, force);
	up_write(&SIT_I(sbi)->sentry_lock);
	f2fs_up_read(&SM_I(sbi)->curseg_lock);
}

void f2fs_allocate_new_segments(struct f2fs_sb_info *sbi)
{
	int i;

	f2fs_down_read(&SM_I(sbi)->curseg_lock);
	down_write(&SIT_I(sbi)->sentry_lock);
	for (i = CURSEG_HOT_DATA; i <= CURSEG_COLD_DATA; i++)
		__allocate_new_segment(sbi, i, false, false);
	up_write(&SIT_I(sbi)->sentry_lock);
	f2fs_up_read(&SM_I(sbi)->curseg_lock);
}

bool f2fs_exist_trim_candidates(struct f2fs_sb_info *sbi,
						struct cp_control *cpc)
{
	__u64 trim_start = cpc->trim_start;
	bool has_candidate = false;

	down_write(&SIT_I(sbi)->sentry_lock);
	for (; cpc->trim_start <= cpc->trim_end; cpc->trim_start++) {
		if (add_discard_addrs(sbi, cpc, true)) {
			has_candidate = true;
			break;
		}
	}
	up_write(&SIT_I(sbi)->sentry_lock);

	cpc->trim_start = trim_start;
	return has_candidate;
}

static unsigned int __issue_discard_cmd_range(struct f2fs_sb_info *sbi,
					struct discard_policy *dpolicy,
					unsigned int start, unsigned int end)
{
	struct discard_cmd_control *dcc = SM_I(sbi)->dcc_info;
	struct discard_cmd *prev_dc = NULL, *next_dc = NULL;
	struct rb_node **insert_p = NULL, *insert_parent = NULL;
	struct discard_cmd *dc;
	struct blk_plug plug;
	int issued;
	unsigned int trimmed = 0;

next:
	issued = 0;

	mutex_lock(&dcc->cmd_lock);
	if (unlikely(dcc->rbtree_check))
		f2fs_bug_on(sbi, !f2fs_check_discard_tree(sbi));

	dc = __lookup_discard_cmd_ret(&dcc->root, start,
				&prev_dc, &next_dc, &insert_p, &insert_parent);
	if (!dc)
		dc = next_dc;

	blk_start_plug(&plug);

	while (dc && dc->di.lstart <= end) {
		struct rb_node *node;
		int err = 0;

		if (dc->di.len < dpolicy->granularity)
			goto skip;

		if (dc->state != D_PREP) {
			list_move_tail(&dc->list, &dcc->fstrim_list);
			goto skip;
		}

		err = __submit_discard_cmd(sbi, dpolicy, dc, &issued);

		if (issued >= dpolicy->max_requests) {
			start = dc->di.lstart + dc->di.len;

			if (err)
				__remove_discard_cmd(sbi, dc);

			blk_finish_plug(&plug);
			mutex_unlock(&dcc->cmd_lock);
			trimmed += __wait_all_discard_cmd(sbi, NULL);
			f2fs_io_schedule_timeout(DEFAULT_IO_TIMEOUT);
			goto next;
		}
skip:
		node = rb_next(&dc->rb_node);
		if (err)
			__remove_discard_cmd(sbi, dc);
		dc = rb_entry_safe(node, struct discard_cmd, rb_node);

		if (fatal_signal_pending(current))
			break;
	}

	blk_finish_plug(&plug);
	mutex_unlock(&dcc->cmd_lock);

	return trimmed;
}

int f2fs_trim_fs(struct f2fs_sb_info *sbi, struct fstrim_range *range)
{
	__u64 start = F2FS_BYTES_TO_BLK(range->start);
	__u64 end = start + F2FS_BYTES_TO_BLK(range->len) - 1;
	unsigned int start_segno, end_segno;
	block_t start_block, end_block;
	struct cp_control cpc;
	struct discard_policy dpolicy;
	unsigned long long trimmed = 0;
	int err = 0;
	bool need_align = f2fs_lfs_mode(sbi) && __is_large_section(sbi);

	if (start >= MAX_BLKADDR(sbi) || range->len < sbi->blocksize)
		return -EINVAL;

	if (end < MAIN_BLKADDR(sbi))
		goto out;

	if (is_sbi_flag_set(sbi, SBI_NEED_FSCK)) {
		f2fs_warn(sbi, "Found FS corruption, run fsck to fix.");
		return -EFSCORRUPTED;
	}

	/* start/end segment number in main_area */
	start_segno = (start <= MAIN_BLKADDR(sbi)) ? 0 : GET_SEGNO(sbi, start);
	end_segno = (end >= MAX_BLKADDR(sbi)) ? MAIN_SEGS(sbi) - 1 :
						GET_SEGNO(sbi, end);
	if (need_align) {
		start_segno = rounddown(start_segno, sbi->segs_per_sec);
		end_segno = roundup(end_segno + 1, sbi->segs_per_sec) - 1;
	}

	cpc.reason = CP_DISCARD;
	cpc.trim_minlen = max_t(__u64, 1, F2FS_BYTES_TO_BLK(range->minlen));
	cpc.trim_start = start_segno;
	cpc.trim_end = end_segno;

	if (sbi->discard_blks == 0)
		goto out;

	f2fs_down_write(&sbi->gc_lock);
	err = f2fs_write_checkpoint(sbi, &cpc);
	f2fs_up_write(&sbi->gc_lock);
	if (err)
		goto out;

	/*
	 * We filed discard candidates, but actually we don't need to wait for
	 * all of them, since they'll be issued in idle time along with runtime
	 * discard option. User configuration looks like using runtime discard
	 * or periodic fstrim instead of it.
	 */
	if (f2fs_realtime_discard_enable(sbi))
		goto out;

	start_block = START_BLOCK(sbi, start_segno);
	end_block = START_BLOCK(sbi, end_segno + 1);

	__init_discard_policy(sbi, &dpolicy, DPOLICY_FSTRIM, cpc.trim_minlen);
	trimmed = __issue_discard_cmd_range(sbi, &dpolicy,
					start_block, end_block);

	trimmed += __wait_discard_cmd_range(sbi, &dpolicy,
					start_block, end_block);
out:
	if (!err)
		range->len = F2FS_BLK_TO_BYTES(trimmed);
	return err;
}

int f2fs_rw_hint_to_seg_type(enum rw_hint hint)
{
	switch (hint) {
	case WRITE_LIFE_SHORT:
		return CURSEG_HOT_DATA;
	case WRITE_LIFE_EXTREME:
		return CURSEG_COLD_DATA;
	default:
		return CURSEG_WARM_DATA;
	}
}

static int __get_segment_type_2(struct f2fs_io_info *fio)
{
	if (fio->type == DATA)
		return CURSEG_HOT_DATA;
	else
		return CURSEG_HOT_NODE;
}

static int __get_segment_type_4(struct f2fs_io_info *fio)
{
	if (fio->type == DATA) {
		struct inode *inode = fio->page->mapping->host;

		if (S_ISDIR(inode->i_mode))
			return CURSEG_HOT_DATA;
		else
			return CURSEG_COLD_DATA;
	} else {
		if (IS_DNODE(fio->page) && is_cold_node(fio->page))
			return CURSEG_WARM_NODE;
		else
			return CURSEG_COLD_NODE;
	}
}

static int __get_age_segment_type(struct inode *inode, pgoff_t pgofs)
{
	struct f2fs_sb_info *sbi = F2FS_I_SB(inode);
	struct extent_info ei = {};

	if (f2fs_lookup_age_extent_cache(inode, pgofs, &ei)) {
		if (!ei.age)
			return NO_CHECK_TYPE;
		if (ei.age <= sbi->hot_data_age_threshold)
			return CURSEG_HOT_DATA;
		if (ei.age <= sbi->warm_data_age_threshold)
			return CURSEG_WARM_DATA;
		return CURSEG_COLD_DATA;
	}
	return NO_CHECK_TYPE;
}

static int __get_segment_type_6(struct f2fs_io_info *fio)
{
	if (fio->type == DATA) {
		struct inode *inode = fio->page->mapping->host;
		int type;

		if (is_inode_flag_set(inode, FI_ALIGNED_WRITE))
			return CURSEG_COLD_DATA_PINNED;

		if (page_private_gcing(fio->page)) {
			if (fio->sbi->am.atgc_enabled &&
				(fio->io_type == FS_DATA_IO) &&
				(fio->sbi->gc_mode != GC_URGENT_HIGH) &&
<<<<<<< HEAD
=======
				__is_valid_data_blkaddr(fio->old_blkaddr) &&
>>>>>>> 36790ef5
				!is_inode_flag_set(inode, FI_OPU_WRITE))
				return CURSEG_ALL_DATA_ATGC;
			else
				return CURSEG_COLD_DATA;
		}
		if (file_is_cold(inode) || f2fs_need_compress_data(inode))
			return CURSEG_COLD_DATA;

		type = __get_age_segment_type(inode, fio->page->index);
		if (type != NO_CHECK_TYPE)
			return type;

		if (file_is_hot(inode) ||
				is_inode_flag_set(inode, FI_HOT_DATA) ||
				f2fs_is_cow_file(inode))
			return CURSEG_HOT_DATA;
		return f2fs_rw_hint_to_seg_type(inode->i_write_hint);
	} else {
		if (IS_DNODE(fio->page))
			return is_cold_node(fio->page) ? CURSEG_WARM_NODE :
						CURSEG_HOT_NODE;
		return CURSEG_COLD_NODE;
	}
}

static int __get_segment_type(struct f2fs_io_info *fio)
{
	int type = 0;

	switch (F2FS_OPTION(fio->sbi).active_logs) {
	case 2:
		type = __get_segment_type_2(fio);
		break;
	case 4:
		type = __get_segment_type_4(fio);
		break;
	case 6:
		type = __get_segment_type_6(fio);
		break;
	default:
		f2fs_bug_on(fio->sbi, true);
	}

	if (IS_HOT(type))
		fio->temp = HOT;
	else if (IS_WARM(type))
		fio->temp = WARM;
	else
		fio->temp = COLD;
	return type;
}

static void f2fs_randomize_chunk(struct f2fs_sb_info *sbi,
		struct curseg_info *seg)
{
	/* To allocate block chunks in different sizes, use random number */
	if (--seg->fragment_remained_chunk > 0)
		return;

	seg->fragment_remained_chunk =
		prandom_u32_max(sbi->max_fragment_chunk) + 1;
	seg->next_blkoff +=
		prandom_u32_max(sbi->max_fragment_hole) + 1;
}

void f2fs_allocate_data_block(struct f2fs_sb_info *sbi, struct page *page,
		block_t old_blkaddr, block_t *new_blkaddr,
		struct f2fs_summary *sum, int type,
		struct f2fs_io_info *fio)
{
	struct sit_info *sit_i = SIT_I(sbi);
	struct curseg_info *curseg = CURSEG_I(sbi, type);
	unsigned long long old_mtime;
	bool from_gc = (type == CURSEG_ALL_DATA_ATGC);
	struct seg_entry *se = NULL;
	bool segment_full = false;

	f2fs_down_read(&SM_I(sbi)->curseg_lock);

	mutex_lock(&curseg->curseg_mutex);
	down_write(&sit_i->sentry_lock);

	if (from_gc) {
		f2fs_bug_on(sbi, GET_SEGNO(sbi, old_blkaddr) == NULL_SEGNO);
		se = get_seg_entry(sbi, GET_SEGNO(sbi, old_blkaddr));
		sanity_check_seg_type(sbi, se->type);
		f2fs_bug_on(sbi, IS_NODESEG(se->type));
	}
	*new_blkaddr = NEXT_FREE_BLKADDR(sbi, curseg);

	f2fs_bug_on(sbi, curseg->next_blkoff >= sbi->blocks_per_seg);

	f2fs_wait_discard_bio(sbi, *new_blkaddr);

	curseg->sum_blk->entries[curseg->next_blkoff] = *sum;
	if (curseg->alloc_type == SSR) {
		curseg->next_blkoff = f2fs_find_next_ssr_block(sbi, curseg);
	} else {
		curseg->next_blkoff++;
		if (F2FS_OPTION(sbi).fs_mode == FS_MODE_FRAGMENT_BLK)
			f2fs_randomize_chunk(sbi, curseg);
	}
	if (curseg->next_blkoff >= f2fs_usable_blks_in_seg(sbi, curseg->segno))
		segment_full = true;
	stat_inc_block_count(sbi, curseg);

	if (from_gc) {
		old_mtime = get_segment_mtime(sbi, old_blkaddr);
	} else {
		update_segment_mtime(sbi, old_blkaddr, 0);
		old_mtime = 0;
	}
	update_segment_mtime(sbi, *new_blkaddr, old_mtime);

	/*
	 * SIT information should be updated before segment allocation,
	 * since SSR needs latest valid block information.
	 */
	update_sit_entry(sbi, *new_blkaddr, 1);
	if (GET_SEGNO(sbi, old_blkaddr) != NULL_SEGNO)
		update_sit_entry(sbi, old_blkaddr, -1);

	/*
	 * If the current segment is full, flush it out and replace it with a
	 * new segment.
	 */
	if (segment_full) {
		if (from_gc) {
			get_atssr_segment(sbi, type, se->type,
						AT_SSR, se->mtime);
		} else {
			if (need_new_seg(sbi, type))
				new_curseg(sbi, type, false);
			else
				change_curseg(sbi, type);
			stat_inc_seg_type(sbi, curseg);
		}
	}
	/*
	 * segment dirty status should be updated after segment allocation,
	 * so we just need to update status only one time after previous
	 * segment being closed.
	 */
	locate_dirty_segment(sbi, GET_SEGNO(sbi, old_blkaddr));
	locate_dirty_segment(sbi, GET_SEGNO(sbi, *new_blkaddr));

	if (IS_DATASEG(type))
		atomic64_inc(&sbi->allocated_data_blocks);

	up_write(&sit_i->sentry_lock);

	if (page && IS_NODESEG(type)) {
		fill_node_footer_blkaddr(page, NEXT_FREE_BLKADDR(sbi, curseg));

		f2fs_inode_chksum_set(sbi, page);
	}

	if (fio) {
		struct f2fs_bio_info *io;

		if (F2FS_IO_ALIGNED(sbi))
			fio->retry = 0;

		INIT_LIST_HEAD(&fio->list);
		fio->in_list = 1;
		io = sbi->write_io[fio->type] + fio->temp;
		spin_lock(&io->io_lock);
		list_add_tail(&fio->list, &io->io_list);
		spin_unlock(&io->io_lock);
	}

	mutex_unlock(&curseg->curseg_mutex);

	f2fs_up_read(&SM_I(sbi)->curseg_lock);
}

void f2fs_update_device_state(struct f2fs_sb_info *sbi, nid_t ino,
					block_t blkaddr, unsigned int blkcnt)
{
	if (!f2fs_is_multi_device(sbi))
		return;

	while (1) {
		unsigned int devidx = f2fs_target_device_index(sbi, blkaddr);
		unsigned int blks = FDEV(devidx).end_blk - blkaddr + 1;

		/* update device state for fsync */
		f2fs_set_dirty_device(sbi, ino, devidx, FLUSH_INO);

		/* update device state for checkpoint */
		if (!f2fs_test_bit(devidx, (char *)&sbi->dirty_device)) {
			spin_lock(&sbi->dev_lock);
			f2fs_set_bit(devidx, (char *)&sbi->dirty_device);
			spin_unlock(&sbi->dev_lock);
		}

		if (blkcnt <= blks)
			break;
		blkcnt -= blks;
		blkaddr += blks;
	}
}

static void do_write_page(struct f2fs_summary *sum, struct f2fs_io_info *fio)
{
	int type = __get_segment_type(fio);
	bool keep_order = (f2fs_lfs_mode(fio->sbi) && type == CURSEG_COLD_DATA);

	if (keep_order)
		f2fs_down_read(&fio->sbi->io_order_lock);
reallocate:
	f2fs_allocate_data_block(fio->sbi, fio->page, fio->old_blkaddr,
			&fio->new_blkaddr, sum, type, fio);
	if (GET_SEGNO(fio->sbi, fio->old_blkaddr) != NULL_SEGNO) {
		invalidate_mapping_pages(META_MAPPING(fio->sbi),
					fio->old_blkaddr, fio->old_blkaddr);
		f2fs_invalidate_compress_page(fio->sbi, fio->old_blkaddr);
	}

	/* writeout dirty page into bdev */
	f2fs_submit_page_write(fio);
	if (fio->retry) {
		fio->old_blkaddr = fio->new_blkaddr;
		goto reallocate;
	}

	f2fs_update_device_state(fio->sbi, fio->ino, fio->new_blkaddr, 1);

	if (keep_order)
		f2fs_up_read(&fio->sbi->io_order_lock);
}

void f2fs_do_write_meta_page(struct f2fs_sb_info *sbi, struct page *page,
					enum iostat_type io_type)
{
	struct f2fs_io_info fio = {
		.sbi = sbi,
		.type = META,
		.temp = HOT,
		.op = REQ_OP_WRITE,
		.op_flags = REQ_SYNC | REQ_META | REQ_PRIO,
		.old_blkaddr = page->index,
		.new_blkaddr = page->index,
		.page = page,
		.encrypted_page = NULL,
		.in_list = 0,
	};

	if (unlikely(page->index >= MAIN_BLKADDR(sbi)))
		fio.op_flags &= ~REQ_META;

	set_page_writeback(page);
	f2fs_submit_page_write(&fio);

	stat_inc_meta_count(sbi, page->index);
	f2fs_update_iostat(sbi, NULL, io_type, F2FS_BLKSIZE);
}

void f2fs_do_write_node_page(unsigned int nid, struct f2fs_io_info *fio)
{
	struct f2fs_summary sum;

	set_summary(&sum, nid, 0, 0);
	do_write_page(&sum, fio);

	f2fs_update_iostat(fio->sbi, NULL, fio->io_type, F2FS_BLKSIZE);
}

void f2fs_outplace_write_data(struct dnode_of_data *dn,
					struct f2fs_io_info *fio)
{
	struct f2fs_sb_info *sbi = fio->sbi;
	struct f2fs_summary sum;

	f2fs_bug_on(sbi, dn->data_blkaddr == NULL_ADDR);
	if (fio->io_type == FS_DATA_IO || fio->io_type == FS_CP_DATA_IO)
		f2fs_update_age_extent_cache(dn);
	set_summary(&sum, dn->nid, dn->ofs_in_node, fio->version);
	do_write_page(&sum, fio);
	f2fs_update_data_blkaddr(dn, fio->new_blkaddr);

	f2fs_update_iostat(sbi, dn->inode, fio->io_type, F2FS_BLKSIZE);
}

int f2fs_inplace_write_data(struct f2fs_io_info *fio)
{
	int err;
	struct f2fs_sb_info *sbi = fio->sbi;
	unsigned int segno;

	fio->new_blkaddr = fio->old_blkaddr;
	/* i/o temperature is needed for passing down write hints */
	__get_segment_type(fio);

	segno = GET_SEGNO(sbi, fio->new_blkaddr);

	if (!IS_DATASEG(get_seg_entry(sbi, segno)->type)) {
		set_sbi_flag(sbi, SBI_NEED_FSCK);
		f2fs_warn(sbi, "%s: incorrect segment(%u) type, run fsck to fix.",
			  __func__, segno);
		err = -EFSCORRUPTED;
		f2fs_handle_error(sbi, ERROR_INCONSISTENT_SUM_TYPE);
		goto drop_bio;
	}

	if (f2fs_cp_error(sbi)) {
		err = -EIO;
		goto drop_bio;
	}

	if (fio->post_read)
		invalidate_mapping_pages(META_MAPPING(sbi),
				fio->new_blkaddr, fio->new_blkaddr);

	stat_inc_inplace_blocks(fio->sbi);

	if (fio->bio && !IS_F2FS_IPU_NOCACHE(sbi))
		err = f2fs_merge_page_bio(fio);
	else
		err = f2fs_submit_page_bio(fio);
	if (!err) {
		f2fs_update_device_state(fio->sbi, fio->ino,
						fio->new_blkaddr, 1);
		f2fs_update_iostat(fio->sbi, fio->page->mapping->host,
						fio->io_type, F2FS_BLKSIZE);
	}

	return err;
drop_bio:
	if (fio->bio && *(fio->bio)) {
		struct bio *bio = *(fio->bio);

		bio->bi_status = BLK_STS_IOERR;
		bio_endio(bio);
		*(fio->bio) = NULL;
	}
	return err;
}

static inline int __f2fs_get_curseg(struct f2fs_sb_info *sbi,
						unsigned int segno)
{
	int i;

	for (i = CURSEG_HOT_DATA; i < NO_CHECK_TYPE; i++) {
		if (CURSEG_I(sbi, i)->segno == segno)
			break;
	}
	return i;
}

void f2fs_do_replace_block(struct f2fs_sb_info *sbi, struct f2fs_summary *sum,
				block_t old_blkaddr, block_t new_blkaddr,
				bool recover_curseg, bool recover_newaddr,
				bool from_gc)
{
	struct sit_info *sit_i = SIT_I(sbi);
	struct curseg_info *curseg;
	unsigned int segno, old_cursegno;
	struct seg_entry *se;
	int type;
	unsigned short old_blkoff;
	unsigned char old_alloc_type;

	segno = GET_SEGNO(sbi, new_blkaddr);
	se = get_seg_entry(sbi, segno);
	type = se->type;

	f2fs_down_write(&SM_I(sbi)->curseg_lock);

	if (!recover_curseg) {
		/* for recovery flow */
		if (se->valid_blocks == 0 && !IS_CURSEG(sbi, segno)) {
			if (old_blkaddr == NULL_ADDR)
				type = CURSEG_COLD_DATA;
			else
				type = CURSEG_WARM_DATA;
		}
	} else {
		if (IS_CURSEG(sbi, segno)) {
			/* se->type is volatile as SSR allocation */
			type = __f2fs_get_curseg(sbi, segno);
			f2fs_bug_on(sbi, type == NO_CHECK_TYPE);
		} else {
			type = CURSEG_WARM_DATA;
		}
	}

	f2fs_bug_on(sbi, !IS_DATASEG(type));
	curseg = CURSEG_I(sbi, type);

	mutex_lock(&curseg->curseg_mutex);
	down_write(&sit_i->sentry_lock);

	old_cursegno = curseg->segno;
	old_blkoff = curseg->next_blkoff;
	old_alloc_type = curseg->alloc_type;

	/* change the current segment */
	if (segno != curseg->segno) {
		curseg->next_segno = segno;
		change_curseg(sbi, type);
	}

	curseg->next_blkoff = GET_BLKOFF_FROM_SEG0(sbi, new_blkaddr);
	curseg->sum_blk->entries[curseg->next_blkoff] = *sum;

	if (!recover_curseg || recover_newaddr) {
		if (!from_gc)
			update_segment_mtime(sbi, new_blkaddr, 0);
		update_sit_entry(sbi, new_blkaddr, 1);
	}
	if (GET_SEGNO(sbi, old_blkaddr) != NULL_SEGNO) {
		invalidate_mapping_pages(META_MAPPING(sbi),
					old_blkaddr, old_blkaddr);
		f2fs_invalidate_compress_page(sbi, old_blkaddr);
		if (!from_gc)
			update_segment_mtime(sbi, old_blkaddr, 0);
		update_sit_entry(sbi, old_blkaddr, -1);
	}

	locate_dirty_segment(sbi, GET_SEGNO(sbi, old_blkaddr));
	locate_dirty_segment(sbi, GET_SEGNO(sbi, new_blkaddr));

	locate_dirty_segment(sbi, old_cursegno);

	if (recover_curseg) {
		if (old_cursegno != curseg->segno) {
			curseg->next_segno = old_cursegno;
			change_curseg(sbi, type);
		}
		curseg->next_blkoff = old_blkoff;
		curseg->alloc_type = old_alloc_type;
	}

	up_write(&sit_i->sentry_lock);
	mutex_unlock(&curseg->curseg_mutex);
	f2fs_up_write(&SM_I(sbi)->curseg_lock);
}

void f2fs_replace_block(struct f2fs_sb_info *sbi, struct dnode_of_data *dn,
				block_t old_addr, block_t new_addr,
				unsigned char version, bool recover_curseg,
				bool recover_newaddr)
{
	struct f2fs_summary sum;

	set_summary(&sum, dn->nid, dn->ofs_in_node, version);

	f2fs_do_replace_block(sbi, &sum, old_addr, new_addr,
					recover_curseg, recover_newaddr, false);

	f2fs_update_data_blkaddr(dn, new_addr);
}

void f2fs_wait_on_page_writeback(struct page *page,
				enum page_type type, bool ordered, bool locked)
{
	if (PageWriteback(page)) {
		struct f2fs_sb_info *sbi = F2FS_P_SB(page);

		/* submit cached LFS IO */
		f2fs_submit_merged_write_cond(sbi, NULL, page, 0, type);
		/* submit cached IPU IO */
		f2fs_submit_merged_ipu_write(sbi, NULL, page);
		if (ordered) {
			wait_on_page_writeback(page);
			f2fs_bug_on(sbi, locked && PageWriteback(page));
		} else {
			wait_for_stable_page(page);
		}
	}
}

void f2fs_wait_on_block_writeback(struct inode *inode, block_t blkaddr)
{
	struct f2fs_sb_info *sbi = F2FS_I_SB(inode);
	struct page *cpage;

	if (!f2fs_post_read_required(inode))
		return;

	if (!__is_valid_data_blkaddr(blkaddr))
		return;

	cpage = find_lock_page(META_MAPPING(sbi), blkaddr);
	if (cpage) {
		f2fs_wait_on_page_writeback(cpage, DATA, true, true);
		f2fs_put_page(cpage, 1);
	}
}

void f2fs_wait_on_block_writeback_range(struct inode *inode, block_t blkaddr,
								block_t len)
{
	struct f2fs_sb_info *sbi = F2FS_I_SB(inode);
	block_t i;

	if (!f2fs_post_read_required(inode))
		return;

	for (i = 0; i < len; i++)
		f2fs_wait_on_block_writeback(inode, blkaddr + i);

	invalidate_mapping_pages(META_MAPPING(sbi), blkaddr, blkaddr + len - 1);
}

static int read_compacted_summaries(struct f2fs_sb_info *sbi)
{
	struct f2fs_checkpoint *ckpt = F2FS_CKPT(sbi);
	struct curseg_info *seg_i;
	unsigned char *kaddr;
	struct page *page;
	block_t start;
	int i, j, offset;

	start = start_sum_block(sbi);

	page = f2fs_get_meta_page(sbi, start++);
	if (IS_ERR(page))
		return PTR_ERR(page);
	kaddr = (unsigned char *)page_address(page);

	/* Step 1: restore nat cache */
	seg_i = CURSEG_I(sbi, CURSEG_HOT_DATA);
	memcpy(seg_i->journal, kaddr, SUM_JOURNAL_SIZE);

	/* Step 2: restore sit cache */
	seg_i = CURSEG_I(sbi, CURSEG_COLD_DATA);
	memcpy(seg_i->journal, kaddr + SUM_JOURNAL_SIZE, SUM_JOURNAL_SIZE);
	offset = 2 * SUM_JOURNAL_SIZE;

	/* Step 3: restore summary entries */
	for (i = CURSEG_HOT_DATA; i <= CURSEG_COLD_DATA; i++) {
		unsigned short blk_off;
		unsigned int segno;

		seg_i = CURSEG_I(sbi, i);
		segno = le32_to_cpu(ckpt->cur_data_segno[i]);
		blk_off = le16_to_cpu(ckpt->cur_data_blkoff[i]);
		seg_i->next_segno = segno;
		reset_curseg(sbi, i, 0);
		seg_i->alloc_type = ckpt->alloc_type[i];
		seg_i->next_blkoff = blk_off;

		if (seg_i->alloc_type == SSR)
			blk_off = sbi->blocks_per_seg;

		for (j = 0; j < blk_off; j++) {
			struct f2fs_summary *s;

			s = (struct f2fs_summary *)(kaddr + offset);
			seg_i->sum_blk->entries[j] = *s;
			offset += SUMMARY_SIZE;
			if (offset + SUMMARY_SIZE <= PAGE_SIZE -
						SUM_FOOTER_SIZE)
				continue;

			f2fs_put_page(page, 1);
			page = NULL;

			page = f2fs_get_meta_page(sbi, start++);
			if (IS_ERR(page))
				return PTR_ERR(page);
			kaddr = (unsigned char *)page_address(page);
			offset = 0;
		}
	}
	f2fs_put_page(page, 1);
	return 0;
}

static int read_normal_summaries(struct f2fs_sb_info *sbi, int type)
{
	struct f2fs_checkpoint *ckpt = F2FS_CKPT(sbi);
	struct f2fs_summary_block *sum;
	struct curseg_info *curseg;
	struct page *new;
	unsigned short blk_off;
	unsigned int segno = 0;
	block_t blk_addr = 0;
	int err = 0;

	/* get segment number and block addr */
	if (IS_DATASEG(type)) {
		segno = le32_to_cpu(ckpt->cur_data_segno[type]);
		blk_off = le16_to_cpu(ckpt->cur_data_blkoff[type -
							CURSEG_HOT_DATA]);
		if (__exist_node_summaries(sbi))
			blk_addr = sum_blk_addr(sbi, NR_CURSEG_PERSIST_TYPE, type);
		else
			blk_addr = sum_blk_addr(sbi, NR_CURSEG_DATA_TYPE, type);
	} else {
		segno = le32_to_cpu(ckpt->cur_node_segno[type -
							CURSEG_HOT_NODE]);
		blk_off = le16_to_cpu(ckpt->cur_node_blkoff[type -
							CURSEG_HOT_NODE]);
		if (__exist_node_summaries(sbi))
			blk_addr = sum_blk_addr(sbi, NR_CURSEG_NODE_TYPE,
							type - CURSEG_HOT_NODE);
		else
			blk_addr = GET_SUM_BLOCK(sbi, segno);
	}

	new = f2fs_get_meta_page(sbi, blk_addr);
	if (IS_ERR(new))
		return PTR_ERR(new);
	sum = (struct f2fs_summary_block *)page_address(new);

	if (IS_NODESEG(type)) {
		if (__exist_node_summaries(sbi)) {
			struct f2fs_summary *ns = &sum->entries[0];
			int i;

			for (i = 0; i < sbi->blocks_per_seg; i++, ns++) {
				ns->version = 0;
				ns->ofs_in_node = 0;
			}
		} else {
			err = f2fs_restore_node_summary(sbi, segno, sum);
			if (err)
				goto out;
		}
	}

	/* set uncompleted segment to curseg */
	curseg = CURSEG_I(sbi, type);
	mutex_lock(&curseg->curseg_mutex);

	/* update journal info */
	down_write(&curseg->journal_rwsem);
	memcpy(curseg->journal, &sum->journal, SUM_JOURNAL_SIZE);
	up_write(&curseg->journal_rwsem);

	memcpy(curseg->sum_blk->entries, sum->entries, SUM_ENTRY_SIZE);
	memcpy(&curseg->sum_blk->footer, &sum->footer, SUM_FOOTER_SIZE);
	curseg->next_segno = segno;
	reset_curseg(sbi, type, 0);
	curseg->alloc_type = ckpt->alloc_type[type];
	curseg->next_blkoff = blk_off;
	mutex_unlock(&curseg->curseg_mutex);
out:
	f2fs_put_page(new, 1);
	return err;
}

static int restore_curseg_summaries(struct f2fs_sb_info *sbi)
{
	struct f2fs_journal *sit_j = CURSEG_I(sbi, CURSEG_COLD_DATA)->journal;
	struct f2fs_journal *nat_j = CURSEG_I(sbi, CURSEG_HOT_DATA)->journal;
	int type = CURSEG_HOT_DATA;
	int err;

	if (is_set_ckpt_flags(sbi, CP_COMPACT_SUM_FLAG)) {
		int npages = f2fs_npages_for_summary_flush(sbi, true);

		if (npages >= 2)
			f2fs_ra_meta_pages(sbi, start_sum_block(sbi), npages,
							META_CP, true);

		/* restore for compacted data summary */
		err = read_compacted_summaries(sbi);
		if (err)
			return err;
		type = CURSEG_HOT_NODE;
	}

	if (__exist_node_summaries(sbi))
		f2fs_ra_meta_pages(sbi,
				sum_blk_addr(sbi, NR_CURSEG_PERSIST_TYPE, type),
				NR_CURSEG_PERSIST_TYPE - type, META_CP, true);

	for (; type <= CURSEG_COLD_NODE; type++) {
		err = read_normal_summaries(sbi, type);
		if (err)
			return err;
	}

	/* sanity check for summary blocks */
	if (nats_in_cursum(nat_j) > NAT_JOURNAL_ENTRIES ||
			sits_in_cursum(sit_j) > SIT_JOURNAL_ENTRIES) {
		f2fs_err(sbi, "invalid journal entries nats %u sits %u",
			 nats_in_cursum(nat_j), sits_in_cursum(sit_j));
		return -EINVAL;
	}

	return 0;
}

static void write_compacted_summaries(struct f2fs_sb_info *sbi, block_t blkaddr)
{
	struct page *page;
	unsigned char *kaddr;
	struct f2fs_summary *summary;
	struct curseg_info *seg_i;
	int written_size = 0;
	int i, j;

	page = f2fs_grab_meta_page(sbi, blkaddr++);
	kaddr = (unsigned char *)page_address(page);
	memset(kaddr, 0, PAGE_SIZE);

	/* Step 1: write nat cache */
	seg_i = CURSEG_I(sbi, CURSEG_HOT_DATA);
	memcpy(kaddr, seg_i->journal, SUM_JOURNAL_SIZE);
	written_size += SUM_JOURNAL_SIZE;

	/* Step 2: write sit cache */
	seg_i = CURSEG_I(sbi, CURSEG_COLD_DATA);
	memcpy(kaddr + written_size, seg_i->journal, SUM_JOURNAL_SIZE);
	written_size += SUM_JOURNAL_SIZE;

	/* Step 3: write summary entries */
	for (i = CURSEG_HOT_DATA; i <= CURSEG_COLD_DATA; i++) {
		seg_i = CURSEG_I(sbi, i);
		for (j = 0; j < f2fs_curseg_valid_blocks(sbi, i); j++) {
			if (!page) {
				page = f2fs_grab_meta_page(sbi, blkaddr++);
				kaddr = (unsigned char *)page_address(page);
				memset(kaddr, 0, PAGE_SIZE);
				written_size = 0;
			}
			summary = (struct f2fs_summary *)(kaddr + written_size);
			*summary = seg_i->sum_blk->entries[j];
			written_size += SUMMARY_SIZE;

			if (written_size + SUMMARY_SIZE <= PAGE_SIZE -
							SUM_FOOTER_SIZE)
				continue;

			set_page_dirty(page);
			f2fs_put_page(page, 1);
			page = NULL;
		}
	}
	if (page) {
		set_page_dirty(page);
		f2fs_put_page(page, 1);
	}
}

static void write_normal_summaries(struct f2fs_sb_info *sbi,
					block_t blkaddr, int type)
{
	int i, end;

	if (IS_DATASEG(type))
		end = type + NR_CURSEG_DATA_TYPE;
	else
		end = type + NR_CURSEG_NODE_TYPE;

	for (i = type; i < end; i++)
		write_current_sum_page(sbi, i, blkaddr + (i - type));
}

void f2fs_write_data_summaries(struct f2fs_sb_info *sbi, block_t start_blk)
{
	if (is_set_ckpt_flags(sbi, CP_COMPACT_SUM_FLAG))
		write_compacted_summaries(sbi, start_blk);
	else
		write_normal_summaries(sbi, start_blk, CURSEG_HOT_DATA);
}

void f2fs_write_node_summaries(struct f2fs_sb_info *sbi, block_t start_blk)
{
	write_normal_summaries(sbi, start_blk, CURSEG_HOT_NODE);
}

int f2fs_lookup_journal_in_cursum(struct f2fs_journal *journal, int type,
					unsigned int val, int alloc)
{
	int i;

	if (type == NAT_JOURNAL) {
		for (i = 0; i < nats_in_cursum(journal); i++) {
			if (le32_to_cpu(nid_in_journal(journal, i)) == val)
				return i;
		}
		if (alloc && __has_cursum_space(journal, 1, NAT_JOURNAL))
			return update_nats_in_cursum(journal, 1);
	} else if (type == SIT_JOURNAL) {
		for (i = 0; i < sits_in_cursum(journal); i++)
			if (le32_to_cpu(segno_in_journal(journal, i)) == val)
				return i;
		if (alloc && __has_cursum_space(journal, 1, SIT_JOURNAL))
			return update_sits_in_cursum(journal, 1);
	}
	return -1;
}

static struct page *get_current_sit_page(struct f2fs_sb_info *sbi,
					unsigned int segno)
{
	return f2fs_get_meta_page(sbi, current_sit_addr(sbi, segno));
}

static struct page *get_next_sit_page(struct f2fs_sb_info *sbi,
					unsigned int start)
{
	struct sit_info *sit_i = SIT_I(sbi);
	struct page *page;
	pgoff_t src_off, dst_off;

	src_off = current_sit_addr(sbi, start);
	dst_off = next_sit_addr(sbi, src_off);

	page = f2fs_grab_meta_page(sbi, dst_off);
	seg_info_to_sit_page(sbi, page, start);

	set_page_dirty(page);
	set_to_next_sit(sit_i, start);

	return page;
}

static struct sit_entry_set *grab_sit_entry_set(void)
{
	struct sit_entry_set *ses =
			f2fs_kmem_cache_alloc(sit_entry_set_slab,
						GFP_NOFS, true, NULL);

	ses->entry_cnt = 0;
	INIT_LIST_HEAD(&ses->set_list);
	return ses;
}

static void release_sit_entry_set(struct sit_entry_set *ses)
{
	list_del(&ses->set_list);
	kmem_cache_free(sit_entry_set_slab, ses);
}

static void adjust_sit_entry_set(struct sit_entry_set *ses,
						struct list_head *head)
{
	struct sit_entry_set *next = ses;

	if (list_is_last(&ses->set_list, head))
		return;

	list_for_each_entry_continue(next, head, set_list)
		if (ses->entry_cnt <= next->entry_cnt) {
			list_move_tail(&ses->set_list, &next->set_list);
			return;
		}

	list_move_tail(&ses->set_list, head);
}

static void add_sit_entry(unsigned int segno, struct list_head *head)
{
	struct sit_entry_set *ses;
	unsigned int start_segno = START_SEGNO(segno);

	list_for_each_entry(ses, head, set_list) {
		if (ses->start_segno == start_segno) {
			ses->entry_cnt++;
			adjust_sit_entry_set(ses, head);
			return;
		}
	}

	ses = grab_sit_entry_set();

	ses->start_segno = start_segno;
	ses->entry_cnt++;
	list_add(&ses->set_list, head);
}

static void add_sits_in_set(struct f2fs_sb_info *sbi)
{
	struct f2fs_sm_info *sm_info = SM_I(sbi);
	struct list_head *set_list = &sm_info->sit_entry_set;
	unsigned long *bitmap = SIT_I(sbi)->dirty_sentries_bitmap;
	unsigned int segno;

	for_each_set_bit(segno, bitmap, MAIN_SEGS(sbi))
		add_sit_entry(segno, set_list);
}

static void remove_sits_in_journal(struct f2fs_sb_info *sbi)
{
	struct curseg_info *curseg = CURSEG_I(sbi, CURSEG_COLD_DATA);
	struct f2fs_journal *journal = curseg->journal;
	int i;

	down_write(&curseg->journal_rwsem);
	for (i = 0; i < sits_in_cursum(journal); i++) {
		unsigned int segno;
		bool dirtied;

		segno = le32_to_cpu(segno_in_journal(journal, i));
		dirtied = __mark_sit_entry_dirty(sbi, segno);

		if (!dirtied)
			add_sit_entry(segno, &SM_I(sbi)->sit_entry_set);
	}
	update_sits_in_cursum(journal, -i);
	up_write(&curseg->journal_rwsem);
}

/*
 * CP calls this function, which flushes SIT entries including sit_journal,
 * and moves prefree segs to free segs.
 */
void f2fs_flush_sit_entries(struct f2fs_sb_info *sbi, struct cp_control *cpc)
{
	struct sit_info *sit_i = SIT_I(sbi);
	unsigned long *bitmap = sit_i->dirty_sentries_bitmap;
	struct curseg_info *curseg = CURSEG_I(sbi, CURSEG_COLD_DATA);
	struct f2fs_journal *journal = curseg->journal;
	struct sit_entry_set *ses, *tmp;
	struct list_head *head = &SM_I(sbi)->sit_entry_set;
	bool to_journal = !is_sbi_flag_set(sbi, SBI_IS_RESIZEFS);
	struct seg_entry *se;

	down_write(&sit_i->sentry_lock);

	if (!sit_i->dirty_sentries)
		goto out;

	/*
	 * add and account sit entries of dirty bitmap in sit entry
	 * set temporarily
	 */
	add_sits_in_set(sbi);

	/*
	 * if there are no enough space in journal to store dirty sit
	 * entries, remove all entries from journal and add and account
	 * them in sit entry set.
	 */
	if (!__has_cursum_space(journal, sit_i->dirty_sentries, SIT_JOURNAL) ||
								!to_journal)
		remove_sits_in_journal(sbi);

	/*
	 * there are two steps to flush sit entries:
	 * #1, flush sit entries to journal in current cold data summary block.
	 * #2, flush sit entries to sit page.
	 */
	list_for_each_entry_safe(ses, tmp, head, set_list) {
		struct page *page = NULL;
		struct f2fs_sit_block *raw_sit = NULL;
		unsigned int start_segno = ses->start_segno;
		unsigned int end = min(start_segno + SIT_ENTRY_PER_BLOCK,
						(unsigned long)MAIN_SEGS(sbi));
		unsigned int segno = start_segno;

		if (to_journal &&
			!__has_cursum_space(journal, ses->entry_cnt, SIT_JOURNAL))
			to_journal = false;

		if (to_journal) {
			down_write(&curseg->journal_rwsem);
		} else {
			page = get_next_sit_page(sbi, start_segno);
			raw_sit = page_address(page);
		}

		/* flush dirty sit entries in region of current sit set */
		for_each_set_bit_from(segno, bitmap, end) {
			int offset, sit_offset;

			se = get_seg_entry(sbi, segno);
#ifdef CONFIG_F2FS_CHECK_FS
			if (memcmp(se->cur_valid_map, se->cur_valid_map_mir,
						SIT_VBLOCK_MAP_SIZE))
				f2fs_bug_on(sbi, 1);
#endif

			/* add discard candidates */
			if (!(cpc->reason & CP_DISCARD)) {
				cpc->trim_start = segno;
				add_discard_addrs(sbi, cpc, false);
			}

			if (to_journal) {
				offset = f2fs_lookup_journal_in_cursum(journal,
							SIT_JOURNAL, segno, 1);
				f2fs_bug_on(sbi, offset < 0);
				segno_in_journal(journal, offset) =
							cpu_to_le32(segno);
				seg_info_to_raw_sit(se,
					&sit_in_journal(journal, offset));
				check_block_count(sbi, segno,
					&sit_in_journal(journal, offset));
			} else {
				sit_offset = SIT_ENTRY_OFFSET(sit_i, segno);
				seg_info_to_raw_sit(se,
						&raw_sit->entries[sit_offset]);
				check_block_count(sbi, segno,
						&raw_sit->entries[sit_offset]);
			}

			__clear_bit(segno, bitmap);
			sit_i->dirty_sentries--;
			ses->entry_cnt--;
		}

		if (to_journal)
			up_write(&curseg->journal_rwsem);
		else
			f2fs_put_page(page, 1);

		f2fs_bug_on(sbi, ses->entry_cnt);
		release_sit_entry_set(ses);
	}

	f2fs_bug_on(sbi, !list_empty(head));
	f2fs_bug_on(sbi, sit_i->dirty_sentries);
out:
	if (cpc->reason & CP_DISCARD) {
		__u64 trim_start = cpc->trim_start;

		for (; cpc->trim_start <= cpc->trim_end; cpc->trim_start++)
			add_discard_addrs(sbi, cpc, false);

		cpc->trim_start = trim_start;
	}
	up_write(&sit_i->sentry_lock);

	set_prefree_as_free_segments(sbi);
}

static int build_sit_info(struct f2fs_sb_info *sbi)
{
	struct f2fs_super_block *raw_super = F2FS_RAW_SUPER(sbi);
	struct sit_info *sit_i;
	unsigned int sit_segs, start;
	char *src_bitmap, *bitmap;
	unsigned int bitmap_size, main_bitmap_size, sit_bitmap_size;
	unsigned int discard_map = f2fs_block_unit_discard(sbi) ? 1 : 0;

	/* allocate memory for SIT information */
	sit_i = f2fs_kzalloc(sbi, sizeof(struct sit_info), GFP_KERNEL);
	if (!sit_i)
		return -ENOMEM;

	SM_I(sbi)->sit_info = sit_i;

	sit_i->sentries =
		f2fs_kvzalloc(sbi, array_size(sizeof(struct seg_entry),
					      MAIN_SEGS(sbi)),
			      GFP_KERNEL);
	if (!sit_i->sentries)
		return -ENOMEM;

	main_bitmap_size = f2fs_bitmap_size(MAIN_SEGS(sbi));
	sit_i->dirty_sentries_bitmap = f2fs_kvzalloc(sbi, main_bitmap_size,
								GFP_KERNEL);
	if (!sit_i->dirty_sentries_bitmap)
		return -ENOMEM;

#ifdef CONFIG_F2FS_CHECK_FS
	bitmap_size = MAIN_SEGS(sbi) * SIT_VBLOCK_MAP_SIZE * (3 + discard_map);
#else
	bitmap_size = MAIN_SEGS(sbi) * SIT_VBLOCK_MAP_SIZE * (2 + discard_map);
#endif
	sit_i->bitmap = f2fs_kvzalloc(sbi, bitmap_size, GFP_KERNEL);
	if (!sit_i->bitmap)
		return -ENOMEM;

	bitmap = sit_i->bitmap;

	for (start = 0; start < MAIN_SEGS(sbi); start++) {
		sit_i->sentries[start].cur_valid_map = bitmap;
		bitmap += SIT_VBLOCK_MAP_SIZE;

		sit_i->sentries[start].ckpt_valid_map = bitmap;
		bitmap += SIT_VBLOCK_MAP_SIZE;

#ifdef CONFIG_F2FS_CHECK_FS
		sit_i->sentries[start].cur_valid_map_mir = bitmap;
		bitmap += SIT_VBLOCK_MAP_SIZE;
#endif

		if (discard_map) {
			sit_i->sentries[start].discard_map = bitmap;
			bitmap += SIT_VBLOCK_MAP_SIZE;
		}
	}

	sit_i->tmp_map = f2fs_kzalloc(sbi, SIT_VBLOCK_MAP_SIZE, GFP_KERNEL);
	if (!sit_i->tmp_map)
		return -ENOMEM;

	if (__is_large_section(sbi)) {
		sit_i->sec_entries =
			f2fs_kvzalloc(sbi, array_size(sizeof(struct sec_entry),
						      MAIN_SECS(sbi)),
				      GFP_KERNEL);
		if (!sit_i->sec_entries)
			return -ENOMEM;
	}

	/* get information related with SIT */
	sit_segs = le32_to_cpu(raw_super->segment_count_sit) >> 1;

	/* setup SIT bitmap from ckeckpoint pack */
	sit_bitmap_size = __bitmap_size(sbi, SIT_BITMAP);
	src_bitmap = __bitmap_ptr(sbi, SIT_BITMAP);

	sit_i->sit_bitmap = kmemdup(src_bitmap, sit_bitmap_size, GFP_KERNEL);
	if (!sit_i->sit_bitmap)
		return -ENOMEM;

#ifdef CONFIG_F2FS_CHECK_FS
	sit_i->sit_bitmap_mir = kmemdup(src_bitmap,
					sit_bitmap_size, GFP_KERNEL);
	if (!sit_i->sit_bitmap_mir)
		return -ENOMEM;

	sit_i->invalid_segmap = f2fs_kvzalloc(sbi,
					main_bitmap_size, GFP_KERNEL);
	if (!sit_i->invalid_segmap)
		return -ENOMEM;
#endif

	sit_i->sit_base_addr = le32_to_cpu(raw_super->sit_blkaddr);
	sit_i->sit_blocks = sit_segs << sbi->log_blocks_per_seg;
	sit_i->written_valid_blocks = 0;
	sit_i->bitmap_size = sit_bitmap_size;
	sit_i->dirty_sentries = 0;
	sit_i->sents_per_block = SIT_ENTRY_PER_BLOCK;
	sit_i->elapsed_time = le64_to_cpu(sbi->ckpt->elapsed_time);
	sit_i->mounted_time = ktime_get_boottime_seconds();
	init_rwsem(&sit_i->sentry_lock);
	return 0;
}

static int build_free_segmap(struct f2fs_sb_info *sbi)
{
	struct free_segmap_info *free_i;
	unsigned int bitmap_size, sec_bitmap_size;

	/* allocate memory for free segmap information */
	free_i = f2fs_kzalloc(sbi, sizeof(struct free_segmap_info), GFP_KERNEL);
	if (!free_i)
		return -ENOMEM;

	SM_I(sbi)->free_info = free_i;

	bitmap_size = f2fs_bitmap_size(MAIN_SEGS(sbi));
	free_i->free_segmap = f2fs_kvmalloc(sbi, bitmap_size, GFP_KERNEL);
	if (!free_i->free_segmap)
		return -ENOMEM;

	sec_bitmap_size = f2fs_bitmap_size(MAIN_SECS(sbi));
	free_i->free_secmap = f2fs_kvmalloc(sbi, sec_bitmap_size, GFP_KERNEL);
	if (!free_i->free_secmap)
		return -ENOMEM;

	/* set all segments as dirty temporarily */
	memset(free_i->free_segmap, 0xff, bitmap_size);
	memset(free_i->free_secmap, 0xff, sec_bitmap_size);

	/* init free segmap information */
	free_i->start_segno = GET_SEGNO_FROM_SEG0(sbi, MAIN_BLKADDR(sbi));
	free_i->free_segments = 0;
	free_i->free_sections = 0;
	spin_lock_init(&free_i->segmap_lock);
	return 0;
}

static int build_curseg(struct f2fs_sb_info *sbi)
{
	struct curseg_info *array;
	int i;

	array = f2fs_kzalloc(sbi, array_size(NR_CURSEG_TYPE,
					sizeof(*array)), GFP_KERNEL);
	if (!array)
		return -ENOMEM;

	SM_I(sbi)->curseg_array = array;

	for (i = 0; i < NO_CHECK_TYPE; i++) {
		mutex_init(&array[i].curseg_mutex);
		array[i].sum_blk = f2fs_kzalloc(sbi, PAGE_SIZE, GFP_KERNEL);
		if (!array[i].sum_blk)
			return -ENOMEM;
		init_rwsem(&array[i].journal_rwsem);
		array[i].journal = f2fs_kzalloc(sbi,
				sizeof(struct f2fs_journal), GFP_KERNEL);
		if (!array[i].journal)
			return -ENOMEM;
		if (i < NR_PERSISTENT_LOG)
			array[i].seg_type = CURSEG_HOT_DATA + i;
		else if (i == CURSEG_COLD_DATA_PINNED)
			array[i].seg_type = CURSEG_COLD_DATA;
		else if (i == CURSEG_ALL_DATA_ATGC)
			array[i].seg_type = CURSEG_COLD_DATA;
		array[i].segno = NULL_SEGNO;
		array[i].next_blkoff = 0;
		array[i].inited = false;
	}
	return restore_curseg_summaries(sbi);
}

static int build_sit_entries(struct f2fs_sb_info *sbi)
{
	struct sit_info *sit_i = SIT_I(sbi);
	struct curseg_info *curseg = CURSEG_I(sbi, CURSEG_COLD_DATA);
	struct f2fs_journal *journal = curseg->journal;
	struct seg_entry *se;
	struct f2fs_sit_entry sit;
	int sit_blk_cnt = SIT_BLK_CNT(sbi);
	unsigned int i, start, end;
	unsigned int readed, start_blk = 0;
	int err = 0;
	block_t sit_valid_blocks[2] = {0, 0};

	do {
		readed = f2fs_ra_meta_pages(sbi, start_blk, BIO_MAX_VECS,
							META_SIT, true);

		start = start_blk * sit_i->sents_per_block;
		end = (start_blk + readed) * sit_i->sents_per_block;

		for (; start < end && start < MAIN_SEGS(sbi); start++) {
			struct f2fs_sit_block *sit_blk;
			struct page *page;

			se = &sit_i->sentries[start];
			page = get_current_sit_page(sbi, start);
			if (IS_ERR(page))
				return PTR_ERR(page);
			sit_blk = (struct f2fs_sit_block *)page_address(page);
			sit = sit_blk->entries[SIT_ENTRY_OFFSET(sit_i, start)];
			f2fs_put_page(page, 1);

			err = check_block_count(sbi, start, &sit);
			if (err)
				return err;
			seg_info_from_raw_sit(se, &sit);

			if (se->type >= NR_PERSISTENT_LOG) {
				f2fs_err(sbi, "Invalid segment type: %u, segno: %u",
							se->type, start);
				f2fs_handle_error(sbi,
						ERROR_INCONSISTENT_SUM_TYPE);
				return -EFSCORRUPTED;
			}

			sit_valid_blocks[SE_PAGETYPE(se)] += se->valid_blocks;

			if (f2fs_block_unit_discard(sbi)) {
				/* build discard map only one time */
				if (is_set_ckpt_flags(sbi, CP_TRIMMED_FLAG)) {
					memset(se->discard_map, 0xff,
						SIT_VBLOCK_MAP_SIZE);
				} else {
					memcpy(se->discard_map,
						se->cur_valid_map,
						SIT_VBLOCK_MAP_SIZE);
					sbi->discard_blks +=
						sbi->blocks_per_seg -
						se->valid_blocks;
				}
			}

			if (__is_large_section(sbi))
				get_sec_entry(sbi, start)->valid_blocks +=
							se->valid_blocks;
		}
		start_blk += readed;
	} while (start_blk < sit_blk_cnt);

	down_read(&curseg->journal_rwsem);
	for (i = 0; i < sits_in_cursum(journal); i++) {
		unsigned int old_valid_blocks;

		start = le32_to_cpu(segno_in_journal(journal, i));
		if (start >= MAIN_SEGS(sbi)) {
			f2fs_err(sbi, "Wrong journal entry on segno %u",
				 start);
			err = -EFSCORRUPTED;
			f2fs_handle_error(sbi, ERROR_CORRUPTED_JOURNAL);
			break;
		}

		se = &sit_i->sentries[start];
		sit = sit_in_journal(journal, i);

		old_valid_blocks = se->valid_blocks;

		sit_valid_blocks[SE_PAGETYPE(se)] -= old_valid_blocks;

		err = check_block_count(sbi, start, &sit);
		if (err)
			break;
		seg_info_from_raw_sit(se, &sit);

		if (se->type >= NR_PERSISTENT_LOG) {
			f2fs_err(sbi, "Invalid segment type: %u, segno: %u",
							se->type, start);
			err = -EFSCORRUPTED;
			f2fs_handle_error(sbi, ERROR_INCONSISTENT_SUM_TYPE);
			break;
		}

		sit_valid_blocks[SE_PAGETYPE(se)] += se->valid_blocks;

		if (f2fs_block_unit_discard(sbi)) {
			if (is_set_ckpt_flags(sbi, CP_TRIMMED_FLAG)) {
				memset(se->discard_map, 0xff, SIT_VBLOCK_MAP_SIZE);
			} else {
				memcpy(se->discard_map, se->cur_valid_map,
							SIT_VBLOCK_MAP_SIZE);
				sbi->discard_blks += old_valid_blocks;
				sbi->discard_blks -= se->valid_blocks;
			}
		}

		if (__is_large_section(sbi)) {
			get_sec_entry(sbi, start)->valid_blocks +=
							se->valid_blocks;
			get_sec_entry(sbi, start)->valid_blocks -=
							old_valid_blocks;
		}
	}
	up_read(&curseg->journal_rwsem);

	if (err)
		return err;

	if (sit_valid_blocks[NODE] != valid_node_count(sbi)) {
		f2fs_err(sbi, "SIT is corrupted node# %u vs %u",
			 sit_valid_blocks[NODE], valid_node_count(sbi));
		f2fs_handle_error(sbi, ERROR_INCONSISTENT_NODE_COUNT);
		return -EFSCORRUPTED;
	}

	if (sit_valid_blocks[DATA] + sit_valid_blocks[NODE] >
				valid_user_blocks(sbi)) {
		f2fs_err(sbi, "SIT is corrupted data# %u %u vs %u",
			 sit_valid_blocks[DATA], sit_valid_blocks[NODE],
			 valid_user_blocks(sbi));
		f2fs_handle_error(sbi, ERROR_INCONSISTENT_BLOCK_COUNT);
		return -EFSCORRUPTED;
	}

	return 0;
}

static void init_free_segmap(struct f2fs_sb_info *sbi)
{
	unsigned int start;
	int type;
	struct seg_entry *sentry;

	for (start = 0; start < MAIN_SEGS(sbi); start++) {
		if (f2fs_usable_blks_in_seg(sbi, start) == 0)
			continue;
		sentry = get_seg_entry(sbi, start);
		if (!sentry->valid_blocks)
			__set_free(sbi, start);
		else
			SIT_I(sbi)->written_valid_blocks +=
						sentry->valid_blocks;
	}

	/* set use the current segments */
	for (type = CURSEG_HOT_DATA; type <= CURSEG_COLD_NODE; type++) {
		struct curseg_info *curseg_t = CURSEG_I(sbi, type);

		__set_test_and_inuse(sbi, curseg_t->segno);
	}
}

static void init_dirty_segmap(struct f2fs_sb_info *sbi)
{
	struct dirty_seglist_info *dirty_i = DIRTY_I(sbi);
	struct free_segmap_info *free_i = FREE_I(sbi);
	unsigned int segno = 0, offset = 0, secno;
	block_t valid_blocks, usable_blks_in_seg;

	while (1) {
		/* find dirty segment based on free segmap */
		segno = find_next_inuse(free_i, MAIN_SEGS(sbi), offset);
		if (segno >= MAIN_SEGS(sbi))
			break;
		offset = segno + 1;
		valid_blocks = get_valid_blocks(sbi, segno, false);
		usable_blks_in_seg = f2fs_usable_blks_in_seg(sbi, segno);
		if (valid_blocks == usable_blks_in_seg || !valid_blocks)
			continue;
		if (valid_blocks > usable_blks_in_seg) {
			f2fs_bug_on(sbi, 1);
			continue;
		}
		mutex_lock(&dirty_i->seglist_lock);
		__locate_dirty_segment(sbi, segno, DIRTY);
		mutex_unlock(&dirty_i->seglist_lock);
	}

	if (!__is_large_section(sbi))
		return;

	mutex_lock(&dirty_i->seglist_lock);
	for (segno = 0; segno < MAIN_SEGS(sbi); segno += sbi->segs_per_sec) {
		valid_blocks = get_valid_blocks(sbi, segno, true);
		secno = GET_SEC_FROM_SEG(sbi, segno);

		if (!valid_blocks || valid_blocks == CAP_BLKS_PER_SEC(sbi))
			continue;
		if (IS_CURSEC(sbi, secno))
			continue;
		set_bit(secno, dirty_i->dirty_secmap);
	}
	mutex_unlock(&dirty_i->seglist_lock);
}

static int init_victim_secmap(struct f2fs_sb_info *sbi)
{
	struct dirty_seglist_info *dirty_i = DIRTY_I(sbi);
	unsigned int bitmap_size = f2fs_bitmap_size(MAIN_SECS(sbi));

	dirty_i->victim_secmap = f2fs_kvzalloc(sbi, bitmap_size, GFP_KERNEL);
	if (!dirty_i->victim_secmap)
		return -ENOMEM;

	dirty_i->pinned_secmap = f2fs_kvzalloc(sbi, bitmap_size, GFP_KERNEL);
	if (!dirty_i->pinned_secmap)
		return -ENOMEM;

	dirty_i->pinned_secmap_cnt = 0;
	dirty_i->enable_pin_section = true;
	return 0;
}

static int build_dirty_segmap(struct f2fs_sb_info *sbi)
{
	struct dirty_seglist_info *dirty_i;
	unsigned int bitmap_size, i;

	/* allocate memory for dirty segments list information */
	dirty_i = f2fs_kzalloc(sbi, sizeof(struct dirty_seglist_info),
								GFP_KERNEL);
	if (!dirty_i)
		return -ENOMEM;

	SM_I(sbi)->dirty_info = dirty_i;
	mutex_init(&dirty_i->seglist_lock);

	bitmap_size = f2fs_bitmap_size(MAIN_SEGS(sbi));

	for (i = 0; i < NR_DIRTY_TYPE; i++) {
		dirty_i->dirty_segmap[i] = f2fs_kvzalloc(sbi, bitmap_size,
								GFP_KERNEL);
		if (!dirty_i->dirty_segmap[i])
			return -ENOMEM;
	}

	if (__is_large_section(sbi)) {
		bitmap_size = f2fs_bitmap_size(MAIN_SECS(sbi));
		dirty_i->dirty_secmap = f2fs_kvzalloc(sbi,
						bitmap_size, GFP_KERNEL);
		if (!dirty_i->dirty_secmap)
			return -ENOMEM;
	}

	init_dirty_segmap(sbi);
	return init_victim_secmap(sbi);
}

static int sanity_check_curseg(struct f2fs_sb_info *sbi)
{
	int i;

	/*
	 * In LFS/SSR curseg, .next_blkoff should point to an unused blkaddr;
	 * In LFS curseg, all blkaddr after .next_blkoff should be unused.
	 */
	for (i = 0; i < NR_PERSISTENT_LOG; i++) {
		struct curseg_info *curseg = CURSEG_I(sbi, i);
		struct seg_entry *se = get_seg_entry(sbi, curseg->segno);
		unsigned int blkofs = curseg->next_blkoff;

		if (f2fs_sb_has_readonly(sbi) &&
			i != CURSEG_HOT_DATA && i != CURSEG_HOT_NODE)
			continue;

		sanity_check_seg_type(sbi, curseg->seg_type);

		if (curseg->alloc_type != LFS && curseg->alloc_type != SSR) {
			f2fs_err(sbi,
				 "Current segment has invalid alloc_type:%d",
				 curseg->alloc_type);
			f2fs_handle_error(sbi, ERROR_INVALID_CURSEG);
			return -EFSCORRUPTED;
		}

		if (f2fs_test_bit(blkofs, se->cur_valid_map))
			goto out;

		if (curseg->alloc_type == SSR)
			continue;

		for (blkofs += 1; blkofs < sbi->blocks_per_seg; blkofs++) {
			if (!f2fs_test_bit(blkofs, se->cur_valid_map))
				continue;
out:
			f2fs_err(sbi,
				 "Current segment's next free block offset is inconsistent with bitmap, logtype:%u, segno:%u, type:%u, next_blkoff:%u, blkofs:%u",
				 i, curseg->segno, curseg->alloc_type,
				 curseg->next_blkoff, blkofs);
			f2fs_handle_error(sbi, ERROR_INVALID_CURSEG);
			return -EFSCORRUPTED;
		}
	}
	return 0;
}

#ifdef CONFIG_BLK_DEV_ZONED

static int check_zone_write_pointer(struct f2fs_sb_info *sbi,
				    struct f2fs_dev_info *fdev,
				    struct blk_zone *zone)
{
	unsigned int wp_segno, wp_blkoff, zone_secno, zone_segno, segno;
	block_t zone_block, wp_block, last_valid_block;
	unsigned int log_sectors_per_block = sbi->log_blocksize - SECTOR_SHIFT;
	int i, s, b, ret;
	struct seg_entry *se;

	if (zone->type != BLK_ZONE_TYPE_SEQWRITE_REQ)
		return 0;

	wp_block = fdev->start_blk + (zone->wp >> log_sectors_per_block);
	wp_segno = GET_SEGNO(sbi, wp_block);
	wp_blkoff = wp_block - START_BLOCK(sbi, wp_segno);
	zone_block = fdev->start_blk + (zone->start >> log_sectors_per_block);
	zone_segno = GET_SEGNO(sbi, zone_block);
	zone_secno = GET_SEC_FROM_SEG(sbi, zone_segno);

	if (zone_segno >= MAIN_SEGS(sbi))
		return 0;

	/*
	 * Skip check of zones cursegs point to, since
	 * fix_curseg_write_pointer() checks them.
	 */
	for (i = 0; i < NO_CHECK_TYPE; i++)
		if (zone_secno == GET_SEC_FROM_SEG(sbi,
						   CURSEG_I(sbi, i)->segno))
			return 0;

	/*
	 * Get last valid block of the zone.
	 */
	last_valid_block = zone_block - 1;
	for (s = sbi->segs_per_sec - 1; s >= 0; s--) {
		segno = zone_segno + s;
		se = get_seg_entry(sbi, segno);
		for (b = sbi->blocks_per_seg - 1; b >= 0; b--)
			if (f2fs_test_bit(b, se->cur_valid_map)) {
				last_valid_block = START_BLOCK(sbi, segno) + b;
				break;
			}
		if (last_valid_block >= zone_block)
			break;
	}

	/*
	 * When safely unmounted in the previous mount, we can trust write
	 * pointers. Otherwise, finish zones.
	 */
	if (is_set_ckpt_flags(sbi, CP_UMOUNT_FLAG)) {
		/*
		 * The write pointer matches with the valid blocks or
		 * already points to the end of the zone.
		 */
		if ((last_valid_block + 1 == wp_block) ||
				(zone->wp == zone->start + zone->len))
			return 0;
	}

	if (last_valid_block + 1 == zone_block) {
		if (is_set_ckpt_flags(sbi, CP_UMOUNT_FLAG)) {
			/*
			 * If there is no valid block in the zone and if write
			 * pointer is not at zone start, reset the write
			 * pointer.
			 */
			f2fs_notice(sbi,
			      "Zone without valid block has non-zero write "
			      "pointer. Reset the write pointer: wp[0x%x,0x%x]",
			      wp_segno, wp_blkoff);
		}
		ret = __f2fs_issue_discard_zone(sbi, fdev->bdev, zone_block,
					zone->len >> log_sectors_per_block);
		if (ret)
			f2fs_err(sbi, "Discard zone failed: %s (errno=%d)",
				 fdev->path, ret);

		return ret;
	}

	if (is_set_ckpt_flags(sbi, CP_UMOUNT_FLAG)) {
		/*
		 * If there are valid blocks and the write pointer doesn't match
		 * with them, we need to report the inconsistency and fill
		 * the zone till the end to close the zone. This inconsistency
		 * does not cause write error because the zone will not be
		 * selected for write operation until it get discarded.
		 */
		f2fs_notice(sbi, "Valid blocks are not aligned with write "
			    "pointer: valid block[0x%x,0x%x] wp[0x%x,0x%x]",
			    GET_SEGNO(sbi, last_valid_block),
			    GET_BLKOFF_FROM_SEG0(sbi, last_valid_block),
			    wp_segno, wp_blkoff);
	}

	ret = blkdev_zone_mgmt(fdev->bdev, REQ_OP_ZONE_FINISH,
				zone->start, zone->len, GFP_NOFS);
	if (ret == -EOPNOTSUPP) {
		ret = blkdev_issue_zeroout(fdev->bdev, zone->wp,
					zone->len - (zone->wp - zone->start),
					GFP_NOFS, 0);
		if (ret)
			f2fs_err(sbi, "Fill up zone failed: %s (errno=%d)",
					fdev->path, ret);
	} else if (ret) {
		f2fs_err(sbi, "Finishing zone failed: %s (errno=%d)",
				fdev->path, ret);
	}

	return ret;
}

static struct f2fs_dev_info *get_target_zoned_dev(struct f2fs_sb_info *sbi,
						  block_t zone_blkaddr)
{
	int i;

	for (i = 0; i < sbi->s_ndevs; i++) {
		if (!bdev_is_zoned(FDEV(i).bdev))
			continue;
		if (sbi->s_ndevs == 1 || (FDEV(i).start_blk <= zone_blkaddr &&
				zone_blkaddr <= FDEV(i).end_blk))
			return &FDEV(i);
	}

	return NULL;
}

static int report_one_zone_cb(struct blk_zone *zone, unsigned int idx,
			      void *data)
{
	memcpy(data, zone, sizeof(struct blk_zone));
	return 0;
}

static int fix_curseg_write_pointer(struct f2fs_sb_info *sbi, int type)
{
	struct curseg_info *cs = CURSEG_I(sbi, type);
	struct f2fs_dev_info *zbd;
	struct blk_zone zone;
	unsigned int cs_section, wp_segno, wp_blkoff, wp_sector_off;
	block_t cs_zone_block, wp_block;
	unsigned int log_sectors_per_block = sbi->log_blocksize - SECTOR_SHIFT;
	sector_t zone_sector;
	int err;

	cs_section = GET_SEC_FROM_SEG(sbi, cs->segno);
	cs_zone_block = START_BLOCK(sbi, GET_SEG_FROM_SEC(sbi, cs_section));

	zbd = get_target_zoned_dev(sbi, cs_zone_block);
	if (!zbd)
		return 0;

	/* report zone for the sector the curseg points to */
	zone_sector = (sector_t)(cs_zone_block - zbd->start_blk)
		<< log_sectors_per_block;
	err = blkdev_report_zones(zbd->bdev, zone_sector, 1,
				  report_one_zone_cb, &zone);
	if (err != 1) {
		f2fs_err(sbi, "Report zone failed: %s errno=(%d)",
			 zbd->path, err);
		return err;
	}

	if (zone.type != BLK_ZONE_TYPE_SEQWRITE_REQ)
		return 0;

	/*
	 * When safely unmounted in the previous mount, we could use current
	 * segments. Otherwise, allocate new sections.
	 */
	if (is_set_ckpt_flags(sbi, CP_UMOUNT_FLAG)) {
		wp_block = zbd->start_blk + (zone.wp >> log_sectors_per_block);
		wp_segno = GET_SEGNO(sbi, wp_block);
		wp_blkoff = wp_block - START_BLOCK(sbi, wp_segno);
		wp_sector_off = zone.wp & GENMASK(log_sectors_per_block - 1, 0);

		if (cs->segno == wp_segno && cs->next_blkoff == wp_blkoff &&
				wp_sector_off == 0)
			return 0;

		f2fs_notice(sbi, "Unaligned curseg[%d] with write pointer: "
			    "curseg[0x%x,0x%x] wp[0x%x,0x%x]", type, cs->segno,
			    cs->next_blkoff, wp_segno, wp_blkoff);
	} else {
		f2fs_notice(sbi, "Not successfully unmounted in the previous "
			    "mount");
	}

	f2fs_notice(sbi, "Assign new section to curseg[%d]: "
		    "curseg[0x%x,0x%x]", type, cs->segno, cs->next_blkoff);

	f2fs_allocate_new_section(sbi, type, true);

	/* check consistency of the zone curseg pointed to */
	if (check_zone_write_pointer(sbi, zbd, &zone))
		return -EIO;

	/* check newly assigned zone */
	cs_section = GET_SEC_FROM_SEG(sbi, cs->segno);
	cs_zone_block = START_BLOCK(sbi, GET_SEG_FROM_SEC(sbi, cs_section));

	zbd = get_target_zoned_dev(sbi, cs_zone_block);
	if (!zbd)
		return 0;

	zone_sector = (sector_t)(cs_zone_block - zbd->start_blk)
		<< log_sectors_per_block;
	err = blkdev_report_zones(zbd->bdev, zone_sector, 1,
				  report_one_zone_cb, &zone);
	if (err != 1) {
		f2fs_err(sbi, "Report zone failed: %s errno=(%d)",
			 zbd->path, err);
		return err;
	}

	if (zone.type != BLK_ZONE_TYPE_SEQWRITE_REQ)
		return 0;

	if (zone.wp != zone.start) {
		f2fs_notice(sbi,
			    "New zone for curseg[%d] is not yet discarded. "
			    "Reset the zone: curseg[0x%x,0x%x]",
			    type, cs->segno, cs->next_blkoff);
		err = __f2fs_issue_discard_zone(sbi, zbd->bdev,	cs_zone_block,
					zone.len >> log_sectors_per_block);
		if (err) {
			f2fs_err(sbi, "Discard zone failed: %s (errno=%d)",
				 zbd->path, err);
			return err;
		}
	}

	return 0;
}

int f2fs_fix_curseg_write_pointer(struct f2fs_sb_info *sbi)
{
	int i, ret;

	for (i = 0; i < NR_PERSISTENT_LOG; i++) {
		ret = fix_curseg_write_pointer(sbi, i);
		if (ret)
			return ret;
	}

	return 0;
}

struct check_zone_write_pointer_args {
	struct f2fs_sb_info *sbi;
	struct f2fs_dev_info *fdev;
};

static int check_zone_write_pointer_cb(struct blk_zone *zone, unsigned int idx,
				      void *data)
{
	struct check_zone_write_pointer_args *args;

	args = (struct check_zone_write_pointer_args *)data;

	return check_zone_write_pointer(args->sbi, args->fdev, zone);
}

int f2fs_check_write_pointer(struct f2fs_sb_info *sbi)
{
	int i, ret;
	struct check_zone_write_pointer_args args;

	for (i = 0; i < sbi->s_ndevs; i++) {
		if (!bdev_is_zoned(FDEV(i).bdev))
			continue;

		args.sbi = sbi;
		args.fdev = &FDEV(i);
		ret = blkdev_report_zones(FDEV(i).bdev, 0, BLK_ALL_ZONES,
					  check_zone_write_pointer_cb, &args);
		if (ret < 0)
			return ret;
	}

	return 0;
}

/*
 * Return the number of usable blocks in a segment. The number of blocks
 * returned is always equal to the number of blocks in a segment for
 * segments fully contained within a sequential zone capacity or a
 * conventional zone. For segments partially contained in a sequential
 * zone capacity, the number of usable blocks up to the zone capacity
 * is returned. 0 is returned in all other cases.
 */
static inline unsigned int f2fs_usable_zone_blks_in_seg(
			struct f2fs_sb_info *sbi, unsigned int segno)
{
	block_t seg_start, sec_start_blkaddr, sec_cap_blkaddr;
	unsigned int secno;

	if (!sbi->unusable_blocks_per_sec)
		return sbi->blocks_per_seg;

	secno = GET_SEC_FROM_SEG(sbi, segno);
	seg_start = START_BLOCK(sbi, segno);
	sec_start_blkaddr = START_BLOCK(sbi, GET_SEG_FROM_SEC(sbi, secno));
	sec_cap_blkaddr = sec_start_blkaddr + CAP_BLKS_PER_SEC(sbi);

	/*
	 * If segment starts before zone capacity and spans beyond
	 * zone capacity, then usable blocks are from seg start to
	 * zone capacity. If the segment starts after the zone capacity,
	 * then there are no usable blocks.
	 */
	if (seg_start >= sec_cap_blkaddr)
		return 0;
	if (seg_start + sbi->blocks_per_seg > sec_cap_blkaddr)
		return sec_cap_blkaddr - seg_start;

	return sbi->blocks_per_seg;
}
#else
int f2fs_fix_curseg_write_pointer(struct f2fs_sb_info *sbi)
{
	return 0;
}

int f2fs_check_write_pointer(struct f2fs_sb_info *sbi)
{
	return 0;
}

static inline unsigned int f2fs_usable_zone_blks_in_seg(struct f2fs_sb_info *sbi,
							unsigned int segno)
{
	return 0;
}

#endif
unsigned int f2fs_usable_blks_in_seg(struct f2fs_sb_info *sbi,
					unsigned int segno)
{
	if (f2fs_sb_has_blkzoned(sbi))
		return f2fs_usable_zone_blks_in_seg(sbi, segno);

	return sbi->blocks_per_seg;
}

unsigned int f2fs_usable_segs_in_sec(struct f2fs_sb_info *sbi,
					unsigned int segno)
{
	if (f2fs_sb_has_blkzoned(sbi))
		return CAP_SEGS_PER_SEC(sbi);

	return sbi->segs_per_sec;
}

/*
 * Update min, max modified time for cost-benefit GC algorithm
 */
static void init_min_max_mtime(struct f2fs_sb_info *sbi)
{
	struct sit_info *sit_i = SIT_I(sbi);
	unsigned int segno;

	down_write(&sit_i->sentry_lock);

	sit_i->min_mtime = ULLONG_MAX;

	for (segno = 0; segno < MAIN_SEGS(sbi); segno += sbi->segs_per_sec) {
		unsigned int i;
		unsigned long long mtime = 0;

		for (i = 0; i < sbi->segs_per_sec; i++)
			mtime += get_seg_entry(sbi, segno + i)->mtime;

		mtime = div_u64(mtime, sbi->segs_per_sec);

		if (sit_i->min_mtime > mtime)
			sit_i->min_mtime = mtime;
	}
	sit_i->max_mtime = get_mtime(sbi, false);
	sit_i->dirty_max_mtime = 0;
	up_write(&sit_i->sentry_lock);
}

int f2fs_build_segment_manager(struct f2fs_sb_info *sbi)
{
	struct f2fs_super_block *raw_super = F2FS_RAW_SUPER(sbi);
	struct f2fs_checkpoint *ckpt = F2FS_CKPT(sbi);
	struct f2fs_sm_info *sm_info;
	int err;

	sm_info = f2fs_kzalloc(sbi, sizeof(struct f2fs_sm_info), GFP_KERNEL);
	if (!sm_info)
		return -ENOMEM;

	/* init sm info */
	sbi->sm_info = sm_info;
	sm_info->seg0_blkaddr = le32_to_cpu(raw_super->segment0_blkaddr);
	sm_info->main_blkaddr = le32_to_cpu(raw_super->main_blkaddr);
	sm_info->segment_count = le32_to_cpu(raw_super->segment_count);
	sm_info->reserved_segments = le32_to_cpu(ckpt->rsvd_segment_count);
	sm_info->ovp_segments = le32_to_cpu(ckpt->overprov_segment_count);
	sm_info->main_segments = le32_to_cpu(raw_super->segment_count_main);
	sm_info->ssa_blkaddr = le32_to_cpu(raw_super->ssa_blkaddr);
	sm_info->rec_prefree_segments = sm_info->main_segments *
					DEF_RECLAIM_PREFREE_SEGMENTS / 100;
	if (sm_info->rec_prefree_segments > DEF_MAX_RECLAIM_PREFREE_SEGMENTS)
		sm_info->rec_prefree_segments = DEF_MAX_RECLAIM_PREFREE_SEGMENTS;

	if (!f2fs_lfs_mode(sbi))
		sm_info->ipu_policy = BIT(F2FS_IPU_FSYNC);
	sm_info->min_ipu_util = DEF_MIN_IPU_UTIL;
	sm_info->min_fsync_blocks = DEF_MIN_FSYNC_BLOCKS;
	sm_info->min_seq_blocks = sbi->blocks_per_seg;
	sm_info->min_hot_blocks = DEF_MIN_HOT_BLOCKS;
	sm_info->min_ssr_sections = reserved_sections(sbi);

	INIT_LIST_HEAD(&sm_info->sit_entry_set);

	init_f2fs_rwsem(&sm_info->curseg_lock);

	err = f2fs_create_flush_cmd_control(sbi);
	if (err)
		return err;

	err = create_discard_cmd_control(sbi);
	if (err)
		return err;

	err = build_sit_info(sbi);
	if (err)
		return err;
	err = build_free_segmap(sbi);
	if (err)
		return err;
	err = build_curseg(sbi);
	if (err)
		return err;

	/* reinit free segmap based on SIT */
	err = build_sit_entries(sbi);
	if (err)
		return err;

	init_free_segmap(sbi);
	err = build_dirty_segmap(sbi);
	if (err)
		return err;

	err = sanity_check_curseg(sbi);
	if (err)
		return err;

	init_min_max_mtime(sbi);
	return 0;
}

static void discard_dirty_segmap(struct f2fs_sb_info *sbi,
		enum dirty_type dirty_type)
{
	struct dirty_seglist_info *dirty_i = DIRTY_I(sbi);

	mutex_lock(&dirty_i->seglist_lock);
	kvfree(dirty_i->dirty_segmap[dirty_type]);
	dirty_i->nr_dirty[dirty_type] = 0;
	mutex_unlock(&dirty_i->seglist_lock);
}

static void destroy_victim_secmap(struct f2fs_sb_info *sbi)
{
	struct dirty_seglist_info *dirty_i = DIRTY_I(sbi);

	kvfree(dirty_i->pinned_secmap);
	kvfree(dirty_i->victim_secmap);
}

static void destroy_dirty_segmap(struct f2fs_sb_info *sbi)
{
	struct dirty_seglist_info *dirty_i = DIRTY_I(sbi);
	int i;

	if (!dirty_i)
		return;

	/* discard pre-free/dirty segments list */
	for (i = 0; i < NR_DIRTY_TYPE; i++)
		discard_dirty_segmap(sbi, i);

	if (__is_large_section(sbi)) {
		mutex_lock(&dirty_i->seglist_lock);
		kvfree(dirty_i->dirty_secmap);
		mutex_unlock(&dirty_i->seglist_lock);
	}

	destroy_victim_secmap(sbi);
	SM_I(sbi)->dirty_info = NULL;
	kfree(dirty_i);
}

static void destroy_curseg(struct f2fs_sb_info *sbi)
{
	struct curseg_info *array = SM_I(sbi)->curseg_array;
	int i;

	if (!array)
		return;
	SM_I(sbi)->curseg_array = NULL;
	for (i = 0; i < NR_CURSEG_TYPE; i++) {
		kfree(array[i].sum_blk);
		kfree(array[i].journal);
	}
	kfree(array);
}

static void destroy_free_segmap(struct f2fs_sb_info *sbi)
{
	struct free_segmap_info *free_i = SM_I(sbi)->free_info;

	if (!free_i)
		return;
	SM_I(sbi)->free_info = NULL;
	kvfree(free_i->free_segmap);
	kvfree(free_i->free_secmap);
	kfree(free_i);
}

static void destroy_sit_info(struct f2fs_sb_info *sbi)
{
	struct sit_info *sit_i = SIT_I(sbi);

	if (!sit_i)
		return;

	if (sit_i->sentries)
		kvfree(sit_i->bitmap);
	kfree(sit_i->tmp_map);

	kvfree(sit_i->sentries);
	kvfree(sit_i->sec_entries);
	kvfree(sit_i->dirty_sentries_bitmap);

	SM_I(sbi)->sit_info = NULL;
	kvfree(sit_i->sit_bitmap);
#ifdef CONFIG_F2FS_CHECK_FS
	kvfree(sit_i->sit_bitmap_mir);
	kvfree(sit_i->invalid_segmap);
#endif
	kfree(sit_i);
}

void f2fs_destroy_segment_manager(struct f2fs_sb_info *sbi)
{
	struct f2fs_sm_info *sm_info = SM_I(sbi);

	if (!sm_info)
		return;
	f2fs_destroy_flush_cmd_control(sbi, true);
	destroy_discard_cmd_control(sbi);
	destroy_dirty_segmap(sbi);
	destroy_curseg(sbi);
	destroy_free_segmap(sbi);
	destroy_sit_info(sbi);
	sbi->sm_info = NULL;
	kfree(sm_info);
}

int __init f2fs_create_segment_manager_caches(void)
{
	discard_entry_slab = f2fs_kmem_cache_create("f2fs_discard_entry",
			sizeof(struct discard_entry));
	if (!discard_entry_slab)
		goto fail;

	discard_cmd_slab = f2fs_kmem_cache_create("f2fs_discard_cmd",
			sizeof(struct discard_cmd));
	if (!discard_cmd_slab)
		goto destroy_discard_entry;

	sit_entry_set_slab = f2fs_kmem_cache_create("f2fs_sit_entry_set",
			sizeof(struct sit_entry_set));
	if (!sit_entry_set_slab)
		goto destroy_discard_cmd;

	revoke_entry_slab = f2fs_kmem_cache_create("f2fs_revoke_entry",
			sizeof(struct revoke_entry));
	if (!revoke_entry_slab)
		goto destroy_sit_entry_set;
	return 0;

destroy_sit_entry_set:
	kmem_cache_destroy(sit_entry_set_slab);
destroy_discard_cmd:
	kmem_cache_destroy(discard_cmd_slab);
destroy_discard_entry:
	kmem_cache_destroy(discard_entry_slab);
fail:
	return -ENOMEM;
}

void f2fs_destroy_segment_manager_caches(void)
{
	kmem_cache_destroy(sit_entry_set_slab);
	kmem_cache_destroy(discard_cmd_slab);
	kmem_cache_destroy(discard_entry_slab);
	kmem_cache_destroy(revoke_entry_slab);
}<|MERGE_RESOLUTION|>--- conflicted
+++ resolved
@@ -3251,10 +3251,7 @@
 			if (fio->sbi->am.atgc_enabled &&
 				(fio->io_type == FS_DATA_IO) &&
 				(fio->sbi->gc_mode != GC_URGENT_HIGH) &&
-<<<<<<< HEAD
-=======
 				__is_valid_data_blkaddr(fio->old_blkaddr) &&
->>>>>>> 36790ef5
 				!is_inode_flag_set(inode, FI_OPU_WRITE))
 				return CURSEG_ALL_DATA_ATGC;
 			else
