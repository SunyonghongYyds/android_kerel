/*
 * fs/f2fs/f2fs.h
 *
 * Copyright (c) 2012 Samsung Electronics Co., Ltd.
 *             http://www.samsung.com/
 *
 * This program is free software; you can redistribute it and/or modify
 * it under the terms of the GNU General Public License version 2 as
 * published by the Free Software Foundation.
 */
#ifndef _LINUX_F2FS_H
#define _LINUX_F2FS_H

#include <linux/types.h>
#include <linux/page-flags.h>
#include <linux/buffer_head.h>
#include <linux/slab.h>
#include <linux/crc32.h>
#include <linux/magic.h>
#include <linux/kobject.h>
#include <linux/sched.h>
#include <linux/cred.h>
#include <linux/vmalloc.h>
#include <linux/bio.h>
#include <linux/blkdev.h>
#include <linux/quotaops.h>
#include <crypto/hash.h>

#define __FS_HAS_ENCRYPTION IS_ENABLED(CONFIG_F2FS_FS_ENCRYPTION)
#include <linux/fscrypt.h>

#ifdef CONFIG_F2FS_CHECK_FS
#define f2fs_bug_on(sbi, condition)	BUG_ON(condition)
#else
#define f2fs_bug_on(sbi, condition)					\
	do {								\
		if (unlikely(condition)) {				\
			WARN_ON(1);					\
			set_sbi_flag(sbi, SBI_NEED_FSCK);		\
		}							\
	} while (0)
#endif

#ifdef CONFIG_F2FS_FAULT_INJECTION
enum {
	FAULT_KMALLOC,
	FAULT_KVMALLOC,
	FAULT_PAGE_ALLOC,
	FAULT_PAGE_GET,
	FAULT_ALLOC_BIO,
	FAULT_ALLOC_NID,
	FAULT_ORPHAN,
	FAULT_BLOCK,
	FAULT_DIR_DEPTH,
	FAULT_EVICT_INODE,
	FAULT_TRUNCATE,
	FAULT_IO,
	FAULT_CHECKPOINT,
	FAULT_MAX,
};

struct f2fs_fault_info {
	atomic_t inject_ops;
	unsigned int inject_rate;
	unsigned int inject_type;
};

extern char *fault_name[FAULT_MAX];
#define IS_FAULT_SET(fi, type) ((fi)->inject_type & (1 << (type)))
#endif

/*
 * For mount options
 */
#define F2FS_MOUNT_BG_GC		0x00000001
#define F2FS_MOUNT_DISABLE_ROLL_FORWARD	0x00000002
#define F2FS_MOUNT_DISCARD		0x00000004
#define F2FS_MOUNT_NOHEAP		0x00000008
#define F2FS_MOUNT_XATTR_USER		0x00000010
#define F2FS_MOUNT_POSIX_ACL		0x00000020
#define F2FS_MOUNT_DISABLE_EXT_IDENTIFY	0x00000040
#define F2FS_MOUNT_INLINE_XATTR		0x00000080
#define F2FS_MOUNT_INLINE_DATA		0x00000100
#define F2FS_MOUNT_INLINE_DENTRY	0x00000200
#define F2FS_MOUNT_FLUSH_MERGE		0x00000400
#define F2FS_MOUNT_NOBARRIER		0x00000800
#define F2FS_MOUNT_FASTBOOT		0x00001000
#define F2FS_MOUNT_EXTENT_CACHE		0x00002000
#define F2FS_MOUNT_FORCE_FG_GC		0x00004000
#define F2FS_MOUNT_DATA_FLUSH		0x00008000
#define F2FS_MOUNT_FAULT_INJECTION	0x00010000
#define F2FS_MOUNT_ADAPTIVE		0x00020000
#define F2FS_MOUNT_LFS			0x00040000
#define F2FS_MOUNT_USRQUOTA		0x00080000
#define F2FS_MOUNT_GRPQUOTA		0x00100000
#define F2FS_MOUNT_PRJQUOTA		0x00200000
#define F2FS_MOUNT_QUOTA		0x00400000
#define F2FS_MOUNT_INLINE_XATTR_SIZE	0x00800000
#define F2FS_MOUNT_RESERVE_ROOT		0x01000000

#define F2FS_OPTION(sbi)	((sbi)->mount_opt)
#define clear_opt(sbi, option)	(F2FS_OPTION(sbi).opt &= ~F2FS_MOUNT_##option)
#define set_opt(sbi, option)	(F2FS_OPTION(sbi).opt |= F2FS_MOUNT_##option)
#define test_opt(sbi, option)	(F2FS_OPTION(sbi).opt & F2FS_MOUNT_##option)

#define ver_after(a, b)	(typecheck(unsigned long long, a) &&		\
		typecheck(unsigned long long, b) &&			\
		((long long)((a) - (b)) > 0))

typedef u32 block_t;	/*
			 * should not change u32, since it is the on-disk block
			 * address format, __le32.
			 */
typedef u32 nid_t;

struct f2fs_mount_info {
	unsigned int opt;
	int write_io_size_bits;		/* Write IO size bits */
	block_t root_reserved_blocks;	/* root reserved blocks */
	kuid_t s_resuid;		/* reserved blocks for uid */
	kgid_t s_resgid;		/* reserved blocks for gid */
	int active_logs;		/* # of active logs */
	int inline_xattr_size;		/* inline xattr size */
#ifdef CONFIG_F2FS_FAULT_INJECTION
	struct f2fs_fault_info fault_info;	/* For fault injection */
#endif
#ifdef CONFIG_QUOTA
	/* Names of quota files with journalled quota */
	char *s_qf_names[MAXQUOTAS];
	int s_jquota_fmt;			/* Format of quota to use */
#endif
	/* For which write hints are passed down to block layer */
	int whint_mode;
	int alloc_mode;			/* segment allocation policy */
	int fsync_mode;			/* fsync policy */
	bool test_dummy_encryption;	/* test dummy encryption */
};

#define F2FS_FEATURE_ENCRYPT		0x0001
#define F2FS_FEATURE_BLKZONED		0x0002
#define F2FS_FEATURE_ATOMIC_WRITE	0x0004
#define F2FS_FEATURE_EXTRA_ATTR		0x0008
#define F2FS_FEATURE_PRJQUOTA		0x0010
#define F2FS_FEATURE_INODE_CHKSUM	0x0020
#define F2FS_FEATURE_FLEXIBLE_INLINE_XATTR	0x0040
#define F2FS_FEATURE_QUOTA_INO		0x0080
#define F2FS_FEATURE_INODE_CRTIME	0x0100
#define F2FS_FEATURE_LOST_FOUND		0x0200
#define F2FS_FEATURE_VERITY		0x0400	/* reserved */

#define F2FS_HAS_FEATURE(sb, mask)					\
	((F2FS_SB(sb)->raw_super->feature & cpu_to_le32(mask)) != 0)
#define F2FS_SET_FEATURE(sb, mask)					\
	(F2FS_SB(sb)->raw_super->feature |= cpu_to_le32(mask))
#define F2FS_CLEAR_FEATURE(sb, mask)					\
	(F2FS_SB(sb)->raw_super->feature &= ~cpu_to_le32(mask))

/*
 * Default values for user and/or group using reserved blocks
 */
#define	F2FS_DEF_RESUID		0
#define	F2FS_DEF_RESGID		0

/*
 * For checkpoint manager
 */
enum {
	NAT_BITMAP,
	SIT_BITMAP
};

#define	CP_UMOUNT	0x00000001
#define	CP_FASTBOOT	0x00000002
#define	CP_SYNC		0x00000004
#define	CP_RECOVERY	0x00000008
#define	CP_DISCARD	0x00000010
#define CP_TRIMMED	0x00000020

#define MAX_DISCARD_BLOCKS(sbi)		BLKS_PER_SEC(sbi)
#define DEF_MAX_DISCARD_REQUEST		8	/* issue 8 discards per round */
#define DEF_MAX_DISCARD_LEN		512	/* Max. 2MB per discard */
#define DEF_MIN_DISCARD_ISSUE_TIME	50	/* 50 ms, if exists */
#define DEF_MAX_DISCARD_ISSUE_TIME	60000	/* 60 s, if no candidates */
#define DEF_DISCARD_URGENT_UTIL		80	/* do more discard over 80% */
#define DEF_CP_INTERVAL			60	/* 60 secs */
#define DEF_IDLE_INTERVAL		5	/* 5 secs */

struct cp_control {
	int reason;
	__u64 trim_start;
	__u64 trim_end;
	__u64 trim_minlen;
};

/*
 * indicate meta/data type
 */
enum {
	META_CP,
	META_NAT,
	META_SIT,
	META_SSA,
	META_POR,
	DATA_GENERIC,
	META_GENERIC,
};

/* for the list of ino */
enum {
	ORPHAN_INO,		/* for orphan ino list */
	APPEND_INO,		/* for append ino list */
	UPDATE_INO,		/* for update ino list */
	TRANS_DIR_INO,		/* for trasactions dir ino list */
	FLUSH_INO,		/* for multiple device flushing */
	MAX_INO_ENTRY,		/* max. list */
};

struct ino_entry {
	struct list_head list;		/* list head */
	nid_t ino;			/* inode number */
	unsigned int dirty_device;	/* dirty device bitmap */
};

/* for the list of inodes to be GCed */
struct inode_entry {
	struct list_head list;	/* list head */
	struct inode *inode;	/* vfs inode pointer */
};

/* for the bitmap indicate blocks to be discarded */
struct discard_entry {
	struct list_head list;	/* list head */
	block_t start_blkaddr;	/* start blockaddr of current segment */
	unsigned char discard_map[SIT_VBLOCK_MAP_SIZE];	/* segment discard bitmap */
};

/* default discard granularity of inner discard thread, unit: block count */
#define DEFAULT_DISCARD_GRANULARITY		16

/* max discard pend list number */
#define MAX_PLIST_NUM		512
#define plist_idx(blk_num)	((blk_num) >= MAX_PLIST_NUM ?		\
					(MAX_PLIST_NUM - 1) : (blk_num - 1))

enum {
	D_PREP,
	D_SUBMIT,
	D_DONE,
};

struct discard_info {
	block_t lstart;			/* logical start address */
	block_t len;			/* length */
	block_t start;			/* actual start address in dev */
};

struct discard_cmd {
	struct rb_node rb_node;		/* rb node located in rb-tree */
	union {
		struct {
			block_t lstart;	/* logical start address */
			block_t len;	/* length */
			block_t start;	/* actual start address in dev */
		};
		struct discard_info di;	/* discard info */

	};
	struct list_head list;		/* command list */
	struct completion wait;		/* compleation */
	struct block_device *bdev;	/* bdev */
	unsigned short ref;		/* reference count */
	unsigned char state;		/* state */
	int error;			/* bio error */
};

enum {
	DPOLICY_BG,
	DPOLICY_FORCE,
	DPOLICY_FSTRIM,
	DPOLICY_UMOUNT,
	MAX_DPOLICY,
};

struct discard_policy {
	int type;			/* type of discard */
	unsigned int min_interval;	/* used for candidates exist */
	unsigned int max_interval;	/* used for candidates not exist */
	unsigned int max_requests;	/* # of discards issued per round */
	unsigned int io_aware_gran;	/* minimum granularity discard not be aware of I/O */
	bool io_aware;			/* issue discard in idle time */
	bool sync;			/* submit discard with REQ_SYNC flag */
	unsigned int granularity;	/* discard granularity */
};

struct discard_cmd_control {
	struct task_struct *f2fs_issue_discard;	/* discard thread */
	struct list_head entry_list;		/* 4KB discard entry list */
	struct list_head pend_list[MAX_PLIST_NUM];/* store pending entries */
	struct list_head wait_list;		/* store on-flushing entries */
	struct list_head fstrim_list;		/* in-flight discard from fstrim */
	wait_queue_head_t discard_wait_queue;	/* waiting queue for wake-up */
	unsigned int discard_wake;		/* to wake up discard thread */
	struct mutex cmd_lock;
	unsigned int nr_discards;		/* # of discards in the list */
	unsigned int max_discards;		/* max. discards to be issued */
	unsigned int discard_granularity;	/* discard granularity */
	unsigned int undiscard_blks;		/* # of undiscard blocks */
	atomic_t issued_discard;		/* # of issued discard */
	atomic_t issing_discard;		/* # of issing discard */
	atomic_t discard_cmd_cnt;		/* # of cached cmd count */
	struct rb_root root;			/* root of discard rb-tree */
};

/* for the list of fsync inodes, used only during recovery */
struct fsync_inode_entry {
	struct list_head list;	/* list head */
	struct inode *inode;	/* vfs inode pointer */
	block_t blkaddr;	/* block address locating the last fsync */
	block_t last_dentry;	/* block address locating the last dentry */
};

#define nats_in_cursum(jnl)		(le16_to_cpu((jnl)->n_nats))
#define sits_in_cursum(jnl)		(le16_to_cpu((jnl)->n_sits))

#define nat_in_journal(jnl, i)		((jnl)->nat_j.entries[i].ne)
#define nid_in_journal(jnl, i)		((jnl)->nat_j.entries[i].nid)
#define sit_in_journal(jnl, i)		((jnl)->sit_j.entries[i].se)
#define segno_in_journal(jnl, i)	((jnl)->sit_j.entries[i].segno)

#define MAX_NAT_JENTRIES(jnl)	(NAT_JOURNAL_ENTRIES - nats_in_cursum(jnl))
#define MAX_SIT_JENTRIES(jnl)	(SIT_JOURNAL_ENTRIES - sits_in_cursum(jnl))

static inline int update_nats_in_cursum(struct f2fs_journal *journal, int i)
{
	int before = nats_in_cursum(journal);

	journal->n_nats = cpu_to_le16(before + i);
	return before;
}

static inline int update_sits_in_cursum(struct f2fs_journal *journal, int i)
{
	int before = sits_in_cursum(journal);

	journal->n_sits = cpu_to_le16(before + i);
	return before;
}

static inline bool __has_cursum_space(struct f2fs_journal *journal,
							int size, int type)
{
	if (type == NAT_JOURNAL)
		return size <= MAX_NAT_JENTRIES(journal);
	return size <= MAX_SIT_JENTRIES(journal);
}

/*
 * ioctl commands
 */
#define F2FS_IOC_GETFLAGS		FS_IOC_GETFLAGS
#define F2FS_IOC_SETFLAGS		FS_IOC_SETFLAGS
#define F2FS_IOC_GETVERSION		FS_IOC_GETVERSION

#define F2FS_IOCTL_MAGIC		0xf5
#define F2FS_IOC_START_ATOMIC_WRITE	_IO(F2FS_IOCTL_MAGIC, 1)
#define F2FS_IOC_COMMIT_ATOMIC_WRITE	_IO(F2FS_IOCTL_MAGIC, 2)
#define F2FS_IOC_START_VOLATILE_WRITE	_IO(F2FS_IOCTL_MAGIC, 3)
#define F2FS_IOC_RELEASE_VOLATILE_WRITE	_IO(F2FS_IOCTL_MAGIC, 4)
#define F2FS_IOC_ABORT_VOLATILE_WRITE	_IO(F2FS_IOCTL_MAGIC, 5)
#define F2FS_IOC_GARBAGE_COLLECT	_IOW(F2FS_IOCTL_MAGIC, 6, __u32)
#define F2FS_IOC_WRITE_CHECKPOINT	_IO(F2FS_IOCTL_MAGIC, 7)
#define F2FS_IOC_DEFRAGMENT		_IOWR(F2FS_IOCTL_MAGIC, 8,	\
						struct f2fs_defragment)
#define F2FS_IOC_MOVE_RANGE		_IOWR(F2FS_IOCTL_MAGIC, 9,	\
						struct f2fs_move_range)
#define F2FS_IOC_FLUSH_DEVICE		_IOW(F2FS_IOCTL_MAGIC, 10,	\
						struct f2fs_flush_device)
#define F2FS_IOC_GARBAGE_COLLECT_RANGE	_IOW(F2FS_IOCTL_MAGIC, 11,	\
						struct f2fs_gc_range)
#define F2FS_IOC_GET_FEATURES		_IOR(F2FS_IOCTL_MAGIC, 12, __u32)
#define F2FS_IOC_SET_PIN_FILE		_IOW(F2FS_IOCTL_MAGIC, 13, __u32)
#define F2FS_IOC_GET_PIN_FILE		_IOR(F2FS_IOCTL_MAGIC, 14, __u32)
#define F2FS_IOC_PRECACHE_EXTENTS	_IO(F2FS_IOCTL_MAGIC, 15)

#define F2FS_IOC_SET_ENCRYPTION_POLICY	FS_IOC_SET_ENCRYPTION_POLICY
#define F2FS_IOC_GET_ENCRYPTION_POLICY	FS_IOC_GET_ENCRYPTION_POLICY
#define F2FS_IOC_GET_ENCRYPTION_PWSALT	FS_IOC_GET_ENCRYPTION_PWSALT

/*
 * should be same as XFS_IOC_GOINGDOWN.
 * Flags for going down operation used by FS_IOC_GOINGDOWN
 */
#define F2FS_IOC_SHUTDOWN	_IOR('X', 125, __u32)	/* Shutdown */
#define F2FS_GOING_DOWN_FULLSYNC	0x0	/* going down with full sync */
#define F2FS_GOING_DOWN_METASYNC	0x1	/* going down with metadata */
#define F2FS_GOING_DOWN_NOSYNC		0x2	/* going down */
#define F2FS_GOING_DOWN_METAFLUSH	0x3	/* going down with meta flush */

#if defined(__KERNEL__) && defined(CONFIG_COMPAT)
/*
 * ioctl commands in 32 bit emulation
 */
#define F2FS_IOC32_GETFLAGS		FS_IOC32_GETFLAGS
#define F2FS_IOC32_SETFLAGS		FS_IOC32_SETFLAGS
#define F2FS_IOC32_GETVERSION		FS_IOC32_GETVERSION
#endif

#define F2FS_IOC_FSGETXATTR		FS_IOC_FSGETXATTR
#define F2FS_IOC_FSSETXATTR		FS_IOC_FSSETXATTR

struct f2fs_gc_range {
	u32 sync;
	u64 start;
	u64 len;
};

struct f2fs_defragment {
	u64 start;
	u64 len;
};

struct f2fs_move_range {
	u32 dst_fd;		/* destination fd */
	u64 pos_in;		/* start position in src_fd */
	u64 pos_out;		/* start position in dst_fd */
	u64 len;		/* size to move */
};

struct f2fs_flush_device {
	u32 dev_num;		/* device number to flush */
	u32 segments;		/* # of segments to flush */
};

/* for inline stuff */
#define DEF_INLINE_RESERVED_SIZE	1
#define DEF_MIN_INLINE_SIZE		1
static inline int get_extra_isize(struct inode *inode);
static inline int get_inline_xattr_addrs(struct inode *inode);
#define MAX_INLINE_DATA(inode)	(sizeof(__le32) *			\
				(CUR_ADDRS_PER_INODE(inode) -		\
				get_inline_xattr_addrs(inode) -	\
				DEF_INLINE_RESERVED_SIZE))

/* for inline dir */
#define NR_INLINE_DENTRY(inode)	(MAX_INLINE_DATA(inode) * BITS_PER_BYTE / \
				((SIZE_OF_DIR_ENTRY + F2FS_SLOT_LEN) * \
				BITS_PER_BYTE + 1))
#define INLINE_DENTRY_BITMAP_SIZE(inode)	((NR_INLINE_DENTRY(inode) + \
					BITS_PER_BYTE - 1) / BITS_PER_BYTE)
#define INLINE_RESERVED_SIZE(inode)	(MAX_INLINE_DATA(inode) - \
				((SIZE_OF_DIR_ENTRY + F2FS_SLOT_LEN) * \
				NR_INLINE_DENTRY(inode) + \
				INLINE_DENTRY_BITMAP_SIZE(inode)))

/*
 * For INODE and NODE manager
 */
/* for directory operations */
struct f2fs_dentry_ptr {
	struct inode *inode;
	void *bitmap;
	struct f2fs_dir_entry *dentry;
	__u8 (*filename)[F2FS_SLOT_LEN];
	int max;
	int nr_bitmap;
};

static inline void make_dentry_ptr_block(struct inode *inode,
		struct f2fs_dentry_ptr *d, struct f2fs_dentry_block *t)
{
	d->inode = inode;
	d->max = NR_DENTRY_IN_BLOCK;
	d->nr_bitmap = SIZE_OF_DENTRY_BITMAP;
	d->bitmap = t->dentry_bitmap;
	d->dentry = t->dentry;
	d->filename = t->filename;
}

static inline void make_dentry_ptr_inline(struct inode *inode,
					struct f2fs_dentry_ptr *d, void *t)
{
	int entry_cnt = NR_INLINE_DENTRY(inode);
	int bitmap_size = INLINE_DENTRY_BITMAP_SIZE(inode);
	int reserved_size = INLINE_RESERVED_SIZE(inode);

	d->inode = inode;
	d->max = entry_cnt;
	d->nr_bitmap = bitmap_size;
	d->bitmap = t;
	d->dentry = t + bitmap_size + reserved_size;
	d->filename = t + bitmap_size + reserved_size +
					SIZE_OF_DIR_ENTRY * entry_cnt;
}

/*
 * XATTR_NODE_OFFSET stores xattrs to one node block per file keeping -1
 * as its node offset to distinguish from index node blocks.
 * But some bits are used to mark the node block.
 */
#define XATTR_NODE_OFFSET	((((unsigned int)-1) << OFFSET_BIT_SHIFT) \
				>> OFFSET_BIT_SHIFT)
enum {
	ALLOC_NODE,			/* allocate a new node page if needed */
	LOOKUP_NODE,			/* look up a node without readahead */
	LOOKUP_NODE_RA,			/*
					 * look up a node with readahead called
					 * by get_data_block.
					 */
};

#define F2FS_LINK_MAX	0xffffffff	/* maximum link count per file */

#define MAX_DIR_RA_PAGES	4	/* maximum ra pages of dir */

/* vector size for gang look-up from extent cache that consists of radix tree */
#define EXT_TREE_VEC_SIZE	64

/* for in-memory extent cache entry */
#define F2FS_MIN_EXTENT_LEN	64	/* minimum extent length */

/* number of extent info in extent cache we try to shrink */
#define EXTENT_CACHE_SHRINK_NUMBER	128

struct rb_entry {
	struct rb_node rb_node;		/* rb node located in rb-tree */
	unsigned int ofs;		/* start offset of the entry */
	unsigned int len;		/* length of the entry */
};

struct extent_info {
	unsigned int fofs;		/* start offset in a file */
	unsigned int len;		/* length of the extent */
	u32 blk;			/* start block address of the extent */
};

struct extent_node {
	struct rb_node rb_node;
	union {
		struct {
			unsigned int fofs;
			unsigned int len;
			u32 blk;
		};
		struct extent_info ei;	/* extent info */

	};
	struct list_head list;		/* node in global extent list of sbi */
	struct extent_tree *et;		/* extent tree pointer */
};

struct extent_tree {
	nid_t ino;			/* inode number */
	struct rb_root root;		/* root of extent info rb-tree */
	struct extent_node *cached_en;	/* recently accessed extent node */
	struct extent_info largest;	/* largested extent info */
	struct list_head list;		/* to be used by sbi->zombie_list */
	rwlock_t lock;			/* protect extent info rb-tree */
	atomic_t node_cnt;		/* # of extent node in rb-tree*/
};

/*
 * This structure is taken from ext4_map_blocks.
 *
 * Note that, however, f2fs uses NEW and MAPPED flags for f2fs_map_blocks().
 */
#define F2FS_MAP_NEW		(1 << BH_New)
#define F2FS_MAP_MAPPED		(1 << BH_Mapped)
#define F2FS_MAP_UNWRITTEN	(1 << BH_Unwritten)
#define F2FS_MAP_FLAGS		(F2FS_MAP_NEW | F2FS_MAP_MAPPED |\
				F2FS_MAP_UNWRITTEN)

struct f2fs_map_blocks {
	block_t m_pblk;
	block_t m_lblk;
	unsigned int m_len;
	unsigned int m_flags;
	pgoff_t *m_next_pgofs;		/* point next possible non-hole pgofs */
	pgoff_t *m_next_extent;		/* point to next possible extent */
	int m_seg_type;
};

/* for flag in get_data_block */
enum {
	F2FS_GET_BLOCK_DEFAULT,
	F2FS_GET_BLOCK_FIEMAP,
	F2FS_GET_BLOCK_BMAP,
	F2FS_GET_BLOCK_PRE_DIO,
	F2FS_GET_BLOCK_PRE_AIO,
	F2FS_GET_BLOCK_PRECACHE,
};

/*
 * i_advise uses FADVISE_XXX_BIT. We can add additional hints later.
 */
#define FADVISE_COLD_BIT	0x01
#define FADVISE_LOST_PINO_BIT	0x02
#define FADVISE_ENCRYPT_BIT	0x04
#define FADVISE_ENC_NAME_BIT	0x08
#define FADVISE_KEEP_SIZE_BIT	0x10
#define FADVISE_HOT_BIT		0x20
#define FADVISE_VERITY_BIT	0x40	/* reserved */

#define file_is_cold(inode)	is_file(inode, FADVISE_COLD_BIT)
#define file_wrong_pino(inode)	is_file(inode, FADVISE_LOST_PINO_BIT)
#define file_set_cold(inode)	set_file(inode, FADVISE_COLD_BIT)
#define file_lost_pino(inode)	set_file(inode, FADVISE_LOST_PINO_BIT)
#define file_clear_cold(inode)	clear_file(inode, FADVISE_COLD_BIT)
#define file_got_pino(inode)	clear_file(inode, FADVISE_LOST_PINO_BIT)
#define file_is_encrypt(inode)	is_file(inode, FADVISE_ENCRYPT_BIT)
#define file_set_encrypt(inode)	set_file(inode, FADVISE_ENCRYPT_BIT)
#define file_clear_encrypt(inode) clear_file(inode, FADVISE_ENCRYPT_BIT)
#define file_enc_name(inode)	is_file(inode, FADVISE_ENC_NAME_BIT)
#define file_set_enc_name(inode) set_file(inode, FADVISE_ENC_NAME_BIT)
#define file_keep_isize(inode)	is_file(inode, FADVISE_KEEP_SIZE_BIT)
#define file_set_keep_isize(inode) set_file(inode, FADVISE_KEEP_SIZE_BIT)
#define file_is_hot(inode)	is_file(inode, FADVISE_HOT_BIT)
#define file_set_hot(inode)	set_file(inode, FADVISE_HOT_BIT)
#define file_clear_hot(inode)	clear_file(inode, FADVISE_HOT_BIT)

#define DEF_DIR_LEVEL		0

struct f2fs_inode_info {
	struct inode vfs_inode;		/* serve a vfs inode */
	unsigned long i_flags;		/* keep an inode flags for ioctl */
	unsigned char i_advise;		/* use to give file attribute hints */
	unsigned char i_dir_level;	/* use for dentry level for large dir */
	union {
		unsigned int i_current_depth;	/* only for directory depth */
		unsigned short i_gc_failures;	/* only for regular file */
	};
	unsigned int i_pino;		/* parent inode number */
	umode_t i_acl_mode;		/* keep file acl mode temporarily */

	/* Use below internally in f2fs*/
	unsigned long flags;		/* use to pass per-file flags */
	struct rw_semaphore i_sem;	/* protect fi info */
	atomic_t dirty_pages;		/* # of dirty pages */
	f2fs_hash_t chash;		/* hash value of given file name */
	unsigned int clevel;		/* maximum level of given file name */
	struct task_struct *task;	/* lookup and create consistency */
	struct task_struct *cp_task;	/* separate cp/wb IO stats*/
	nid_t i_xattr_nid;		/* node id that contains xattrs */
	loff_t	last_disk_size;		/* lastly written file size */

#ifdef CONFIG_QUOTA
	struct dquot *i_dquot[MAXQUOTAS];

	/* quota space reservation, managed internally by quota code */
	qsize_t i_reserved_quota;
#endif
	struct list_head dirty_list;	/* dirty list for dirs and files */
	struct list_head gdirty_list;	/* linked in global dirty list */
	struct list_head inmem_ilist;	/* list for inmem inodes */
	struct list_head inmem_pages;	/* inmemory pages managed by f2fs */
	struct task_struct *inmem_task;	/* store inmemory task */
	struct mutex inmem_lock;	/* lock for inmemory pages */
	struct extent_tree *extent_tree;	/* cached extent_tree entry */
	struct rw_semaphore dio_rwsem[2];/* avoid racing between dio and gc */
	struct rw_semaphore i_mmap_sem;
	struct rw_semaphore i_xattr_sem; /* avoid racing between reading and changing EAs */

	int i_extra_isize;		/* size of extra space located in i_addr */
	kprojid_t i_projid;		/* id for project quota */
	int i_inline_xattr_size;	/* inline xattr size */
	struct timespec i_crtime;	/* inode creation time */
	struct timespec i_disk_time[4];	/* inode disk times */
};

static inline void get_extent_info(struct extent_info *ext,
					struct f2fs_extent *i_ext)
{
	ext->fofs = le32_to_cpu(i_ext->fofs);
	ext->blk = le32_to_cpu(i_ext->blk);
	ext->len = le32_to_cpu(i_ext->len);
}

static inline void set_raw_extent(struct extent_info *ext,
					struct f2fs_extent *i_ext)
{
	i_ext->fofs = cpu_to_le32(ext->fofs);
	i_ext->blk = cpu_to_le32(ext->blk);
	i_ext->len = cpu_to_le32(ext->len);
}

static inline void set_extent_info(struct extent_info *ei, unsigned int fofs,
						u32 blk, unsigned int len)
{
	ei->fofs = fofs;
	ei->blk = blk;
	ei->len = len;
}

static inline bool __is_discard_mergeable(struct discard_info *back,
						struct discard_info *front)
{
	return (back->lstart + back->len == front->lstart) &&
		(back->len + front->len < DEF_MAX_DISCARD_LEN);
}

static inline bool __is_discard_back_mergeable(struct discard_info *cur,
						struct discard_info *back)
{
	return __is_discard_mergeable(back, cur);
}

static inline bool __is_discard_front_mergeable(struct discard_info *cur,
						struct discard_info *front)
{
	return __is_discard_mergeable(cur, front);
}

static inline bool __is_extent_mergeable(struct extent_info *back,
						struct extent_info *front)
{
	return (back->fofs + back->len == front->fofs &&
			back->blk + back->len == front->blk);
}

static inline bool __is_back_mergeable(struct extent_info *cur,
						struct extent_info *back)
{
	return __is_extent_mergeable(back, cur);
}

static inline bool __is_front_mergeable(struct extent_info *cur,
						struct extent_info *front)
{
	return __is_extent_mergeable(cur, front);
}

extern void f2fs_mark_inode_dirty_sync(struct inode *inode, bool sync);
static inline void __try_update_largest_extent(struct inode *inode,
			struct extent_tree *et, struct extent_node *en)
{
	if (en->ei.len > et->largest.len) {
		et->largest = en->ei;
		f2fs_mark_inode_dirty_sync(inode, true);
	}
}

/*
 * For free nid management
 */
enum nid_state {
	FREE_NID,		/* newly added to free nid list */
	PREALLOC_NID,		/* it is preallocated */
	MAX_NID_STATE,
};

struct f2fs_nm_info {
	block_t nat_blkaddr;		/* base disk address of NAT */
	nid_t max_nid;			/* maximum possible node ids */
	nid_t available_nids;		/* # of available node ids */
	nid_t next_scan_nid;		/* the next nid to be scanned */
	unsigned int ram_thresh;	/* control the memory footprint */
	unsigned int ra_nid_pages;	/* # of nid pages to be readaheaded */
	unsigned int dirty_nats_ratio;	/* control dirty nats ratio threshold */

	/* NAT cache management */
	struct radix_tree_root nat_root;/* root of the nat entry cache */
	struct radix_tree_root nat_set_root;/* root of the nat set cache */
	struct rw_semaphore nat_tree_lock;	/* protect nat_tree_lock */
	struct list_head nat_entries;	/* cached nat entry list (clean) */
	unsigned int nat_cnt;		/* the # of cached nat entries */
	unsigned int dirty_nat_cnt;	/* total num of nat entries in set */
	unsigned int nat_blocks;	/* # of nat blocks */

	/* free node ids management */
	struct radix_tree_root free_nid_root;/* root of the free_nid cache */
	struct list_head free_nid_list;		/* list for free nids excluding preallocated nids */
	unsigned int nid_cnt[MAX_NID_STATE];	/* the number of free node id */
	spinlock_t nid_list_lock;	/* protect nid lists ops */
	struct mutex build_lock;	/* lock for build free nids */
	unsigned char **free_nid_bitmap;
	unsigned char *nat_block_bitmap;
	unsigned short *free_nid_count;	/* free nid count of NAT block */

	/* for checkpoint */
	char *nat_bitmap;		/* NAT bitmap pointer */

	unsigned int nat_bits_blocks;	/* # of nat bits blocks */
	unsigned char *nat_bits;	/* NAT bits blocks */
	unsigned char *full_nat_bits;	/* full NAT pages */
	unsigned char *empty_nat_bits;	/* empty NAT pages */
#ifdef CONFIG_F2FS_CHECK_FS
	char *nat_bitmap_mir;		/* NAT bitmap mirror */
#endif
	int bitmap_size;		/* bitmap size */
};

/*
 * this structure is used as one of function parameters.
 * all the information are dedicated to a given direct node block determined
 * by the data offset in a file.
 */
struct dnode_of_data {
	struct inode *inode;		/* vfs inode pointer */
	struct page *inode_page;	/* its inode page, NULL is possible */
	struct page *node_page;		/* cached direct node page */
	nid_t nid;			/* node id of the direct node block */
	unsigned int ofs_in_node;	/* data offset in the node page */
	bool inode_page_locked;		/* inode page is locked or not */
	bool node_changed;		/* is node block changed */
	char cur_level;			/* level of hole node page */
	char max_level;			/* level of current page located */
	block_t	data_blkaddr;		/* block address of the node block */
};

static inline void set_new_dnode(struct dnode_of_data *dn, struct inode *inode,
		struct page *ipage, struct page *npage, nid_t nid)
{
	memset(dn, 0, sizeof(*dn));
	dn->inode = inode;
	dn->inode_page = ipage;
	dn->node_page = npage;
	dn->nid = nid;
}

/*
 * For SIT manager
 *
 * By default, there are 6 active log areas across the whole main area.
 * When considering hot and cold data separation to reduce cleaning overhead,
 * we split 3 for data logs and 3 for node logs as hot, warm, and cold types,
 * respectively.
 * In the current design, you should not change the numbers intentionally.
 * Instead, as a mount option such as active_logs=x, you can use 2, 4, and 6
 * logs individually according to the underlying devices. (default: 6)
 * Just in case, on-disk layout covers maximum 16 logs that consist of 8 for
 * data and 8 for node logs.
 */
#define	NR_CURSEG_DATA_TYPE	(3)
#define NR_CURSEG_NODE_TYPE	(3)
#define NR_CURSEG_TYPE	(NR_CURSEG_DATA_TYPE + NR_CURSEG_NODE_TYPE)

enum {
	CURSEG_HOT_DATA	= 0,	/* directory entry blocks */
	CURSEG_WARM_DATA,	/* data blocks */
	CURSEG_COLD_DATA,	/* multimedia or GCed data blocks */
	CURSEG_HOT_NODE,	/* direct node blocks of directory files */
	CURSEG_WARM_NODE,	/* direct node blocks of normal files */
	CURSEG_COLD_NODE,	/* indirect node blocks */
	NO_CHECK_TYPE,
};

struct flush_cmd {
	struct completion wait;
	struct llist_node llnode;
	nid_t ino;
	int ret;
};

struct flush_cmd_control {
	struct task_struct *f2fs_issue_flush;	/* flush thread */
	wait_queue_head_t flush_wait_queue;	/* waiting queue for wake-up */
	atomic_t issued_flush;			/* # of issued flushes */
	atomic_t issing_flush;			/* # of issing flushes */
	struct llist_head issue_list;		/* list for command issue */
	struct llist_node *dispatch_list;	/* list for command dispatch */
};

struct f2fs_sm_info {
	struct sit_info *sit_info;		/* whole segment information */
	struct free_segmap_info *free_info;	/* free segment information */
	struct dirty_seglist_info *dirty_info;	/* dirty segment information */
	struct curseg_info *curseg_array;	/* active segment information */

	struct rw_semaphore curseg_lock;	/* for preventing curseg change */

	block_t seg0_blkaddr;		/* block address of 0'th segment */
	block_t main_blkaddr;		/* start block address of main area */
	block_t ssa_blkaddr;		/* start block address of SSA area */

	unsigned int segment_count;	/* total # of segments */
	unsigned int main_segments;	/* # of segments in main area */
	unsigned int reserved_segments;	/* # of reserved segments */
	unsigned int ovp_segments;	/* # of overprovision segments */

	/* a threshold to reclaim prefree segments */
	unsigned int rec_prefree_segments;

	/* for batched trimming */
	unsigned int trim_sections;		/* # of sections to trim */

	struct list_head sit_entry_set;	/* sit entry set list */

	unsigned int ipu_policy;	/* in-place-update policy */
	unsigned int min_ipu_util;	/* in-place-update threshold */
	unsigned int min_fsync_blocks;	/* threshold for fsync */
	unsigned int min_hot_blocks;	/* threshold for hot block allocation */
	unsigned int min_ssr_sections;	/* threshold to trigger SSR allocation */

	/* for flush command control */
	struct flush_cmd_control *fcc_info;

	/* for discard command control */
	struct discard_cmd_control *dcc_info;
};

/*
 * For superblock
 */
/*
 * COUNT_TYPE for monitoring
 *
 * f2fs monitors the number of several block types such as on-writeback,
 * dirty dentry blocks, dirty node blocks, and dirty meta blocks.
 */
#define WB_DATA_TYPE(p)	(__is_cp_guaranteed(p) ? F2FS_WB_CP_DATA : F2FS_WB_DATA)
enum count_type {
	F2FS_DIRTY_DENTS,
	F2FS_DIRTY_DATA,
	F2FS_DIRTY_QDATA,
	F2FS_DIRTY_NODES,
	F2FS_DIRTY_META,
	F2FS_INMEM_PAGES,
	F2FS_DIRTY_IMETA,
	F2FS_WB_CP_DATA,
	F2FS_WB_DATA,
	NR_COUNT_TYPE,
};

/*
 * The below are the page types of bios used in submit_bio().
 * The available types are:
 * DATA			User data pages. It operates as async mode.
 * NODE			Node pages. It operates as async mode.
 * META			FS metadata pages such as SIT, NAT, CP.
 * NR_PAGE_TYPE		The number of page types.
 * META_FLUSH		Make sure the previous pages are written
 *			with waiting the bio's completion
 * ...			Only can be used with META.
 */
#define PAGE_TYPE_OF_BIO(type)	((type) > META ? META : (type))
enum page_type {
	DATA,
	NODE,
	META,
	NR_PAGE_TYPE,
	META_FLUSH,
	INMEM,		/* the below types are used by tracepoints only. */
	INMEM_DROP,
	INMEM_INVALIDATE,
	INMEM_REVOKE,
	IPU,
	OPU,
};

enum temp_type {
	HOT = 0,	/* must be zero for meta bio */
	WARM,
	COLD,
	NR_TEMP_TYPE,
};

enum need_lock_type {
	LOCK_REQ = 0,
	LOCK_DONE,
	LOCK_RETRY,
};

enum cp_reason_type {
	CP_NO_NEEDED,
	CP_NON_REGULAR,
	CP_HARDLINK,
	CP_SB_NEED_CP,
	CP_WRONG_PINO,
	CP_NO_SPC_ROLL,
	CP_NODE_NEED_CP,
	CP_FASTBOOT_MODE,
	CP_SPEC_LOG_NUM,
	CP_RECOVER_DIR,
};

enum iostat_type {
	APP_DIRECT_IO,			/* app direct IOs */
	APP_BUFFERED_IO,		/* app buffered IOs */
	APP_WRITE_IO,			/* app write IOs */
	APP_MAPPED_IO,			/* app mapped IOs */
	FS_DATA_IO,			/* data IOs from kworker/fsync/reclaimer */
	FS_NODE_IO,			/* node IOs from kworker/fsync/reclaimer */
	FS_META_IO,			/* meta IOs from kworker/reclaimer */
	FS_GC_DATA_IO,			/* data IOs from forground gc */
	FS_GC_NODE_IO,			/* node IOs from forground gc */
	FS_CP_DATA_IO,			/* data IOs from checkpoint */
	FS_CP_NODE_IO,			/* node IOs from checkpoint */
	FS_CP_META_IO,			/* meta IOs from checkpoint */
	FS_DISCARD,			/* discard */
	NR_IO_TYPE,
};

struct f2fs_io_info {
	struct f2fs_sb_info *sbi;	/* f2fs_sb_info pointer */
	nid_t ino;		/* inode number */
	enum page_type type;	/* contains DATA/NODE/META/META_FLUSH */
	enum temp_type temp;	/* contains HOT/WARM/COLD */
	int op;			/* contains REQ_OP_ */
	int op_flags;		/* req_flag_bits */
	block_t new_blkaddr;	/* new block address to be written */
	block_t old_blkaddr;	/* old block address before Cow */
	struct page *page;	/* page to be written */
	struct page *encrypted_page;	/* encrypted page */
	struct list_head list;		/* serialize IOs */
	bool submitted;		/* indicate IO submission */
	int need_lock;		/* indicate we need to lock cp_rwsem */
	bool in_list;		/* indicate fio is in io_list */
	bool is_meta;		/* indicate borrow meta inode mapping or not */
	enum iostat_type io_type;	/* io type */
	struct writeback_control *io_wbc; /* writeback control */
};

#define is_read_io(rw) ((rw) == READ)
struct f2fs_bio_info {
	struct f2fs_sb_info *sbi;	/* f2fs superblock */
	struct bio *bio;		/* bios to merge */
	sector_t last_block_in_bio;	/* last block number */
	struct f2fs_io_info fio;	/* store buffered io info. */
	struct rw_semaphore io_rwsem;	/* blocking op for bio */
	spinlock_t io_lock;		/* serialize DATA/NODE IOs */
	struct list_head io_list;	/* track fios */
};

#define FDEV(i)				(sbi->devs[i])
#define RDEV(i)				(raw_super->devs[i])
struct f2fs_dev_info {
	struct block_device *bdev;
	char path[MAX_PATH_LEN];
	unsigned int total_segments;
	block_t start_blk;
	block_t end_blk;
#ifdef CONFIG_BLK_DEV_ZONED
	unsigned int nr_blkz;			/* Total number of zones */
	u8 *blkz_type;				/* Array of zones type */
#endif
};

enum inode_type {
	DIR_INODE,			/* for dirty dir inode */
	FILE_INODE,			/* for dirty regular/symlink inode */
	DIRTY_META,			/* for all dirtied inode metadata */
	ATOMIC_FILE,			/* for all atomic files */
	NR_INODE_TYPE,
};

/* for inner inode cache management */
struct inode_management {
	struct radix_tree_root ino_root;	/* ino entry array */
	spinlock_t ino_lock;			/* for ino entry lock */
	struct list_head ino_list;		/* inode list head */
	unsigned long ino_num;			/* number of entries */
};

/* For s_flag in struct f2fs_sb_info */
enum {
	SBI_IS_DIRTY,				/* dirty flag for checkpoint */
	SBI_IS_CLOSE,				/* specify unmounting */
	SBI_NEED_FSCK,				/* need fsck.f2fs to fix */
	SBI_POR_DOING,				/* recovery is doing or not */
	SBI_NEED_SB_WRITE,			/* need to recover superblock */
	SBI_NEED_CP,				/* need to checkpoint */
};

enum {
	CP_TIME,
	REQ_TIME,
	MAX_TIME,
};

enum {
	WHINT_MODE_OFF,		/* not pass down write hints */
	WHINT_MODE_USER,	/* try to pass down hints given by users */
	WHINT_MODE_FS,		/* pass down hints with F2FS policy */
};

enum {
	ALLOC_MODE_DEFAULT,	/* stay default */
	ALLOC_MODE_REUSE,	/* reuse segments as much as possible */
};

enum fsync_mode {
	FSYNC_MODE_POSIX,	/* fsync follows posix semantics */
	FSYNC_MODE_STRICT,	/* fsync behaves in line with ext4 */
	FSYNC_MODE_NOBARRIER,	/* fsync behaves nobarrier based on posix */
};

#ifdef CONFIG_F2FS_FS_ENCRYPTION
#define DUMMY_ENCRYPTION_ENABLED(sbi) \
			(unlikely(F2FS_OPTION(sbi).test_dummy_encryption))
#else
#define DUMMY_ENCRYPTION_ENABLED(sbi) (0)
#endif

struct f2fs_sb_info {
	struct super_block *sb;			/* pointer to VFS super block */
	struct proc_dir_entry *s_proc;		/* proc entry */
	struct f2fs_super_block *raw_super;	/* raw super block pointer */
	struct rw_semaphore sb_lock;		/* lock for raw super block */
	int valid_super_block;			/* valid super block no */
	unsigned long s_flag;				/* flags for sbi */

#ifdef CONFIG_BLK_DEV_ZONED
	unsigned int blocks_per_blkz;		/* F2FS blocks per zone */
	unsigned int log_blocks_per_blkz;	/* log2 F2FS blocks per zone */
#endif

	/* for node-related operations */
	struct f2fs_nm_info *nm_info;		/* node manager */
	struct inode *node_inode;		/* cache node blocks */

	/* for segment-related operations */
	struct f2fs_sm_info *sm_info;		/* segment manager */

	/* for bio operations */
	struct f2fs_bio_info *write_io[NR_PAGE_TYPE];	/* for write bios */
	struct mutex wio_mutex[NR_PAGE_TYPE - 1][NR_TEMP_TYPE];
						/* bio ordering for NODE/DATA */
	mempool_t *write_io_dummy;		/* Dummy pages */

	/* for checkpoint */
	struct f2fs_checkpoint *ckpt;		/* raw checkpoint pointer */
	int cur_cp_pack;			/* remain current cp pack */
	spinlock_t cp_lock;			/* for flag in ckpt */
	struct inode *meta_inode;		/* cache meta blocks */
	struct mutex cp_mutex;			/* checkpoint procedure lock */
	struct rw_semaphore cp_rwsem;		/* blocking FS operations */
	struct rw_semaphore node_write;		/* locking node writes */
	struct rw_semaphore node_change;	/* locking node change */
	wait_queue_head_t cp_wait;
	unsigned long last_time[MAX_TIME];	/* to store time in jiffies */
	long interval_time[MAX_TIME];		/* to store thresholds */

	struct inode_management im[MAX_INO_ENTRY];      /* manage inode cache */

	/* for orphan inode, use 0'th array */
	unsigned int max_orphans;		/* max orphan inodes */

	/* for inode management */
	struct list_head inode_list[NR_INODE_TYPE];	/* dirty inode list */
	spinlock_t inode_lock[NR_INODE_TYPE];	/* for dirty inode list lock */

	/* for extent tree cache */
	struct radix_tree_root extent_tree_root;/* cache extent cache entries */
	struct mutex extent_tree_lock;	/* locking extent radix tree */
	struct list_head extent_list;		/* lru list for shrinker */
	spinlock_t extent_lock;			/* locking extent lru list */
	atomic_t total_ext_tree;		/* extent tree count */
	struct list_head zombie_list;		/* extent zombie tree list */
	atomic_t total_zombie_tree;		/* extent zombie tree count */
	atomic_t total_ext_node;		/* extent info count */

	/* basic filesystem units */
	unsigned int log_sectors_per_block;	/* log2 sectors per block */
	unsigned int log_blocksize;		/* log2 block size */
	unsigned int blocksize;			/* block size */
	unsigned int root_ino_num;		/* root inode number*/
	unsigned int node_ino_num;		/* node inode number*/
	unsigned int meta_ino_num;		/* meta inode number*/
	unsigned int log_blocks_per_seg;	/* log2 blocks per segment */
	unsigned int blocks_per_seg;		/* blocks per segment */
	unsigned int segs_per_sec;		/* segments per section */
	unsigned int secs_per_zone;		/* sections per zone */
	unsigned int total_sections;		/* total section count */
	unsigned int total_node_count;		/* total node block count */
	unsigned int total_valid_node_count;	/* valid node block count */
	loff_t max_file_blocks;			/* max block index of file */
	int dir_level;				/* directory level */
	unsigned int trigger_ssr_threshold;	/* threshold to trigger ssr */
	int readdir_ra;				/* readahead inode in readdir */

	block_t user_block_count;		/* # of user blocks */
	block_t total_valid_block_count;	/* # of valid blocks */
	block_t discard_blks;			/* discard command candidats */
	block_t last_valid_block_count;		/* for recovery */
	block_t reserved_blocks;		/* configurable reserved blocks */
	block_t current_reserved_blocks;	/* current reserved blocks */

	unsigned int nquota_files;		/* # of quota sysfile */

	u32 s_next_generation;			/* for NFS support */

	/* # of pages, see count_type */
	atomic_t nr_pages[NR_COUNT_TYPE];
	/* # of allocated blocks */
	struct percpu_counter alloc_valid_block_count;

	/* writeback control */
	atomic_t wb_sync_req;			/* count # of WB_SYNC threads */

	/* valid inode count */
	struct percpu_counter total_valid_inode_count;

	struct f2fs_mount_info mount_opt;	/* mount options */

	/* for cleaning operations */
	struct mutex gc_mutex;			/* mutex for GC */
	struct f2fs_gc_kthread	*gc_thread;	/* GC thread */
	unsigned int cur_victim_sec;		/* current victim section num */

	/* threshold for converting bg victims for fg */
	u64 fggc_threshold;

	/* threshold for gc trials on pinned files */
	u64 gc_pin_file_threshold;

	/* maximum # of trials to find a victim segment for SSR and GC */
	unsigned int max_victim_search;

	/*
	 * for stat information.
	 * one is for the LFS mode, and the other is for the SSR mode.
	 */
#ifdef CONFIG_F2FS_STAT_FS
	struct f2fs_stat_info *stat_info;	/* FS status information */
	unsigned int segment_count[2];		/* # of allocated segments */
	unsigned int block_count[2];		/* # of allocated blocks */
	atomic_t inplace_count;		/* # of inplace update */
	atomic64_t total_hit_ext;		/* # of lookup extent cache */
	atomic64_t read_hit_rbtree;		/* # of hit rbtree extent node */
	atomic64_t read_hit_largest;		/* # of hit largest extent node */
	atomic64_t read_hit_cached;		/* # of hit cached extent node */
	atomic_t inline_xattr;			/* # of inline_xattr inodes */
	atomic_t inline_inode;			/* # of inline_data inodes */
	atomic_t inline_dir;			/* # of inline_dentry inodes */
	atomic_t aw_cnt;			/* # of atomic writes */
	atomic_t vw_cnt;			/* # of volatile writes */
	atomic_t max_aw_cnt;			/* max # of atomic writes */
	atomic_t max_vw_cnt;			/* max # of volatile writes */
	int bg_gc;				/* background gc calls */
	unsigned int ndirty_inode[NR_INODE_TYPE];	/* # of dirty inodes */
#endif
	spinlock_t stat_lock;			/* lock for stat operations */

	/* For app/fs IO statistics */
	spinlock_t iostat_lock;
	unsigned long long write_iostat[NR_IO_TYPE];
	bool iostat_enable;

	/* For sysfs suppport */
	struct kobject s_kobj;
	struct completion s_kobj_unregister;

	/* For shrinker support */
	struct list_head s_list;
	int s_ndevs;				/* number of devices */
	struct f2fs_dev_info *devs;		/* for device list */
	unsigned int dirty_device;		/* for checkpoint data flush */
	spinlock_t dev_lock;			/* protect dirty_device */
	struct mutex umount_mutex;
	unsigned int shrinker_run_no;

	/* For write statistics */
	u64 sectors_written_start;
	u64 kbytes_written;

	/* Reference to checksum algorithm driver via cryptoapi */
	struct crypto_shash *s_chksum_driver;

	/* Precomputed FS UUID checksum for seeding other checksums */
	__u32 s_chksum_seed;
};

#ifdef CONFIG_F2FS_FAULT_INJECTION
#define f2fs_show_injection_info(type)				\
	printk("%sF2FS-fs : inject %s in %s of %pF\n",		\
		KERN_INFO, fault_name[type],			\
		__func__, __builtin_return_address(0))
static inline bool time_to_inject(struct f2fs_sb_info *sbi, int type)
{
	struct f2fs_fault_info *ffi = &F2FS_OPTION(sbi).fault_info;

	if (!ffi->inject_rate)
		return false;

	if (!IS_FAULT_SET(ffi, type))
		return false;

	atomic_inc(&ffi->inject_ops);
	if (atomic_read(&ffi->inject_ops) >= ffi->inject_rate) {
		atomic_set(&ffi->inject_ops, 0);
		return true;
	}
	return false;
}
#endif

/*
 * Test if the mounted volume is a multi-device volume.
 *   - For a single regular disk volume, sbi->s_ndevs is 0.
 *   - For a single zoned disk volume, sbi->s_ndevs is 1.
 *   - For a multi-device volume, sbi->s_ndevs is always 2 or more.
 */
static inline bool f2fs_is_multi_device(struct f2fs_sb_info *sbi)
{
	return sbi->s_ndevs > 1;
}

/* For write statistics. Suppose sector size is 512 bytes,
 * and the return value is in kbytes. s is of struct f2fs_sb_info.
 */
#define BD_PART_WRITTEN(s)						 \
(((u64)part_stat_read((s)->sb->s_bdev->bd_part, sectors[1]) -		 \
		(s)->sectors_written_start) >> 1)

static inline void f2fs_update_time(struct f2fs_sb_info *sbi, int type)
{
	sbi->last_time[type] = jiffies;
}

static inline bool f2fs_time_over(struct f2fs_sb_info *sbi, int type)
{
	unsigned long interval = sbi->interval_time[type] * HZ;

	return time_after(jiffies, sbi->last_time[type] + interval);
}

static inline bool is_idle(struct f2fs_sb_info *sbi)
{
	struct block_device *bdev = sbi->sb->s_bdev;
	struct request_queue *q = bdev_get_queue(bdev);
	struct request_list *rl = &q->root_rl;

	if (rl->count[BLK_RW_SYNC] || rl->count[BLK_RW_ASYNC])
		return 0;

	return f2fs_time_over(sbi, REQ_TIME);
}

/*
 * Inline functions
 */
static inline u32 __f2fs_crc32(struct f2fs_sb_info *sbi, u32 crc,
			      const void *address, unsigned int length)
{
	struct {
		struct shash_desc shash;
		char ctx[4];
	} desc;
	int err;

	BUG_ON(crypto_shash_descsize(sbi->s_chksum_driver) != sizeof(desc.ctx));

	desc.shash.tfm = sbi->s_chksum_driver;
	desc.shash.flags = 0;
	*(u32 *)desc.ctx = crc;

	err = crypto_shash_update(&desc.shash, address, length);
	BUG_ON(err);

	return *(u32 *)desc.ctx;
}

static inline u32 f2fs_crc32(struct f2fs_sb_info *sbi, const void *address,
			   unsigned int length)
{
	return __f2fs_crc32(sbi, F2FS_SUPER_MAGIC, address, length);
}

static inline bool f2fs_crc_valid(struct f2fs_sb_info *sbi, __u32 blk_crc,
				  void *buf, size_t buf_size)
{
	return f2fs_crc32(sbi, buf, buf_size) == blk_crc;
}

static inline u32 f2fs_chksum(struct f2fs_sb_info *sbi, u32 crc,
			      const void *address, unsigned int length)
{
	return __f2fs_crc32(sbi, crc, address, length);
}

static inline struct f2fs_inode_info *F2FS_I(struct inode *inode)
{
	return container_of(inode, struct f2fs_inode_info, vfs_inode);
}

static inline struct f2fs_sb_info *F2FS_SB(struct super_block *sb)
{
	return sb->s_fs_info;
}

static inline struct f2fs_sb_info *F2FS_I_SB(struct inode *inode)
{
	return F2FS_SB(inode->i_sb);
}

static inline struct f2fs_sb_info *F2FS_M_SB(struct address_space *mapping)
{
	return F2FS_I_SB(mapping->host);
}

static inline struct f2fs_sb_info *F2FS_P_SB(struct page *page)
{
	return F2FS_M_SB(page->mapping);
}

static inline struct f2fs_super_block *F2FS_RAW_SUPER(struct f2fs_sb_info *sbi)
{
	return (struct f2fs_super_block *)(sbi->raw_super);
}

static inline struct f2fs_checkpoint *F2FS_CKPT(struct f2fs_sb_info *sbi)
{
	return (struct f2fs_checkpoint *)(sbi->ckpt);
}

static inline struct f2fs_node *F2FS_NODE(struct page *page)
{
	return (struct f2fs_node *)page_address(page);
}

static inline struct f2fs_inode *F2FS_INODE(struct page *page)
{
	return &((struct f2fs_node *)page_address(page))->i;
}

static inline struct f2fs_nm_info *NM_I(struct f2fs_sb_info *sbi)
{
	return (struct f2fs_nm_info *)(sbi->nm_info);
}

static inline struct f2fs_sm_info *SM_I(struct f2fs_sb_info *sbi)
{
	return (struct f2fs_sm_info *)(sbi->sm_info);
}

static inline struct sit_info *SIT_I(struct f2fs_sb_info *sbi)
{
	return (struct sit_info *)(SM_I(sbi)->sit_info);
}

static inline struct free_segmap_info *FREE_I(struct f2fs_sb_info *sbi)
{
	return (struct free_segmap_info *)(SM_I(sbi)->free_info);
}

static inline struct dirty_seglist_info *DIRTY_I(struct f2fs_sb_info *sbi)
{
	return (struct dirty_seglist_info *)(SM_I(sbi)->dirty_info);
}

static inline struct address_space *META_MAPPING(struct f2fs_sb_info *sbi)
{
	return sbi->meta_inode->i_mapping;
}

static inline struct address_space *NODE_MAPPING(struct f2fs_sb_info *sbi)
{
	return sbi->node_inode->i_mapping;
}

static inline bool is_sbi_flag_set(struct f2fs_sb_info *sbi, unsigned int type)
{
	return test_bit(type, &sbi->s_flag);
}

static inline void set_sbi_flag(struct f2fs_sb_info *sbi, unsigned int type)
{
	set_bit(type, &sbi->s_flag);
}

static inline void clear_sbi_flag(struct f2fs_sb_info *sbi, unsigned int type)
{
	clear_bit(type, &sbi->s_flag);
}

static inline unsigned long long cur_cp_version(struct f2fs_checkpoint *cp)
{
	return le64_to_cpu(cp->checkpoint_ver);
}

static inline unsigned long f2fs_qf_ino(struct super_block *sb, int type)
{
	if (type < F2FS_MAX_QUOTAS)
		return le32_to_cpu(F2FS_SB(sb)->raw_super->qf_ino[type]);
	return 0;
}

static inline __u64 cur_cp_crc(struct f2fs_checkpoint *cp)
{
	size_t crc_offset = le32_to_cpu(cp->checksum_offset);
	return le32_to_cpu(*((__le32 *)((unsigned char *)cp + crc_offset)));
}

static inline bool __is_set_ckpt_flags(struct f2fs_checkpoint *cp, unsigned int f)
{
	unsigned int ckpt_flags = le32_to_cpu(cp->ckpt_flags);

	return ckpt_flags & f;
}

static inline bool is_set_ckpt_flags(struct f2fs_sb_info *sbi, unsigned int f)
{
	return __is_set_ckpt_flags(F2FS_CKPT(sbi), f);
}

static inline void __set_ckpt_flags(struct f2fs_checkpoint *cp, unsigned int f)
{
	unsigned int ckpt_flags;

	ckpt_flags = le32_to_cpu(cp->ckpt_flags);
	ckpt_flags |= f;
	cp->ckpt_flags = cpu_to_le32(ckpt_flags);
}

static inline void set_ckpt_flags(struct f2fs_sb_info *sbi, unsigned int f)
{
	unsigned long flags;

	spin_lock_irqsave(&sbi->cp_lock, flags);
	__set_ckpt_flags(F2FS_CKPT(sbi), f);
	spin_unlock_irqrestore(&sbi->cp_lock, flags);
}

static inline void __clear_ckpt_flags(struct f2fs_checkpoint *cp, unsigned int f)
{
	unsigned int ckpt_flags;

	ckpt_flags = le32_to_cpu(cp->ckpt_flags);
	ckpt_flags &= (~f);
	cp->ckpt_flags = cpu_to_le32(ckpt_flags);
}

static inline void clear_ckpt_flags(struct f2fs_sb_info *sbi, unsigned int f)
{
	unsigned long flags;

	spin_lock_irqsave(&sbi->cp_lock, flags);
	__clear_ckpt_flags(F2FS_CKPT(sbi), f);
	spin_unlock_irqrestore(&sbi->cp_lock, flags);
}

static inline void disable_nat_bits(struct f2fs_sb_info *sbi, bool lock)
{
	unsigned long flags;

	set_sbi_flag(sbi, SBI_NEED_FSCK);

	if (lock)
		spin_lock_irqsave(&sbi->cp_lock, flags);
	__clear_ckpt_flags(F2FS_CKPT(sbi), CP_NAT_BITS_FLAG);
	kfree(NM_I(sbi)->nat_bits);
	NM_I(sbi)->nat_bits = NULL;
	if (lock)
		spin_unlock_irqrestore(&sbi->cp_lock, flags);
}

static inline bool enabled_nat_bits(struct f2fs_sb_info *sbi,
					struct cp_control *cpc)
{
	bool set = is_set_ckpt_flags(sbi, CP_NAT_BITS_FLAG);

	return (cpc) ? (cpc->reason & CP_UMOUNT) && set : set;
}

static inline void f2fs_lock_op(struct f2fs_sb_info *sbi)
{
	down_read(&sbi->cp_rwsem);
}

static inline int f2fs_trylock_op(struct f2fs_sb_info *sbi)
{
	return down_read_trylock(&sbi->cp_rwsem);
}

static inline void f2fs_unlock_op(struct f2fs_sb_info *sbi)
{
	up_read(&sbi->cp_rwsem);
}

static inline void f2fs_lock_all(struct f2fs_sb_info *sbi)
{
	down_write(&sbi->cp_rwsem);
}

static inline void f2fs_unlock_all(struct f2fs_sb_info *sbi)
{
	up_write(&sbi->cp_rwsem);
}

static inline int __get_cp_reason(struct f2fs_sb_info *sbi)
{
	int reason = CP_SYNC;

	if (test_opt(sbi, FASTBOOT))
		reason = CP_FASTBOOT;
	if (is_sbi_flag_set(sbi, SBI_IS_CLOSE))
		reason = CP_UMOUNT;
	return reason;
}

static inline bool __remain_node_summaries(int reason)
{
	return (reason & (CP_UMOUNT | CP_FASTBOOT));
}

static inline bool __exist_node_summaries(struct f2fs_sb_info *sbi)
{
	return (is_set_ckpt_flags(sbi, CP_UMOUNT_FLAG) ||
			is_set_ckpt_flags(sbi, CP_FASTBOOT_FLAG));
}

/*
 * Check whether the inode has blocks or not
 */
static inline int F2FS_HAS_BLOCKS(struct inode *inode)
{
	block_t xattr_block = F2FS_I(inode)->i_xattr_nid ? 1 : 0;

	return (inode->i_blocks >> F2FS_LOG_SECTORS_PER_BLOCK) > xattr_block;
}

static inline bool f2fs_has_xattr_block(unsigned int ofs)
{
	return ofs == XATTR_NODE_OFFSET;
}

static inline bool __allow_reserved_blocks(struct f2fs_sb_info *sbi,
					struct inode *inode, bool cap)
{
	if (!inode)
		return true;
	if (!test_opt(sbi, RESERVE_ROOT))
		return false;
	if (IS_NOQUOTA(inode))
		return true;
	if (uid_eq(F2FS_OPTION(sbi).s_resuid, current_fsuid()))
		return true;
	if (!gid_eq(F2FS_OPTION(sbi).s_resgid, GLOBAL_ROOT_GID) &&
					in_group_p(F2FS_OPTION(sbi).s_resgid))
		return true;
	if (cap && capable(CAP_SYS_RESOURCE))
		return true;
	return false;
}

static inline void f2fs_i_blocks_write(struct inode *, block_t, bool, bool);
static inline int inc_valid_block_count(struct f2fs_sb_info *sbi,
				 struct inode *inode, blkcnt_t *count)
{
	blkcnt_t diff = 0, release = 0;
	block_t avail_user_block_count;
	int ret;

	ret = dquot_reserve_block(inode, *count);
	if (ret)
		return ret;

#ifdef CONFIG_F2FS_FAULT_INJECTION
	if (time_to_inject(sbi, FAULT_BLOCK)) {
		f2fs_show_injection_info(FAULT_BLOCK);
		release = *count;
		goto enospc;
	}
#endif
	/*
	 * let's increase this in prior to actual block count change in order
	 * for f2fs_sync_file to avoid data races when deciding checkpoint.
	 */
	percpu_counter_add(&sbi->alloc_valid_block_count, (*count));

	spin_lock(&sbi->stat_lock);
	sbi->total_valid_block_count += (block_t)(*count);
	avail_user_block_count = sbi->user_block_count -
					sbi->current_reserved_blocks;

	if (!__allow_reserved_blocks(sbi, inode, true))
		avail_user_block_count -= F2FS_OPTION(sbi).root_reserved_blocks;

	if (unlikely(sbi->total_valid_block_count > avail_user_block_count)) {
		diff = sbi->total_valid_block_count - avail_user_block_count;
		if (diff > *count)
			diff = *count;
		*count -= diff;
		release = diff;
		sbi->total_valid_block_count -= diff;
		if (!*count) {
			spin_unlock(&sbi->stat_lock);
			percpu_counter_sub(&sbi->alloc_valid_block_count, diff);
			goto enospc;
		}
	}
	spin_unlock(&sbi->stat_lock);

	if (unlikely(release))
		dquot_release_reservation_block(inode, release);
	f2fs_i_blocks_write(inode, *count, true, true);
	return 0;

enospc:
	dquot_release_reservation_block(inode, release);
	return -ENOSPC;
}

void f2fs_msg(struct super_block *sb, const char *level, const char *fmt, ...);
static inline void dec_valid_block_count(struct f2fs_sb_info *sbi,
						struct inode *inode,
						block_t count)
{
	blkcnt_t sectors = count << F2FS_LOG_SECTORS_PER_BLOCK;

	spin_lock(&sbi->stat_lock);
	f2fs_bug_on(sbi, sbi->total_valid_block_count < (block_t) count);
	sbi->total_valid_block_count -= (block_t)count;
	if (sbi->reserved_blocks &&
		sbi->current_reserved_blocks < sbi->reserved_blocks)
		sbi->current_reserved_blocks = min(sbi->reserved_blocks,
					sbi->current_reserved_blocks + count);
	spin_unlock(&sbi->stat_lock);
	if (unlikely(inode->i_blocks < sectors)) {
		f2fs_msg(sbi->sb, KERN_WARNING,
			"Inconsistent i_blocks, ino:%lu, iblocks:%llu, sectors:%llu",
			inode->i_ino,
			(unsigned long long)inode->i_blocks,
			(unsigned long long)sectors);
		set_sbi_flag(sbi, SBI_NEED_FSCK);
		return;
	}
	f2fs_i_blocks_write(inode, count, false, true);
}

static inline void inc_page_count(struct f2fs_sb_info *sbi, int count_type)
{
	atomic_inc(&sbi->nr_pages[count_type]);

	if (count_type == F2FS_DIRTY_DATA || count_type == F2FS_INMEM_PAGES ||
		count_type == F2FS_WB_CP_DATA || count_type == F2FS_WB_DATA)
		return;

	set_sbi_flag(sbi, SBI_IS_DIRTY);
}

static inline void inode_inc_dirty_pages(struct inode *inode)
{
	atomic_inc(&F2FS_I(inode)->dirty_pages);
	inc_page_count(F2FS_I_SB(inode), S_ISDIR(inode->i_mode) ?
				F2FS_DIRTY_DENTS : F2FS_DIRTY_DATA);
	if (IS_NOQUOTA(inode))
		inc_page_count(F2FS_I_SB(inode), F2FS_DIRTY_QDATA);
}

static inline void dec_page_count(struct f2fs_sb_info *sbi, int count_type)
{
	atomic_dec(&sbi->nr_pages[count_type]);
}

static inline void inode_dec_dirty_pages(struct inode *inode)
{
	if (!S_ISDIR(inode->i_mode) && !S_ISREG(inode->i_mode) &&
			!S_ISLNK(inode->i_mode))
		return;

	atomic_dec(&F2FS_I(inode)->dirty_pages);
	dec_page_count(F2FS_I_SB(inode), S_ISDIR(inode->i_mode) ?
				F2FS_DIRTY_DENTS : F2FS_DIRTY_DATA);
	if (IS_NOQUOTA(inode))
		dec_page_count(F2FS_I_SB(inode), F2FS_DIRTY_QDATA);
}

static inline s64 get_pages(struct f2fs_sb_info *sbi, int count_type)
{
	return atomic_read(&sbi->nr_pages[count_type]);
}

static inline int get_dirty_pages(struct inode *inode)
{
	return atomic_read(&F2FS_I(inode)->dirty_pages);
}

static inline int get_blocktype_secs(struct f2fs_sb_info *sbi, int block_type)
{
	unsigned int pages_per_sec = sbi->segs_per_sec * sbi->blocks_per_seg;
	unsigned int segs = (get_pages(sbi, block_type) + pages_per_sec - 1) >>
						sbi->log_blocks_per_seg;

	return segs / sbi->segs_per_sec;
}

static inline block_t valid_user_blocks(struct f2fs_sb_info *sbi)
{
	return sbi->total_valid_block_count;
}

static inline block_t discard_blocks(struct f2fs_sb_info *sbi)
{
	return sbi->discard_blks;
}

static inline unsigned long __bitmap_size(struct f2fs_sb_info *sbi, int flag)
{
	struct f2fs_checkpoint *ckpt = F2FS_CKPT(sbi);

	/* return NAT or SIT bitmap */
	if (flag == NAT_BITMAP)
		return le32_to_cpu(ckpt->nat_ver_bitmap_bytesize);
	else if (flag == SIT_BITMAP)
		return le32_to_cpu(ckpt->sit_ver_bitmap_bytesize);

	return 0;
}

static inline block_t __cp_payload(struct f2fs_sb_info *sbi)
{
	return le32_to_cpu(F2FS_RAW_SUPER(sbi)->cp_payload);
}

static inline void *__bitmap_ptr(struct f2fs_sb_info *sbi, int flag)
{
	struct f2fs_checkpoint *ckpt = F2FS_CKPT(sbi);
	int offset;

	if (is_set_ckpt_flags(sbi, CP_LARGE_NAT_BITMAP_FLAG)) {
		offset = (flag == SIT_BITMAP) ?
			le32_to_cpu(ckpt->nat_ver_bitmap_bytesize) : 0;
		return &ckpt->sit_nat_version_bitmap + offset;
	}

	if (__cp_payload(sbi) > 0) {
		if (flag == NAT_BITMAP)
			return &ckpt->sit_nat_version_bitmap;
		else
			return (unsigned char *)ckpt + F2FS_BLKSIZE;
	} else {
		offset = (flag == NAT_BITMAP) ?
			le32_to_cpu(ckpt->sit_ver_bitmap_bytesize) : 0;
		return &ckpt->sit_nat_version_bitmap + offset;
	}
}

static inline block_t __start_cp_addr(struct f2fs_sb_info *sbi)
{
	block_t start_addr = le32_to_cpu(F2FS_RAW_SUPER(sbi)->cp_blkaddr);

	if (sbi->cur_cp_pack == 2)
		start_addr += sbi->blocks_per_seg;
	return start_addr;
}

static inline block_t __start_cp_next_addr(struct f2fs_sb_info *sbi)
{
	block_t start_addr = le32_to_cpu(F2FS_RAW_SUPER(sbi)->cp_blkaddr);

	if (sbi->cur_cp_pack == 1)
		start_addr += sbi->blocks_per_seg;
	return start_addr;
}

static inline void __set_cp_next_pack(struct f2fs_sb_info *sbi)
{
	sbi->cur_cp_pack = (sbi->cur_cp_pack == 1) ? 2 : 1;
}

static inline block_t __start_sum_addr(struct f2fs_sb_info *sbi)
{
	return le32_to_cpu(F2FS_CKPT(sbi)->cp_pack_start_sum);
}

static inline int inc_valid_node_count(struct f2fs_sb_info *sbi,
					struct inode *inode, bool is_inode)
{
	block_t	valid_block_count;
	unsigned int valid_node_count;
	bool quota = inode && !is_inode;

	if (quota) {
		int ret = dquot_reserve_block(inode, 1);
		if (ret)
			return ret;
	}

#ifdef CONFIG_F2FS_FAULT_INJECTION
	if (time_to_inject(sbi, FAULT_BLOCK)) {
		f2fs_show_injection_info(FAULT_BLOCK);
		goto enospc;
	}
#endif

	spin_lock(&sbi->stat_lock);

	valid_block_count = sbi->total_valid_block_count +
					sbi->current_reserved_blocks + 1;

	if (!__allow_reserved_blocks(sbi, inode, false))
		valid_block_count += F2FS_OPTION(sbi).root_reserved_blocks;

	if (unlikely(valid_block_count > sbi->user_block_count)) {
		spin_unlock(&sbi->stat_lock);
		goto enospc;
	}

	valid_node_count = sbi->total_valid_node_count + 1;
	if (unlikely(valid_node_count > sbi->total_node_count)) {
		spin_unlock(&sbi->stat_lock);
		goto enospc;
	}

	sbi->total_valid_node_count++;
	sbi->total_valid_block_count++;
	spin_unlock(&sbi->stat_lock);

	if (inode) {
		if (is_inode)
			f2fs_mark_inode_dirty_sync(inode, true);
		else
			f2fs_i_blocks_write(inode, 1, true, true);
	}

	percpu_counter_inc(&sbi->alloc_valid_block_count);
	return 0;

enospc:
	if (quota)
		dquot_release_reservation_block(inode, 1);
	return -ENOSPC;
}

static inline void dec_valid_node_count(struct f2fs_sb_info *sbi,
					struct inode *inode, bool is_inode)
{
	spin_lock(&sbi->stat_lock);

	f2fs_bug_on(sbi, !sbi->total_valid_block_count);
	f2fs_bug_on(sbi, !sbi->total_valid_node_count);
	f2fs_bug_on(sbi, !is_inode && !inode->i_blocks);

	sbi->total_valid_node_count--;
	sbi->total_valid_block_count--;
	if (sbi->reserved_blocks &&
		sbi->current_reserved_blocks < sbi->reserved_blocks)
		sbi->current_reserved_blocks++;

	spin_unlock(&sbi->stat_lock);

	if (!is_inode)
		f2fs_i_blocks_write(inode, 1, false, true);
}

static inline unsigned int valid_node_count(struct f2fs_sb_info *sbi)
{
	return sbi->total_valid_node_count;
}

static inline void inc_valid_inode_count(struct f2fs_sb_info *sbi)
{
	percpu_counter_inc(&sbi->total_valid_inode_count);
}

static inline void dec_valid_inode_count(struct f2fs_sb_info *sbi)
{
	percpu_counter_dec(&sbi->total_valid_inode_count);
}

static inline s64 valid_inode_count(struct f2fs_sb_info *sbi)
{
	return percpu_counter_sum_positive(&sbi->total_valid_inode_count);
}

static inline struct page *f2fs_grab_cache_page(struct address_space *mapping,
						pgoff_t index, bool for_write)
{
#ifdef CONFIG_F2FS_FAULT_INJECTION
	struct page *page;

	if (!for_write)
		page = find_get_page_flags(mapping, index,
						FGP_LOCK | FGP_ACCESSED);
	else
		page = find_lock_page(mapping, index);
	if (page)
		return page;

	if (time_to_inject(F2FS_M_SB(mapping), FAULT_PAGE_ALLOC)) {
		f2fs_show_injection_info(FAULT_PAGE_ALLOC);
		return NULL;
	}
#endif
	if (!for_write)
		return grab_cache_page(mapping, index);
	return grab_cache_page_write_begin(mapping, index, AOP_FLAG_NOFS);
}

static inline struct page *f2fs_pagecache_get_page(
				struct address_space *mapping, pgoff_t index,
				int fgp_flags, gfp_t gfp_mask)
{
#ifdef CONFIG_F2FS_FAULT_INJECTION
	if (time_to_inject(F2FS_M_SB(mapping), FAULT_PAGE_GET)) {
		f2fs_show_injection_info(FAULT_PAGE_GET);
		return NULL;
	}
#endif
	return pagecache_get_page(mapping, index, fgp_flags, gfp_mask);
}

static inline void f2fs_copy_page(struct page *src, struct page *dst)
{
	char *src_kaddr = kmap(src);
	char *dst_kaddr = kmap(dst);

	memcpy(dst_kaddr, src_kaddr, PAGE_SIZE);
	kunmap(dst);
	kunmap(src);
}

static inline void f2fs_put_page(struct page *page, int unlock)
{
	if (!page)
		return;

	if (unlock) {
		f2fs_bug_on(F2FS_P_SB(page), !PageLocked(page));
		unlock_page(page);
	}
	put_page(page);
}

static inline void f2fs_put_dnode(struct dnode_of_data *dn)
{
	if (dn->node_page)
		f2fs_put_page(dn->node_page, 1);
	if (dn->inode_page && dn->node_page != dn->inode_page)
		f2fs_put_page(dn->inode_page, 0);
	dn->node_page = NULL;
	dn->inode_page = NULL;
}

static inline struct kmem_cache *f2fs_kmem_cache_create(const char *name,
					size_t size)
{
	return kmem_cache_create(name, size, 0, SLAB_RECLAIM_ACCOUNT, NULL);
}

static inline void *f2fs_kmem_cache_alloc(struct kmem_cache *cachep,
						gfp_t flags)
{
	void *entry;

	entry = kmem_cache_alloc(cachep, flags);
	if (!entry)
		entry = kmem_cache_alloc(cachep, flags | __GFP_NOFAIL);
	return entry;
}

static inline struct bio *f2fs_bio_alloc(struct f2fs_sb_info *sbi,
						int npages, bool no_fail)
{
	struct bio *bio;

	if (no_fail) {
		/* No failure on bio allocation */
		bio = bio_alloc(GFP_NOIO, npages);
		if (!bio)
			bio = bio_alloc(GFP_NOIO | __GFP_NOFAIL, npages);
		return bio;
	}
#ifdef CONFIG_F2FS_FAULT_INJECTION
	if (time_to_inject(sbi, FAULT_ALLOC_BIO)) {
		f2fs_show_injection_info(FAULT_ALLOC_BIO);
		return NULL;
	}
#endif
	return bio_alloc(GFP_KERNEL, npages);
}

static inline void f2fs_radix_tree_insert(struct radix_tree_root *root,
				unsigned long index, void *item)
{
	while (radix_tree_insert(root, index, item))
		cond_resched();
}

#define RAW_IS_INODE(p)	((p)->footer.nid == (p)->footer.ino)

static inline bool IS_INODE(struct page *page)
{
	struct f2fs_node *p = F2FS_NODE(page);

	return RAW_IS_INODE(p);
}

static inline int offset_in_addr(struct f2fs_inode *i)
{
	return (i->i_inline & F2FS_EXTRA_ATTR) ?
			(le16_to_cpu(i->i_extra_isize) / sizeof(__le32)) : 0;
}

static inline __le32 *blkaddr_in_node(struct f2fs_node *node)
{
	return RAW_IS_INODE(node) ? node->i.i_addr : node->dn.addr;
}

static inline int f2fs_has_extra_attr(struct inode *inode);
static inline block_t datablock_addr(struct inode *inode,
			struct page *node_page, unsigned int offset)
{
	struct f2fs_node *raw_node;
	__le32 *addr_array;
	int base = 0;
	bool is_inode = IS_INODE(node_page);

	raw_node = F2FS_NODE(node_page);

	/* from GC path only */
	if (is_inode) {
		if (!inode)
			base = offset_in_addr(&raw_node->i);
		else if (f2fs_has_extra_attr(inode))
			base = get_extra_isize(inode);
	}

	addr_array = blkaddr_in_node(raw_node);
	return le32_to_cpu(addr_array[base + offset]);
}

static inline int f2fs_test_bit(unsigned int nr, char *addr)
{
	int mask;

	addr += (nr >> 3);
	mask = 1 << (7 - (nr & 0x07));
	return mask & *addr;
}

static inline void f2fs_set_bit(unsigned int nr, char *addr)
{
	int mask;

	addr += (nr >> 3);
	mask = 1 << (7 - (nr & 0x07));
	*addr |= mask;
}

static inline void f2fs_clear_bit(unsigned int nr, char *addr)
{
	int mask;

	addr += (nr >> 3);
	mask = 1 << (7 - (nr & 0x07));
	*addr &= ~mask;
}

static inline int f2fs_test_and_set_bit(unsigned int nr, char *addr)
{
	int mask;
	int ret;

	addr += (nr >> 3);
	mask = 1 << (7 - (nr & 0x07));
	ret = mask & *addr;
	*addr |= mask;
	return ret;
}

static inline int f2fs_test_and_clear_bit(unsigned int nr, char *addr)
{
	int mask;
	int ret;

	addr += (nr >> 3);
	mask = 1 << (7 - (nr & 0x07));
	ret = mask & *addr;
	*addr &= ~mask;
	return ret;
}

static inline void f2fs_change_bit(unsigned int nr, char *addr)
{
	int mask;

	addr += (nr >> 3);
	mask = 1 << (7 - (nr & 0x07));
	*addr ^= mask;
}

#define F2FS_REG_FLMASK		(~(FS_DIRSYNC_FL | FS_TOPDIR_FL))
#define F2FS_OTHER_FLMASK	(FS_NODUMP_FL | FS_NOATIME_FL)
#define F2FS_FL_INHERITED	(FS_PROJINHERIT_FL)

static inline __u32 f2fs_mask_flags(umode_t mode, __u32 flags)
{
	if (S_ISDIR(mode))
		return flags;
	else if (S_ISREG(mode))
		return flags & F2FS_REG_FLMASK;
	else
		return flags & F2FS_OTHER_FLMASK;
}

/* used for f2fs_inode_info->flags */
enum {
	FI_NEW_INODE,		/* indicate newly allocated inode */
	FI_DIRTY_INODE,		/* indicate inode is dirty or not */
	FI_AUTO_RECOVER,	/* indicate inode is recoverable */
	FI_DIRTY_DIR,		/* indicate directory has dirty pages */
	FI_INC_LINK,		/* need to increment i_nlink */
	FI_ACL_MODE,		/* indicate acl mode */
	FI_NO_ALLOC,		/* should not allocate any blocks */
	FI_FREE_NID,		/* free allocated nide */
	FI_NO_EXTENT,		/* not to use the extent cache */
	FI_INLINE_XATTR,	/* used for inline xattr */
	FI_INLINE_DATA,		/* used for inline data*/
	FI_INLINE_DENTRY,	/* used for inline dentry */
	FI_APPEND_WRITE,	/* inode has appended data */
	FI_UPDATE_WRITE,	/* inode has in-place-update data */
	FI_NEED_IPU,		/* used for ipu per file */
	FI_ATOMIC_FILE,		/* indicate atomic file */
	FI_ATOMIC_COMMIT,	/* indicate the state of atomical committing */
	FI_VOLATILE_FILE,	/* indicate volatile file */
	FI_FIRST_BLOCK_WRITTEN,	/* indicate #0 data block was written */
	FI_DROP_CACHE,		/* drop dirty page cache */
	FI_DATA_EXIST,		/* indicate data exists */
	FI_INLINE_DOTS,		/* indicate inline dot dentries */
	FI_DO_DEFRAG,		/* indicate defragment is running */
	FI_DIRTY_FILE,		/* indicate regular/symlink has dirty pages */
	FI_NO_PREALLOC,		/* indicate skipped preallocated blocks */
	FI_HOT_DATA,		/* indicate file is hot */
	FI_EXTRA_ATTR,		/* indicate file has extra attribute */
	FI_PROJ_INHERIT,	/* indicate file inherits projectid */
	FI_PIN_FILE,		/* indicate file should not be gced */
};

static inline void __mark_inode_dirty_flag(struct inode *inode,
						int flag, bool set)
{
	switch (flag) {
	case FI_INLINE_XATTR:
	case FI_INLINE_DATA:
	case FI_INLINE_DENTRY:
	case FI_NEW_INODE:
		if (set)
			return;
	case FI_DATA_EXIST:
	case FI_INLINE_DOTS:
	case FI_PIN_FILE:
		f2fs_mark_inode_dirty_sync(inode, true);
	}
}

static inline void set_inode_flag(struct inode *inode, int flag)
{
	if (!test_bit(flag, &F2FS_I(inode)->flags))
		set_bit(flag, &F2FS_I(inode)->flags);
	__mark_inode_dirty_flag(inode, flag, true);
}

static inline int is_inode_flag_set(struct inode *inode, int flag)
{
	return test_bit(flag, &F2FS_I(inode)->flags);
}

static inline void clear_inode_flag(struct inode *inode, int flag)
{
	if (test_bit(flag, &F2FS_I(inode)->flags))
		clear_bit(flag, &F2FS_I(inode)->flags);
	__mark_inode_dirty_flag(inode, flag, false);
}

static inline void set_acl_inode(struct inode *inode, umode_t mode)
{
	F2FS_I(inode)->i_acl_mode = mode;
	set_inode_flag(inode, FI_ACL_MODE);
	f2fs_mark_inode_dirty_sync(inode, false);
}

static inline void f2fs_i_links_write(struct inode *inode, bool inc)
{
	if (inc)
		inc_nlink(inode);
	else
		drop_nlink(inode);
	f2fs_mark_inode_dirty_sync(inode, true);
}

static inline void f2fs_i_blocks_write(struct inode *inode,
					block_t diff, bool add, bool claim)
{
	bool clean = !is_inode_flag_set(inode, FI_DIRTY_INODE);
	bool recover = is_inode_flag_set(inode, FI_AUTO_RECOVER);

	/* add = 1, claim = 1 should be dquot_reserve_block in pair */
	if (add) {
		if (claim)
			dquot_claim_block(inode, diff);
		else
			dquot_alloc_block_nofail(inode, diff);
	} else {
		dquot_free_block(inode, diff);
	}

	f2fs_mark_inode_dirty_sync(inode, true);
	if (clean || recover)
		set_inode_flag(inode, FI_AUTO_RECOVER);
}

static inline void f2fs_i_size_write(struct inode *inode, loff_t i_size)
{
	bool clean = !is_inode_flag_set(inode, FI_DIRTY_INODE);
	bool recover = is_inode_flag_set(inode, FI_AUTO_RECOVER);

	if (i_size_read(inode) == i_size)
		return;

	i_size_write(inode, i_size);
	f2fs_mark_inode_dirty_sync(inode, true);
	if (clean || recover)
		set_inode_flag(inode, FI_AUTO_RECOVER);
}

static inline void f2fs_i_depth_write(struct inode *inode, unsigned int depth)
{
	F2FS_I(inode)->i_current_depth = depth;
	f2fs_mark_inode_dirty_sync(inode, true);
}

static inline void f2fs_i_gc_failures_write(struct inode *inode,
					unsigned int count)
{
	F2FS_I(inode)->i_gc_failures = count;
	f2fs_mark_inode_dirty_sync(inode, true);
}

static inline void f2fs_i_xnid_write(struct inode *inode, nid_t xnid)
{
	F2FS_I(inode)->i_xattr_nid = xnid;
	f2fs_mark_inode_dirty_sync(inode, true);
}

static inline void f2fs_i_pino_write(struct inode *inode, nid_t pino)
{
	F2FS_I(inode)->i_pino = pino;
	f2fs_mark_inode_dirty_sync(inode, true);
}

static inline void get_inline_info(struct inode *inode, struct f2fs_inode *ri)
{
	struct f2fs_inode_info *fi = F2FS_I(inode);

	if (ri->i_inline & F2FS_INLINE_XATTR)
		set_bit(FI_INLINE_XATTR, &fi->flags);
	if (ri->i_inline & F2FS_INLINE_DATA)
		set_bit(FI_INLINE_DATA, &fi->flags);
	if (ri->i_inline & F2FS_INLINE_DENTRY)
		set_bit(FI_INLINE_DENTRY, &fi->flags);
	if (ri->i_inline & F2FS_DATA_EXIST)
		set_bit(FI_DATA_EXIST, &fi->flags);
	if (ri->i_inline & F2FS_INLINE_DOTS)
		set_bit(FI_INLINE_DOTS, &fi->flags);
	if (ri->i_inline & F2FS_EXTRA_ATTR)
		set_bit(FI_EXTRA_ATTR, &fi->flags);
	if (ri->i_inline & F2FS_PIN_FILE)
		set_bit(FI_PIN_FILE, &fi->flags);
}

static inline void set_raw_inline(struct inode *inode, struct f2fs_inode *ri)
{
	ri->i_inline = 0;

	if (is_inode_flag_set(inode, FI_INLINE_XATTR))
		ri->i_inline |= F2FS_INLINE_XATTR;
	if (is_inode_flag_set(inode, FI_INLINE_DATA))
		ri->i_inline |= F2FS_INLINE_DATA;
	if (is_inode_flag_set(inode, FI_INLINE_DENTRY))
		ri->i_inline |= F2FS_INLINE_DENTRY;
	if (is_inode_flag_set(inode, FI_DATA_EXIST))
		ri->i_inline |= F2FS_DATA_EXIST;
	if (is_inode_flag_set(inode, FI_INLINE_DOTS))
		ri->i_inline |= F2FS_INLINE_DOTS;
	if (is_inode_flag_set(inode, FI_EXTRA_ATTR))
		ri->i_inline |= F2FS_EXTRA_ATTR;
	if (is_inode_flag_set(inode, FI_PIN_FILE))
		ri->i_inline |= F2FS_PIN_FILE;
}

static inline int f2fs_has_extra_attr(struct inode *inode)
{
	return is_inode_flag_set(inode, FI_EXTRA_ATTR);
}

static inline int f2fs_has_inline_xattr(struct inode *inode)
{
	return is_inode_flag_set(inode, FI_INLINE_XATTR);
}

static inline unsigned int addrs_per_inode(struct inode *inode)
{
	return CUR_ADDRS_PER_INODE(inode) - get_inline_xattr_addrs(inode);
}

static inline void *inline_xattr_addr(struct inode *inode, struct page *page)
{
	struct f2fs_inode *ri = F2FS_INODE(page);

	return (void *)&(ri->i_addr[DEF_ADDRS_PER_INODE -
					get_inline_xattr_addrs(inode)]);
}

static inline int inline_xattr_size(struct inode *inode)
{
	return get_inline_xattr_addrs(inode) * sizeof(__le32);
}

static inline int f2fs_has_inline_data(struct inode *inode)
{
	return is_inode_flag_set(inode, FI_INLINE_DATA);
}

static inline int f2fs_exist_data(struct inode *inode)
{
	return is_inode_flag_set(inode, FI_DATA_EXIST);
}

static inline int f2fs_has_inline_dots(struct inode *inode)
{
	return is_inode_flag_set(inode, FI_INLINE_DOTS);
}

static inline bool f2fs_is_pinned_file(struct inode *inode)
{
	return is_inode_flag_set(inode, FI_PIN_FILE);
}

static inline bool f2fs_is_atomic_file(struct inode *inode)
{
	return is_inode_flag_set(inode, FI_ATOMIC_FILE);
}

static inline bool f2fs_is_commit_atomic_write(struct inode *inode)
{
	return is_inode_flag_set(inode, FI_ATOMIC_COMMIT);
}

static inline bool f2fs_is_volatile_file(struct inode *inode)
{
	return is_inode_flag_set(inode, FI_VOLATILE_FILE);
}

static inline bool f2fs_is_first_block_written(struct inode *inode)
{
	return is_inode_flag_set(inode, FI_FIRST_BLOCK_WRITTEN);
}

static inline bool f2fs_is_drop_cache(struct inode *inode)
{
	return is_inode_flag_set(inode, FI_DROP_CACHE);
}

static inline void *inline_data_addr(struct inode *inode, struct page *page)
{
	struct f2fs_inode *ri = F2FS_INODE(page);
	int extra_size = get_extra_isize(inode);

	return (void *)&(ri->i_addr[extra_size + DEF_INLINE_RESERVED_SIZE]);
}

static inline int f2fs_has_inline_dentry(struct inode *inode)
{
	return is_inode_flag_set(inode, FI_INLINE_DENTRY);
}

static inline int is_file(struct inode *inode, int type)
{
	return F2FS_I(inode)->i_advise & type;
}

static inline void set_file(struct inode *inode, int type)
{
	F2FS_I(inode)->i_advise |= type;
	f2fs_mark_inode_dirty_sync(inode, true);
}

static inline void clear_file(struct inode *inode, int type)
{
	F2FS_I(inode)->i_advise &= ~type;
	f2fs_mark_inode_dirty_sync(inode, true);
}

static inline bool f2fs_skip_inode_update(struct inode *inode, int dsync)
{
	bool ret;

	if (dsync) {
		struct f2fs_sb_info *sbi = F2FS_I_SB(inode);

		spin_lock(&sbi->inode_lock[DIRTY_META]);
		ret = list_empty(&F2FS_I(inode)->gdirty_list);
		spin_unlock(&sbi->inode_lock[DIRTY_META]);
		return ret;
	}
	if (!is_inode_flag_set(inode, FI_AUTO_RECOVER) ||
			file_keep_isize(inode) ||
			i_size_read(inode) & ~PAGE_MASK)
		return false;

	if (!timespec_equal(F2FS_I(inode)->i_disk_time, &inode->i_atime))
		return false;
	if (!timespec_equal(F2FS_I(inode)->i_disk_time + 1, &inode->i_ctime))
		return false;
	if (!timespec_equal(F2FS_I(inode)->i_disk_time + 2, &inode->i_mtime))
		return false;
	if (!timespec_equal(F2FS_I(inode)->i_disk_time + 3,
						&F2FS_I(inode)->i_crtime))
		return false;

	down_read(&F2FS_I(inode)->i_sem);
	ret = F2FS_I(inode)->last_disk_size == i_size_read(inode);
	up_read(&F2FS_I(inode)->i_sem);

	return ret;
}

static inline bool f2fs_readonly(struct super_block *sb)
{
	return sb_rdonly(sb);
}

static inline bool f2fs_cp_error(struct f2fs_sb_info *sbi)
{
	return is_set_ckpt_flags(sbi, CP_ERROR_FLAG);
}

static inline bool is_dot_dotdot(const struct qstr *str)
{
	if (str->len == 1 && str->name[0] == '.')
		return true;

	if (str->len == 2 && str->name[0] == '.' && str->name[1] == '.')
		return true;

	return false;
}

static inline bool f2fs_may_extent_tree(struct inode *inode)
{
	struct f2fs_sb_info *sbi = F2FS_I_SB(inode);

	if (!test_opt(sbi, EXTENT_CACHE) ||
			is_inode_flag_set(inode, FI_NO_EXTENT))
		return false;

	/*
	 * for recovered files during mount do not create extents
	 * if shrinker is not registered.
	 */
	if (list_empty(&sbi->s_list))
		return false;

	return S_ISREG(inode->i_mode);
}

static inline void *f2fs_kmalloc(struct f2fs_sb_info *sbi,
					size_t size, gfp_t flags)
{
#ifdef CONFIG_F2FS_FAULT_INJECTION
	if (time_to_inject(sbi, FAULT_KMALLOC)) {
		f2fs_show_injection_info(FAULT_KMALLOC);
		return NULL;
	}
#endif
	return kmalloc(size, flags);
}

static inline void *f2fs_kzalloc(struct f2fs_sb_info *sbi,
					size_t size, gfp_t flags)
{
	return f2fs_kmalloc(sbi, size, flags | __GFP_ZERO);
}

static inline void *f2fs_kvmalloc(struct f2fs_sb_info *sbi,
					size_t size, gfp_t flags)
{
#ifdef CONFIG_F2FS_FAULT_INJECTION
	if (time_to_inject(sbi, FAULT_KVMALLOC)) {
		f2fs_show_injection_info(FAULT_KVMALLOC);
		return NULL;
	}
#endif
	return kvmalloc(size, flags);
}

static inline void *f2fs_kvzalloc(struct f2fs_sb_info *sbi,
					size_t size, gfp_t flags)
{
	return f2fs_kvmalloc(sbi, size, flags | __GFP_ZERO);
}

static inline int get_extra_isize(struct inode *inode)
{
	return F2FS_I(inode)->i_extra_isize / sizeof(__le32);
}

static inline int get_inline_xattr_addrs(struct inode *inode)
{
	return F2FS_I(inode)->i_inline_xattr_size;
}

#define get_inode_mode(i) \
	((is_inode_flag_set(i, FI_ACL_MODE)) ? \
	 (F2FS_I(i)->i_acl_mode) : ((i)->i_mode))

#define F2FS_TOTAL_EXTRA_ATTR_SIZE			\
	(offsetof(struct f2fs_inode, i_extra_end) -	\
	offsetof(struct f2fs_inode, i_extra_isize))	\

#define F2FS_OLD_ATTRIBUTE_SIZE	(offsetof(struct f2fs_inode, i_addr))
#define F2FS_FITS_IN_INODE(f2fs_inode, extra_isize, field)		\
		((offsetof(typeof(*f2fs_inode), field) +	\
		sizeof((f2fs_inode)->field))			\
		<= (F2FS_OLD_ATTRIBUTE_SIZE + extra_isize))	\

static inline void f2fs_reset_iostat(struct f2fs_sb_info *sbi)
{
	int i;

	spin_lock(&sbi->iostat_lock);
	for (i = 0; i < NR_IO_TYPE; i++)
		sbi->write_iostat[i] = 0;
	spin_unlock(&sbi->iostat_lock);
}

static inline void f2fs_update_iostat(struct f2fs_sb_info *sbi,
			enum iostat_type type, unsigned long long io_bytes)
{
	if (!sbi->iostat_enable)
		return;
	spin_lock(&sbi->iostat_lock);
	sbi->write_iostat[type] += io_bytes;

	if (type == APP_WRITE_IO || type == APP_DIRECT_IO)
		sbi->write_iostat[APP_BUFFERED_IO] =
			sbi->write_iostat[APP_WRITE_IO] -
			sbi->write_iostat[APP_DIRECT_IO];
	spin_unlock(&sbi->iostat_lock);
}

#define __is_meta_io(fio) (PAGE_TYPE_OF_BIO(fio->type) == META &&	\
				(!is_read_io(fio->op) || fio->is_meta))

bool f2fs_is_valid_blkaddr(struct f2fs_sb_info *sbi,
					block_t blkaddr, int type);
static inline void verify_blkaddr(struct f2fs_sb_info *sbi,
					block_t blkaddr, int type)
{
	if (!f2fs_is_valid_blkaddr(sbi, blkaddr, type)) {
		f2fs_msg(sbi->sb, KERN_ERR,
			"invalid blkaddr: %u, type: %d, run fsck to fix.",
			blkaddr, type);
		f2fs_bug_on(sbi, 1);
	}
}

static inline bool __is_valid_data_blkaddr(block_t blkaddr)
{
	if (blkaddr == NEW_ADDR || blkaddr == NULL_ADDR)
		return false;
	return true;
}

static inline bool is_valid_data_blkaddr(struct f2fs_sb_info *sbi,
						block_t blkaddr)
{
	if (!__is_valid_data_blkaddr(blkaddr))
		return false;
	verify_blkaddr(sbi, blkaddr, DATA_GENERIC);
	return true;
}

/*
 * file.c
 */
int f2fs_sync_file(struct file *file, loff_t start, loff_t end, int datasync);
void truncate_data_blocks(struct dnode_of_data *dn);
int truncate_blocks(struct inode *inode, u64 from, bool lock);
int f2fs_truncate(struct inode *inode);
int f2fs_getattr(const struct path *path, struct kstat *stat,
			u32 request_mask, unsigned int flags);
int f2fs_setattr(struct dentry *dentry, struct iattr *attr);
int truncate_hole(struct inode *inode, pgoff_t pg_start, pgoff_t pg_end);
void truncate_data_blocks_range(struct dnode_of_data *dn, int count);
int f2fs_precache_extents(struct inode *inode);
long f2fs_ioctl(struct file *filp, unsigned int cmd, unsigned long arg);
long f2fs_compat_ioctl(struct file *file, unsigned int cmd, unsigned long arg);
int f2fs_pin_file_control(struct inode *inode, bool inc);

/*
 * inode.c
 */
void f2fs_set_inode_flags(struct inode *inode);
bool f2fs_inode_chksum_verify(struct f2fs_sb_info *sbi, struct page *page);
void f2fs_inode_chksum_set(struct f2fs_sb_info *sbi, struct page *page);
struct inode *f2fs_iget(struct super_block *sb, unsigned long ino);
struct inode *f2fs_iget_retry(struct super_block *sb, unsigned long ino);
int try_to_free_nats(struct f2fs_sb_info *sbi, int nr_shrink);
void update_inode(struct inode *inode, struct page *node_page);
void update_inode_page(struct inode *inode);
int f2fs_write_inode(struct inode *inode, struct writeback_control *wbc);
void f2fs_evict_inode(struct inode *inode);
void handle_failed_inode(struct inode *inode);

/*
 * namei.c
 */
int update_extension_list(struct f2fs_sb_info *sbi, const char *name,
							bool hot, bool set);
struct dentry *f2fs_get_parent(struct dentry *child);

/*
 * dir.c
 */
void set_de_type(struct f2fs_dir_entry *de, umode_t mode);
unsigned char get_de_type(struct f2fs_dir_entry *de);
struct f2fs_dir_entry *find_target_dentry(struct fscrypt_name *fname,
			f2fs_hash_t namehash, int *max_slots,
			struct f2fs_dentry_ptr *d);
int f2fs_fill_dentries(struct dir_context *ctx, struct f2fs_dentry_ptr *d,
			unsigned int start_pos, struct fscrypt_str *fstr);
void do_make_empty_dir(struct inode *inode, struct inode *parent,
			struct f2fs_dentry_ptr *d);
struct page *init_inode_metadata(struct inode *inode, struct inode *dir,
			const struct qstr *new_name,
			const struct qstr *orig_name, struct page *dpage);
void update_parent_metadata(struct inode *dir, struct inode *inode,
			unsigned int current_depth);
int room_for_filename(const void *bitmap, int slots, int max_slots);
void f2fs_drop_nlink(struct inode *dir, struct inode *inode);
struct f2fs_dir_entry *__f2fs_find_entry(struct inode *dir,
			struct fscrypt_name *fname, struct page **res_page);
struct f2fs_dir_entry *f2fs_find_entry(struct inode *dir,
			const struct qstr *child, struct page **res_page);
struct f2fs_dir_entry *f2fs_parent_dir(struct inode *dir, struct page **p);
ino_t f2fs_inode_by_name(struct inode *dir, const struct qstr *qstr,
			struct page **page);
void f2fs_set_link(struct inode *dir, struct f2fs_dir_entry *de,
			struct page *page, struct inode *inode);
void f2fs_update_dentry(nid_t ino, umode_t mode, struct f2fs_dentry_ptr *d,
			const struct qstr *name, f2fs_hash_t name_hash,
			unsigned int bit_pos);
int f2fs_add_regular_entry(struct inode *dir, const struct qstr *new_name,
			const struct qstr *orig_name,
			struct inode *inode, nid_t ino, umode_t mode);
int __f2fs_do_add_link(struct inode *dir, struct fscrypt_name *fname,
			struct inode *inode, nid_t ino, umode_t mode);
int __f2fs_add_link(struct inode *dir, const struct qstr *name,
			struct inode *inode, nid_t ino, umode_t mode);
void f2fs_delete_entry(struct f2fs_dir_entry *dentry, struct page *page,
			struct inode *dir, struct inode *inode);
int f2fs_do_tmpfile(struct inode *inode, struct inode *dir);
bool f2fs_empty_dir(struct inode *dir);

static inline int f2fs_add_link(struct dentry *dentry, struct inode *inode)
{
	return __f2fs_add_link(d_inode(dentry->d_parent), &dentry->d_name,
				inode, inode->i_ino, inode->i_mode);
}

/*
 * super.c
 */
int f2fs_inode_dirtied(struct inode *inode, bool sync);
void f2fs_inode_synced(struct inode *inode);
int f2fs_enable_quota_files(struct f2fs_sb_info *sbi, bool rdonly);
void f2fs_quota_off_umount(struct super_block *sb);
int f2fs_commit_super(struct f2fs_sb_info *sbi, bool recover);
int f2fs_sync_fs(struct super_block *sb, int sync);
extern __printf(3, 4)
void f2fs_msg(struct super_block *sb, const char *level, const char *fmt, ...);
int sanity_check_ckpt(struct f2fs_sb_info *sbi);

/*
 * hash.c
 */
f2fs_hash_t f2fs_dentry_hash(const struct qstr *name_info,
				struct fscrypt_name *fname);

/*
 * node.c
 */
struct dnode_of_data;
struct node_info;

int check_nid_range(struct f2fs_sb_info *sbi, nid_t nid);
bool available_free_memory(struct f2fs_sb_info *sbi, int type);
int need_dentry_mark(struct f2fs_sb_info *sbi, nid_t nid);
bool is_checkpointed_node(struct f2fs_sb_info *sbi, nid_t nid);
bool need_inode_block_update(struct f2fs_sb_info *sbi, nid_t ino);
void get_node_info(struct f2fs_sb_info *sbi, nid_t nid, struct node_info *ni);
pgoff_t get_next_page_offset(struct dnode_of_data *dn, pgoff_t pgofs);
int get_dnode_of_data(struct dnode_of_data *dn, pgoff_t index, int mode);
int truncate_inode_blocks(struct inode *inode, pgoff_t from);
int truncate_xattr_node(struct inode *inode);
int wait_on_node_pages_writeback(struct f2fs_sb_info *sbi, nid_t ino);
int remove_inode_page(struct inode *inode);
struct page *new_inode_page(struct inode *inode);
struct page *new_node_page(struct dnode_of_data *dn, unsigned int ofs);
void ra_node_page(struct f2fs_sb_info *sbi, nid_t nid);
struct page *get_node_page(struct f2fs_sb_info *sbi, pgoff_t nid);
struct page *get_node_page_ra(struct page *parent, int start);
void move_node_page(struct page *node_page, int gc_type);
int fsync_node_pages(struct f2fs_sb_info *sbi, struct inode *inode,
			struct writeback_control *wbc, bool atomic);
int sync_node_pages(struct f2fs_sb_info *sbi, struct writeback_control *wbc,
			bool do_balance, enum iostat_type io_type);
void build_free_nids(struct f2fs_sb_info *sbi, bool sync, bool mount);
bool alloc_nid(struct f2fs_sb_info *sbi, nid_t *nid);
void alloc_nid_done(struct f2fs_sb_info *sbi, nid_t nid);
void alloc_nid_failed(struct f2fs_sb_info *sbi, nid_t nid);
int try_to_free_nids(struct f2fs_sb_info *sbi, int nr_shrink);
void recover_inline_xattr(struct inode *inode, struct page *page);
int recover_xattr_data(struct inode *inode, struct page *page);
int recover_inode_page(struct f2fs_sb_info *sbi, struct page *page);
void restore_node_summary(struct f2fs_sb_info *sbi,
			unsigned int segno, struct f2fs_summary_block *sum);
void flush_nat_entries(struct f2fs_sb_info *sbi, struct cp_control *cpc);
int build_node_manager(struct f2fs_sb_info *sbi);
void destroy_node_manager(struct f2fs_sb_info *sbi);
int __init create_node_manager_caches(void);
void destroy_node_manager_caches(void);

/*
 * segment.c
 */
bool need_SSR(struct f2fs_sb_info *sbi);
void register_inmem_page(struct inode *inode, struct page *page);
void drop_inmem_pages_all(struct f2fs_sb_info *sbi);
void drop_inmem_pages(struct inode *inode);
void drop_inmem_page(struct inode *inode, struct page *page);
int commit_inmem_pages(struct inode *inode);
void f2fs_balance_fs(struct f2fs_sb_info *sbi, bool need);
void f2fs_balance_fs_bg(struct f2fs_sb_info *sbi);
int f2fs_issue_flush(struct f2fs_sb_info *sbi, nid_t ino);
int create_flush_cmd_control(struct f2fs_sb_info *sbi);
int f2fs_flush_device_cache(struct f2fs_sb_info *sbi);
void destroy_flush_cmd_control(struct f2fs_sb_info *sbi, bool free);
void invalidate_blocks(struct f2fs_sb_info *sbi, block_t addr);
bool is_checkpointed_data(struct f2fs_sb_info *sbi, block_t blkaddr);
void drop_discard_cmd(struct f2fs_sb_info *sbi);
void stop_discard_thread(struct f2fs_sb_info *sbi);
bool f2fs_wait_discard_bios(struct f2fs_sb_info *sbi);
void clear_prefree_segments(struct f2fs_sb_info *sbi, struct cp_control *cpc);
void release_discard_addrs(struct f2fs_sb_info *sbi);
int npages_for_summary_flush(struct f2fs_sb_info *sbi, bool for_ra);
void allocate_new_segments(struct f2fs_sb_info *sbi);
int f2fs_trim_fs(struct f2fs_sb_info *sbi, struct fstrim_range *range);
bool exist_trim_candidates(struct f2fs_sb_info *sbi, struct cp_control *cpc);
struct page *get_sum_page(struct f2fs_sb_info *sbi, unsigned int segno);
void update_meta_page(struct f2fs_sb_info *sbi, void *src, block_t blk_addr);
void write_meta_page(struct f2fs_sb_info *sbi, struct page *page,
						enum iostat_type io_type);
void write_node_page(unsigned int nid, struct f2fs_io_info *fio);
void write_data_page(struct dnode_of_data *dn, struct f2fs_io_info *fio);
int rewrite_data_page(struct f2fs_io_info *fio);
void __f2fs_replace_block(struct f2fs_sb_info *sbi, struct f2fs_summary *sum,
			block_t old_blkaddr, block_t new_blkaddr,
			bool recover_curseg, bool recover_newaddr);
void f2fs_replace_block(struct f2fs_sb_info *sbi, struct dnode_of_data *dn,
			block_t old_addr, block_t new_addr,
			unsigned char version, bool recover_curseg,
			bool recover_newaddr);
void allocate_data_block(struct f2fs_sb_info *sbi, struct page *page,
			block_t old_blkaddr, block_t *new_blkaddr,
			struct f2fs_summary *sum, int type,
			struct f2fs_io_info *fio, bool add_list);
void f2fs_wait_on_page_writeback(struct page *page,
			enum page_type type, bool ordered);
void f2fs_wait_on_block_writeback(struct f2fs_sb_info *sbi, block_t blkaddr);
void write_data_summaries(struct f2fs_sb_info *sbi, block_t start_blk);
void write_node_summaries(struct f2fs_sb_info *sbi, block_t start_blk);
int lookup_journal_in_cursum(struct f2fs_journal *journal, int type,
			unsigned int val, int alloc);
void flush_sit_entries(struct f2fs_sb_info *sbi, struct cp_control *cpc);
int build_segment_manager(struct f2fs_sb_info *sbi);
void destroy_segment_manager(struct f2fs_sb_info *sbi);
int __init create_segment_manager_caches(void);
void destroy_segment_manager_caches(void);
int rw_hint_to_seg_type(enum rw_hint hint);
enum rw_hint io_type_to_rw_hint(struct f2fs_sb_info *sbi, enum page_type type,
				enum temp_type temp);

/*
 * checkpoint.c
 */
void f2fs_stop_checkpoint(struct f2fs_sb_info *sbi, bool end_io);
struct page *grab_meta_page(struct f2fs_sb_info *sbi, pgoff_t index);
struct page *get_meta_page(struct f2fs_sb_info *sbi, pgoff_t index);
struct page *get_tmp_page(struct f2fs_sb_info *sbi, pgoff_t index);
bool f2fs_is_valid_blkaddr(struct f2fs_sb_info *sbi,
					block_t blkaddr, int type);
int ra_meta_pages(struct f2fs_sb_info *sbi, block_t start, int nrpages,
			int type, bool sync);
void ra_meta_pages_cond(struct f2fs_sb_info *sbi, pgoff_t index);
long sync_meta_pages(struct f2fs_sb_info *sbi, enum page_type type,
			long nr_to_write, enum iostat_type io_type);
void add_ino_entry(struct f2fs_sb_info *sbi, nid_t ino, int type);
void remove_ino_entry(struct f2fs_sb_info *sbi, nid_t ino, int type);
void release_ino_entry(struct f2fs_sb_info *sbi, bool all);
bool exist_written_data(struct f2fs_sb_info *sbi, nid_t ino, int mode);
void set_dirty_device(struct f2fs_sb_info *sbi, nid_t ino,
					unsigned int devidx, int type);
bool is_dirty_device(struct f2fs_sb_info *sbi, nid_t ino,
					unsigned int devidx, int type);
int f2fs_sync_inode_meta(struct f2fs_sb_info *sbi);
int acquire_orphan_inode(struct f2fs_sb_info *sbi);
void release_orphan_inode(struct f2fs_sb_info *sbi);
void add_orphan_inode(struct inode *inode);
void remove_orphan_inode(struct f2fs_sb_info *sbi, nid_t ino);
int recover_orphan_inodes(struct f2fs_sb_info *sbi);
int get_valid_checkpoint(struct f2fs_sb_info *sbi);
void update_dirty_page(struct inode *inode, struct page *page);
void remove_dirty_inode(struct inode *inode);
int sync_dirty_inodes(struct f2fs_sb_info *sbi, enum inode_type type);
int write_checkpoint(struct f2fs_sb_info *sbi, struct cp_control *cpc);
void init_ino_entry_info(struct f2fs_sb_info *sbi);
int __init create_checkpoint_caches(void);
void destroy_checkpoint_caches(void);

/*
 * data.c
 */
int f2fs_init_post_read_processing(void);
void f2fs_destroy_post_read_processing(void);
void f2fs_submit_merged_write(struct f2fs_sb_info *sbi, enum page_type type);
void f2fs_submit_merged_write_cond(struct f2fs_sb_info *sbi,
				struct inode *inode, nid_t ino, pgoff_t idx,
				enum page_type type);
void f2fs_flush_merged_writes(struct f2fs_sb_info *sbi);
int f2fs_submit_page_bio(struct f2fs_io_info *fio);
int f2fs_submit_page_write(struct f2fs_io_info *fio);
struct block_device *f2fs_target_device(struct f2fs_sb_info *sbi,
			block_t blk_addr, struct bio *bio);
int f2fs_target_device_index(struct f2fs_sb_info *sbi, block_t blkaddr);
void set_data_blkaddr(struct dnode_of_data *dn);
void f2fs_update_data_blkaddr(struct dnode_of_data *dn, block_t blkaddr);
int reserve_new_blocks(struct dnode_of_data *dn, blkcnt_t count);
int reserve_new_block(struct dnode_of_data *dn);
int f2fs_get_block(struct dnode_of_data *dn, pgoff_t index);
int f2fs_preallocate_blocks(struct kiocb *iocb, struct iov_iter *from);
int f2fs_reserve_block(struct dnode_of_data *dn, pgoff_t index);
struct page *get_read_data_page(struct inode *inode, pgoff_t index,
			int op_flags, bool for_write);
struct page *find_data_page(struct inode *inode, pgoff_t index);
struct page *get_lock_data_page(struct inode *inode, pgoff_t index,
			bool for_write);
struct page *get_new_data_page(struct inode *inode,
			struct page *ipage, pgoff_t index, bool new_i_size);
int do_write_data_page(struct f2fs_io_info *fio);
int f2fs_map_blocks(struct inode *inode, struct f2fs_map_blocks *map,
			int create, int flag);
int f2fs_fiemap(struct inode *inode, struct fiemap_extent_info *fieinfo,
			u64 start, u64 len);
bool should_update_inplace(struct inode *inode, struct f2fs_io_info *fio);
bool should_update_outplace(struct inode *inode, struct f2fs_io_info *fio);
int __f2fs_write_data_pages(struct address_space *mapping,
						struct writeback_control *wbc,
						enum iostat_type io_type);
void f2fs_invalidate_page(struct page *page, unsigned int offset,
			unsigned int length);
int f2fs_release_page(struct page *page, gfp_t wait);
#ifdef CONFIG_MIGRATION
int f2fs_migrate_page(struct address_space *mapping, struct page *newpage,
			struct page *page, enum migrate_mode mode);
#endif
bool f2fs_overwrite_io(struct inode *inode, loff_t pos, size_t len);

/*
 * gc.c
 */
int start_gc_thread(struct f2fs_sb_info *sbi);
void stop_gc_thread(struct f2fs_sb_info *sbi);
block_t start_bidx_of_node(unsigned int node_ofs, struct inode *inode);
int f2fs_gc(struct f2fs_sb_info *sbi, bool sync, bool background,
			unsigned int segno);
void build_gc_manager(struct f2fs_sb_info *sbi);

/*
 * recovery.c
 */
int recover_fsync_data(struct f2fs_sb_info *sbi, bool check_only);
bool space_for_roll_forward(struct f2fs_sb_info *sbi);

/*
 * debug.c
 */
#ifdef CONFIG_F2FS_STAT_FS
struct f2fs_stat_info {
	struct list_head stat_list;
	struct f2fs_sb_info *sbi;
	int all_area_segs, sit_area_segs, nat_area_segs, ssa_area_segs;
	int main_area_segs, main_area_sections, main_area_zones;
	unsigned long long hit_largest, hit_cached, hit_rbtree;
	unsigned long long hit_total, total_ext;
	int ext_tree, zombie_tree, ext_node;
	int ndirty_node, ndirty_dent, ndirty_meta, ndirty_imeta;
	int ndirty_data, ndirty_qdata;
	int inmem_pages;
	unsigned int ndirty_dirs, ndirty_files, nquota_files, ndirty_all;
	int nats, dirty_nats, sits, dirty_sits;
	int free_nids, avail_nids, alloc_nids;
	int total_count, utilization;
	int bg_gc, nr_wb_cp_data, nr_wb_data;
	int nr_flushing, nr_flushed, flush_list_empty;
	int nr_discarding, nr_discarded;
	int nr_discard_cmd;
	unsigned int undiscard_blks;
	int inline_xattr, inline_inode, inline_dir, append, update, orphans;
	int aw_cnt, max_aw_cnt, vw_cnt, max_vw_cnt;
	unsigned int valid_count, valid_node_count, valid_inode_count, discard_blks;
	unsigned int bimodal, avg_vblocks;
	int util_free, util_valid, util_invalid;
	int rsvd_segs, overp_segs;
	int dirty_count, node_pages, meta_pages;
	int prefree_count, call_count, cp_count, bg_cp_count;
	int tot_segs, node_segs, data_segs, free_segs, free_secs;
	int bg_node_segs, bg_data_segs;
	int tot_blks, data_blks, node_blks;
	int bg_data_blks, bg_node_blks;
	int curseg[NR_CURSEG_TYPE];
	int cursec[NR_CURSEG_TYPE];
	int curzone[NR_CURSEG_TYPE];

	unsigned int segment_count[2];
	unsigned int block_count[2];
	unsigned int inplace_count;
	unsigned long long base_mem, cache_mem, page_mem;
};

static inline struct f2fs_stat_info *F2FS_STAT(struct f2fs_sb_info *sbi)
{
	return (struct f2fs_stat_info *)sbi->stat_info;
}

#define stat_inc_cp_count(si)		((si)->cp_count++)
#define stat_inc_bg_cp_count(si)	((si)->bg_cp_count++)
#define stat_inc_call_count(si)		((si)->call_count++)
#define stat_inc_bggc_count(sbi)	((sbi)->bg_gc++)
#define stat_inc_dirty_inode(sbi, type)	((sbi)->ndirty_inode[type]++)
#define stat_dec_dirty_inode(sbi, type)	((sbi)->ndirty_inode[type]--)
#define stat_inc_total_hit(sbi)		(atomic64_inc(&(sbi)->total_hit_ext))
#define stat_inc_rbtree_node_hit(sbi)	(atomic64_inc(&(sbi)->read_hit_rbtree))
#define stat_inc_largest_node_hit(sbi)	(atomic64_inc(&(sbi)->read_hit_largest))
#define stat_inc_cached_node_hit(sbi)	(atomic64_inc(&(sbi)->read_hit_cached))
#define stat_inc_inline_xattr(inode)					\
	do {								\
		if (f2fs_has_inline_xattr(inode))			\
			(atomic_inc(&F2FS_I_SB(inode)->inline_xattr));	\
	} while (0)
#define stat_dec_inline_xattr(inode)					\
	do {								\
		if (f2fs_has_inline_xattr(inode))			\
			(atomic_dec(&F2FS_I_SB(inode)->inline_xattr));	\
	} while (0)
#define stat_inc_inline_inode(inode)					\
	do {								\
		if (f2fs_has_inline_data(inode))			\
			(atomic_inc(&F2FS_I_SB(inode)->inline_inode));	\
	} while (0)
#define stat_dec_inline_inode(inode)					\
	do {								\
		if (f2fs_has_inline_data(inode))			\
			(atomic_dec(&F2FS_I_SB(inode)->inline_inode));	\
	} while (0)
#define stat_inc_inline_dir(inode)					\
	do {								\
		if (f2fs_has_inline_dentry(inode))			\
			(atomic_inc(&F2FS_I_SB(inode)->inline_dir));	\
	} while (0)
#define stat_dec_inline_dir(inode)					\
	do {								\
		if (f2fs_has_inline_dentry(inode))			\
			(atomic_dec(&F2FS_I_SB(inode)->inline_dir));	\
	} while (0)
#define stat_inc_seg_type(sbi, curseg)					\
		((sbi)->segment_count[(curseg)->alloc_type]++)
#define stat_inc_block_count(sbi, curseg)				\
		((sbi)->block_count[(curseg)->alloc_type]++)
#define stat_inc_inplace_blocks(sbi)					\
		(atomic_inc(&(sbi)->inplace_count))
#define stat_inc_atomic_write(inode)					\
		(atomic_inc(&F2FS_I_SB(inode)->aw_cnt))
#define stat_dec_atomic_write(inode)					\
		(atomic_dec(&F2FS_I_SB(inode)->aw_cnt))
#define stat_update_max_atomic_write(inode)				\
	do {								\
		int cur = atomic_read(&F2FS_I_SB(inode)->aw_cnt);	\
		int max = atomic_read(&F2FS_I_SB(inode)->max_aw_cnt);	\
		if (cur > max)						\
			atomic_set(&F2FS_I_SB(inode)->max_aw_cnt, cur);	\
	} while (0)
#define stat_inc_volatile_write(inode)					\
		(atomic_inc(&F2FS_I_SB(inode)->vw_cnt))
#define stat_dec_volatile_write(inode)					\
		(atomic_dec(&F2FS_I_SB(inode)->vw_cnt))
#define stat_update_max_volatile_write(inode)				\
	do {								\
		int cur = atomic_read(&F2FS_I_SB(inode)->vw_cnt);	\
		int max = atomic_read(&F2FS_I_SB(inode)->max_vw_cnt);	\
		if (cur > max)						\
			atomic_set(&F2FS_I_SB(inode)->max_vw_cnt, cur);	\
	} while (0)
#define stat_inc_seg_count(sbi, type, gc_type)				\
	do {								\
		struct f2fs_stat_info *si = F2FS_STAT(sbi);		\
		si->tot_segs++;						\
		if ((type) == SUM_TYPE_DATA) {				\
			si->data_segs++;				\
			si->bg_data_segs += (gc_type == BG_GC) ? 1 : 0;	\
		} else {						\
			si->node_segs++;				\
			si->bg_node_segs += (gc_type == BG_GC) ? 1 : 0;	\
		}							\
	} while (0)

#define stat_inc_tot_blk_count(si, blks)				\
	((si)->tot_blks += (blks))

#define stat_inc_data_blk_count(sbi, blks, gc_type)			\
	do {								\
		struct f2fs_stat_info *si = F2FS_STAT(sbi);		\
		stat_inc_tot_blk_count(si, blks);			\
		si->data_blks += (blks);				\
		si->bg_data_blks += ((gc_type) == BG_GC) ? (blks) : 0;	\
	} while (0)

#define stat_inc_node_blk_count(sbi, blks, gc_type)			\
	do {								\
		struct f2fs_stat_info *si = F2FS_STAT(sbi);		\
		stat_inc_tot_blk_count(si, blks);			\
		si->node_blks += (blks);				\
		si->bg_node_blks += ((gc_type) == BG_GC) ? (blks) : 0;	\
	} while (0)

int f2fs_build_stats(struct f2fs_sb_info *sbi);
void f2fs_destroy_stats(struct f2fs_sb_info *sbi);
int __init f2fs_create_root_stats(void);
void f2fs_destroy_root_stats(void);
#else
#define stat_inc_cp_count(si)				do { } while (0)
#define stat_inc_bg_cp_count(si)			do { } while (0)
#define stat_inc_call_count(si)				do { } while (0)
#define stat_inc_bggc_count(si)				do { } while (0)
#define stat_inc_dirty_inode(sbi, type)			do { } while (0)
#define stat_dec_dirty_inode(sbi, type)			do { } while (0)
#define stat_inc_total_hit(sb)				do { } while (0)
#define stat_inc_rbtree_node_hit(sb)			do { } while (0)
#define stat_inc_largest_node_hit(sbi)			do { } while (0)
#define stat_inc_cached_node_hit(sbi)			do { } while (0)
#define stat_inc_inline_xattr(inode)			do { } while (0)
#define stat_dec_inline_xattr(inode)			do { } while (0)
#define stat_inc_inline_inode(inode)			do { } while (0)
#define stat_dec_inline_inode(inode)			do { } while (0)
#define stat_inc_inline_dir(inode)			do { } while (0)
#define stat_dec_inline_dir(inode)			do { } while (0)
#define stat_inc_atomic_write(inode)			do { } while (0)
#define stat_dec_atomic_write(inode)			do { } while (0)
#define stat_update_max_atomic_write(inode)		do { } while (0)
#define stat_inc_volatile_write(inode)			do { } while (0)
#define stat_dec_volatile_write(inode)			do { } while (0)
#define stat_update_max_volatile_write(inode)		do { } while (0)
#define stat_inc_seg_type(sbi, curseg)			do { } while (0)
#define stat_inc_block_count(sbi, curseg)		do { } while (0)
#define stat_inc_inplace_blocks(sbi)			do { } while (0)
#define stat_inc_seg_count(sbi, type, gc_type)		do { } while (0)
#define stat_inc_tot_blk_count(si, blks)		do { } while (0)
#define stat_inc_data_blk_count(sbi, blks, gc_type)	do { } while (0)
#define stat_inc_node_blk_count(sbi, blks, gc_type)	do { } while (0)

static inline int f2fs_build_stats(struct f2fs_sb_info *sbi) { return 0; }
static inline void f2fs_destroy_stats(struct f2fs_sb_info *sbi) { }
static inline int __init f2fs_create_root_stats(void) { return 0; }
static inline void f2fs_destroy_root_stats(void) { }
#endif

extern const struct file_operations f2fs_dir_operations;
extern const struct file_operations f2fs_file_operations;
extern const struct inode_operations f2fs_file_inode_operations;
extern const struct address_space_operations f2fs_dblock_aops;
extern const struct address_space_operations f2fs_node_aops;
extern const struct address_space_operations f2fs_meta_aops;
extern const struct inode_operations f2fs_dir_inode_operations;
extern const struct inode_operations f2fs_symlink_inode_operations;
extern const struct inode_operations f2fs_encrypted_symlink_inode_operations;
extern const struct inode_operations f2fs_special_inode_operations;
extern struct kmem_cache *inode_entry_slab;

/*
 * inline.c
 */
bool f2fs_may_inline_data(struct inode *inode);
bool f2fs_may_inline_dentry(struct inode *inode);
void read_inline_data(struct page *page, struct page *ipage);
void truncate_inline_inode(struct inode *inode, struct page *ipage, u64 from);
int f2fs_read_inline_data(struct inode *inode, struct page *page);
int f2fs_convert_inline_page(struct dnode_of_data *dn, struct page *page);
int f2fs_convert_inline_inode(struct inode *inode);
int f2fs_write_inline_data(struct inode *inode, struct page *page);
bool recover_inline_data(struct inode *inode, struct page *npage);
struct f2fs_dir_entry *find_in_inline_dir(struct inode *dir,
			struct fscrypt_name *fname, struct page **res_page);
int make_empty_inline_dir(struct inode *inode, struct inode *parent,
			struct page *ipage);
int f2fs_add_inline_entry(struct inode *dir, const struct qstr *new_name,
			const struct qstr *orig_name,
			struct inode *inode, nid_t ino, umode_t mode);
void f2fs_delete_inline_entry(struct f2fs_dir_entry *dentry, struct page *page,
			struct inode *dir, struct inode *inode);
bool f2fs_empty_inline_dir(struct inode *dir);
int f2fs_read_inline_dir(struct file *file, struct dir_context *ctx,
			struct fscrypt_str *fstr);
int f2fs_inline_data_fiemap(struct inode *inode,
			struct fiemap_extent_info *fieinfo,
			__u64 start, __u64 len);

/*
 * shrinker.c
 */
unsigned long f2fs_shrink_count(struct shrinker *shrink,
			struct shrink_control *sc);
unsigned long f2fs_shrink_scan(struct shrinker *shrink,
			struct shrink_control *sc);
void f2fs_join_shrinker(struct f2fs_sb_info *sbi);
void f2fs_leave_shrinker(struct f2fs_sb_info *sbi);

/*
 * extent_cache.c
 */
struct rb_entry *__lookup_rb_tree(struct rb_root *root,
				struct rb_entry *cached_re, unsigned int ofs);
struct rb_node **__lookup_rb_tree_for_insert(struct f2fs_sb_info *sbi,
				struct rb_root *root, struct rb_node **parent,
				unsigned int ofs);
struct rb_entry *__lookup_rb_tree_ret(struct rb_root *root,
		struct rb_entry *cached_re, unsigned int ofs,
		struct rb_entry **prev_entry, struct rb_entry **next_entry,
		struct rb_node ***insert_p, struct rb_node **insert_parent,
		bool force);
bool __check_rb_tree_consistence(struct f2fs_sb_info *sbi,
						struct rb_root *root);
unsigned int f2fs_shrink_extent_tree(struct f2fs_sb_info *sbi, int nr_shrink);
bool f2fs_init_extent_tree(struct inode *inode, struct f2fs_extent *i_ext);
void f2fs_drop_extent_tree(struct inode *inode);
unsigned int f2fs_destroy_extent_node(struct inode *inode);
void f2fs_destroy_extent_tree(struct inode *inode);
bool f2fs_lookup_extent_cache(struct inode *inode, pgoff_t pgofs,
			struct extent_info *ei);
void f2fs_update_extent_cache(struct dnode_of_data *dn);
void f2fs_update_extent_cache_range(struct dnode_of_data *dn,
			pgoff_t fofs, block_t blkaddr, unsigned int len);
void init_extent_cache_info(struct f2fs_sb_info *sbi);
int __init create_extent_cache(void);
void destroy_extent_cache(void);

/*
 * sysfs.c
 */
int __init f2fs_init_sysfs(void);
void f2fs_exit_sysfs(void);
int f2fs_register_sysfs(struct f2fs_sb_info *sbi);
void f2fs_unregister_sysfs(struct f2fs_sb_info *sbi);

/*
 * crypto support
 */
static inline bool f2fs_encrypted_inode(struct inode *inode)
{
	return file_is_encrypt(inode);
}

static inline bool f2fs_encrypted_file(struct inode *inode)
{
	return f2fs_encrypted_inode(inode) && S_ISREG(inode->i_mode);
}

static inline void f2fs_set_encrypted_inode(struct inode *inode)
{
#ifdef CONFIG_F2FS_FS_ENCRYPTION
	file_set_encrypt(inode);
	inode->i_flags |= S_ENCRYPTED;
#endif
}

/*
 * Returns true if the reads of the inode's data need to undergo some
 * postprocessing step, like decryption or authenticity verification.
 */
static inline bool f2fs_post_read_required(struct inode *inode)
{
	return f2fs_encrypted_file(inode);
}

#define F2FS_FEATURE_FUNCS(name, flagname) \
static inline int f2fs_sb_has_##name(struct super_block *sb) \
{ \
	return F2FS_HAS_FEATURE(sb, F2FS_FEATURE_##flagname); \
}

F2FS_FEATURE_FUNCS(encrypt, ENCRYPT);
F2FS_FEATURE_FUNCS(blkzoned, BLKZONED);
F2FS_FEATURE_FUNCS(extra_attr, EXTRA_ATTR);
F2FS_FEATURE_FUNCS(project_quota, PRJQUOTA);
F2FS_FEATURE_FUNCS(inode_chksum, INODE_CHKSUM);
F2FS_FEATURE_FUNCS(flexible_inline_xattr, FLEXIBLE_INLINE_XATTR);
F2FS_FEATURE_FUNCS(quota_ino, QUOTA_INO);
F2FS_FEATURE_FUNCS(inode_crtime, INODE_CRTIME);
F2FS_FEATURE_FUNCS(lost_found, LOST_FOUND);

#ifdef CONFIG_BLK_DEV_ZONED
static inline int get_blkz_type(struct f2fs_sb_info *sbi,
			struct block_device *bdev, block_t blkaddr)
{
	unsigned int zno = blkaddr >> sbi->log_blocks_per_blkz;
	int i;

	for (i = 0; i < sbi->s_ndevs; i++)
		if (FDEV(i).bdev == bdev)
			return FDEV(i).blkz_type[zno];
	return -EINVAL;
}
#endif

static inline bool f2fs_discard_en(struct f2fs_sb_info *sbi)
{
	struct request_queue *q = bdev_get_queue(sbi->sb->s_bdev);

	return blk_queue_discard(q) || f2fs_sb_has_blkzoned(sbi->sb);
}

static inline void set_opt_mode(struct f2fs_sb_info *sbi, unsigned int mt)
{
	clear_opt(sbi, ADAPTIVE);
	clear_opt(sbi, LFS);

	switch (mt) {
	case F2FS_MOUNT_ADAPTIVE:
		set_opt(sbi, ADAPTIVE);
		break;
	case F2FS_MOUNT_LFS:
		set_opt(sbi, LFS);
		break;
	}
}

static inline bool f2fs_may_encrypt(struct inode *inode)
{
#ifdef CONFIG_F2FS_FS_ENCRYPTION
	umode_t mode = inode->i_mode;

	return (S_ISREG(mode) || S_ISDIR(mode) || S_ISLNK(mode));
#else
	return 0;
#endif
}

<<<<<<< HEAD
static inline bool f2fs_force_buffered_io(struct inode *inode, int rw)
{
	return (f2fs_post_read_required(inode) ||
			(rw == WRITE && test_opt(F2FS_I_SB(inode), LFS)) ||
			F2FS_I_SB(inode)->s_ndevs);
}

#endif
=======
#endif

#define EFSBADCRC	EBADMSG		/* Bad CRC detected */
#define EFSCORRUPTED	EUCLEAN		/* Filesystem is corrupted */
>>>>>>> db189223
<|MERGE_RESOLUTION|>--- conflicted
+++ resolved
@@ -3346,7 +3346,6 @@
 #endif
 }
 
-<<<<<<< HEAD
 static inline bool f2fs_force_buffered_io(struct inode *inode, int rw)
 {
 	return (f2fs_post_read_required(inode) ||
@@ -3355,9 +3354,6 @@
 }
 
 #endif
-=======
-#endif
 
 #define EFSBADCRC	EBADMSG		/* Bad CRC detected */
 #define EFSCORRUPTED	EUCLEAN		/* Filesystem is corrupted */
->>>>>>> db189223
