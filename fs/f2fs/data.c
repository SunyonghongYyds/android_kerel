--- conflicted
+++ resolved
@@ -513,14 +513,10 @@
 	inc_page_count(fio->sbi, is_read_io(fio->op) ?
 			__read_io_type(page): WB_DATA_TYPE(fio->page));
 
-<<<<<<< HEAD
-	__f2fs_submit_read_bio(fio->sbi, bio, fio->type);
-=======
 	if (is_read_io(fio->op))
 		__f2fs_submit_read_bio(fio->sbi, bio, fio->type);
 	else
 		__submit_bio(fio->sbi, bio, fio->type);
->>>>>>> f232ce65
 	return 0;
 }
 
