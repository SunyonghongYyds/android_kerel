// SPDX-License-Identifier: LGPL-2.1
/*
 * Copyright (c) 2012 Taobao.
 * Written by Tao Ma <boyu.mt@taobao.com>
 */

#include <linux/iomap.h>
#include <linux/fiemap.h>
#include <linux/namei.h>
#include <linux/iversion.h>
#include <linux/sched/mm.h>

#include "ext4_jbd2.h"
#include "ext4.h"
#include "xattr.h"
#include "truncate.h"

#define EXT4_XATTR_SYSTEM_DATA	"data"
#define EXT4_MIN_INLINE_DATA_SIZE	((sizeof(__le32) * EXT4_N_BLOCKS))
#define EXT4_INLINE_DOTDOT_OFFSET	2
#define EXT4_INLINE_DOTDOT_SIZE		4

static int ext4_get_inline_size(struct inode *inode)
{
	if (EXT4_I(inode)->i_inline_off)
		return EXT4_I(inode)->i_inline_size;

	return 0;
}

static int get_max_inline_xattr_value_size(struct inode *inode,
					   struct ext4_iloc *iloc)
{
	struct ext4_xattr_ibody_header *header;
	struct ext4_xattr_entry *entry;
	struct ext4_inode *raw_inode;
	void *end;
	int free, min_offs;

	if (!EXT4_INODE_HAS_XATTR_SPACE(inode))
		return 0;

	min_offs = EXT4_SB(inode->i_sb)->s_inode_size -
			EXT4_GOOD_OLD_INODE_SIZE -
			EXT4_I(inode)->i_extra_isize -
			sizeof(struct ext4_xattr_ibody_header);

	/*
	 * We need to subtract another sizeof(__u32) since an in-inode xattr
	 * needs an empty 4 bytes to indicate the gap between the xattr entry
	 * and the name/value pair.
	 */
	if (!ext4_test_inode_state(inode, EXT4_STATE_XATTR))
		return EXT4_XATTR_SIZE(min_offs -
			EXT4_XATTR_LEN(strlen(EXT4_XATTR_SYSTEM_DATA)) -
			EXT4_XATTR_ROUND - sizeof(__u32));

	raw_inode = ext4_raw_inode(iloc);
	header = IHDR(inode, raw_inode);
	entry = IFIRST(header);
	end = (void *)raw_inode + EXT4_SB(inode->i_sb)->s_inode_size;

	/* Compute min_offs. */
	while (!IS_LAST_ENTRY(entry)) {
		void *next = EXT4_XATTR_NEXT(entry);

		if (next >= end) {
			EXT4_ERROR_INODE(inode,
					 "corrupt xattr in inline inode");
			return 0;
		}
		if (!entry->e_value_inum && entry->e_value_size) {
			size_t offs = le16_to_cpu(entry->e_value_offs);
			if (offs < min_offs)
				min_offs = offs;
		}
		entry = next;
	}
	free = min_offs -
		((void *)entry - (void *)IFIRST(header)) - sizeof(__u32);

	if (EXT4_I(inode)->i_inline_off) {
		entry = (struct ext4_xattr_entry *)
			((void *)raw_inode + EXT4_I(inode)->i_inline_off);

		free += EXT4_XATTR_SIZE(le32_to_cpu(entry->e_value_size));
		goto out;
	}

	free -= EXT4_XATTR_LEN(strlen(EXT4_XATTR_SYSTEM_DATA));

	if (free > EXT4_XATTR_ROUND)
		free = EXT4_XATTR_SIZE(free - EXT4_XATTR_ROUND);
	else
		free = 0;

out:
	return free;
}

/*
 * Get the maximum size we now can store in an inode.
 * If we can't find the space for a xattr entry, don't use the space
 * of the extents since we have no space to indicate the inline data.
 */
int ext4_get_max_inline_size(struct inode *inode)
{
	int error, max_inline_size;
	struct ext4_iloc iloc;

	if (EXT4_I(inode)->i_extra_isize == 0)
		return 0;

	error = ext4_get_inode_loc(inode, &iloc);
	if (error) {
		ext4_error_inode_err(inode, __func__, __LINE__, 0, -error,
				     "can't get inode location %lu",
				     inode->i_ino);
		return 0;
	}

	down_read(&EXT4_I(inode)->xattr_sem);
	max_inline_size = get_max_inline_xattr_value_size(inode, &iloc);
	up_read(&EXT4_I(inode)->xattr_sem);

	brelse(iloc.bh);

	if (!max_inline_size)
		return 0;

	return max_inline_size + EXT4_MIN_INLINE_DATA_SIZE;
}

/*
 * this function does not take xattr_sem, which is OK because it is
 * currently only used in a code path coming form ext4_iget, before
 * the new inode has been unlocked
 */
int ext4_find_inline_data_nolock(struct inode *inode)
{
	struct ext4_xattr_ibody_find is = {
		.s = { .not_found = -ENODATA, },
	};
	struct ext4_xattr_info i = {
		.name_index = EXT4_XATTR_INDEX_SYSTEM,
		.name = EXT4_XATTR_SYSTEM_DATA,
	};
	int error;

	if (EXT4_I(inode)->i_extra_isize == 0)
		return 0;

	error = ext4_get_inode_loc(inode, &is.iloc);
	if (error)
		return error;

	error = ext4_xattr_ibody_find(inode, &i, &is);
	if (error)
		goto out;

	if (!is.s.not_found) {
		if (is.s.here->e_value_inum) {
			EXT4_ERROR_INODE(inode, "inline data xattr refers "
					 "to an external xattr inode");
			error = -EFSCORRUPTED;
			goto out;
		}
		EXT4_I(inode)->i_inline_off = (u16)((void *)is.s.here -
					(void *)ext4_raw_inode(&is.iloc));
		EXT4_I(inode)->i_inline_size = EXT4_MIN_INLINE_DATA_SIZE +
				le32_to_cpu(is.s.here->e_value_size);
	}
out:
	brelse(is.iloc.bh);
	return error;
}

static int ext4_read_inline_data(struct inode *inode, void *buffer,
				 unsigned int len,
				 struct ext4_iloc *iloc)
{
	struct ext4_xattr_entry *entry;
	struct ext4_xattr_ibody_header *header;
	int cp_len = 0;
	struct ext4_inode *raw_inode;

	if (!len)
		return 0;

	BUG_ON(len > EXT4_I(inode)->i_inline_size);

	cp_len = min_t(unsigned int, len, EXT4_MIN_INLINE_DATA_SIZE);

	raw_inode = ext4_raw_inode(iloc);
	memcpy(buffer, (void *)(raw_inode->i_block), cp_len);

	len -= cp_len;
	buffer += cp_len;

	if (!len)
		goto out;

	header = IHDR(inode, raw_inode);
	entry = (struct ext4_xattr_entry *)((void *)raw_inode +
					    EXT4_I(inode)->i_inline_off);
	len = min_t(unsigned int, len,
		    (unsigned int)le32_to_cpu(entry->e_value_size));

	memcpy(buffer,
	       (void *)IFIRST(header) + le16_to_cpu(entry->e_value_offs), len);
	cp_len += len;

out:
	return cp_len;
}

/*
 * write the buffer to the inline inode.
 * If 'create' is set, we don't need to do the extra copy in the xattr
 * value since it is already handled by ext4_xattr_ibody_set.
 * That saves us one memcpy.
 */
static void ext4_write_inline_data(struct inode *inode, struct ext4_iloc *iloc,
				   void *buffer, loff_t pos, unsigned int len)
{
	struct ext4_xattr_entry *entry;
	struct ext4_xattr_ibody_header *header;
	struct ext4_inode *raw_inode;
	int cp_len = 0;

	if (unlikely(ext4_forced_shutdown(inode->i_sb)))
		return;

	BUG_ON(!EXT4_I(inode)->i_inline_off);
	BUG_ON(pos + len > EXT4_I(inode)->i_inline_size);

	raw_inode = ext4_raw_inode(iloc);
	buffer += pos;

	if (pos < EXT4_MIN_INLINE_DATA_SIZE) {
		cp_len = pos + len > EXT4_MIN_INLINE_DATA_SIZE ?
			 EXT4_MIN_INLINE_DATA_SIZE - pos : len;
		memcpy((void *)raw_inode->i_block + pos, buffer, cp_len);

		len -= cp_len;
		buffer += cp_len;
		pos += cp_len;
	}

	if (!len)
		return;

	pos -= EXT4_MIN_INLINE_DATA_SIZE;
	header = IHDR(inode, raw_inode);
	entry = (struct ext4_xattr_entry *)((void *)raw_inode +
					    EXT4_I(inode)->i_inline_off);

	memcpy((void *)IFIRST(header) + le16_to_cpu(entry->e_value_offs) + pos,
	       buffer, len);
}

static int ext4_create_inline_data(handle_t *handle,
				   struct inode *inode, unsigned len)
{
	int error;
	void *value = NULL;
	struct ext4_xattr_ibody_find is = {
		.s = { .not_found = -ENODATA, },
	};
	struct ext4_xattr_info i = {
		.name_index = EXT4_XATTR_INDEX_SYSTEM,
		.name = EXT4_XATTR_SYSTEM_DATA,
	};

	error = ext4_get_inode_loc(inode, &is.iloc);
	if (error)
		return error;

	BUFFER_TRACE(is.iloc.bh, "get_write_access");
	error = ext4_journal_get_write_access(handle, inode->i_sb, is.iloc.bh,
					      EXT4_JTR_NONE);
	if (error)
		goto out;

	if (len > EXT4_MIN_INLINE_DATA_SIZE) {
		value = EXT4_ZERO_XATTR_VALUE;
		len -= EXT4_MIN_INLINE_DATA_SIZE;
	} else {
		value = "";
		len = 0;
	}

	/* Insert the xttr entry. */
	i.value = value;
	i.value_len = len;

	error = ext4_xattr_ibody_find(inode, &i, &is);
	if (error)
		goto out;

	BUG_ON(!is.s.not_found);

	error = ext4_xattr_ibody_set(handle, inode, &i, &is);
	if (error) {
		if (error == -ENOSPC)
			ext4_clear_inode_state(inode,
					       EXT4_STATE_MAY_INLINE_DATA);
		goto out;
	}

	memset((void *)ext4_raw_inode(&is.iloc)->i_block,
		0, EXT4_MIN_INLINE_DATA_SIZE);

	EXT4_I(inode)->i_inline_off = (u16)((void *)is.s.here -
				      (void *)ext4_raw_inode(&is.iloc));
	EXT4_I(inode)->i_inline_size = len + EXT4_MIN_INLINE_DATA_SIZE;
	ext4_clear_inode_flag(inode, EXT4_INODE_EXTENTS);
	ext4_set_inode_flag(inode, EXT4_INODE_INLINE_DATA);
	get_bh(is.iloc.bh);
	error = ext4_mark_iloc_dirty(handle, inode, &is.iloc);

out:
	brelse(is.iloc.bh);
	return error;
}

static int ext4_update_inline_data(handle_t *handle, struct inode *inode,
				   unsigned int len)
{
	int error;
	void *value = NULL;
	struct ext4_xattr_ibody_find is = {
		.s = { .not_found = -ENODATA, },
	};
	struct ext4_xattr_info i = {
		.name_index = EXT4_XATTR_INDEX_SYSTEM,
		.name = EXT4_XATTR_SYSTEM_DATA,
	};

	/* If the old space is ok, write the data directly. */
	if (len <= EXT4_I(inode)->i_inline_size)
		return 0;

	error = ext4_get_inode_loc(inode, &is.iloc);
	if (error)
		return error;

	error = ext4_xattr_ibody_find(inode, &i, &is);
	if (error)
		goto out;

	BUG_ON(is.s.not_found);

	len -= EXT4_MIN_INLINE_DATA_SIZE;
	value = kzalloc(len, GFP_NOFS);
	if (!value) {
		error = -ENOMEM;
		goto out;
	}

	error = ext4_xattr_ibody_get(inode, i.name_index, i.name,
				     value, len);
	if (error < 0)
		goto out;

	BUFFER_TRACE(is.iloc.bh, "get_write_access");
	error = ext4_journal_get_write_access(handle, inode->i_sb, is.iloc.bh,
					      EXT4_JTR_NONE);
	if (error)
		goto out;

	/* Update the xattr entry. */
	i.value = value;
	i.value_len = len;

	error = ext4_xattr_ibody_set(handle, inode, &i, &is);
	if (error)
		goto out;

	EXT4_I(inode)->i_inline_off = (u16)((void *)is.s.here -
				      (void *)ext4_raw_inode(&is.iloc));
	EXT4_I(inode)->i_inline_size = EXT4_MIN_INLINE_DATA_SIZE +
				le32_to_cpu(is.s.here->e_value_size);
	ext4_set_inode_state(inode, EXT4_STATE_MAY_INLINE_DATA);
	get_bh(is.iloc.bh);
	error = ext4_mark_iloc_dirty(handle, inode, &is.iloc);

out:
	kfree(value);
	brelse(is.iloc.bh);
	return error;
}

static int ext4_prepare_inline_data(handle_t *handle, struct inode *inode,
				    unsigned int len)
{
	int ret, size, no_expand;
	struct ext4_inode_info *ei = EXT4_I(inode);

	if (!ext4_test_inode_state(inode, EXT4_STATE_MAY_INLINE_DATA))
		return -ENOSPC;

	size = ext4_get_max_inline_size(inode);
	if (size < len)
		return -ENOSPC;

	ext4_write_lock_xattr(inode, &no_expand);

	if (ei->i_inline_off)
		ret = ext4_update_inline_data(handle, inode, len);
	else
		ret = ext4_create_inline_data(handle, inode, len);

	ext4_write_unlock_xattr(inode, &no_expand);
	return ret;
}

static int ext4_destroy_inline_data_nolock(handle_t *handle,
					   struct inode *inode)
{
	struct ext4_inode_info *ei = EXT4_I(inode);
	struct ext4_xattr_ibody_find is = {
		.s = { .not_found = 0, },
	};
	struct ext4_xattr_info i = {
		.name_index = EXT4_XATTR_INDEX_SYSTEM,
		.name = EXT4_XATTR_SYSTEM_DATA,
		.value = NULL,
		.value_len = 0,
	};
	int error;

	if (!ei->i_inline_off)
		return 0;

	error = ext4_get_inode_loc(inode, &is.iloc);
	if (error)
		return error;

	error = ext4_xattr_ibody_find(inode, &i, &is);
	if (error)
		goto out;

	BUFFER_TRACE(is.iloc.bh, "get_write_access");
	error = ext4_journal_get_write_access(handle, inode->i_sb, is.iloc.bh,
					      EXT4_JTR_NONE);
	if (error)
		goto out;

	error = ext4_xattr_ibody_set(handle, inode, &i, &is);
	if (error)
		goto out;

	memset((void *)ext4_raw_inode(&is.iloc)->i_block,
		0, EXT4_MIN_INLINE_DATA_SIZE);
	memset(ei->i_data, 0, EXT4_MIN_INLINE_DATA_SIZE);

	if (ext4_has_feature_extents(inode->i_sb)) {
		if (S_ISDIR(inode->i_mode) ||
		    S_ISREG(inode->i_mode) || S_ISLNK(inode->i_mode)) {
			ext4_set_inode_flag(inode, EXT4_INODE_EXTENTS);
			ext4_ext_tree_init(handle, inode);
		}
	}
	ext4_clear_inode_flag(inode, EXT4_INODE_INLINE_DATA);

	get_bh(is.iloc.bh);
	error = ext4_mark_iloc_dirty(handle, inode, &is.iloc);

	EXT4_I(inode)->i_inline_off = 0;
	EXT4_I(inode)->i_inline_size = 0;
	ext4_clear_inode_state(inode, EXT4_STATE_MAY_INLINE_DATA);
out:
	brelse(is.iloc.bh);
	if (error == -ENODATA)
		error = 0;
	return error;
}

static int ext4_read_inline_folio(struct inode *inode, struct folio *folio)
{
	void *kaddr;
	int ret = 0;
	size_t len;
	struct ext4_iloc iloc;

	BUG_ON(!folio_test_locked(folio));
	BUG_ON(!ext4_has_inline_data(inode));
	BUG_ON(folio->index);

	if (!EXT4_I(inode)->i_inline_off) {
		ext4_warning(inode->i_sb, "inode %lu doesn't have inline data.",
			     inode->i_ino);
		goto out;
	}

	ret = ext4_get_inode_loc(inode, &iloc);
	if (ret)
		goto out;

	len = min_t(size_t, ext4_get_inline_size(inode), i_size_read(inode));
	BUG_ON(len > PAGE_SIZE);
	kaddr = kmap_local_folio(folio, 0);
	ret = ext4_read_inline_data(inode, kaddr, len, &iloc);
	kaddr = folio_zero_tail(folio, len, kaddr + len);
	kunmap_local(kaddr);
	folio_mark_uptodate(folio);
	brelse(iloc.bh);

out:
	return ret;
}

int ext4_readpage_inline(struct inode *inode, struct folio *folio)
{
	int ret = 0;

	down_read(&EXT4_I(inode)->xattr_sem);
	if (!ext4_has_inline_data(inode)) {
		up_read(&EXT4_I(inode)->xattr_sem);
		return -EAGAIN;
	}

	/*
	 * Current inline data can only exist in the 1st page,
	 * So for all the other pages, just set them uptodate.
	 */
	if (!folio->index)
		ret = ext4_read_inline_folio(inode, folio);
	else if (!folio_test_uptodate(folio)) {
		folio_zero_segment(folio, 0, folio_size(folio));
		folio_mark_uptodate(folio);
	}

	up_read(&EXT4_I(inode)->xattr_sem);

	folio_unlock(folio);
	return ret >= 0 ? 0 : ret;
}

static int ext4_convert_inline_data_to_extent(struct address_space *mapping,
					      struct inode *inode)
{
	int ret, needed_blocks, no_expand;
	handle_t *handle = NULL;
	int retries = 0, sem_held = 0;
	struct folio *folio = NULL;
	unsigned from, to;
	struct ext4_iloc iloc;

	if (!ext4_has_inline_data(inode)) {
		/*
		 * clear the flag so that no new write
		 * will trap here again.
		 */
		ext4_clear_inode_state(inode, EXT4_STATE_MAY_INLINE_DATA);
		return 0;
	}

	needed_blocks = ext4_writepage_trans_blocks(inode);

	ret = ext4_get_inode_loc(inode, &iloc);
	if (ret)
		return ret;

retry:
	handle = ext4_journal_start(inode, EXT4_HT_WRITE_PAGE, needed_blocks);
	if (IS_ERR(handle)) {
		ret = PTR_ERR(handle);
		handle = NULL;
		goto out;
	}

	/* We cannot recurse into the filesystem as the transaction is already
	 * started */
	folio = __filemap_get_folio(mapping, 0, FGP_WRITEBEGIN | FGP_NOFS,
			mapping_gfp_mask(mapping));
	if (IS_ERR(folio)) {
		ret = PTR_ERR(folio);
		goto out_nofolio;
	}

	ext4_write_lock_xattr(inode, &no_expand);
	sem_held = 1;
	/* If some one has already done this for us, just exit. */
	if (!ext4_has_inline_data(inode)) {
		ret = 0;
		goto out;
	}

	from = 0;
	to = ext4_get_inline_size(inode);
	if (!folio_test_uptodate(folio)) {
		ret = ext4_read_inline_folio(inode, folio);
		if (ret < 0)
			goto out;
	}

	ret = ext4_destroy_inline_data_nolock(handle, inode);
	if (ret)
		goto out;

	if (ext4_should_dioread_nolock(inode)) {
<<<<<<< HEAD
		ret = __block_write_begin(folio, from, to,
					  ext4_get_block_unwritten);
	} else
		ret = __block_write_begin(folio, from, to, ext4_get_block);
=======
		ret = ext4_block_write_begin(handle, folio, from, to,
					     ext4_get_block_unwritten);
	} else
		ret = ext4_block_write_begin(handle, folio, from, to,
					     ext4_get_block);
>>>>>>> ff2beee2

	if (!ret && ext4_should_journal_data(inode)) {
		ret = ext4_walk_page_buffers(handle, inode,
					     folio_buffers(folio), from, to,
					     NULL, do_journal_get_write_access);
	}

	if (ret) {
		folio_unlock(folio);
		folio_put(folio);
		folio = NULL;
		ext4_orphan_add(handle, inode);
		ext4_write_unlock_xattr(inode, &no_expand);
		sem_held = 0;
		ext4_journal_stop(handle);
		handle = NULL;
		ext4_truncate_failed_write(inode);
		/*
		 * If truncate failed early the inode might
		 * still be on the orphan list; we need to
		 * make sure the inode is removed from the
		 * orphan list in that case.
		 */
		if (inode->i_nlink)
			ext4_orphan_del(NULL, inode);
	}

	if (ret == -ENOSPC && ext4_should_retry_alloc(inode->i_sb, &retries))
		goto retry;

	if (folio)
		block_commit_write(&folio->page, from, to);
out:
	if (folio) {
		folio_unlock(folio);
		folio_put(folio);
	}
out_nofolio:
	if (sem_held)
		ext4_write_unlock_xattr(inode, &no_expand);
	if (handle)
		ext4_journal_stop(handle);
	brelse(iloc.bh);
	return ret;
}

/*
 * Try to write data in the inode.
 * If the inode has inline data, check whether the new write can be
 * in the inode also. If not, create the page the handle, move the data
 * to the page make it update and let the later codes create extent for it.
 */
int ext4_try_to_write_inline_data(struct address_space *mapping,
				  struct inode *inode,
				  loff_t pos, unsigned len,
				  struct folio **foliop)
{
	int ret;
	handle_t *handle;
	struct folio *folio;
	struct ext4_iloc iloc;

	if (pos + len > ext4_get_max_inline_size(inode))
		goto convert;

	ret = ext4_get_inode_loc(inode, &iloc);
	if (ret)
		return ret;

	/*
	 * The possible write could happen in the inode,
	 * so try to reserve the space in inode first.
	 */
	handle = ext4_journal_start(inode, EXT4_HT_INODE, 1);
	if (IS_ERR(handle)) {
		ret = PTR_ERR(handle);
		handle = NULL;
		goto out;
	}

	ret = ext4_prepare_inline_data(handle, inode, pos + len);
	if (ret && ret != -ENOSPC)
		goto out;

	/* We don't have space in inline inode, so convert it to extent. */
	if (ret == -ENOSPC) {
		ext4_journal_stop(handle);
		brelse(iloc.bh);
		goto convert;
	}

	ret = ext4_journal_get_write_access(handle, inode->i_sb, iloc.bh,
					    EXT4_JTR_NONE);
	if (ret)
		goto out;

	folio = __filemap_get_folio(mapping, 0, FGP_WRITEBEGIN | FGP_NOFS,
					mapping_gfp_mask(mapping));
	if (IS_ERR(folio)) {
		ret = PTR_ERR(folio);
		goto out;
	}

	*foliop = folio;
	down_read(&EXT4_I(inode)->xattr_sem);
	if (!ext4_has_inline_data(inode)) {
		ret = 0;
		folio_unlock(folio);
		folio_put(folio);
		goto out_up_read;
	}

	if (!folio_test_uptodate(folio)) {
		ret = ext4_read_inline_folio(inode, folio);
		if (ret < 0) {
			folio_unlock(folio);
			folio_put(folio);
			goto out_up_read;
		}
	}

	ret = 1;
	handle = NULL;
out_up_read:
	up_read(&EXT4_I(inode)->xattr_sem);
out:
	if (handle && (ret != 1))
		ext4_journal_stop(handle);
	brelse(iloc.bh);
	return ret;
convert:
	return ext4_convert_inline_data_to_extent(mapping, inode);
}

int ext4_write_inline_data_end(struct inode *inode, loff_t pos, unsigned len,
			       unsigned copied, struct folio *folio)
{
	handle_t *handle = ext4_journal_current_handle();
	int no_expand;
	void *kaddr;
	struct ext4_iloc iloc;
	int ret = 0, ret2;

	if (unlikely(copied < len) && !folio_test_uptodate(folio))
		copied = 0;

	if (likely(copied)) {
		ret = ext4_get_inode_loc(inode, &iloc);
		if (ret) {
			folio_unlock(folio);
			folio_put(folio);
			ext4_std_error(inode->i_sb, ret);
			goto out;
		}
		ext4_write_lock_xattr(inode, &no_expand);
		BUG_ON(!ext4_has_inline_data(inode));

		/*
		 * ei->i_inline_off may have changed since
		 * ext4_write_begin() called
		 * ext4_try_to_write_inline_data()
		 */
		(void) ext4_find_inline_data_nolock(inode);

		kaddr = kmap_local_folio(folio, 0);
		ext4_write_inline_data(inode, &iloc, kaddr, pos, copied);
		kunmap_local(kaddr);
		folio_mark_uptodate(folio);
		/* clear dirty flag so that writepages wouldn't work for us. */
		folio_clear_dirty(folio);

		ext4_write_unlock_xattr(inode, &no_expand);
		brelse(iloc.bh);

		/*
		 * It's important to update i_size while still holding folio
		 * lock: page writeout could otherwise come in and zero
		 * beyond i_size.
		 */
		ext4_update_inode_size(inode, pos + copied);
	}
	folio_unlock(folio);
	folio_put(folio);

	/*
	 * Don't mark the inode dirty under folio lock. First, it unnecessarily
	 * makes the holding time of folio lock longer. Second, it forces lock
	 * ordering of folio lock and transaction start for journaling
	 * filesystems.
	 */
	if (likely(copied))
		mark_inode_dirty(inode);
out:
	/*
	 * If we didn't copy as much data as expected, we need to trim back
	 * size of xattr containing inline data.
	 */
	if (pos + len > inode->i_size && ext4_can_truncate(inode))
		ext4_orphan_add(handle, inode);

	ret2 = ext4_journal_stop(handle);
	if (!ret)
		ret = ret2;
	if (pos + len > inode->i_size) {
		ext4_truncate_failed_write(inode);
		/*
		 * If truncate failed early the inode might still be
		 * on the orphan list; we need to make sure the inode
		 * is removed from the orphan list in that case.
		 */
		if (inode->i_nlink)
			ext4_orphan_del(NULL, inode);
	}
	return ret ? ret : copied;
}

/*
 * Try to make the page cache and handle ready for the inline data case.
 * We can call this function in 2 cases:
 * 1. The inode is created and the first write exceeds inline size. We can
 *    clear the inode state safely.
 * 2. The inode has inline data, then we need to read the data, make it
 *    update and dirty so that ext4_da_writepages can handle it. We don't
 *    need to start the journal since the file's metadata isn't changed now.
 */
static int ext4_da_convert_inline_data_to_extent(struct address_space *mapping,
						 struct inode *inode,
						 void **fsdata)
{
	int ret = 0, inline_size;
	struct folio *folio;

	folio = __filemap_get_folio(mapping, 0, FGP_WRITEBEGIN,
					mapping_gfp_mask(mapping));
	if (IS_ERR(folio))
		return PTR_ERR(folio);

	down_read(&EXT4_I(inode)->xattr_sem);
	if (!ext4_has_inline_data(inode)) {
		ext4_clear_inode_state(inode, EXT4_STATE_MAY_INLINE_DATA);
		goto out;
	}

	inline_size = ext4_get_inline_size(inode);

	if (!folio_test_uptodate(folio)) {
		ret = ext4_read_inline_folio(inode, folio);
		if (ret < 0)
			goto out;
	}

<<<<<<< HEAD
	ret = __block_write_begin(folio, 0, inline_size,
				  ext4_da_get_block_prep);
=======
	ret = ext4_block_write_begin(NULL, folio, 0, inline_size,
				     ext4_da_get_block_prep);
>>>>>>> ff2beee2
	if (ret) {
		up_read(&EXT4_I(inode)->xattr_sem);
		folio_unlock(folio);
		folio_put(folio);
		ext4_truncate_failed_write(inode);
		return ret;
	}

	folio_mark_dirty(folio);
	folio_mark_uptodate(folio);
	ext4_clear_inode_state(inode, EXT4_STATE_MAY_INLINE_DATA);
	*fsdata = (void *)CONVERT_INLINE_DATA;

out:
	up_read(&EXT4_I(inode)->xattr_sem);
	if (folio) {
		folio_unlock(folio);
		folio_put(folio);
	}
	return ret;
}

/*
 * Prepare the write for the inline data.
 * If the data can be written into the inode, we just read
 * the page and make it uptodate, and start the journal.
 * Otherwise read the page, makes it dirty so that it can be
 * handle in writepages(the i_disksize update is left to the
 * normal ext4_da_write_end).
 */
int ext4_da_write_inline_data_begin(struct address_space *mapping,
				    struct inode *inode,
				    loff_t pos, unsigned len,
				    struct folio **foliop,
				    void **fsdata)
{
	int ret;
	handle_t *handle;
	struct folio *folio;
	struct ext4_iloc iloc;
	int retries = 0;

	ret = ext4_get_inode_loc(inode, &iloc);
	if (ret)
		return ret;

retry_journal:
	handle = ext4_journal_start(inode, EXT4_HT_INODE, 1);
	if (IS_ERR(handle)) {
		ret = PTR_ERR(handle);
		goto out;
	}

	ret = ext4_prepare_inline_data(handle, inode, pos + len);
	if (ret && ret != -ENOSPC)
		goto out_journal;

	if (ret == -ENOSPC) {
		ext4_journal_stop(handle);
		ret = ext4_da_convert_inline_data_to_extent(mapping,
							    inode,
							    fsdata);
		if (ret == -ENOSPC &&
		    ext4_should_retry_alloc(inode->i_sb, &retries))
			goto retry_journal;
		goto out;
	}

	/*
	 * We cannot recurse into the filesystem as the transaction
	 * is already started.
	 */
	folio = __filemap_get_folio(mapping, 0, FGP_WRITEBEGIN | FGP_NOFS,
					mapping_gfp_mask(mapping));
	if (IS_ERR(folio)) {
		ret = PTR_ERR(folio);
		goto out_journal;
	}

	down_read(&EXT4_I(inode)->xattr_sem);
	if (!ext4_has_inline_data(inode)) {
		ret = 0;
		goto out_release_page;
	}

	if (!folio_test_uptodate(folio)) {
		ret = ext4_read_inline_folio(inode, folio);
		if (ret < 0)
			goto out_release_page;
	}
	ret = ext4_journal_get_write_access(handle, inode->i_sb, iloc.bh,
					    EXT4_JTR_NONE);
	if (ret)
		goto out_release_page;

	up_read(&EXT4_I(inode)->xattr_sem);
	*foliop = folio;
	brelse(iloc.bh);
	return 1;
out_release_page:
	up_read(&EXT4_I(inode)->xattr_sem);
	folio_unlock(folio);
	folio_put(folio);
out_journal:
	ext4_journal_stop(handle);
out:
	brelse(iloc.bh);
	return ret;
}

#ifdef INLINE_DIR_DEBUG
void ext4_show_inline_dir(struct inode *dir, struct buffer_head *bh,
			  void *inline_start, int inline_size)
{
	int offset;
	unsigned short de_len;
	struct ext4_dir_entry_2 *de = inline_start;
	void *dlimit = inline_start + inline_size;

	trace_printk("inode %lu\n", dir->i_ino);
	offset = 0;
	while ((void *)de < dlimit) {
		de_len = ext4_rec_len_from_disk(de->rec_len, inline_size);
		trace_printk("de: off %u rlen %u name %.*s nlen %u ino %u\n",
			     offset, de_len, de->name_len, de->name,
			     de->name_len, le32_to_cpu(de->inode));
		if (ext4_check_dir_entry(dir, NULL, de, bh,
					 inline_start, inline_size, offset))
			BUG();

		offset += de_len;
		de = (struct ext4_dir_entry_2 *) ((char *) de + de_len);
	}
}
#else
#define ext4_show_inline_dir(dir, bh, inline_start, inline_size)
#endif

/*
 * Add a new entry into a inline dir.
 * It will return -ENOSPC if no space is available, and -EIO
 * and -EEXIST if directory entry already exists.
 */
static int ext4_add_dirent_to_inline(handle_t *handle,
				     struct ext4_filename *fname,
				     struct inode *dir,
				     struct inode *inode,
				     struct ext4_iloc *iloc,
				     void *inline_start, int inline_size)
{
	int		err;
	struct ext4_dir_entry_2 *de;

	err = ext4_find_dest_de(dir, inode, iloc->bh, inline_start,
				inline_size, fname, &de);
	if (err)
		return err;

	BUFFER_TRACE(iloc->bh, "get_write_access");
	err = ext4_journal_get_write_access(handle, dir->i_sb, iloc->bh,
					    EXT4_JTR_NONE);
	if (err)
		return err;
	ext4_insert_dentry(dir, inode, de, inline_size, fname);

	ext4_show_inline_dir(dir, iloc->bh, inline_start, inline_size);

	/*
	 * XXX shouldn't update any times until successful
	 * completion of syscall, but too many callers depend
	 * on this.
	 *
	 * XXX similarly, too many callers depend on
	 * ext4_new_inode() setting the times, but error
	 * recovery deletes the inode, so the worst that can
	 * happen is that the times are slightly out of date
	 * and/or different from the directory change time.
	 */
	inode_set_mtime_to_ts(dir, inode_set_ctime_current(dir));
	ext4_update_dx_flag(dir);
	inode_inc_iversion(dir);
	return 1;
}

static void *ext4_get_inline_xattr_pos(struct inode *inode,
				       struct ext4_iloc *iloc)
{
	struct ext4_xattr_entry *entry;
	struct ext4_xattr_ibody_header *header;

	BUG_ON(!EXT4_I(inode)->i_inline_off);

	header = IHDR(inode, ext4_raw_inode(iloc));
	entry = (struct ext4_xattr_entry *)((void *)ext4_raw_inode(iloc) +
					    EXT4_I(inode)->i_inline_off);

	return (void *)IFIRST(header) + le16_to_cpu(entry->e_value_offs);
}

/* Set the final de to cover the whole block. */
static void ext4_update_final_de(void *de_buf, int old_size, int new_size)
{
	struct ext4_dir_entry_2 *de, *prev_de;
	void *limit;
	int de_len;

	de = de_buf;
	if (old_size) {
		limit = de_buf + old_size;
		do {
			prev_de = de;
			de_len = ext4_rec_len_from_disk(de->rec_len, old_size);
			de_buf += de_len;
			de = de_buf;
		} while (de_buf < limit);

		prev_de->rec_len = ext4_rec_len_to_disk(de_len + new_size -
							old_size, new_size);
	} else {
		/* this is just created, so create an empty entry. */
		de->inode = 0;
		de->rec_len = ext4_rec_len_to_disk(new_size, new_size);
	}
}

static int ext4_update_inline_dir(handle_t *handle, struct inode *dir,
				  struct ext4_iloc *iloc)
{
	int ret;
	int old_size = EXT4_I(dir)->i_inline_size - EXT4_MIN_INLINE_DATA_SIZE;
	int new_size = get_max_inline_xattr_value_size(dir, iloc);

	if (new_size - old_size <= ext4_dir_rec_len(1, NULL))
		return -ENOSPC;

	ret = ext4_update_inline_data(handle, dir,
				      new_size + EXT4_MIN_INLINE_DATA_SIZE);
	if (ret)
		return ret;

	ext4_update_final_de(ext4_get_inline_xattr_pos(dir, iloc), old_size,
			     EXT4_I(dir)->i_inline_size -
						EXT4_MIN_INLINE_DATA_SIZE);
	dir->i_size = EXT4_I(dir)->i_disksize = EXT4_I(dir)->i_inline_size;
	return 0;
}

static void ext4_restore_inline_data(handle_t *handle, struct inode *inode,
				     struct ext4_iloc *iloc,
				     void *buf, int inline_size)
{
	int ret;

	ret = ext4_create_inline_data(handle, inode, inline_size);
	if (ret) {
		ext4_msg(inode->i_sb, KERN_EMERG,
			"error restoring inline_data for inode -- potential data loss! (inode %lu, error %d)",
			inode->i_ino, ret);
		return;
	}
	ext4_write_inline_data(inode, iloc, buf, 0, inline_size);
	ext4_set_inode_state(inode, EXT4_STATE_MAY_INLINE_DATA);
}

static int ext4_finish_convert_inline_dir(handle_t *handle,
					  struct inode *inode,
					  struct buffer_head *dir_block,
					  void *buf,
					  int inline_size)
{
	int err, csum_size = 0, header_size = 0;
	struct ext4_dir_entry_2 *de;
	void *target = dir_block->b_data;

	/*
	 * First create "." and ".." and then copy the dir information
	 * back to the block.
	 */
	de = target;
	de = ext4_init_dot_dotdot(inode, de,
		inode->i_sb->s_blocksize, csum_size,
		le32_to_cpu(((struct ext4_dir_entry_2 *)buf)->inode), 1);
	header_size = (void *)de - target;

	memcpy((void *)de, buf + EXT4_INLINE_DOTDOT_SIZE,
		inline_size - EXT4_INLINE_DOTDOT_SIZE);

	if (ext4_has_metadata_csum(inode->i_sb))
		csum_size = sizeof(struct ext4_dir_entry_tail);

	inode->i_size = inode->i_sb->s_blocksize;
	i_size_write(inode, inode->i_sb->s_blocksize);
	EXT4_I(inode)->i_disksize = inode->i_sb->s_blocksize;
	ext4_update_final_de(dir_block->b_data,
			inline_size - EXT4_INLINE_DOTDOT_SIZE + header_size,
			inode->i_sb->s_blocksize - csum_size);

	if (csum_size)
		ext4_initialize_dirent_tail(dir_block,
					    inode->i_sb->s_blocksize);
	set_buffer_uptodate(dir_block);
	unlock_buffer(dir_block);
	err = ext4_handle_dirty_dirblock(handle, inode, dir_block);
	if (err)
		return err;
	set_buffer_verified(dir_block);
	return ext4_mark_inode_dirty(handle, inode);
}

static int ext4_convert_inline_data_nolock(handle_t *handle,
					   struct inode *inode,
					   struct ext4_iloc *iloc)
{
	int error;
	void *buf = NULL;
	struct buffer_head *data_bh = NULL;
	struct ext4_map_blocks map;
	int inline_size;

	inline_size = ext4_get_inline_size(inode);
	buf = kmalloc(inline_size, GFP_NOFS);
	if (!buf) {
		error = -ENOMEM;
		goto out;
	}

	error = ext4_read_inline_data(inode, buf, inline_size, iloc);
	if (error < 0)
		goto out;

	/*
	 * Make sure the inline directory entries pass checks before we try to
	 * convert them, so that we avoid touching stuff that needs fsck.
	 */
	if (S_ISDIR(inode->i_mode)) {
		error = ext4_check_all_de(inode, iloc->bh,
					buf + EXT4_INLINE_DOTDOT_SIZE,
					inline_size - EXT4_INLINE_DOTDOT_SIZE);
		if (error)
			goto out;
	}

	error = ext4_destroy_inline_data_nolock(handle, inode);
	if (error)
		goto out;

	map.m_lblk = 0;
	map.m_len = 1;
	map.m_flags = 0;
	error = ext4_map_blocks(handle, inode, &map, EXT4_GET_BLOCKS_CREATE);
	if (error < 0)
		goto out_restore;
	if (!(map.m_flags & EXT4_MAP_MAPPED)) {
		error = -EIO;
		goto out_restore;
	}

	data_bh = sb_getblk(inode->i_sb, map.m_pblk);
	if (!data_bh) {
		error = -ENOMEM;
		goto out_restore;
	}

	lock_buffer(data_bh);
	error = ext4_journal_get_create_access(handle, inode->i_sb, data_bh,
					       EXT4_JTR_NONE);
	if (error) {
		unlock_buffer(data_bh);
		error = -EIO;
		goto out_restore;
	}
	memset(data_bh->b_data, 0, inode->i_sb->s_blocksize);

	if (!S_ISDIR(inode->i_mode)) {
		memcpy(data_bh->b_data, buf, inline_size);
		set_buffer_uptodate(data_bh);
		unlock_buffer(data_bh);
		error = ext4_handle_dirty_metadata(handle,
						   inode, data_bh);
	} else {
		error = ext4_finish_convert_inline_dir(handle, inode, data_bh,
						       buf, inline_size);
	}

out_restore:
	if (error)
		ext4_restore_inline_data(handle, inode, iloc, buf, inline_size);

out:
	brelse(data_bh);
	kfree(buf);
	return error;
}

/*
 * Try to add the new entry to the inline data.
 * If succeeds, return 0. If not, extended the inline dir and copied data to
 * the new created block.
 */
int ext4_try_add_inline_entry(handle_t *handle, struct ext4_filename *fname,
			      struct inode *dir, struct inode *inode)
{
	int ret, ret2, inline_size, no_expand;
	void *inline_start;
	struct ext4_iloc iloc;

	ret = ext4_get_inode_loc(dir, &iloc);
	if (ret)
		return ret;

	ext4_write_lock_xattr(dir, &no_expand);
	if (!ext4_has_inline_data(dir))
		goto out;

	inline_start = (void *)ext4_raw_inode(&iloc)->i_block +
						 EXT4_INLINE_DOTDOT_SIZE;
	inline_size = EXT4_MIN_INLINE_DATA_SIZE - EXT4_INLINE_DOTDOT_SIZE;

	ret = ext4_add_dirent_to_inline(handle, fname, dir, inode, &iloc,
					inline_start, inline_size);
	if (ret != -ENOSPC)
		goto out;

	/* check whether it can be inserted to inline xattr space. */
	inline_size = EXT4_I(dir)->i_inline_size -
			EXT4_MIN_INLINE_DATA_SIZE;
	if (!inline_size) {
		/* Try to use the xattr space.*/
		ret = ext4_update_inline_dir(handle, dir, &iloc);
		if (ret && ret != -ENOSPC)
			goto out;

		inline_size = EXT4_I(dir)->i_inline_size -
				EXT4_MIN_INLINE_DATA_SIZE;
	}

	if (inline_size) {
		inline_start = ext4_get_inline_xattr_pos(dir, &iloc);

		ret = ext4_add_dirent_to_inline(handle, fname, dir,
						inode, &iloc, inline_start,
						inline_size);

		if (ret != -ENOSPC)
			goto out;
	}

	/*
	 * The inline space is filled up, so create a new block for it.
	 * As the extent tree will be created, we have to save the inline
	 * dir first.
	 */
	ret = ext4_convert_inline_data_nolock(handle, dir, &iloc);

out:
	ext4_write_unlock_xattr(dir, &no_expand);
	ret2 = ext4_mark_inode_dirty(handle, dir);
	if (unlikely(ret2 && !ret))
		ret = ret2;
	brelse(iloc.bh);
	return ret;
}

/*
 * This function fills a red-black tree with information from an
 * inlined dir.  It returns the number directory entries loaded
 * into the tree.  If there is an error it is returned in err.
 */
int ext4_inlinedir_to_tree(struct file *dir_file,
			   struct inode *dir, ext4_lblk_t block,
			   struct dx_hash_info *hinfo,
			   __u32 start_hash, __u32 start_minor_hash,
			   int *has_inline_data)
{
	int err = 0, count = 0;
	unsigned int parent_ino;
	int pos;
	struct ext4_dir_entry_2 *de;
	struct inode *inode = file_inode(dir_file);
	int ret, inline_size = 0;
	struct ext4_iloc iloc;
	void *dir_buf = NULL;
	struct ext4_dir_entry_2 fake;
	struct fscrypt_str tmp_str;

	ret = ext4_get_inode_loc(inode, &iloc);
	if (ret)
		return ret;

	down_read(&EXT4_I(inode)->xattr_sem);
	if (!ext4_has_inline_data(inode)) {
		up_read(&EXT4_I(inode)->xattr_sem);
		*has_inline_data = 0;
		goto out;
	}

	inline_size = ext4_get_inline_size(inode);
	dir_buf = kmalloc(inline_size, GFP_NOFS);
	if (!dir_buf) {
		ret = -ENOMEM;
		up_read(&EXT4_I(inode)->xattr_sem);
		goto out;
	}

	ret = ext4_read_inline_data(inode, dir_buf, inline_size, &iloc);
	up_read(&EXT4_I(inode)->xattr_sem);
	if (ret < 0)
		goto out;

	pos = 0;
	parent_ino = le32_to_cpu(((struct ext4_dir_entry_2 *)dir_buf)->inode);
	while (pos < inline_size) {
		/*
		 * As inlined dir doesn't store any information about '.' and
		 * only the inode number of '..' is stored, we have to handle
		 * them differently.
		 */
		if (pos == 0) {
			fake.inode = cpu_to_le32(inode->i_ino);
			fake.name_len = 1;
			strcpy(fake.name, ".");
			fake.rec_len = ext4_rec_len_to_disk(
					  ext4_dir_rec_len(fake.name_len, NULL),
					  inline_size);
			ext4_set_de_type(inode->i_sb, &fake, S_IFDIR);
			de = &fake;
			pos = EXT4_INLINE_DOTDOT_OFFSET;
		} else if (pos == EXT4_INLINE_DOTDOT_OFFSET) {
			fake.inode = cpu_to_le32(parent_ino);
			fake.name_len = 2;
			strcpy(fake.name, "..");
			fake.rec_len = ext4_rec_len_to_disk(
					  ext4_dir_rec_len(fake.name_len, NULL),
					  inline_size);
			ext4_set_de_type(inode->i_sb, &fake, S_IFDIR);
			de = &fake;
			pos = EXT4_INLINE_DOTDOT_SIZE;
		} else {
			de = (struct ext4_dir_entry_2 *)(dir_buf + pos);
			pos += ext4_rec_len_from_disk(de->rec_len, inline_size);
			if (ext4_check_dir_entry(inode, dir_file, de,
					 iloc.bh, dir_buf,
					 inline_size, pos)) {
				ret = count;
				goto out;
			}
		}

		if (ext4_hash_in_dirent(dir)) {
			hinfo->hash = EXT4_DIRENT_HASH(de);
			hinfo->minor_hash = EXT4_DIRENT_MINOR_HASH(de);
		} else {
			err = ext4fs_dirhash(dir, de->name, de->name_len, hinfo);
			if (err) {
				ret = err;
				goto out;
			}
		}
		if ((hinfo->hash < start_hash) ||
		    ((hinfo->hash == start_hash) &&
		     (hinfo->minor_hash < start_minor_hash)))
			continue;
		if (de->inode == 0)
			continue;
		tmp_str.name = de->name;
		tmp_str.len = de->name_len;
		err = ext4_htree_store_dirent(dir_file, hinfo->hash,
					      hinfo->minor_hash, de, &tmp_str);
		if (err) {
			ret = err;
			goto out;
		}
		count++;
	}
	ret = count;
out:
	kfree(dir_buf);
	brelse(iloc.bh);
	return ret;
}

/*
 * So this function is called when the volume is mkfsed with
 * dir_index disabled. In order to keep f_pos persistent
 * after we convert from an inlined dir to a blocked based,
 * we just pretend that we are a normal dir and return the
 * offset as if '.' and '..' really take place.
 *
 */
int ext4_read_inline_dir(struct file *file,
			 struct dir_context *ctx,
			 int *has_inline_data)
{
	unsigned int offset, parent_ino;
	int i;
	struct ext4_dir_entry_2 *de;
	struct super_block *sb;
	struct inode *inode = file_inode(file);
	int ret, inline_size = 0;
	struct ext4_iloc iloc;
	void *dir_buf = NULL;
	int dotdot_offset, dotdot_size, extra_offset, extra_size;
	struct dir_private_info *info = file->private_data;

	ret = ext4_get_inode_loc(inode, &iloc);
	if (ret)
		return ret;

	down_read(&EXT4_I(inode)->xattr_sem);
	if (!ext4_has_inline_data(inode)) {
		up_read(&EXT4_I(inode)->xattr_sem);
		*has_inline_data = 0;
		goto out;
	}

	inline_size = ext4_get_inline_size(inode);
	dir_buf = kmalloc(inline_size, GFP_NOFS);
	if (!dir_buf) {
		ret = -ENOMEM;
		up_read(&EXT4_I(inode)->xattr_sem);
		goto out;
	}

	ret = ext4_read_inline_data(inode, dir_buf, inline_size, &iloc);
	up_read(&EXT4_I(inode)->xattr_sem);
	if (ret < 0)
		goto out;

	ret = 0;
	sb = inode->i_sb;
	parent_ino = le32_to_cpu(((struct ext4_dir_entry_2 *)dir_buf)->inode);
	offset = ctx->pos;

	/*
	 * dotdot_offset and dotdot_size is the real offset and
	 * size for ".." and "." if the dir is block based while
	 * the real size for them are only EXT4_INLINE_DOTDOT_SIZE.
	 * So we will use extra_offset and extra_size to indicate them
	 * during the inline dir iteration.
	 */
	dotdot_offset = ext4_dir_rec_len(1, NULL);
	dotdot_size = dotdot_offset + ext4_dir_rec_len(2, NULL);
	extra_offset = dotdot_size - EXT4_INLINE_DOTDOT_SIZE;
	extra_size = extra_offset + inline_size;

	/*
	 * If the cookie has changed since the last call to
	 * readdir(2), then we might be pointing to an invalid
	 * dirent right now.  Scan from the start of the inline
	 * dir to make sure.
	 */
	if (!inode_eq_iversion(inode, info->cookie)) {
		for (i = 0; i < extra_size && i < offset;) {
			/*
			 * "." is with offset 0 and
			 * ".." is dotdot_offset.
			 */
			if (!i) {
				i = dotdot_offset;
				continue;
			} else if (i == dotdot_offset) {
				i = dotdot_size;
				continue;
			}
			/* for other entry, the real offset in
			 * the buf has to be tuned accordingly.
			 */
			de = (struct ext4_dir_entry_2 *)
				(dir_buf + i - extra_offset);
			/* It's too expensive to do a full
			 * dirent test each time round this
			 * loop, but we do have to test at
			 * least that it is non-zero.  A
			 * failure will be detected in the
			 * dirent test below. */
			if (ext4_rec_len_from_disk(de->rec_len, extra_size)
				< ext4_dir_rec_len(1, NULL))
				break;
			i += ext4_rec_len_from_disk(de->rec_len,
						    extra_size);
		}
		offset = i;
		ctx->pos = offset;
		info->cookie = inode_query_iversion(inode);
	}

	while (ctx->pos < extra_size) {
		if (ctx->pos == 0) {
			if (!dir_emit(ctx, ".", 1, inode->i_ino, DT_DIR))
				goto out;
			ctx->pos = dotdot_offset;
			continue;
		}

		if (ctx->pos == dotdot_offset) {
			if (!dir_emit(ctx, "..", 2, parent_ino, DT_DIR))
				goto out;
			ctx->pos = dotdot_size;
			continue;
		}

		de = (struct ext4_dir_entry_2 *)
			(dir_buf + ctx->pos - extra_offset);
		if (ext4_check_dir_entry(inode, file, de, iloc.bh, dir_buf,
					 extra_size, ctx->pos))
			goto out;
		if (le32_to_cpu(de->inode)) {
			if (!dir_emit(ctx, de->name, de->name_len,
				      le32_to_cpu(de->inode),
				      get_dtype(sb, de->file_type)))
				goto out;
		}
		ctx->pos += ext4_rec_len_from_disk(de->rec_len, extra_size);
	}
out:
	kfree(dir_buf);
	brelse(iloc.bh);
	return ret;
}

void *ext4_read_inline_link(struct inode *inode)
{
	struct ext4_iloc iloc;
	int ret, inline_size;
	void *link;

	ret = ext4_get_inode_loc(inode, &iloc);
	if (ret)
		return ERR_PTR(ret);

	ret = -ENOMEM;
	inline_size = ext4_get_inline_size(inode);
	link = kmalloc(inline_size + 1, GFP_NOFS);
	if (!link)
		goto out;

	ret = ext4_read_inline_data(inode, link, inline_size, &iloc);
	if (ret < 0) {
		kfree(link);
		goto out;
	}
	nd_terminate_link(link, inode->i_size, ret);
out:
	if (ret < 0)
		link = ERR_PTR(ret);
	brelse(iloc.bh);
	return link;
}

struct buffer_head *ext4_get_first_inline_block(struct inode *inode,
					struct ext4_dir_entry_2 **parent_de,
					int *retval)
{
	struct ext4_iloc iloc;

	*retval = ext4_get_inode_loc(inode, &iloc);
	if (*retval)
		return NULL;

	*parent_de = (struct ext4_dir_entry_2 *)ext4_raw_inode(&iloc)->i_block;

	return iloc.bh;
}

/*
 * Try to create the inline data for the new dir.
 * If it succeeds, return 0, otherwise return the error.
 * In case of ENOSPC, the caller should create the normal disk layout dir.
 */
int ext4_try_create_inline_dir(handle_t *handle, struct inode *parent,
			       struct inode *inode)
{
	int ret, inline_size = EXT4_MIN_INLINE_DATA_SIZE;
	struct ext4_iloc iloc;
	struct ext4_dir_entry_2 *de;

	ret = ext4_get_inode_loc(inode, &iloc);
	if (ret)
		return ret;

	ret = ext4_prepare_inline_data(handle, inode, inline_size);
	if (ret)
		goto out;

	/*
	 * For inline dir, we only save the inode information for the ".."
	 * and create a fake dentry to cover the left space.
	 */
	de = (struct ext4_dir_entry_2 *)ext4_raw_inode(&iloc)->i_block;
	de->inode = cpu_to_le32(parent->i_ino);
	de = (struct ext4_dir_entry_2 *)((void *)de + EXT4_INLINE_DOTDOT_SIZE);
	de->inode = 0;
	de->rec_len = ext4_rec_len_to_disk(
				inline_size - EXT4_INLINE_DOTDOT_SIZE,
				inline_size);
	set_nlink(inode, 2);
	inode->i_size = EXT4_I(inode)->i_disksize = inline_size;
out:
	brelse(iloc.bh);
	return ret;
}

struct buffer_head *ext4_find_inline_entry(struct inode *dir,
					struct ext4_filename *fname,
					struct ext4_dir_entry_2 **res_dir,
					int *has_inline_data)
{
	struct ext4_xattr_ibody_find is = {
		.s = { .not_found = -ENODATA, },
	};
	struct ext4_xattr_info i = {
		.name_index = EXT4_XATTR_INDEX_SYSTEM,
		.name = EXT4_XATTR_SYSTEM_DATA,
	};
	int ret;
	void *inline_start;
	int inline_size;

	ret = ext4_get_inode_loc(dir, &is.iloc);
	if (ret)
		return ERR_PTR(ret);

	down_read(&EXT4_I(dir)->xattr_sem);

	ret = ext4_xattr_ibody_find(dir, &i, &is);
	if (ret)
		goto out;

	if (!ext4_has_inline_data(dir)) {
		*has_inline_data = 0;
		goto out;
	}

	inline_start = (void *)ext4_raw_inode(&is.iloc)->i_block +
						EXT4_INLINE_DOTDOT_SIZE;
	inline_size = EXT4_MIN_INLINE_DATA_SIZE - EXT4_INLINE_DOTDOT_SIZE;
	ret = ext4_search_dir(is.iloc.bh, inline_start, inline_size,
			      dir, fname, 0, res_dir);
	if (ret == 1)
		goto out_find;
	if (ret < 0)
		goto out;

	if (ext4_get_inline_size(dir) == EXT4_MIN_INLINE_DATA_SIZE)
		goto out;

	inline_start = ext4_get_inline_xattr_pos(dir, &is.iloc);
	inline_size = ext4_get_inline_size(dir) - EXT4_MIN_INLINE_DATA_SIZE;

	ret = ext4_search_dir(is.iloc.bh, inline_start, inline_size,
			      dir, fname, 0, res_dir);
	if (ret == 1)
		goto out_find;

out:
	brelse(is.iloc.bh);
	if (ret < 0)
		is.iloc.bh = ERR_PTR(ret);
	else
		is.iloc.bh = NULL;
out_find:
	up_read(&EXT4_I(dir)->xattr_sem);
	return is.iloc.bh;
}

int ext4_delete_inline_entry(handle_t *handle,
			     struct inode *dir,
			     struct ext4_dir_entry_2 *de_del,
			     struct buffer_head *bh,
			     int *has_inline_data)
{
	int err, inline_size, no_expand;
	struct ext4_iloc iloc;
	void *inline_start;

	err = ext4_get_inode_loc(dir, &iloc);
	if (err)
		return err;

	ext4_write_lock_xattr(dir, &no_expand);
	if (!ext4_has_inline_data(dir)) {
		*has_inline_data = 0;
		goto out;
	}

	if ((void *)de_del - ((void *)ext4_raw_inode(&iloc)->i_block) <
		EXT4_MIN_INLINE_DATA_SIZE) {
		inline_start = (void *)ext4_raw_inode(&iloc)->i_block +
					EXT4_INLINE_DOTDOT_SIZE;
		inline_size = EXT4_MIN_INLINE_DATA_SIZE -
				EXT4_INLINE_DOTDOT_SIZE;
	} else {
		inline_start = ext4_get_inline_xattr_pos(dir, &iloc);
		inline_size = ext4_get_inline_size(dir) -
				EXT4_MIN_INLINE_DATA_SIZE;
	}

	BUFFER_TRACE(bh, "get_write_access");
	err = ext4_journal_get_write_access(handle, dir->i_sb, bh,
					    EXT4_JTR_NONE);
	if (err)
		goto out;

	err = ext4_generic_delete_entry(dir, de_del, bh,
					inline_start, inline_size, 0);
	if (err)
		goto out;

	ext4_show_inline_dir(dir, iloc.bh, inline_start, inline_size);
out:
	ext4_write_unlock_xattr(dir, &no_expand);
	if (likely(err == 0))
		err = ext4_mark_inode_dirty(handle, dir);
	brelse(iloc.bh);
	if (err != -ENOENT)
		ext4_std_error(dir->i_sb, err);
	return err;
}

/*
 * Get the inline dentry at offset.
 */
static inline struct ext4_dir_entry_2 *
ext4_get_inline_entry(struct inode *inode,
		      struct ext4_iloc *iloc,
		      unsigned int offset,
		      void **inline_start,
		      int *inline_size)
{
	void *inline_pos;

	BUG_ON(offset > ext4_get_inline_size(inode));

	if (offset < EXT4_MIN_INLINE_DATA_SIZE) {
		inline_pos = (void *)ext4_raw_inode(iloc)->i_block;
		*inline_size = EXT4_MIN_INLINE_DATA_SIZE;
	} else {
		inline_pos = ext4_get_inline_xattr_pos(inode, iloc);
		offset -= EXT4_MIN_INLINE_DATA_SIZE;
		*inline_size = ext4_get_inline_size(inode) -
				EXT4_MIN_INLINE_DATA_SIZE;
	}

	if (inline_start)
		*inline_start = inline_pos;
	return (struct ext4_dir_entry_2 *)(inline_pos + offset);
}

bool empty_inline_dir(struct inode *dir, int *has_inline_data)
{
	int err, inline_size;
	struct ext4_iloc iloc;
	size_t inline_len;
	void *inline_pos;
	unsigned int offset;
	struct ext4_dir_entry_2 *de;
	bool ret = false;

	err = ext4_get_inode_loc(dir, &iloc);
	if (err) {
		EXT4_ERROR_INODE_ERR(dir, -err,
				     "error %d getting inode %lu block",
				     err, dir->i_ino);
		return false;
	}

	down_read(&EXT4_I(dir)->xattr_sem);
	if (!ext4_has_inline_data(dir)) {
		*has_inline_data = 0;
		ret = true;
		goto out;
	}

	de = (struct ext4_dir_entry_2 *)ext4_raw_inode(&iloc)->i_block;
	if (!le32_to_cpu(de->inode)) {
		ext4_warning(dir->i_sb,
			     "bad inline directory (dir #%lu) - no `..'",
			     dir->i_ino);
		goto out;
	}

	inline_len = ext4_get_inline_size(dir);
	offset = EXT4_INLINE_DOTDOT_SIZE;
	while (offset < inline_len) {
		de = ext4_get_inline_entry(dir, &iloc, offset,
					   &inline_pos, &inline_size);
		if (ext4_check_dir_entry(dir, NULL, de,
					 iloc.bh, inline_pos,
					 inline_size, offset)) {
			ext4_warning(dir->i_sb,
				     "bad inline directory (dir #%lu) - "
				     "inode %u, rec_len %u, name_len %d"
				     "inline size %d",
				     dir->i_ino, le32_to_cpu(de->inode),
				     le16_to_cpu(de->rec_len), de->name_len,
				     inline_size);
			goto out;
		}
		if (le32_to_cpu(de->inode)) {
			goto out;
		}
		offset += ext4_rec_len_from_disk(de->rec_len, inline_size);
	}

	ret = true;
out:
	up_read(&EXT4_I(dir)->xattr_sem);
	brelse(iloc.bh);
	return ret;
}

int ext4_destroy_inline_data(handle_t *handle, struct inode *inode)
{
	int ret, no_expand;

	ext4_write_lock_xattr(inode, &no_expand);
	ret = ext4_destroy_inline_data_nolock(handle, inode);
	ext4_write_unlock_xattr(inode, &no_expand);

	return ret;
}

int ext4_inline_data_iomap(struct inode *inode, struct iomap *iomap)
{
	__u64 addr;
	int error = -EAGAIN;
	struct ext4_iloc iloc;

	down_read(&EXT4_I(inode)->xattr_sem);
	if (!ext4_has_inline_data(inode))
		goto out;

	error = ext4_get_inode_loc(inode, &iloc);
	if (error)
		goto out;

	addr = (__u64)iloc.bh->b_blocknr << inode->i_sb->s_blocksize_bits;
	addr += (char *)ext4_raw_inode(&iloc) - iloc.bh->b_data;
	addr += offsetof(struct ext4_inode, i_block);

	brelse(iloc.bh);

	iomap->addr = addr;
	iomap->offset = 0;
	iomap->length = min_t(loff_t, ext4_get_inline_size(inode),
			      i_size_read(inode));
	iomap->type = IOMAP_INLINE;
	iomap->flags = 0;

out:
	up_read(&EXT4_I(inode)->xattr_sem);
	return error;
}

int ext4_inline_data_truncate(struct inode *inode, int *has_inline)
{
	handle_t *handle;
	int inline_size, value_len, needed_blocks, no_expand, err = 0;
	size_t i_size;
	void *value = NULL;
	struct ext4_xattr_ibody_find is = {
		.s = { .not_found = -ENODATA, },
	};
	struct ext4_xattr_info i = {
		.name_index = EXT4_XATTR_INDEX_SYSTEM,
		.name = EXT4_XATTR_SYSTEM_DATA,
	};


	needed_blocks = ext4_writepage_trans_blocks(inode);
	handle = ext4_journal_start(inode, EXT4_HT_INODE, needed_blocks);
	if (IS_ERR(handle))
		return PTR_ERR(handle);

	ext4_write_lock_xattr(inode, &no_expand);
	if (!ext4_has_inline_data(inode)) {
		ext4_write_unlock_xattr(inode, &no_expand);
		*has_inline = 0;
		ext4_journal_stop(handle);
		return 0;
	}

	if ((err = ext4_orphan_add(handle, inode)) != 0)
		goto out;

	if ((err = ext4_get_inode_loc(inode, &is.iloc)) != 0)
		goto out;

	down_write(&EXT4_I(inode)->i_data_sem);
	i_size = inode->i_size;
	inline_size = ext4_get_inline_size(inode);
	EXT4_I(inode)->i_disksize = i_size;

	if (i_size < inline_size) {
		/*
		 * if there's inline data to truncate and this file was
		 * converted to extents after that inline data was written,
		 * the extent status cache must be cleared to avoid leaving
		 * behind stale delayed allocated extent entries
		 */
		if (!ext4_test_inode_state(inode, EXT4_STATE_MAY_INLINE_DATA))
			ext4_es_remove_extent(inode, 0, EXT_MAX_BLOCKS);

		/* Clear the content in the xattr space. */
		if (inline_size > EXT4_MIN_INLINE_DATA_SIZE) {
			if ((err = ext4_xattr_ibody_find(inode, &i, &is)) != 0)
				goto out_error;

			BUG_ON(is.s.not_found);

			value_len = le32_to_cpu(is.s.here->e_value_size);
			value = kmalloc(value_len, GFP_NOFS);
			if (!value) {
				err = -ENOMEM;
				goto out_error;
			}

			err = ext4_xattr_ibody_get(inode, i.name_index,
						   i.name, value, value_len);
			if (err <= 0)
				goto out_error;

			i.value = value;
			i.value_len = i_size > EXT4_MIN_INLINE_DATA_SIZE ?
					i_size - EXT4_MIN_INLINE_DATA_SIZE : 0;
			err = ext4_xattr_ibody_set(handle, inode, &i, &is);
			if (err)
				goto out_error;
		}

		/* Clear the content within i_blocks. */
		if (i_size < EXT4_MIN_INLINE_DATA_SIZE) {
			void *p = (void *) ext4_raw_inode(&is.iloc)->i_block;
			memset(p + i_size, 0,
			       EXT4_MIN_INLINE_DATA_SIZE - i_size);
		}

		EXT4_I(inode)->i_inline_size = i_size <
					EXT4_MIN_INLINE_DATA_SIZE ?
					EXT4_MIN_INLINE_DATA_SIZE : i_size;
	}

out_error:
	up_write(&EXT4_I(inode)->i_data_sem);
out:
	brelse(is.iloc.bh);
	ext4_write_unlock_xattr(inode, &no_expand);
	kfree(value);
	if (inode->i_nlink)
		ext4_orphan_del(handle, inode);

	if (err == 0) {
		inode_set_mtime_to_ts(inode, inode_set_ctime_current(inode));
		err = ext4_mark_inode_dirty(handle, inode);
		if (IS_SYNC(inode))
			ext4_handle_sync(handle);
	}
	ext4_journal_stop(handle);
	return err;
}

int ext4_convert_inline_data(struct inode *inode)
{
	int error, needed_blocks, no_expand;
	handle_t *handle;
	struct ext4_iloc iloc;

	if (!ext4_has_inline_data(inode)) {
		ext4_clear_inode_state(inode, EXT4_STATE_MAY_INLINE_DATA);
		return 0;
	} else if (!ext4_test_inode_state(inode, EXT4_STATE_MAY_INLINE_DATA)) {
		/*
		 * Inode has inline data but EXT4_STATE_MAY_INLINE_DATA is
		 * cleared. This means we are in the middle of moving of
		 * inline data to delay allocated block. Just force writeout
		 * here to finish conversion.
		 */
		error = filemap_flush(inode->i_mapping);
		if (error)
			return error;
		if (!ext4_has_inline_data(inode))
			return 0;
	}

	needed_blocks = ext4_writepage_trans_blocks(inode);

	iloc.bh = NULL;
	error = ext4_get_inode_loc(inode, &iloc);
	if (error)
		return error;

	handle = ext4_journal_start(inode, EXT4_HT_WRITE_PAGE, needed_blocks);
	if (IS_ERR(handle)) {
		error = PTR_ERR(handle);
		goto out_free;
	}

	ext4_write_lock_xattr(inode, &no_expand);
	if (ext4_has_inline_data(inode))
		error = ext4_convert_inline_data_nolock(handle, inode, &iloc);
	ext4_write_unlock_xattr(inode, &no_expand);
	ext4_journal_stop(handle);
out_free:
	brelse(iloc.bh);
	return error;
}<|MERGE_RESOLUTION|>--- conflicted
+++ resolved
@@ -601,18 +601,11 @@
 		goto out;
 
 	if (ext4_should_dioread_nolock(inode)) {
-<<<<<<< HEAD
-		ret = __block_write_begin(folio, from, to,
-					  ext4_get_block_unwritten);
-	} else
-		ret = __block_write_begin(folio, from, to, ext4_get_block);
-=======
 		ret = ext4_block_write_begin(handle, folio, from, to,
 					     ext4_get_block_unwritten);
 	} else
 		ret = ext4_block_write_begin(handle, folio, from, to,
 					     ext4_get_block);
->>>>>>> ff2beee2
 
 	if (!ret && ext4_should_journal_data(inode)) {
 		ret = ext4_walk_page_buffers(handle, inode,
@@ -864,13 +857,8 @@
 			goto out;
 	}
 
-<<<<<<< HEAD
-	ret = __block_write_begin(folio, 0, inline_size,
-				  ext4_da_get_block_prep);
-=======
 	ret = ext4_block_write_begin(NULL, folio, 0, inline_size,
 				     ext4_da_get_block_prep);
->>>>>>> ff2beee2
 	if (ret) {
 		up_read(&EXT4_I(inode)->xattr_sem);
 		folio_unlock(folio);
