/*
 *  linux/fs/ext4/namei.c
 *
 * Copyright (C) 1992, 1993, 1994, 1995
 * Remy Card (card@masi.ibp.fr)
 * Laboratoire MASI - Institut Blaise Pascal
 * Universite Pierre et Marie Curie (Paris VI)
 *
 *  from
 *
 *  linux/fs/minix/namei.c
 *
 *  Copyright (C) 1991, 1992  Linus Torvalds
 *
 *  Big-endian to little-endian byte-swapping/bitmaps by
 *        David S. Miller (davem@caip.rutgers.edu), 1995
 *  Directory entry file type support and forward compatibility hooks
 *	for B-tree directories by Theodore Ts'o (tytso@mit.edu), 1998
 *  Hash Tree Directory indexing (c)
 *	Daniel Phillips, 2001
 *  Hash Tree Directory indexing porting
 *	Christopher Li, 2002
 *  Hash Tree Directory indexing cleanup
 *	Theodore Ts'o, 2002
 */

#include <linux/fs.h>
#include <linux/pagemap.h>
#include <linux/time.h>
#include <linux/fcntl.h>
#include <linux/stat.h>
#include <linux/string.h>
#include <linux/quotaops.h>
#include <linux/buffer_head.h>
#include <linux/bio.h>
#include "ext4.h"
#include "ext4_jbd2.h"

#include "xattr.h"
#include "acl.h"

#include <trace/events/ext4.h>
/*
 * define how far ahead to read directories while searching them.
 */
#define NAMEI_RA_CHUNKS  2
#define NAMEI_RA_BLOCKS  4
#define NAMEI_RA_SIZE	     (NAMEI_RA_CHUNKS * NAMEI_RA_BLOCKS)

static struct buffer_head *ext4_append(handle_t *handle,
					struct inode *inode,
					ext4_lblk_t *block)
{
	struct buffer_head *bh;
	int err;

	if (unlikely(EXT4_SB(inode->i_sb)->s_max_dir_size_kb &&
		     ((inode->i_size >> 10) >=
		      EXT4_SB(inode->i_sb)->s_max_dir_size_kb)))
		return ERR_PTR(-ENOSPC);

	*block = inode->i_size >> inode->i_sb->s_blocksize_bits;

	bh = ext4_bread(handle, inode, *block, EXT4_GET_BLOCKS_CREATE);
	if (IS_ERR(bh))
		return bh;
	inode->i_size += inode->i_sb->s_blocksize;
	EXT4_I(inode)->i_disksize = inode->i_size;
	BUFFER_TRACE(bh, "get_write_access");
	err = ext4_journal_get_write_access(handle, bh);
	if (err) {
		brelse(bh);
		ext4_std_error(inode->i_sb, err);
		return ERR_PTR(err);
	}
	return bh;
}

static int ext4_dx_csum_verify(struct inode *inode,
			       struct ext4_dir_entry *dirent);

/*
 * Hints to ext4_read_dirblock regarding whether we expect a directory
 * block being read to be an index block, or a block containing
 * directory entries (and if the latter, whether it was found via a
 * logical block in an htree index block).  This is used to control
 * what sort of sanity checkinig ext4_read_dirblock() will do on the
 * directory block read from the storage device.  EITHER will means
 * the caller doesn't know what kind of directory block will be read,
 * so no specific verification will be done.
 */
typedef enum {
	EITHER, INDEX, DIRENT, DIRENT_HTREE
} dirblock_type_t;

#define ext4_read_dirblock(inode, block, type) \
	__ext4_read_dirblock((inode), (block), (type), __func__, __LINE__)

static struct buffer_head *__ext4_read_dirblock(struct inode *inode,
						ext4_lblk_t block,
						dirblock_type_t type,
						const char *func,
						unsigned int line)
{
	struct buffer_head *bh;
	struct ext4_dir_entry *dirent;
	int is_dx_block = 0;

	bh = ext4_bread(NULL, inode, block, 0);
	if (IS_ERR(bh)) {
		__ext4_warning(inode->i_sb, func, line,
			       "inode #%lu: lblock %lu: comm %s: "
			       "error %ld reading directory block",
			       inode->i_ino, (unsigned long)block,
			       current->comm, PTR_ERR(bh));

		return bh;
	}
	if (!bh && (type == INDEX || type == DIRENT_HTREE)) {
		ext4_error_inode(inode, func, line, block,
				 "Directory hole found for htree %s block",
				 (type == INDEX) ? "index" : "leaf");
		return ERR_PTR(-EFSCORRUPTED);
	}
	if (!bh)
		return NULL;
	dirent = (struct ext4_dir_entry *) bh->b_data;
	/* Determine whether or not we have an index block */
	if (is_dx(inode)) {
		if (block == 0)
			is_dx_block = 1;
		else if (ext4_rec_len_from_disk(dirent->rec_len,
						inode->i_sb->s_blocksize) ==
			 inode->i_sb->s_blocksize)
			is_dx_block = 1;
	}
	if (!is_dx_block && type == INDEX) {
		ext4_error_inode(inode, func, line, block,
		       "directory leaf block found instead of index block");
		brelse(bh);
		return ERR_PTR(-EFSCORRUPTED);
	}
	if (!ext4_has_metadata_csum(inode->i_sb) ||
	    buffer_verified(bh))
		return bh;

	/*
	 * An empty leaf block can get mistaken for a index block; for
	 * this reason, we can only check the index checksum when the
	 * caller is sure it should be an index block.
	 */
	if (is_dx_block && type == INDEX) {
		if (ext4_dx_csum_verify(inode, dirent))
			set_buffer_verified(bh);
		else {
			ext4_error_inode(inode, func, line, block,
					 "Directory index failed checksum");
			brelse(bh);
			return ERR_PTR(-EFSBADCRC);
		}
	}
	if (!is_dx_block) {
		if (ext4_dirent_csum_verify(inode, dirent))
			set_buffer_verified(bh);
		else {
			ext4_error_inode(inode, func, line, block,
					 "Directory block failed checksum");
			brelse(bh);
			return ERR_PTR(-EFSBADCRC);
		}
	}
	return bh;
}

#ifndef assert
#define assert(test) J_ASSERT(test)
#endif

#ifdef DX_DEBUG
#define dxtrace(command) command
#else
#define dxtrace(command)
#endif

struct fake_dirent
{
	__le32 inode;
	__le16 rec_len;
	u8 name_len;
	u8 file_type;
};

struct dx_countlimit
{
	__le16 limit;
	__le16 count;
};

struct dx_entry
{
	__le32 hash;
	__le32 block;
};

/*
 * dx_root_info is laid out so that if it should somehow get overlaid by a
 * dirent the two low bits of the hash version will be zero.  Therefore, the
 * hash version mod 4 should never be 0.  Sincerely, the paranoia department.
 */

struct dx_root
{
	struct fake_dirent dot;
	char dot_name[4];
	struct fake_dirent dotdot;
	char dotdot_name[4];
	struct dx_root_info
	{
		__le32 reserved_zero;
		u8 hash_version;
		u8 info_length; /* 8 */
		u8 indirect_levels;
		u8 unused_flags;
	}
	info;
	struct dx_entry	entries[0];
};

struct dx_node
{
	struct fake_dirent fake;
	struct dx_entry	entries[0];
};


struct dx_frame
{
	struct buffer_head *bh;
	struct dx_entry *entries;
	struct dx_entry *at;
};

struct dx_map_entry
{
	u32 hash;
	u16 offs;
	u16 size;
};

/*
 * This goes at the end of each htree block.
 */
struct dx_tail {
	u32 dt_reserved;
	__le32 dt_checksum;	/* crc32c(uuid+inum+dirblock) */
};

static inline ext4_lblk_t dx_get_block(struct dx_entry *entry);
static void dx_set_block(struct dx_entry *entry, ext4_lblk_t value);
static inline unsigned dx_get_hash(struct dx_entry *entry);
static void dx_set_hash(struct dx_entry *entry, unsigned value);
static unsigned dx_get_count(struct dx_entry *entries);
static unsigned dx_get_limit(struct dx_entry *entries);
static void dx_set_count(struct dx_entry *entries, unsigned value);
static void dx_set_limit(struct dx_entry *entries, unsigned value);
static unsigned dx_root_limit(struct inode *dir, unsigned infosize);
static unsigned dx_node_limit(struct inode *dir);
static struct dx_frame *dx_probe(struct ext4_filename *fname,
				 struct inode *dir,
				 struct dx_hash_info *hinfo,
				 struct dx_frame *frame);
static void dx_release(struct dx_frame *frames);
static int dx_make_map(struct inode *dir, struct ext4_dir_entry_2 *de,
		       unsigned blocksize, struct dx_hash_info *hinfo,
		       struct dx_map_entry map[]);
static void dx_sort_map(struct dx_map_entry *map, unsigned count);
static struct ext4_dir_entry_2 *dx_move_dirents(char *from, char *to,
		struct dx_map_entry *offsets, int count, unsigned blocksize);
static struct ext4_dir_entry_2* dx_pack_dirents(char *base, unsigned blocksize);
static void dx_insert_block(struct dx_frame *frame,
					u32 hash, ext4_lblk_t block);
static int ext4_htree_next_block(struct inode *dir, __u32 hash,
				 struct dx_frame *frame,
				 struct dx_frame *frames,
				 __u32 *start_hash);
static struct buffer_head * ext4_dx_find_entry(struct inode *dir,
		struct ext4_filename *fname,
		struct ext4_dir_entry_2 **res_dir);
static int ext4_dx_add_entry(handle_t *handle, struct ext4_filename *fname,
			     struct inode *dir, struct inode *inode);

/* checksumming functions */
void initialize_dirent_tail(struct ext4_dir_entry_tail *t,
			    unsigned int blocksize)
{
	memset(t, 0, sizeof(struct ext4_dir_entry_tail));
	t->det_rec_len = ext4_rec_len_to_disk(
			sizeof(struct ext4_dir_entry_tail), blocksize);
	t->det_reserved_ft = EXT4_FT_DIR_CSUM;
}

/* Walk through a dirent block to find a checksum "dirent" at the tail */
static struct ext4_dir_entry_tail *get_dirent_tail(struct inode *inode,
						   struct ext4_dir_entry *de)
{
	struct ext4_dir_entry_tail *t;

#ifdef PARANOID
	struct ext4_dir_entry *d, *top;

	d = de;
	top = (struct ext4_dir_entry *)(((void *)de) +
		(EXT4_BLOCK_SIZE(inode->i_sb) -
		sizeof(struct ext4_dir_entry_tail)));
	while (d < top && d->rec_len)
		d = (struct ext4_dir_entry *)(((void *)d) +
		    le16_to_cpu(d->rec_len));

	if (d != top)
		return NULL;

	t = (struct ext4_dir_entry_tail *)d;
#else
	t = EXT4_DIRENT_TAIL(de, EXT4_BLOCK_SIZE(inode->i_sb));
#endif

	if (t->det_reserved_zero1 ||
	    le16_to_cpu(t->det_rec_len) != sizeof(struct ext4_dir_entry_tail) ||
	    t->det_reserved_zero2 ||
	    t->det_reserved_ft != EXT4_FT_DIR_CSUM)
		return NULL;

	return t;
}

static __le32 ext4_dirent_csum(struct inode *inode,
			       struct ext4_dir_entry *dirent, int size)
{
	struct ext4_sb_info *sbi = EXT4_SB(inode->i_sb);
	struct ext4_inode_info *ei = EXT4_I(inode);
	__u32 csum;

	csum = ext4_chksum(sbi, ei->i_csum_seed, (__u8 *)dirent, size);
	return cpu_to_le32(csum);
}

#define warn_no_space_for_csum(inode)					\
	__warn_no_space_for_csum((inode), __func__, __LINE__)

static void __warn_no_space_for_csum(struct inode *inode, const char *func,
				     unsigned int line)
{
	__ext4_warning_inode(inode, func, line,
		"No space for directory leaf checksum. Please run e2fsck -D.");
}

int ext4_dirent_csum_verify(struct inode *inode, struct ext4_dir_entry *dirent)
{
	struct ext4_dir_entry_tail *t;

	if (!ext4_has_metadata_csum(inode->i_sb))
		return 1;

	t = get_dirent_tail(inode, dirent);
	if (!t) {
		warn_no_space_for_csum(inode);
		return 0;
	}

	if (t->det_checksum != ext4_dirent_csum(inode, dirent,
						(void *)t - (void *)dirent))
		return 0;

	return 1;
}

static void ext4_dirent_csum_set(struct inode *inode,
				 struct ext4_dir_entry *dirent)
{
	struct ext4_dir_entry_tail *t;

	if (!ext4_has_metadata_csum(inode->i_sb))
		return;

	t = get_dirent_tail(inode, dirent);
	if (!t) {
		warn_no_space_for_csum(inode);
		return;
	}

	t->det_checksum = ext4_dirent_csum(inode, dirent,
					   (void *)t - (void *)dirent);
}

int ext4_handle_dirty_dirent_node(handle_t *handle,
				  struct inode *inode,
				  struct buffer_head *bh)
{
	ext4_dirent_csum_set(inode, (struct ext4_dir_entry *)bh->b_data);
	return ext4_handle_dirty_metadata(handle, inode, bh);
}

static struct dx_countlimit *get_dx_countlimit(struct inode *inode,
					       struct ext4_dir_entry *dirent,
					       int *offset)
{
	struct ext4_dir_entry *dp;
	struct dx_root_info *root;
	int count_offset;

	if (le16_to_cpu(dirent->rec_len) == EXT4_BLOCK_SIZE(inode->i_sb))
		count_offset = 8;
	else if (le16_to_cpu(dirent->rec_len) == 12) {
		dp = (struct ext4_dir_entry *)(((void *)dirent) + 12);
		if (le16_to_cpu(dp->rec_len) !=
		    EXT4_BLOCK_SIZE(inode->i_sb) - 12)
			return NULL;
		root = (struct dx_root_info *)(((void *)dp + 12));
		if (root->reserved_zero ||
		    root->info_length != sizeof(struct dx_root_info))
			return NULL;
		count_offset = 32;
	} else
		return NULL;

	if (offset)
		*offset = count_offset;
	return (struct dx_countlimit *)(((void *)dirent) + count_offset);
}

static __le32 ext4_dx_csum(struct inode *inode, struct ext4_dir_entry *dirent,
			   int count_offset, int count, struct dx_tail *t)
{
	struct ext4_sb_info *sbi = EXT4_SB(inode->i_sb);
	struct ext4_inode_info *ei = EXT4_I(inode);
	__u32 csum;
	int size;
	__u32 dummy_csum = 0;
	int offset = offsetof(struct dx_tail, dt_checksum);

	size = count_offset + (count * sizeof(struct dx_entry));
	csum = ext4_chksum(sbi, ei->i_csum_seed, (__u8 *)dirent, size);
	csum = ext4_chksum(sbi, csum, (__u8 *)t, offset);
	csum = ext4_chksum(sbi, csum, (__u8 *)&dummy_csum, sizeof(dummy_csum));

	return cpu_to_le32(csum);
}

static int ext4_dx_csum_verify(struct inode *inode,
			       struct ext4_dir_entry *dirent)
{
	struct dx_countlimit *c;
	struct dx_tail *t;
	int count_offset, limit, count;

	if (!ext4_has_metadata_csum(inode->i_sb))
		return 1;

	c = get_dx_countlimit(inode, dirent, &count_offset);
	if (!c) {
		EXT4_ERROR_INODE(inode, "dir seems corrupt?  Run e2fsck -D.");
		return 0;
	}
	limit = le16_to_cpu(c->limit);
	count = le16_to_cpu(c->count);
	if (count_offset + (limit * sizeof(struct dx_entry)) >
	    EXT4_BLOCK_SIZE(inode->i_sb) - sizeof(struct dx_tail)) {
		warn_no_space_for_csum(inode);
		return 0;
	}
	t = (struct dx_tail *)(((struct dx_entry *)c) + limit);

	if (t->dt_checksum != ext4_dx_csum(inode, dirent, count_offset,
					    count, t))
		return 0;
	return 1;
}

static void ext4_dx_csum_set(struct inode *inode, struct ext4_dir_entry *dirent)
{
	struct dx_countlimit *c;
	struct dx_tail *t;
	int count_offset, limit, count;

	if (!ext4_has_metadata_csum(inode->i_sb))
		return;

	c = get_dx_countlimit(inode, dirent, &count_offset);
	if (!c) {
		EXT4_ERROR_INODE(inode, "dir seems corrupt?  Run e2fsck -D.");
		return;
	}
	limit = le16_to_cpu(c->limit);
	count = le16_to_cpu(c->count);
	if (count_offset + (limit * sizeof(struct dx_entry)) >
	    EXT4_BLOCK_SIZE(inode->i_sb) - sizeof(struct dx_tail)) {
		warn_no_space_for_csum(inode);
		return;
	}
	t = (struct dx_tail *)(((struct dx_entry *)c) + limit);

	t->dt_checksum = ext4_dx_csum(inode, dirent, count_offset, count, t);
}

static inline int ext4_handle_dirty_dx_node(handle_t *handle,
					    struct inode *inode,
					    struct buffer_head *bh)
{
	ext4_dx_csum_set(inode, (struct ext4_dir_entry *)bh->b_data);
	return ext4_handle_dirty_metadata(handle, inode, bh);
}

/*
 * p is at least 6 bytes before the end of page
 */
static inline struct ext4_dir_entry_2 *
ext4_next_entry(struct ext4_dir_entry_2 *p, unsigned long blocksize)
{
	return (struct ext4_dir_entry_2 *)((char *)p +
		ext4_rec_len_from_disk(p->rec_len, blocksize));
}

/*
 * Future: use high four bits of block for coalesce-on-delete flags
 * Mask them off for now.
 */

static inline ext4_lblk_t dx_get_block(struct dx_entry *entry)
{
	return le32_to_cpu(entry->block) & 0x00ffffff;
}

static inline void dx_set_block(struct dx_entry *entry, ext4_lblk_t value)
{
	entry->block = cpu_to_le32(value);
}

static inline unsigned dx_get_hash(struct dx_entry *entry)
{
	return le32_to_cpu(entry->hash);
}

static inline void dx_set_hash(struct dx_entry *entry, unsigned value)
{
	entry->hash = cpu_to_le32(value);
}

static inline unsigned dx_get_count(struct dx_entry *entries)
{
	return le16_to_cpu(((struct dx_countlimit *) entries)->count);
}

static inline unsigned dx_get_limit(struct dx_entry *entries)
{
	return le16_to_cpu(((struct dx_countlimit *) entries)->limit);
}

static inline void dx_set_count(struct dx_entry *entries, unsigned value)
{
	((struct dx_countlimit *) entries)->count = cpu_to_le16(value);
}

static inline void dx_set_limit(struct dx_entry *entries, unsigned value)
{
	((struct dx_countlimit *) entries)->limit = cpu_to_le16(value);
}

static inline unsigned dx_root_limit(struct inode *dir, unsigned infosize)
{
	unsigned entry_space = dir->i_sb->s_blocksize - EXT4_DIR_REC_LEN(1) -
		EXT4_DIR_REC_LEN(2) - infosize;

	if (ext4_has_metadata_csum(dir->i_sb))
		entry_space -= sizeof(struct dx_tail);
	return entry_space / sizeof(struct dx_entry);
}

static inline unsigned dx_node_limit(struct inode *dir)
{
	unsigned entry_space = dir->i_sb->s_blocksize - EXT4_DIR_REC_LEN(0);

	if (ext4_has_metadata_csum(dir->i_sb))
		entry_space -= sizeof(struct dx_tail);
	return entry_space / sizeof(struct dx_entry);
}

/*
 * Debug
 */
#ifdef DX_DEBUG
static void dx_show_index(char * label, struct dx_entry *entries)
{
	int i, n = dx_get_count (entries);
	printk(KERN_DEBUG "%s index", label);
	for (i = 0; i < n; i++) {
		printk(KERN_CONT " %x->%lu",
		       i ? dx_get_hash(entries + i) : 0,
		       (unsigned long)dx_get_block(entries + i));
	}
	printk(KERN_CONT "\n");
}

struct stats
{
	unsigned names;
	unsigned space;
	unsigned bcount;
};

static struct stats dx_show_leaf(struct inode *dir,
				struct dx_hash_info *hinfo,
				struct ext4_dir_entry_2 *de,
				int size, int show_names)
{
	unsigned names = 0, space = 0;
	char *base = (char *) de;
	struct dx_hash_info h = *hinfo;

	printk("names: ");
	while ((char *) de < base + size)
	{
		if (de->inode)
		{
			if (show_names)
			{
#ifdef CONFIG_EXT4_FS_ENCRYPTION
				int len;
				char *name;
				struct fscrypt_str fname_crypto_str =
					FSTR_INIT(NULL, 0);
				int res = 0;

				name  = de->name;
				len = de->name_len;
				if (ext4_encrypted_inode(dir))
					res = fscrypt_get_encryption_info(dir);
				if (res) {
					printk(KERN_WARNING "Error setting up"
					       " fname crypto: %d\n", res);
				}
				if (!fscrypt_has_encryption_key(dir)) {
					/* Directory is not encrypted */
					ext4fs_dirhash(de->name,
						de->name_len, &h);
					printk("%*.s:(U)%x.%u ", len,
					       name, h.hash,
					       (unsigned) ((char *) de
							   - base));
				} else {
					struct fscrypt_str de_name =
						FSTR_INIT(name, len);

					/* Directory is encrypted */
					res = fscrypt_fname_alloc_buffer(
						dir, len,
						&fname_crypto_str);
					if (res)
						printk(KERN_WARNING "Error "
							"allocating crypto "
							"buffer--skipping "
							"crypto\n");
					res = fscrypt_fname_disk_to_usr(dir,
						0, 0, &de_name,
						&fname_crypto_str);
					if (res) {
						printk(KERN_WARNING "Error "
							"converting filename "
							"from disk to usr"
							"\n");
						name = "??";
						len = 2;
					} else {
						name = fname_crypto_str.name;
						len = fname_crypto_str.len;
					}
					ext4fs_dirhash(de->name, de->name_len,
						       &h);
					printk("%*.s:(E)%x.%u ", len, name,
					       h.hash, (unsigned) ((char *) de
								   - base));
					fscrypt_fname_free_buffer(
							&fname_crypto_str);
				}
#else
				int len = de->name_len;
				char *name = de->name;
				ext4fs_dirhash(de->name, de->name_len, &h);
				printk("%*.s:%x.%u ", len, name, h.hash,
				       (unsigned) ((char *) de - base));
#endif
			}
			space += EXT4_DIR_REC_LEN(de->name_len);
			names++;
		}
		de = ext4_next_entry(de, size);
	}
	printk(KERN_CONT "(%i)\n", names);
	return (struct stats) { names, space, 1 };
}

struct stats dx_show_entries(struct dx_hash_info *hinfo, struct inode *dir,
			     struct dx_entry *entries, int levels)
{
	unsigned blocksize = dir->i_sb->s_blocksize;
	unsigned count = dx_get_count(entries), names = 0, space = 0, i;
	unsigned bcount = 0;
	struct buffer_head *bh;
	printk("%i indexed blocks...\n", count);
	for (i = 0; i < count; i++, entries++)
	{
		ext4_lblk_t block = dx_get_block(entries);
		ext4_lblk_t hash  = i ? dx_get_hash(entries): 0;
		u32 range = i < count - 1? (dx_get_hash(entries + 1) - hash): ~hash;
		struct stats stats;
		printk("%s%3u:%03u hash %8x/%8x ",levels?"":"   ", i, block, hash, range);
		bh = ext4_bread(NULL,dir, block, 0);
		if (!bh || IS_ERR(bh))
			continue;
		stats = levels?
		   dx_show_entries(hinfo, dir, ((struct dx_node *) bh->b_data)->entries, levels - 1):
		   dx_show_leaf(dir, hinfo, (struct ext4_dir_entry_2 *)
			bh->b_data, blocksize, 0);
		names += stats.names;
		space += stats.space;
		bcount += stats.bcount;
		brelse(bh);
	}
	if (bcount)
		printk(KERN_DEBUG "%snames %u, fullness %u (%u%%)\n",
		       levels ? "" : "   ", names, space/bcount,
		       (space/bcount)*100/blocksize);
	return (struct stats) { names, space, bcount};
}
#endif /* DX_DEBUG */

/*
 * Probe for a directory leaf block to search.
 *
 * dx_probe can return ERR_BAD_DX_DIR, which means there was a format
 * error in the directory index, and the caller should fall back to
 * searching the directory normally.  The callers of dx_probe **MUST**
 * check for this error code, and make sure it never gets reflected
 * back to userspace.
 */
static struct dx_frame *
dx_probe(struct ext4_filename *fname, struct inode *dir,
	 struct dx_hash_info *hinfo, struct dx_frame *frame_in)
{
	unsigned count, indirect;
	struct dx_entry *at, *entries, *p, *q, *m;
	struct dx_root *root;
	struct dx_frame *frame = frame_in;
	struct dx_frame *ret_err = ERR_PTR(ERR_BAD_DX_DIR);
	u32 hash;

	frame->bh = ext4_read_dirblock(dir, 0, INDEX);
	if (IS_ERR(frame->bh))
		return (struct dx_frame *) frame->bh;

	root = (struct dx_root *) frame->bh->b_data;
	if (root->info.hash_version != DX_HASH_TEA &&
	    root->info.hash_version != DX_HASH_HALF_MD4 &&
	    root->info.hash_version != DX_HASH_LEGACY) {
		ext4_warning_inode(dir, "Unrecognised inode hash code %u",
				   root->info.hash_version);
		goto fail;
	}
	if (fname)
		hinfo = &fname->hinfo;
	hinfo->hash_version = root->info.hash_version;
	if (hinfo->hash_version <= DX_HASH_TEA)
		hinfo->hash_version += EXT4_SB(dir->i_sb)->s_hash_unsigned;
	hinfo->seed = EXT4_SB(dir->i_sb)->s_hash_seed;
	if (fname && fname_name(fname))
		ext4fs_dirhash(fname_name(fname), fname_len(fname), hinfo);
	hash = hinfo->hash;

	if (root->info.unused_flags & 1) {
		ext4_warning_inode(dir, "Unimplemented hash flags: %#06x",
				   root->info.unused_flags);
		goto fail;
	}

	indirect = root->info.indirect_levels;
	if (indirect > 1) {
		ext4_warning_inode(dir, "Unimplemented hash depth: %#06x",
				   root->info.indirect_levels);
		goto fail;
	}

	entries = (struct dx_entry *)(((char *)&root->info) +
				      root->info.info_length);

	if (dx_get_limit(entries) != dx_root_limit(dir,
						   root->info.info_length)) {
		ext4_warning_inode(dir, "dx entry: limit %u != root limit %u",
				   dx_get_limit(entries),
				   dx_root_limit(dir, root->info.info_length));
		goto fail;
	}

	dxtrace(printk("Look up %x", hash));
	while (1) {
		count = dx_get_count(entries);
		if (!count || count > dx_get_limit(entries)) {
			ext4_warning_inode(dir,
					   "dx entry: count %u beyond limit %u",
					   count, dx_get_limit(entries));
			goto fail;
		}

		p = entries + 1;
		q = entries + count - 1;
		while (p <= q) {
			m = p + (q - p) / 2;
			dxtrace(printk(KERN_CONT "."));
			if (dx_get_hash(m) > hash)
				q = m - 1;
			else
				p = m + 1;
		}

		if (0) { // linear search cross check
			unsigned n = count - 1;
			at = entries;
			while (n--)
			{
				dxtrace(printk(KERN_CONT ","));
				if (dx_get_hash(++at) > hash)
				{
					at--;
					break;
				}
			}
			assert (at == p - 1);
		}

		at = p - 1;
		dxtrace(printk(KERN_CONT " %x->%u\n",
			       at == entries ? 0 : dx_get_hash(at),
			       dx_get_block(at)));
		frame->entries = entries;
		frame->at = at;
		if (!indirect--)
			return frame;
		frame++;
		frame->bh = ext4_read_dirblock(dir, dx_get_block(at), INDEX);
		if (IS_ERR(frame->bh)) {
			ret_err = (struct dx_frame *) frame->bh;
			frame->bh = NULL;
			goto fail;
		}
		entries = ((struct dx_node *) frame->bh->b_data)->entries;

		if (dx_get_limit(entries) != dx_node_limit(dir)) {
			ext4_warning_inode(dir,
				"dx entry: limit %u != node limit %u",
				dx_get_limit(entries), dx_node_limit(dir));
			goto fail;
		}
	}
fail:
	while (frame >= frame_in) {
		brelse(frame->bh);
		frame--;
	}

	if (ret_err == ERR_PTR(ERR_BAD_DX_DIR))
		ext4_warning_inode(dir,
			"Corrupt directory, running e2fsck is recommended");
	return ret_err;
}

static void dx_release(struct dx_frame *frames)
{
	if (frames[0].bh == NULL)
		return;

	if (((struct dx_root *)frames[0].bh->b_data)->info.indirect_levels)
		brelse(frames[1].bh);
	brelse(frames[0].bh);
}

/*
 * This function increments the frame pointer to search the next leaf
 * block, and reads in the necessary intervening nodes if the search
 * should be necessary.  Whether or not the search is necessary is
 * controlled by the hash parameter.  If the hash value is even, then
 * the search is only continued if the next block starts with that
 * hash value.  This is used if we are searching for a specific file.
 *
 * If the hash value is HASH_NB_ALWAYS, then always go to the next block.
 *
 * This function returns 1 if the caller should continue to search,
 * or 0 if it should not.  If there is an error reading one of the
 * index blocks, it will a negative error code.
 *
 * If start_hash is non-null, it will be filled in with the starting
 * hash of the next page.
 */
static int ext4_htree_next_block(struct inode *dir, __u32 hash,
				 struct dx_frame *frame,
				 struct dx_frame *frames,
				 __u32 *start_hash)
{
	struct dx_frame *p;
	struct buffer_head *bh;
	int num_frames = 0;
	__u32 bhash;

	p = frame;
	/*
	 * Find the next leaf page by incrementing the frame pointer.
	 * If we run out of entries in the interior node, loop around and
	 * increment pointer in the parent node.  When we break out of
	 * this loop, num_frames indicates the number of interior
	 * nodes need to be read.
	 */
	while (1) {
		if (++(p->at) < p->entries + dx_get_count(p->entries))
			break;
		if (p == frames)
			return 0;
		num_frames++;
		p--;
	}

	/*
	 * If the hash is 1, then continue only if the next page has a
	 * continuation hash of any value.  This is used for readdir
	 * handling.  Otherwise, check to see if the hash matches the
	 * desired contiuation hash.  If it doesn't, return since
	 * there's no point to read in the successive index pages.
	 */
	bhash = dx_get_hash(p->at);
	if (start_hash)
		*start_hash = bhash;
	if ((hash & 1) == 0) {
		if ((bhash & ~1) != hash)
			return 0;
	}
	/*
	 * If the hash is HASH_NB_ALWAYS, we always go to the next
	 * block so no check is necessary
	 */
	while (num_frames--) {
		bh = ext4_read_dirblock(dir, dx_get_block(p->at), INDEX);
		if (IS_ERR(bh))
			return PTR_ERR(bh);
		p++;
		brelse(p->bh);
		p->bh = bh;
		p->at = p->entries = ((struct dx_node *) bh->b_data)->entries;
	}
	return 1;
}


/*
 * This function fills a red-black tree with information from a
 * directory block.  It returns the number directory entries loaded
 * into the tree.  If there is an error it is returned in err.
 */
static int htree_dirblock_to_tree(struct file *dir_file,
				  struct inode *dir, ext4_lblk_t block,
				  struct dx_hash_info *hinfo,
				  __u32 start_hash, __u32 start_minor_hash)
{
	struct buffer_head *bh;
	struct ext4_dir_entry_2 *de, *top;
	int err = 0, count = 0;
	struct fscrypt_str fname_crypto_str = FSTR_INIT(NULL, 0), tmp_str;

	dxtrace(printk(KERN_INFO "In htree dirblock_to_tree: block %lu\n",
							(unsigned long)block));
	bh = ext4_read_dirblock(dir, block, DIRENT_HTREE);
	if (IS_ERR(bh))
		return PTR_ERR(bh);

	de = (struct ext4_dir_entry_2 *) bh->b_data;
	top = (struct ext4_dir_entry_2 *) ((char *) de +
					   dir->i_sb->s_blocksize -
					   EXT4_DIR_REC_LEN(0));
#ifdef CONFIG_EXT4_FS_ENCRYPTION
	/* Check if the directory is encrypted */
	if (ext4_encrypted_inode(dir)) {
		err = fscrypt_get_encryption_info(dir);
		if (err < 0) {
			brelse(bh);
			return err;
		}
		err = fscrypt_fname_alloc_buffer(dir, EXT4_NAME_LEN,
						     &fname_crypto_str);
		if (err < 0) {
			brelse(bh);
			return err;
		}
	}
#endif
	for (; de < top; de = ext4_next_entry(de, dir->i_sb->s_blocksize)) {
		if (ext4_check_dir_entry(dir, NULL, de, bh,
				bh->b_data, bh->b_size,
				(block<<EXT4_BLOCK_SIZE_BITS(dir->i_sb))
					 + ((char *)de - bh->b_data))) {
			/* silently ignore the rest of the block */
			break;
		}
		ext4fs_dirhash(de->name, de->name_len, hinfo);
		if ((hinfo->hash < start_hash) ||
		    ((hinfo->hash == start_hash) &&
		     (hinfo->minor_hash < start_minor_hash)))
			continue;
		if (de->inode == 0)
			continue;
		if (!ext4_encrypted_inode(dir)) {
			tmp_str.name = de->name;
			tmp_str.len = de->name_len;
			err = ext4_htree_store_dirent(dir_file,
				   hinfo->hash, hinfo->minor_hash, de,
				   &tmp_str);
		} else {
			int save_len = fname_crypto_str.len;
			struct fscrypt_str de_name = FSTR_INIT(de->name,
								de->name_len);

			/* Directory is encrypted */
			err = fscrypt_fname_disk_to_usr(dir, hinfo->hash,
					hinfo->minor_hash, &de_name,
					&fname_crypto_str);
			if (err) {
				count = err;
				goto errout;
			}
			err = ext4_htree_store_dirent(dir_file,
				   hinfo->hash, hinfo->minor_hash, de,
					&fname_crypto_str);
			fname_crypto_str.len = save_len;
		}
		if (err != 0) {
			count = err;
			goto errout;
		}
		count++;
	}
errout:
	brelse(bh);
#ifdef CONFIG_EXT4_FS_ENCRYPTION
	fscrypt_fname_free_buffer(&fname_crypto_str);
#endif
	return count;
}


/*
 * This function fills a red-black tree with information from a
 * directory.  We start scanning the directory in hash order, starting
 * at start_hash and start_minor_hash.
 *
 * This function returns the number of entries inserted into the tree,
 * or a negative error code.
 */
int ext4_htree_fill_tree(struct file *dir_file, __u32 start_hash,
			 __u32 start_minor_hash, __u32 *next_hash)
{
	struct dx_hash_info hinfo;
	struct ext4_dir_entry_2 *de;
	struct dx_frame frames[2], *frame;
	struct inode *dir;
	ext4_lblk_t block;
	int count = 0;
	int ret, err;
	__u32 hashval;
	struct fscrypt_str tmp_str;

	dxtrace(printk(KERN_DEBUG "In htree_fill_tree, start hash: %x:%x\n",
		       start_hash, start_minor_hash));
	dir = file_inode(dir_file);
	if (!(ext4_test_inode_flag(dir, EXT4_INODE_INDEX))) {
		hinfo.hash_version = EXT4_SB(dir->i_sb)->s_def_hash_version;
		if (hinfo.hash_version <= DX_HASH_TEA)
			hinfo.hash_version +=
				EXT4_SB(dir->i_sb)->s_hash_unsigned;
		hinfo.seed = EXT4_SB(dir->i_sb)->s_hash_seed;
		if (ext4_has_inline_data(dir)) {
			int has_inline_data = 1;
			count = htree_inlinedir_to_tree(dir_file, dir, 0,
							&hinfo, start_hash,
							start_minor_hash,
							&has_inline_data);
			if (has_inline_data) {
				*next_hash = ~0;
				return count;
			}
		}
		count = htree_dirblock_to_tree(dir_file, dir, 0, &hinfo,
					       start_hash, start_minor_hash);
		*next_hash = ~0;
		return count;
	}
	hinfo.hash = start_hash;
	hinfo.minor_hash = 0;
	frame = dx_probe(NULL, dir, &hinfo, frames);
	if (IS_ERR(frame))
		return PTR_ERR(frame);

	/* Add '.' and '..' from the htree header */
	if (!start_hash && !start_minor_hash) {
		de = (struct ext4_dir_entry_2 *) frames[0].bh->b_data;
		tmp_str.name = de->name;
		tmp_str.len = de->name_len;
		err = ext4_htree_store_dirent(dir_file, 0, 0,
					      de, &tmp_str);
		if (err != 0)
			goto errout;
		count++;
	}
	if (start_hash < 2 || (start_hash ==2 && start_minor_hash==0)) {
		de = (struct ext4_dir_entry_2 *) frames[0].bh->b_data;
		de = ext4_next_entry(de, dir->i_sb->s_blocksize);
		tmp_str.name = de->name;
		tmp_str.len = de->name_len;
		err = ext4_htree_store_dirent(dir_file, 2, 0,
					      de, &tmp_str);
		if (err != 0)
			goto errout;
		count++;
	}

	while (1) {
		if (fatal_signal_pending(current)) {
			err = -ERESTARTSYS;
			goto errout;
		}
		cond_resched();
		block = dx_get_block(frame->at);
		ret = htree_dirblock_to_tree(dir_file, dir, block, &hinfo,
					     start_hash, start_minor_hash);
		if (ret < 0) {
			err = ret;
			goto errout;
		}
		count += ret;
		hashval = ~0;
		ret = ext4_htree_next_block(dir, HASH_NB_ALWAYS,
					    frame, frames, &hashval);
		*next_hash = hashval;
		if (ret < 0) {
			err = ret;
			goto errout;
		}
		/*
		 * Stop if:  (a) there are no more entries, or
		 * (b) we have inserted at least one entry and the
		 * next hash value is not a continuation
		 */
		if ((ret == 0) ||
		    (count && ((hashval & 1) == 0)))
			break;
	}
	dx_release(frames);
	dxtrace(printk(KERN_DEBUG "Fill tree: returned %d entries, "
		       "next hash: %x\n", count, *next_hash));
	return count;
errout:
	dx_release(frames);
	return (err);
}

static inline int search_dirblock(struct buffer_head *bh,
				  struct inode *dir,
				  struct ext4_filename *fname,
				  const struct qstr *d_name,
				  unsigned int offset,
				  struct ext4_dir_entry_2 **res_dir)
{
	return ext4_search_dir(bh, bh->b_data, dir->i_sb->s_blocksize, dir,
			       fname, d_name, offset, res_dir);
}

/*
 * Directory block splitting, compacting
 */

/*
 * Create map of hash values, offsets, and sizes, stored at end of block.
 * Returns number of entries mapped.
 */
static int dx_make_map(struct inode *dir, struct ext4_dir_entry_2 *de,
		       unsigned blocksize, struct dx_hash_info *hinfo,
		       struct dx_map_entry *map_tail)
{
	int count = 0;
	char *base = (char *) de;
	struct dx_hash_info h = *hinfo;

	while ((char *) de < base + blocksize) {
		if (de->name_len && de->inode) {
			ext4fs_dirhash(de->name, de->name_len, &h);
			map_tail--;
			map_tail->hash = h.hash;
			map_tail->offs = ((char *) de - base)>>2;
			map_tail->size = le16_to_cpu(de->rec_len);
			count++;
			cond_resched();
		}
		/* XXX: do we need to check rec_len == 0 case? -Chris */
		de = ext4_next_entry(de, blocksize);
	}
	return count;
}

/* Sort map by hash value */
static void dx_sort_map (struct dx_map_entry *map, unsigned count)
{
	struct dx_map_entry *p, *q, *top = map + count - 1;
	int more;
	/* Combsort until bubble sort doesn't suck */
	while (count > 2) {
		count = count*10/13;
		if (count - 9 < 2) /* 9, 10 -> 11 */
			count = 11;
		for (p = top, q = p - count; q >= map; p--, q--)
			if (p->hash < q->hash)
				swap(*p, *q);
	}
	/* Garden variety bubble sort */
	do {
		more = 0;
		q = top;
		while (q-- > map) {
			if (q[1].hash >= q[0].hash)
				continue;
			swap(*(q+1), *q);
			more = 1;
		}
	} while(more);
}

static void dx_insert_block(struct dx_frame *frame, u32 hash, ext4_lblk_t block)
{
	struct dx_entry *entries = frame->entries;
	struct dx_entry *old = frame->at, *new = old + 1;
	int count = dx_get_count(entries);

	assert(count < dx_get_limit(entries));
	assert(old < entries + count);
	memmove(new + 1, new, (char *)(entries + count) - (char *)(new));
	dx_set_hash(new, hash);
	dx_set_block(new, block);
	dx_set_count(entries, count + 1);
}

/*
 * Test whether a directory entry matches the filename being searched for.
 *
 * Return: %true if the directory entry matches, otherwise %false.
 */
static inline bool ext4_match(const struct ext4_filename *fname,
			      const struct ext4_dir_entry_2 *de)
{
	struct fscrypt_name f;

	if (!de->inode)
		return false;

	f.usr_fname = fname->usr_fname;
	f.disk_name = fname->disk_name;
#ifdef CONFIG_EXT4_FS_ENCRYPTION
	f.crypto_buf = fname->crypto_buf;
#endif
	return fscrypt_match_name(&f, de->name, de->name_len);
}

/*
 * Returns 0 if not found, -1 on failure, and 1 on success
 */
int ext4_search_dir(struct buffer_head *bh, char *search_buf, int buf_size,
		    struct inode *dir, struct ext4_filename *fname,
		    const struct qstr *d_name,
		    unsigned int offset, struct ext4_dir_entry_2 **res_dir)
{
	struct ext4_dir_entry_2 * de;
	char * dlimit;
	int de_len;

	de = (struct ext4_dir_entry_2 *)search_buf;
	dlimit = search_buf + buf_size;
	while ((char *) de < dlimit) {
		/* this code is executed quadratically often */
		/* do minimal checking `by hand' */
		if ((char *) de + de->name_len <= dlimit &&
		    ext4_match(fname, de)) {
			/* found a match - just to be sure, do
			 * a full check */
<<<<<<< HEAD
			if (ext4_check_dir_entry(dir, NULL, de, bh, bh->b_data,
						 bh->b_size, offset))
=======
			if (ext4_check_dir_entry(dir, NULL, de, bh, search_buf,
						 buf_size, offset))
>>>>>>> c6a15d15
				return -1;
			*res_dir = de;
			return 1;
		}
		/* prevent looping on a bad block */
		de_len = ext4_rec_len_from_disk(de->rec_len,
						dir->i_sb->s_blocksize);
		if (de_len <= 0)
			return -1;
		offset += de_len;
		de = (struct ext4_dir_entry_2 *) ((char *) de + de_len);
	}
	return 0;
}

static int is_dx_internal_node(struct inode *dir, ext4_lblk_t block,
			       struct ext4_dir_entry *de)
{
	struct super_block *sb = dir->i_sb;

	if (!is_dx(dir))
		return 0;
	if (block == 0)
		return 1;
	if (de->inode == 0 &&
	    ext4_rec_len_from_disk(de->rec_len, sb->s_blocksize) ==
			sb->s_blocksize)
		return 1;
	return 0;
}

/*
 *	ext4_find_entry()
 *
 * finds an entry in the specified directory with the wanted name. It
 * returns the cache buffer in which the entry was found, and the entry
 * itself (as a parameter - res_dir). It does NOT read the inode of the
 * entry - you'll have to do that yourself if you want to.
 *
 * The returned buffer_head has ->b_count elevated.  The caller is expected
 * to brelse() it when appropriate.
 */
static struct buffer_head * ext4_find_entry (struct inode *dir,
					const struct qstr *d_name,
					struct ext4_dir_entry_2 **res_dir,
					int *inlined)
{
	struct super_block *sb;
	struct buffer_head *bh_use[NAMEI_RA_SIZE];
	struct buffer_head *bh, *ret = NULL;
	ext4_lblk_t start, block, b;
	const u8 *name = d_name->name;
	int ra_max = 0;		/* Number of bh's in the readahead
				   buffer, bh_use[] */
	int ra_ptr = 0;		/* Current index into readahead
				   buffer */
	int num = 0;
	ext4_lblk_t  nblocks;
	int i, namelen, retval;
	struct ext4_filename fname;

	*res_dir = NULL;
	sb = dir->i_sb;
	namelen = d_name->len;
	if (namelen > EXT4_NAME_LEN)
		return NULL;

	retval = ext4_fname_setup_filename(dir, d_name, 1, &fname);
	if (retval == -ENOENT)
		return NULL;
	if (retval)
		return ERR_PTR(retval);

	if (ext4_has_inline_data(dir)) {
		int has_inline_data = 1;
		ret = ext4_find_inline_entry(dir, &fname, d_name, res_dir,
					     &has_inline_data);
		if (has_inline_data) {
			if (inlined)
				*inlined = 1;
			goto cleanup_and_exit;
		}
	}

	if ((namelen <= 2) && (name[0] == '.') &&
	    (name[1] == '.' || name[1] == '\0')) {
		/*
		 * "." or ".." will only be in the first block
		 * NFS may look up ".."; "." should be handled by the VFS
		 */
		block = start = 0;
		nblocks = 1;
		goto restart;
	}
	if (is_dx(dir)) {
		ret = ext4_dx_find_entry(dir, &fname, res_dir);
		/*
		 * On success, or if the error was file not found,
		 * return.  Otherwise, fall back to doing a search the
		 * old fashioned way.
		 */
		if (!IS_ERR(ret) || PTR_ERR(ret) != ERR_BAD_DX_DIR)
			goto cleanup_and_exit;
		dxtrace(printk(KERN_DEBUG "ext4_find_entry: dx failed, "
			       "falling back\n"));
		ret = NULL;
	}
	nblocks = dir->i_size >> EXT4_BLOCK_SIZE_BITS(sb);
	if (!nblocks) {
		ret = NULL;
		goto cleanup_and_exit;
	}
	start = EXT4_I(dir)->i_dir_start_lookup;
	if (start >= nblocks)
		start = 0;
	block = start;
restart:
	do {
		/*
		 * We deal with the read-ahead logic here.
		 */
		cond_resched();
		if (ra_ptr >= ra_max) {
			/* Refill the readahead buffer */
			ra_ptr = 0;
			b = block;
			for (ra_max = 0; ra_max < NAMEI_RA_SIZE; ra_max++) {
				/*
				 * Terminate if we reach the end of the
				 * directory and must wrap, or if our
				 * search has finished at this block.
				 */
				if (b >= nblocks || (num && block == start)) {
					bh_use[ra_max] = NULL;
					break;
				}
				num++;
				bh = ext4_getblk(NULL, dir, b++, 0);
				if (IS_ERR(bh)) {
					if (ra_max == 0) {
						ret = bh;
						goto cleanup_and_exit;
					}
					break;
				}
				bh_use[ra_max] = bh;
				if (bh)
					ll_rw_block(REQ_OP_READ,
						    REQ_META | REQ_PRIO,
						    1, &bh);
			}
		}
		if ((bh = bh_use[ra_ptr++]) == NULL)
			goto next;
		wait_on_buffer(bh);
		if (!buffer_uptodate(bh)) {
			/* read error, skip block & hope for the best */
			EXT4_ERROR_INODE(dir, "reading directory lblock %lu",
					 (unsigned long) block);
			brelse(bh);
			goto next;
		}
		if (!buffer_verified(bh) &&
		    !is_dx_internal_node(dir, block,
					 (struct ext4_dir_entry *)bh->b_data) &&
		    !ext4_dirent_csum_verify(dir,
				(struct ext4_dir_entry *)bh->b_data)) {
			EXT4_ERROR_INODE(dir, "checksumming directory "
					 "block %lu", (unsigned long)block);
			brelse(bh);
			goto next;
		}
		set_buffer_verified(bh);
		i = search_dirblock(bh, dir, &fname, d_name,
			    block << EXT4_BLOCK_SIZE_BITS(sb), res_dir);
		if (i == 1) {
			EXT4_I(dir)->i_dir_start_lookup = block;
			ret = bh;
			goto cleanup_and_exit;
		} else {
			brelse(bh);
			if (i < 0)
				goto cleanup_and_exit;
		}
	next:
		if (++block >= nblocks)
			block = 0;
	} while (block != start);

	/*
	 * If the directory has grown while we were searching, then
	 * search the last part of the directory before giving up.
	 */
	block = nblocks;
	nblocks = dir->i_size >> EXT4_BLOCK_SIZE_BITS(sb);
	if (block < nblocks) {
		start = 0;
		goto restart;
	}

cleanup_and_exit:
	/* Clean up the read-ahead blocks */
	for (; ra_ptr < ra_max; ra_ptr++)
		brelse(bh_use[ra_ptr]);
	ext4_fname_free_filename(&fname);
	return ret;
}

static struct buffer_head * ext4_dx_find_entry(struct inode *dir,
			struct ext4_filename *fname,
			struct ext4_dir_entry_2 **res_dir)
{
	struct super_block * sb = dir->i_sb;
	struct dx_frame frames[2], *frame;
	const struct qstr *d_name = fname->usr_fname;
	struct buffer_head *bh;
	ext4_lblk_t block;
	int retval;

#ifdef CONFIG_EXT4_FS_ENCRYPTION
	*res_dir = NULL;
#endif
	frame = dx_probe(fname, dir, NULL, frames);
	if (IS_ERR(frame))
		return (struct buffer_head *) frame;
	do {
		block = dx_get_block(frame->at);
		bh = ext4_read_dirblock(dir, block, DIRENT_HTREE);
		if (IS_ERR(bh))
			goto errout;

		retval = search_dirblock(bh, dir, fname, d_name,
					 block << EXT4_BLOCK_SIZE_BITS(sb),
					 res_dir);
		if (retval == 1)
			goto success;
		brelse(bh);
		if (retval == -1) {
			bh = ERR_PTR(ERR_BAD_DX_DIR);
			goto errout;
		}

		/* Check to see if we should continue to search */
		retval = ext4_htree_next_block(dir, fname->hinfo.hash, frame,
					       frames, NULL);
		if (retval < 0) {
			ext4_warning_inode(dir,
				"error %d reading directory index block",
				retval);
			bh = ERR_PTR(retval);
			goto errout;
		}
	} while (retval == 1);

	bh = NULL;
errout:
	dxtrace(printk(KERN_DEBUG "%s not found\n", d_name->name));
success:
	dx_release(frames);
	return bh;
}

static struct dentry *ext4_lookup(struct inode *dir, struct dentry *dentry, unsigned int flags)
{
	struct inode *inode;
	struct ext4_dir_entry_2 *de;
	struct buffer_head *bh;
	int err;

	err = fscrypt_prepare_lookup(dir, dentry, flags);
	if (err)
		return ERR_PTR(err);

	if (dentry->d_name.len > EXT4_NAME_LEN)
		return ERR_PTR(-ENAMETOOLONG);

	bh = ext4_find_entry(dir, &dentry->d_name, &de, NULL);
	if (IS_ERR(bh))
		return (struct dentry *) bh;
	inode = NULL;
	if (bh) {
		__u32 ino = le32_to_cpu(de->inode);
		brelse(bh);
		if (!ext4_valid_inum(dir->i_sb, ino)) {
			EXT4_ERROR_INODE(dir, "bad inode number: %u", ino);
			return ERR_PTR(-EFSCORRUPTED);
		}
		if (unlikely(ino == dir->i_ino)) {
			EXT4_ERROR_INODE(dir, "'%pd' linked to parent dir",
					 dentry);
			return ERR_PTR(-EFSCORRUPTED);
		}
		inode = ext4_iget(dir->i_sb, ino, EXT4_IGET_NORMAL);
		if (inode == ERR_PTR(-ESTALE)) {
			EXT4_ERROR_INODE(dir,
					 "deleted inode referenced: %u",
					 ino);
			return ERR_PTR(-EFSCORRUPTED);
		}
		if (!IS_ERR(inode) && ext4_encrypted_inode(dir) &&
		    (S_ISDIR(inode->i_mode) || S_ISLNK(inode->i_mode)) &&
		    !fscrypt_has_permitted_context(dir, inode)) {
			ext4_warning(inode->i_sb,
				     "Inconsistent encryption contexts: %lu/%lu",
				     dir->i_ino, inode->i_ino);
			iput(inode);
			return ERR_PTR(-EPERM);
		}
	}
	return d_splice_alias(inode, dentry);
}


struct dentry *ext4_get_parent(struct dentry *child)
{
	__u32 ino;
	static const struct qstr dotdot = QSTR_INIT("..", 2);
	struct ext4_dir_entry_2 * de;
	struct buffer_head *bh;

	bh = ext4_find_entry(d_inode(child), &dotdot, &de, NULL);
	if (IS_ERR(bh))
		return (struct dentry *) bh;
	if (!bh)
		return ERR_PTR(-ENOENT);
	ino = le32_to_cpu(de->inode);
	brelse(bh);

	if (!ext4_valid_inum(child->d_sb, ino)) {
		EXT4_ERROR_INODE(d_inode(child),
				 "bad parent inode number: %u", ino);
		return ERR_PTR(-EFSCORRUPTED);
	}

	return d_obtain_alias(ext4_iget(child->d_sb, ino, EXT4_IGET_NORMAL));
}

/*
 * Move count entries from end of map between two memory locations.
 * Returns pointer to last entry moved.
 */
static struct ext4_dir_entry_2 *
dx_move_dirents(char *from, char *to, struct dx_map_entry *map, int count,
		unsigned blocksize)
{
	unsigned rec_len = 0;

	while (count--) {
		struct ext4_dir_entry_2 *de = (struct ext4_dir_entry_2 *)
						(from + (map->offs<<2));
		rec_len = EXT4_DIR_REC_LEN(de->name_len);
		memcpy (to, de, rec_len);
		((struct ext4_dir_entry_2 *) to)->rec_len =
				ext4_rec_len_to_disk(rec_len, blocksize);
		de->inode = 0;
		map++;
		to += rec_len;
	}
	return (struct ext4_dir_entry_2 *) (to - rec_len);
}

/*
 * Compact each dir entry in the range to the minimal rec_len.
 * Returns pointer to last entry in range.
 */
static struct ext4_dir_entry_2* dx_pack_dirents(char *base, unsigned blocksize)
{
	struct ext4_dir_entry_2 *next, *to, *prev, *de = (struct ext4_dir_entry_2 *) base;
	unsigned rec_len = 0;

	prev = to = de;
	while ((char*)de < base + blocksize) {
		next = ext4_next_entry(de, blocksize);
		if (de->inode && de->name_len) {
			rec_len = EXT4_DIR_REC_LEN(de->name_len);
			if (de > to)
				memmove(to, de, rec_len);
			to->rec_len = ext4_rec_len_to_disk(rec_len, blocksize);
			prev = to;
			to = (struct ext4_dir_entry_2 *) (((char *) to) + rec_len);
		}
		de = next;
	}
	return prev;
}

/*
 * Split a full leaf block to make room for a new dir entry.
 * Allocate a new block, and move entries so that they are approx. equally full.
 * Returns pointer to de in block into which the new entry will be inserted.
 */
static struct ext4_dir_entry_2 *do_split(handle_t *handle, struct inode *dir,
			struct buffer_head **bh,struct dx_frame *frame,
			struct dx_hash_info *hinfo)
{
	unsigned blocksize = dir->i_sb->s_blocksize;
	unsigned count, continued;
	struct buffer_head *bh2;
	ext4_lblk_t newblock;
	u32 hash2;
	struct dx_map_entry *map;
	char *data1 = (*bh)->b_data, *data2;
	unsigned split, move, size;
	struct ext4_dir_entry_2 *de = NULL, *de2;
	struct ext4_dir_entry_tail *t;
	int	csum_size = 0;
	int	err = 0, i;

	if (ext4_has_metadata_csum(dir->i_sb))
		csum_size = sizeof(struct ext4_dir_entry_tail);

	bh2 = ext4_append(handle, dir, &newblock);
	if (IS_ERR(bh2)) {
		brelse(*bh);
		*bh = NULL;
		return (struct ext4_dir_entry_2 *) bh2;
	}

	BUFFER_TRACE(*bh, "get_write_access");
	err = ext4_journal_get_write_access(handle, *bh);
	if (err)
		goto journal_error;

	BUFFER_TRACE(frame->bh, "get_write_access");
	err = ext4_journal_get_write_access(handle, frame->bh);
	if (err)
		goto journal_error;

	data2 = bh2->b_data;

	/* create map in the end of data2 block */
	map = (struct dx_map_entry *) (data2 + blocksize);
	count = dx_make_map(dir, (struct ext4_dir_entry_2 *) data1,
			     blocksize, hinfo, map);
	map -= count;
	dx_sort_map(map, count);
	/* Ensure that neither split block is over half full */
	size = 0;
	move = 0;
	for (i = count-1; i >= 0; i--) {
		/* is more than half of this entry in 2nd half of the block? */
		if (size + map[i].size/2 > blocksize/2)
			break;
		size += map[i].size;
		move++;
	}
	/*
	 * map index at which we will split
	 *
	 * If the sum of active entries didn't exceed half the block size, just
	 * split it in half by count; each resulting block will have at least
	 * half the space free.
	 */
	if (i > 0)
		split = count - move;
	else
		split = count/2;

	hash2 = map[split].hash;
	continued = hash2 == map[split - 1].hash;
	dxtrace(printk(KERN_INFO "Split block %lu at %x, %i/%i\n",
			(unsigned long)dx_get_block(frame->at),
					hash2, split, count-split));

	/* Fancy dance to stay within two buffers */
	de2 = dx_move_dirents(data1, data2, map + split, count - split,
			      blocksize);
	de = dx_pack_dirents(data1, blocksize);
	de->rec_len = ext4_rec_len_to_disk(data1 + (blocksize - csum_size) -
					   (char *) de,
					   blocksize);
	de2->rec_len = ext4_rec_len_to_disk(data2 + (blocksize - csum_size) -
					    (char *) de2,
					    blocksize);
	if (csum_size) {
		t = EXT4_DIRENT_TAIL(data2, blocksize);
		initialize_dirent_tail(t, blocksize);

		t = EXT4_DIRENT_TAIL(data1, blocksize);
		initialize_dirent_tail(t, blocksize);
	}

	dxtrace(dx_show_leaf(dir, hinfo, (struct ext4_dir_entry_2 *) data1,
			blocksize, 1));
	dxtrace(dx_show_leaf(dir, hinfo, (struct ext4_dir_entry_2 *) data2,
			blocksize, 1));

	/* Which block gets the new entry? */
	if (hinfo->hash >= hash2) {
		swap(*bh, bh2);
		de = de2;
	}
	dx_insert_block(frame, hash2 + continued, newblock);
	err = ext4_handle_dirty_dirent_node(handle, dir, bh2);
	if (err)
		goto journal_error;
	err = ext4_handle_dirty_dx_node(handle, dir, frame->bh);
	if (err)
		goto journal_error;
	brelse(bh2);
	dxtrace(dx_show_index("frame", frame->entries));
	return de;

journal_error:
	brelse(*bh);
	brelse(bh2);
	*bh = NULL;
	ext4_std_error(dir->i_sb, err);
	return ERR_PTR(err);
}

int ext4_find_dest_de(struct inode *dir, struct inode *inode,
		      struct buffer_head *bh,
		      void *buf, int buf_size,
		      struct ext4_filename *fname,
		      struct ext4_dir_entry_2 **dest_de)
{
	struct ext4_dir_entry_2 *de;
	unsigned short reclen = EXT4_DIR_REC_LEN(fname_len(fname));
	int nlen, rlen;
	unsigned int offset = 0;
	char *top;

	de = (struct ext4_dir_entry_2 *)buf;
	top = buf + buf_size - reclen;
	while ((char *) de <= top) {
		if (ext4_check_dir_entry(dir, NULL, de, bh,
					 buf, buf_size, offset))
			return -EFSCORRUPTED;
		if (ext4_match(fname, de))
			return -EEXIST;
		nlen = EXT4_DIR_REC_LEN(de->name_len);
		rlen = ext4_rec_len_from_disk(de->rec_len, buf_size);
		if ((de->inode ? rlen - nlen : rlen) >= reclen)
			break;
		de = (struct ext4_dir_entry_2 *)((char *)de + rlen);
		offset += rlen;
	}
	if ((char *) de > top)
		return -ENOSPC;

	*dest_de = de;
	return 0;
}

void ext4_insert_dentry(struct inode *inode,
			struct ext4_dir_entry_2 *de,
			int buf_size,
			struct ext4_filename *fname)
{

	int nlen, rlen;

	nlen = EXT4_DIR_REC_LEN(de->name_len);
	rlen = ext4_rec_len_from_disk(de->rec_len, buf_size);
	if (de->inode) {
		struct ext4_dir_entry_2 *de1 =
			(struct ext4_dir_entry_2 *)((char *)de + nlen);
		de1->rec_len = ext4_rec_len_to_disk(rlen - nlen, buf_size);
		de->rec_len = ext4_rec_len_to_disk(nlen, buf_size);
		de = de1;
	}
	de->file_type = EXT4_FT_UNKNOWN;
	de->inode = cpu_to_le32(inode->i_ino);
	ext4_set_de_type(inode->i_sb, de, inode->i_mode);
	de->name_len = fname_len(fname);
	memcpy(de->name, fname_name(fname), fname_len(fname));
}

/*
 * Add a new entry into a directory (leaf) block.  If de is non-NULL,
 * it points to a directory entry which is guaranteed to be large
 * enough for new directory entry.  If de is NULL, then
 * add_dirent_to_buf will attempt search the directory block for
 * space.  It will return -ENOSPC if no space is available, and -EIO
 * and -EEXIST if directory entry already exists.
 */
static int add_dirent_to_buf(handle_t *handle, struct ext4_filename *fname,
			     struct inode *dir,
			     struct inode *inode, struct ext4_dir_entry_2 *de,
			     struct buffer_head *bh)
{
	unsigned int	blocksize = dir->i_sb->s_blocksize;
	int		csum_size = 0;
	int		err;

	if (ext4_has_metadata_csum(inode->i_sb))
		csum_size = sizeof(struct ext4_dir_entry_tail);

	if (!de) {
		err = ext4_find_dest_de(dir, inode, bh, bh->b_data,
					blocksize - csum_size, fname, &de);
		if (err)
			return err;
	}
	BUFFER_TRACE(bh, "get_write_access");
	err = ext4_journal_get_write_access(handle, bh);
	if (err) {
		ext4_std_error(dir->i_sb, err);
		return err;
	}

	/* By now the buffer is marked for journaling */
	ext4_insert_dentry(inode, de, blocksize, fname);

	/*
	 * XXX shouldn't update any times until successful
	 * completion of syscall, but too many callers depend
	 * on this.
	 *
	 * XXX similarly, too many callers depend on
	 * ext4_new_inode() setting the times, but error
	 * recovery deletes the inode, so the worst that can
	 * happen is that the times are slightly out of date
	 * and/or different from the directory change time.
	 */
	dir->i_mtime = dir->i_ctime = ext4_current_time(dir);
	ext4_update_dx_flag(dir);
	dir->i_version++;
	ext4_mark_inode_dirty(handle, dir);
	BUFFER_TRACE(bh, "call ext4_handle_dirty_metadata");
	err = ext4_handle_dirty_dirent_node(handle, dir, bh);
	if (err)
		ext4_std_error(dir->i_sb, err);
	return 0;
}

/*
 * This converts a one block unindexed directory to a 3 block indexed
 * directory, and adds the dentry to the indexed directory.
 */
static int make_indexed_dir(handle_t *handle, struct ext4_filename *fname,
			    struct inode *dir,
			    struct inode *inode, struct buffer_head *bh)
{
	struct buffer_head *bh2;
	struct dx_root	*root;
	struct dx_frame	frames[2], *frame;
	struct dx_entry *entries;
	struct ext4_dir_entry_2	*de, *de2;
	struct ext4_dir_entry_tail *t;
	char		*data1, *top;
	unsigned	len;
	int		retval;
	unsigned	blocksize;
	ext4_lblk_t  block;
	struct fake_dirent *fde;
	int csum_size = 0;

	if (ext4_has_metadata_csum(inode->i_sb))
		csum_size = sizeof(struct ext4_dir_entry_tail);

	blocksize =  dir->i_sb->s_blocksize;
	dxtrace(printk(KERN_DEBUG "Creating index: inode %lu\n", dir->i_ino));
	BUFFER_TRACE(bh, "get_write_access");
	retval = ext4_journal_get_write_access(handle, bh);
	if (retval) {
		ext4_std_error(dir->i_sb, retval);
		brelse(bh);
		return retval;
	}
	root = (struct dx_root *) bh->b_data;

	/* The 0th block becomes the root, move the dirents out */
	fde = &root->dotdot;
	de = (struct ext4_dir_entry_2 *)((char *)fde +
		ext4_rec_len_from_disk(fde->rec_len, blocksize));
	if ((char *) de >= (((char *) root) + blocksize)) {
		EXT4_ERROR_INODE(dir, "invalid rec_len for '..'");
		brelse(bh);
		return -EFSCORRUPTED;
	}
	len = ((char *) root) + (blocksize - csum_size) - (char *) de;

	/* Allocate new block for the 0th block's dirents */
	bh2 = ext4_append(handle, dir, &block);
	if (IS_ERR(bh2)) {
		brelse(bh);
		return PTR_ERR(bh2);
	}
	ext4_set_inode_flag(dir, EXT4_INODE_INDEX);
	data1 = bh2->b_data;

	memcpy (data1, de, len);
	de = (struct ext4_dir_entry_2 *) data1;
	top = data1 + len;
	while ((char *)(de2 = ext4_next_entry(de, blocksize)) < top)
		de = de2;
	de->rec_len = ext4_rec_len_to_disk(data1 + (blocksize - csum_size) -
					   (char *) de,
					   blocksize);

	if (csum_size) {
		t = EXT4_DIRENT_TAIL(data1, blocksize);
		initialize_dirent_tail(t, blocksize);
	}

	/* Initialize the root; the dot dirents already exist */
	de = (struct ext4_dir_entry_2 *) (&root->dotdot);
	de->rec_len = ext4_rec_len_to_disk(blocksize - EXT4_DIR_REC_LEN(2),
					   blocksize);
	memset (&root->info, 0, sizeof(root->info));
	root->info.info_length = sizeof(root->info);
	root->info.hash_version = EXT4_SB(dir->i_sb)->s_def_hash_version;
	entries = root->entries;
	dx_set_block(entries, 1);
	dx_set_count(entries, 1);
	dx_set_limit(entries, dx_root_limit(dir, sizeof(root->info)));

	/* Initialize as for dx_probe */
	fname->hinfo.hash_version = root->info.hash_version;
	if (fname->hinfo.hash_version <= DX_HASH_TEA)
		fname->hinfo.hash_version += EXT4_SB(dir->i_sb)->s_hash_unsigned;
	fname->hinfo.seed = EXT4_SB(dir->i_sb)->s_hash_seed;
	ext4fs_dirhash(fname_name(fname), fname_len(fname), &fname->hinfo);

	memset(frames, 0, sizeof(frames));
	frame = frames;
	frame->entries = entries;
	frame->at = entries;
	frame->bh = bh;

	retval = ext4_handle_dirty_dx_node(handle, dir, frame->bh);
	if (retval)
		goto out_frames;	
	retval = ext4_handle_dirty_dirent_node(handle, dir, bh2);
	if (retval)
		goto out_frames;	

	de = do_split(handle,dir, &bh2, frame, &fname->hinfo);
	if (IS_ERR(de)) {
		retval = PTR_ERR(de);
		goto out_frames;
	}

	retval = add_dirent_to_buf(handle, fname, dir, inode, de, bh2);
out_frames:
	/*
	 * Even if the block split failed, we have to properly write
	 * out all the changes we did so far. Otherwise we can end up
	 * with corrupted filesystem.
	 */
	if (retval)
		ext4_mark_inode_dirty(handle, dir);
	dx_release(frames);
	brelse(bh2);
	return retval;
}

/*
 *	ext4_add_entry()
 *
 * adds a file entry to the specified directory, using the same
 * semantics as ext4_find_entry(). It returns NULL if it failed.
 *
 * NOTE!! The inode part of 'de' is left at 0 - which means you
 * may not sleep between calling this and putting something into
 * the entry, as someone else might have used it while you slept.
 */
static int ext4_add_entry(handle_t *handle, struct dentry *dentry,
			  struct inode *inode)
{
	struct inode *dir = d_inode(dentry->d_parent);
	struct buffer_head *bh = NULL;
	struct ext4_dir_entry_2 *de;
	struct ext4_dir_entry_tail *t;
	struct super_block *sb;
	struct ext4_filename fname;
	int	retval;
	int	dx_fallback=0;
	unsigned blocksize;
	ext4_lblk_t block, blocks;
	int	csum_size = 0;

	if (ext4_has_metadata_csum(inode->i_sb))
		csum_size = sizeof(struct ext4_dir_entry_tail);

	sb = dir->i_sb;
	blocksize = sb->s_blocksize;
	if (!dentry->d_name.len)
		return -EINVAL;

	retval = ext4_fname_setup_filename(dir, &dentry->d_name, 0, &fname);
	if (retval)
		return retval;

	if (ext4_has_inline_data(dir)) {
		retval = ext4_try_add_inline_entry(handle, &fname, dir, inode);
		if (retval < 0)
			goto out;
		if (retval == 1) {
			retval = 0;
			goto out;
		}
	}

	if (is_dx(dir)) {
		retval = ext4_dx_add_entry(handle, &fname, dir, inode);
		if (!retval || (retval != ERR_BAD_DX_DIR))
			goto out;
		/* Can we just ignore htree data? */
		if (ext4_has_metadata_csum(sb)) {
			EXT4_ERROR_INODE(dir,
				"Directory has corrupted htree index.");
			retval = -EFSCORRUPTED;
			goto out;
		}
		ext4_clear_inode_flag(dir, EXT4_INODE_INDEX);
		dx_fallback++;
		ext4_mark_inode_dirty(handle, dir);
	}
	blocks = dir->i_size >> sb->s_blocksize_bits;
	for (block = 0; block < blocks; block++) {
		bh = ext4_read_dirblock(dir, block, DIRENT);
		if (bh == NULL) {
			bh = ext4_bread(handle, dir, block,
					EXT4_GET_BLOCKS_CREATE);
			goto add_to_new_block;
		}
		if (IS_ERR(bh)) {
			retval = PTR_ERR(bh);
			bh = NULL;
			goto out;
		}
		retval = add_dirent_to_buf(handle, &fname, dir, inode,
					   NULL, bh);
		if (retval != -ENOSPC)
			goto out;

		if (blocks == 1 && !dx_fallback &&
		    ext4_has_feature_dir_index(sb)) {
			retval = make_indexed_dir(handle, &fname, dir,
						  inode, bh);
			bh = NULL; /* make_indexed_dir releases bh */
			goto out;
		}
		brelse(bh);
	}
	bh = ext4_append(handle, dir, &block);
add_to_new_block:
	if (IS_ERR(bh)) {
		retval = PTR_ERR(bh);
		bh = NULL;
		goto out;
	}
	de = (struct ext4_dir_entry_2 *) bh->b_data;
	de->inode = 0;
	de->rec_len = ext4_rec_len_to_disk(blocksize - csum_size, blocksize);

	if (csum_size) {
		t = EXT4_DIRENT_TAIL(bh->b_data, blocksize);
		initialize_dirent_tail(t, blocksize);
	}

	retval = add_dirent_to_buf(handle, &fname, dir, inode, de, bh);
out:
	ext4_fname_free_filename(&fname);
	brelse(bh);
	if (retval == 0)
		ext4_set_inode_state(inode, EXT4_STATE_NEWENTRY);
	return retval;
}

/*
 * Returns 0 for success, or a negative error value
 */
static int ext4_dx_add_entry(handle_t *handle, struct ext4_filename *fname,
			     struct inode *dir, struct inode *inode)
{
	struct dx_frame frames[2], *frame;
	struct dx_entry *entries, *at;
	struct buffer_head *bh;
	struct super_block *sb = dir->i_sb;
	struct ext4_dir_entry_2 *de;
	int err;

	frame = dx_probe(fname, dir, NULL, frames);
	if (IS_ERR(frame))
		return PTR_ERR(frame);
	entries = frame->entries;
	at = frame->at;
	bh = ext4_read_dirblock(dir, dx_get_block(frame->at), DIRENT_HTREE);
	if (IS_ERR(bh)) {
		err = PTR_ERR(bh);
		bh = NULL;
		goto cleanup;
	}

	BUFFER_TRACE(bh, "get_write_access");
	err = ext4_journal_get_write_access(handle, bh);
	if (err)
		goto journal_error;

	err = add_dirent_to_buf(handle, fname, dir, inode, NULL, bh);
	if (err != -ENOSPC)
		goto cleanup;

	/* Block full, should compress but for now just split */
	dxtrace(printk(KERN_DEBUG "using %u of %u node entries\n",
		       dx_get_count(entries), dx_get_limit(entries)));
	/* Need to split index? */
	if (dx_get_count(entries) == dx_get_limit(entries)) {
		ext4_lblk_t newblock;
		unsigned icount = dx_get_count(entries);
		int levels = frame - frames;
		struct dx_entry *entries2;
		struct dx_node *node2;
		struct buffer_head *bh2;

		if (levels && (dx_get_count(frames->entries) ==
			       dx_get_limit(frames->entries))) {
			ext4_warning_inode(dir, "Directory index full!");
			err = -ENOSPC;
			goto cleanup;
		}
		bh2 = ext4_append(handle, dir, &newblock);
		if (IS_ERR(bh2)) {
			err = PTR_ERR(bh2);
			goto cleanup;
		}
		node2 = (struct dx_node *)(bh2->b_data);
		entries2 = node2->entries;
		memset(&node2->fake, 0, sizeof(struct fake_dirent));
		node2->fake.rec_len = ext4_rec_len_to_disk(sb->s_blocksize,
							   sb->s_blocksize);
		BUFFER_TRACE(frame->bh, "get_write_access");
		err = ext4_journal_get_write_access(handle, frame->bh);
		if (err)
			goto journal_error;
		if (levels) {
			unsigned icount1 = icount/2, icount2 = icount - icount1;
			unsigned hash2 = dx_get_hash(entries + icount1);
			dxtrace(printk(KERN_DEBUG "Split index %i/%i\n",
				       icount1, icount2));

			BUFFER_TRACE(frame->bh, "get_write_access"); /* index root */
			err = ext4_journal_get_write_access(handle,
							     frames[0].bh);
			if (err)
				goto journal_error;

			memcpy((char *) entries2, (char *) (entries + icount1),
			       icount2 * sizeof(struct dx_entry));
			dx_set_count(entries, icount1);
			dx_set_count(entries2, icount2);
			dx_set_limit(entries2, dx_node_limit(dir));

			/* Which index block gets the new entry? */
			if (at - entries >= icount1) {
				frame->at = at = at - entries - icount1 + entries2;
				frame->entries = entries = entries2;
				swap(frame->bh, bh2);
			}
			dx_insert_block(frames + 0, hash2, newblock);
			dxtrace(dx_show_index("node", frames[1].entries));
			dxtrace(dx_show_index("node",
			       ((struct dx_node *) bh2->b_data)->entries));
			err = ext4_handle_dirty_dx_node(handle, dir, bh2);
			if (err)
				goto journal_error;
			brelse (bh2);
		} else {
			dxtrace(printk(KERN_DEBUG
				       "Creating second level index...\n"));
			memcpy((char *) entries2, (char *) entries,
			       icount * sizeof(struct dx_entry));
			dx_set_limit(entries2, dx_node_limit(dir));

			/* Set up root */
			dx_set_count(entries, 1);
			dx_set_block(entries + 0, newblock);
			((struct dx_root *) frames[0].bh->b_data)->info.indirect_levels = 1;

			/* Add new access path frame */
			frame = frames + 1;
			frame->at = at = at - entries + entries2;
			frame->entries = entries = entries2;
			frame->bh = bh2;
			err = ext4_journal_get_write_access(handle,
							     frame->bh);
			if (err)
				goto journal_error;
		}
		err = ext4_handle_dirty_dx_node(handle, dir, frames[0].bh);
		if (err) {
			ext4_std_error(inode->i_sb, err);
			goto cleanup;
		}
	}
	de = do_split(handle, dir, &bh, frame, &fname->hinfo);
	if (IS_ERR(de)) {
		err = PTR_ERR(de);
		goto cleanup;
	}
	err = add_dirent_to_buf(handle, fname, dir, inode, de, bh);
	goto cleanup;

journal_error:
	ext4_std_error(dir->i_sb, err);
cleanup:
	brelse(bh);
	dx_release(frames);
	return err;
}

/*
 * ext4_generic_delete_entry deletes a directory entry by merging it
 * with the previous entry
 */
int ext4_generic_delete_entry(handle_t *handle,
			      struct inode *dir,
			      struct ext4_dir_entry_2 *de_del,
			      struct buffer_head *bh,
			      void *entry_buf,
			      int buf_size,
			      int csum_size)
{
	struct ext4_dir_entry_2 *de, *pde;
	unsigned int blocksize = dir->i_sb->s_blocksize;
	int i;

	i = 0;
	pde = NULL;
	de = (struct ext4_dir_entry_2 *)entry_buf;
	while (i < buf_size - csum_size) {
		if (ext4_check_dir_entry(dir, NULL, de, bh,
					 entry_buf, buf_size, i))
			return -EFSCORRUPTED;
		if (de == de_del)  {
			if (pde)
				pde->rec_len = ext4_rec_len_to_disk(
					ext4_rec_len_from_disk(pde->rec_len,
							       blocksize) +
					ext4_rec_len_from_disk(de->rec_len,
							       blocksize),
					blocksize);
			else
				de->inode = 0;
			dir->i_version++;
			return 0;
		}
		i += ext4_rec_len_from_disk(de->rec_len, blocksize);
		pde = de;
		de = ext4_next_entry(de, blocksize);
	}
	return -ENOENT;
}

static int ext4_delete_entry(handle_t *handle,
			     struct inode *dir,
			     struct ext4_dir_entry_2 *de_del,
			     struct buffer_head *bh)
{
	int err, csum_size = 0;

	if (ext4_has_inline_data(dir)) {
		int has_inline_data = 1;
		err = ext4_delete_inline_entry(handle, dir, de_del, bh,
					       &has_inline_data);
		if (has_inline_data)
			return err;
	}

	if (ext4_has_metadata_csum(dir->i_sb))
		csum_size = sizeof(struct ext4_dir_entry_tail);

	BUFFER_TRACE(bh, "get_write_access");
	err = ext4_journal_get_write_access(handle, bh);
	if (unlikely(err))
		goto out;

	err = ext4_generic_delete_entry(handle, dir, de_del,
					bh, bh->b_data,
					dir->i_sb->s_blocksize, csum_size);
	if (err)
		goto out;

	BUFFER_TRACE(bh, "call ext4_handle_dirty_metadata");
	err = ext4_handle_dirty_dirent_node(handle, dir, bh);
	if (unlikely(err))
		goto out;

	return 0;
out:
	if (err != -ENOENT)
		ext4_std_error(dir->i_sb, err);
	return err;
}

/*
 * DIR_NLINK feature is set if 1) nlinks > EXT4_LINK_MAX or 2) nlinks == 2,
 * since this indicates that nlinks count was previously 1.
 */
static void ext4_inc_count(handle_t *handle, struct inode *inode)
{
	inc_nlink(inode);
	if (is_dx(inode) && inode->i_nlink > 1) {
		/* limit is 16-bit i_links_count */
		if (inode->i_nlink >= EXT4_LINK_MAX || inode->i_nlink == 2) {
			set_nlink(inode, 1);
			ext4_set_feature_dir_nlink(inode->i_sb);
		}
	}
}

/*
 * If a directory had nlink == 1, then we should let it be 1. This indicates
 * directory has >EXT4_LINK_MAX subdirs.
 */
static void ext4_dec_count(handle_t *handle, struct inode *inode)
{
	if (!S_ISDIR(inode->i_mode) || inode->i_nlink > 2)
		drop_nlink(inode);
}


static int ext4_add_nondir(handle_t *handle,
		struct dentry *dentry, struct inode *inode)
{
	int err = ext4_add_entry(handle, dentry, inode);
	if (!err) {
		ext4_mark_inode_dirty(handle, inode);
		d_instantiate_new(dentry, inode);
		return 0;
	}
	drop_nlink(inode);
	unlock_new_inode(inode);
	iput(inode);
	return err;
}

/*
 * By the time this is called, we already have created
 * the directory cache entry for the new file, but it
 * is so far negative - it has no inode.
 *
 * If the create succeeds, we fill in the inode information
 * with d_instantiate().
 */
static int ext4_create(struct inode *dir, struct dentry *dentry, umode_t mode,
		       bool excl)
{
	handle_t *handle;
	struct inode *inode;
	int err, credits, retries = 0;

	err = dquot_initialize(dir);
	if (err)
		return err;

	credits = (EXT4_DATA_TRANS_BLOCKS(dir->i_sb) +
		   EXT4_INDEX_EXTRA_TRANS_BLOCKS + 3);
retry:
	inode = ext4_new_inode_start_handle(dir, mode, &dentry->d_name, 0,
					    NULL, EXT4_HT_DIR, credits);
	handle = ext4_journal_current_handle();
	err = PTR_ERR(inode);
	if (!IS_ERR(inode)) {
		inode->i_op = &ext4_file_inode_operations;
		inode->i_fop = &ext4_file_operations;
		ext4_set_aops(inode);
		err = ext4_add_nondir(handle, dentry, inode);
		if (!err && IS_DIRSYNC(dir))
			ext4_handle_sync(handle);
	}
	if (handle)
		ext4_journal_stop(handle);
	if (err == -ENOSPC && ext4_should_retry_alloc(dir->i_sb, &retries))
		goto retry;
	return err;
}

static int ext4_mknod(struct inode *dir, struct dentry *dentry,
		      umode_t mode, dev_t rdev)
{
	handle_t *handle;
	struct inode *inode;
	int err, credits, retries = 0;

	err = dquot_initialize(dir);
	if (err)
		return err;

	credits = (EXT4_DATA_TRANS_BLOCKS(dir->i_sb) +
		   EXT4_INDEX_EXTRA_TRANS_BLOCKS + 3);
retry:
	inode = ext4_new_inode_start_handle(dir, mode, &dentry->d_name, 0,
					    NULL, EXT4_HT_DIR, credits);
	handle = ext4_journal_current_handle();
	err = PTR_ERR(inode);
	if (!IS_ERR(inode)) {
		init_special_inode(inode, inode->i_mode, rdev);
		inode->i_op = &ext4_special_inode_operations;
		err = ext4_add_nondir(handle, dentry, inode);
		if (!err && IS_DIRSYNC(dir))
			ext4_handle_sync(handle);
	}
	if (handle)
		ext4_journal_stop(handle);
	if (err == -ENOSPC && ext4_should_retry_alloc(dir->i_sb, &retries))
		goto retry;
	return err;
}

static int ext4_tmpfile(struct inode *dir, struct dentry *dentry, umode_t mode)
{
	handle_t *handle;
	struct inode *inode;
	int err, retries = 0;

	err = dquot_initialize(dir);
	if (err)
		return err;

retry:
	inode = ext4_new_inode_start_handle(dir, mode,
					    NULL, 0, NULL,
					    EXT4_HT_DIR,
			EXT4_MAXQUOTAS_INIT_BLOCKS(dir->i_sb) +
			  4 + EXT4_XATTR_TRANS_BLOCKS);
	handle = ext4_journal_current_handle();
	err = PTR_ERR(inode);
	if (!IS_ERR(inode)) {
		inode->i_op = &ext4_file_inode_operations;
		inode->i_fop = &ext4_file_operations;
		ext4_set_aops(inode);
		d_tmpfile(dentry, inode);
		err = ext4_orphan_add(handle, inode);
		if (err)
			goto err_unlock_inode;
		mark_inode_dirty(inode);
		unlock_new_inode(inode);
	}
	if (handle)
		ext4_journal_stop(handle);
	if (err == -ENOSPC && ext4_should_retry_alloc(dir->i_sb, &retries))
		goto retry;
	return err;
err_unlock_inode:
	ext4_journal_stop(handle);
	unlock_new_inode(inode);
	return err;
}

struct ext4_dir_entry_2 *ext4_init_dot_dotdot(struct inode *inode,
			  struct ext4_dir_entry_2 *de,
			  int blocksize, int csum_size,
			  unsigned int parent_ino, int dotdot_real_len)
{
	de->inode = cpu_to_le32(inode->i_ino);
	de->name_len = 1;
	de->rec_len = ext4_rec_len_to_disk(EXT4_DIR_REC_LEN(de->name_len),
					   blocksize);
	strcpy(de->name, ".");
	ext4_set_de_type(inode->i_sb, de, S_IFDIR);

	de = ext4_next_entry(de, blocksize);
	de->inode = cpu_to_le32(parent_ino);
	de->name_len = 2;
	if (!dotdot_real_len)
		de->rec_len = ext4_rec_len_to_disk(blocksize -
					(csum_size + EXT4_DIR_REC_LEN(1)),
					blocksize);
	else
		de->rec_len = ext4_rec_len_to_disk(
				EXT4_DIR_REC_LEN(de->name_len), blocksize);
	strcpy(de->name, "..");
	ext4_set_de_type(inode->i_sb, de, S_IFDIR);

	return ext4_next_entry(de, blocksize);
}

static int ext4_init_new_dir(handle_t *handle, struct inode *dir,
			     struct inode *inode)
{
	struct buffer_head *dir_block = NULL;
	struct ext4_dir_entry_2 *de;
	struct ext4_dir_entry_tail *t;
	ext4_lblk_t block = 0;
	unsigned int blocksize = dir->i_sb->s_blocksize;
	int csum_size = 0;
	int err;

	if (ext4_has_metadata_csum(dir->i_sb))
		csum_size = sizeof(struct ext4_dir_entry_tail);

	if (ext4_test_inode_state(inode, EXT4_STATE_MAY_INLINE_DATA)) {
		err = ext4_try_create_inline_dir(handle, dir, inode);
		if (err < 0 && err != -ENOSPC)
			goto out;
		if (!err)
			goto out;
	}

	inode->i_size = 0;
	dir_block = ext4_append(handle, inode, &block);
	if (IS_ERR(dir_block))
		return PTR_ERR(dir_block);
	de = (struct ext4_dir_entry_2 *)dir_block->b_data;
	ext4_init_dot_dotdot(inode, de, blocksize, csum_size, dir->i_ino, 0);
	set_nlink(inode, 2);
	if (csum_size) {
		t = EXT4_DIRENT_TAIL(dir_block->b_data, blocksize);
		initialize_dirent_tail(t, blocksize);
	}

	BUFFER_TRACE(dir_block, "call ext4_handle_dirty_metadata");
	err = ext4_handle_dirty_dirent_node(handle, inode, dir_block);
	if (err)
		goto out;
	set_buffer_verified(dir_block);
out:
	brelse(dir_block);
	return err;
}

static int ext4_mkdir(struct inode *dir, struct dentry *dentry, umode_t mode)
{
	handle_t *handle;
	struct inode *inode;
	int err, credits, retries = 0;

	if (EXT4_DIR_LINK_MAX(dir))
		return -EMLINK;

	err = dquot_initialize(dir);
	if (err)
		return err;

	credits = (EXT4_DATA_TRANS_BLOCKS(dir->i_sb) +
		   EXT4_INDEX_EXTRA_TRANS_BLOCKS + 3);
retry:
	inode = ext4_new_inode_start_handle(dir, S_IFDIR | mode,
					    &dentry->d_name,
					    0, NULL, EXT4_HT_DIR, credits);
	handle = ext4_journal_current_handle();
	err = PTR_ERR(inode);
	if (IS_ERR(inode))
		goto out_stop;

	inode->i_op = &ext4_dir_inode_operations;
	inode->i_fop = &ext4_dir_operations;
	err = ext4_init_new_dir(handle, dir, inode);
	if (err)
		goto out_clear_inode;
	err = ext4_mark_inode_dirty(handle, inode);
	if (!err)
		err = ext4_add_entry(handle, dentry, inode);
	if (err) {
out_clear_inode:
		clear_nlink(inode);
		unlock_new_inode(inode);
		ext4_mark_inode_dirty(handle, inode);
		iput(inode);
		goto out_stop;
	}
	ext4_inc_count(handle, dir);
	ext4_update_dx_flag(dir);
	err = ext4_mark_inode_dirty(handle, dir);
	if (err)
		goto out_clear_inode;
	d_instantiate_new(dentry, inode);
	if (IS_DIRSYNC(dir))
		ext4_handle_sync(handle);

out_stop:
	if (handle)
		ext4_journal_stop(handle);
	if (err == -ENOSPC && ext4_should_retry_alloc(dir->i_sb, &retries))
		goto retry;
	return err;
}

/*
 * routine to check that the specified directory is empty (for rmdir)
 */
bool ext4_empty_dir(struct inode *inode)
{
	unsigned int offset;
	struct buffer_head *bh;
	struct ext4_dir_entry_2 *de;
	struct super_block *sb;

	if (ext4_has_inline_data(inode)) {
		int has_inline_data = 1;
		int ret;

		ret = empty_inline_dir(inode, &has_inline_data);
		if (has_inline_data)
			return ret;
	}

	sb = inode->i_sb;
	if (inode->i_size < EXT4_DIR_REC_LEN(1) + EXT4_DIR_REC_LEN(2)) {
		EXT4_ERROR_INODE(inode, "invalid size");
		return true;
	}
	/* The first directory block must not be a hole,
	 * so treat it as DIRENT_HTREE
	 */
	bh = ext4_read_dirblock(inode, 0, DIRENT_HTREE);
	if (IS_ERR(bh))
		return true;

	de = (struct ext4_dir_entry_2 *) bh->b_data;
	if (ext4_check_dir_entry(inode, NULL, de, bh, bh->b_data, bh->b_size,
				 0) ||
	    le32_to_cpu(de->inode) != inode->i_ino || strcmp(".", de->name)) {
		ext4_warning_inode(inode, "directory missing '.'");
		brelse(bh);
		return true;
	}
	offset = ext4_rec_len_from_disk(de->rec_len, sb->s_blocksize);
	de = ext4_next_entry(de, sb->s_blocksize);
	if (ext4_check_dir_entry(inode, NULL, de, bh, bh->b_data, bh->b_size,
				 offset) ||
	    le32_to_cpu(de->inode) == 0 || strcmp("..", de->name)) {
		ext4_warning_inode(inode, "directory missing '..'");
		brelse(bh);
		return true;
	}
	offset += ext4_rec_len_from_disk(de->rec_len, sb->s_blocksize);
	while (offset < inode->i_size) {
		if (!(offset & (sb->s_blocksize - 1))) {
			unsigned int lblock;
			brelse(bh);
			lblock = offset >> EXT4_BLOCK_SIZE_BITS(sb);
			bh = ext4_read_dirblock(inode, lblock, EITHER);
			if (bh == NULL) {
				offset += sb->s_blocksize;
				continue;
			}
			if (IS_ERR(bh))
				return true;
		}
		de = (struct ext4_dir_entry_2 *) (bh->b_data +
					(offset & (sb->s_blocksize - 1)));
		if (ext4_check_dir_entry(inode, NULL, de, bh,
					 bh->b_data, bh->b_size, offset)) {
			offset = (offset | (sb->s_blocksize - 1)) + 1;
			continue;
		}
		if (le32_to_cpu(de->inode)) {
			brelse(bh);
			return false;
		}
		offset += ext4_rec_len_from_disk(de->rec_len, sb->s_blocksize);
	}
	brelse(bh);
	return true;
}

/*
 * ext4_orphan_add() links an unlinked or truncated inode into a list of
 * such inodes, starting at the superblock, in case we crash before the
 * file is closed/deleted, or in case the inode truncate spans multiple
 * transactions and the last transaction is not recovered after a crash.
 *
 * At filesystem recovery time, we walk this list deleting unlinked
 * inodes and truncating linked inodes in ext4_orphan_cleanup().
 *
 * Orphan list manipulation functions must be called under i_mutex unless
 * we are just creating the inode or deleting it.
 */
int ext4_orphan_add(handle_t *handle, struct inode *inode)
{
	struct super_block *sb = inode->i_sb;
	struct ext4_sb_info *sbi = EXT4_SB(sb);
	struct ext4_iloc iloc;
	int err = 0, rc;
	bool dirty = false;

	if (!sbi->s_journal || is_bad_inode(inode))
		return 0;

	WARN_ON_ONCE(!(inode->i_state & (I_NEW | I_FREEING)) &&
		     !inode_is_locked(inode));
	/*
	 * Exit early if inode already is on orphan list. This is a big speedup
	 * since we don't have to contend on the global s_orphan_lock.
	 */
	if (!list_empty(&EXT4_I(inode)->i_orphan))
		return 0;

	/*
	 * Orphan handling is only valid for files with data blocks
	 * being truncated, or files being unlinked. Note that we either
	 * hold i_mutex, or the inode can not be referenced from outside,
	 * so i_nlink should not be bumped due to race
	 */
	J_ASSERT((S_ISREG(inode->i_mode) || S_ISDIR(inode->i_mode) ||
		  S_ISLNK(inode->i_mode)) || inode->i_nlink == 0);

	BUFFER_TRACE(sbi->s_sbh, "get_write_access");
	err = ext4_journal_get_write_access(handle, sbi->s_sbh);
	if (err)
		goto out;

	err = ext4_reserve_inode_write(handle, inode, &iloc);
	if (err)
		goto out;

	mutex_lock(&sbi->s_orphan_lock);
	/*
	 * Due to previous errors inode may be already a part of on-disk
	 * orphan list. If so skip on-disk list modification.
	 */
	if (!NEXT_ORPHAN(inode) || NEXT_ORPHAN(inode) >
	    (le32_to_cpu(sbi->s_es->s_inodes_count))) {
		/* Insert this inode at the head of the on-disk orphan list */
		NEXT_ORPHAN(inode) = le32_to_cpu(sbi->s_es->s_last_orphan);
		sbi->s_es->s_last_orphan = cpu_to_le32(inode->i_ino);
		dirty = true;
	}
	list_add(&EXT4_I(inode)->i_orphan, &sbi->s_orphan);
	mutex_unlock(&sbi->s_orphan_lock);

	if (dirty) {
		err = ext4_handle_dirty_super(handle, sb);
		rc = ext4_mark_iloc_dirty(handle, inode, &iloc);
		if (!err)
			err = rc;
		if (err) {
			/*
			 * We have to remove inode from in-memory list if
			 * addition to on disk orphan list failed. Stray orphan
			 * list entries can cause panics at unmount time.
			 */
			mutex_lock(&sbi->s_orphan_lock);
			list_del_init(&EXT4_I(inode)->i_orphan);
			mutex_unlock(&sbi->s_orphan_lock);
		}
	} else
		brelse(iloc.bh);

	jbd_debug(4, "superblock will point to %lu\n", inode->i_ino);
	jbd_debug(4, "orphan inode %lu will point to %d\n",
			inode->i_ino, NEXT_ORPHAN(inode));
out:
	ext4_std_error(sb, err);
	return err;
}

/*
 * ext4_orphan_del() removes an unlinked or truncated inode from the list
 * of such inodes stored on disk, because it is finally being cleaned up.
 */
int ext4_orphan_del(handle_t *handle, struct inode *inode)
{
	struct list_head *prev;
	struct ext4_inode_info *ei = EXT4_I(inode);
	struct ext4_sb_info *sbi = EXT4_SB(inode->i_sb);
	__u32 ino_next;
	struct ext4_iloc iloc;
	int err = 0;

	if (!sbi->s_journal && !(sbi->s_mount_state & EXT4_ORPHAN_FS))
		return 0;

	WARN_ON_ONCE(!(inode->i_state & (I_NEW | I_FREEING)) &&
		     !inode_is_locked(inode));
	/* Do this quick check before taking global s_orphan_lock. */
	if (list_empty(&ei->i_orphan))
		return 0;

	if (handle) {
		/* Grab inode buffer early before taking global s_orphan_lock */
		err = ext4_reserve_inode_write(handle, inode, &iloc);
	}

	mutex_lock(&sbi->s_orphan_lock);
	jbd_debug(4, "remove inode %lu from orphan list\n", inode->i_ino);

	prev = ei->i_orphan.prev;
	list_del_init(&ei->i_orphan);

	/* If we're on an error path, we may not have a valid
	 * transaction handle with which to update the orphan list on
	 * disk, but we still need to remove the inode from the linked
	 * list in memory. */
	if (!handle || err) {
		mutex_unlock(&sbi->s_orphan_lock);
		goto out_err;
	}

	ino_next = NEXT_ORPHAN(inode);
	if (prev == &sbi->s_orphan) {
		jbd_debug(4, "superblock will point to %u\n", ino_next);
		BUFFER_TRACE(sbi->s_sbh, "get_write_access");
		err = ext4_journal_get_write_access(handle, sbi->s_sbh);
		if (err) {
			mutex_unlock(&sbi->s_orphan_lock);
			goto out_brelse;
		}
		sbi->s_es->s_last_orphan = cpu_to_le32(ino_next);
		mutex_unlock(&sbi->s_orphan_lock);
		err = ext4_handle_dirty_super(handle, inode->i_sb);
	} else {
		struct ext4_iloc iloc2;
		struct inode *i_prev =
			&list_entry(prev, struct ext4_inode_info, i_orphan)->vfs_inode;

		jbd_debug(4, "orphan inode %lu will point to %u\n",
			  i_prev->i_ino, ino_next);
		err = ext4_reserve_inode_write(handle, i_prev, &iloc2);
		if (err) {
			mutex_unlock(&sbi->s_orphan_lock);
			goto out_brelse;
		}
		NEXT_ORPHAN(i_prev) = ino_next;
		err = ext4_mark_iloc_dirty(handle, i_prev, &iloc2);
		mutex_unlock(&sbi->s_orphan_lock);
	}
	if (err)
		goto out_brelse;
	NEXT_ORPHAN(inode) = 0;
	err = ext4_mark_iloc_dirty(handle, inode, &iloc);
out_err:
	ext4_std_error(inode->i_sb, err);
	return err;

out_brelse:
	brelse(iloc.bh);
	goto out_err;
}

static int ext4_rmdir(struct inode *dir, struct dentry *dentry)
{
	int retval;
	struct inode *inode;
	struct buffer_head *bh;
	struct ext4_dir_entry_2 *de;
	handle_t *handle = NULL;

	/* Initialize quotas before so that eventual writes go in
	 * separate transaction */
	retval = dquot_initialize(dir);
	if (retval)
		return retval;
	retval = dquot_initialize(d_inode(dentry));
	if (retval)
		return retval;

	retval = -ENOENT;
	bh = ext4_find_entry(dir, &dentry->d_name, &de, NULL);
	if (IS_ERR(bh))
		return PTR_ERR(bh);
	if (!bh)
		goto end_rmdir;

	inode = d_inode(dentry);

	retval = -EFSCORRUPTED;
	if (le32_to_cpu(de->inode) != inode->i_ino)
		goto end_rmdir;

	retval = -ENOTEMPTY;
	if (!ext4_empty_dir(inode))
		goto end_rmdir;

	handle = ext4_journal_start(dir, EXT4_HT_DIR,
				    EXT4_DATA_TRANS_BLOCKS(dir->i_sb));
	if (IS_ERR(handle)) {
		retval = PTR_ERR(handle);
		handle = NULL;
		goto end_rmdir;
	}

	if (IS_DIRSYNC(dir))
		ext4_handle_sync(handle);

	retval = ext4_delete_entry(handle, dir, de, bh);
	if (retval)
		goto end_rmdir;
	if (!EXT4_DIR_LINK_EMPTY(inode))
		ext4_warning_inode(inode,
			     "empty directory '%.*s' has too many links (%u)",
			     dentry->d_name.len, dentry->d_name.name,
			     inode->i_nlink);
	inode->i_version++;
	clear_nlink(inode);
	/* There's no need to set i_disksize: the fact that i_nlink is
	 * zero will ensure that the right thing happens during any
	 * recovery. */
	inode->i_size = 0;
	ext4_orphan_add(handle, inode);
	inode->i_ctime = dir->i_ctime = dir->i_mtime = ext4_current_time(inode);
	ext4_mark_inode_dirty(handle, inode);
	ext4_dec_count(handle, dir);
	ext4_update_dx_flag(dir);
	ext4_mark_inode_dirty(handle, dir);

end_rmdir:
	brelse(bh);
	if (handle)
		ext4_journal_stop(handle);
	return retval;
}

static int ext4_unlink(struct inode *dir, struct dentry *dentry)
{
	int retval;
	struct inode *inode;
	struct buffer_head *bh;
	struct ext4_dir_entry_2 *de;
	handle_t *handle = NULL;

	trace_ext4_unlink_enter(dir, dentry);
	/* Initialize quotas before so that eventual writes go
	 * in separate transaction */
	retval = dquot_initialize(dir);
	if (retval)
		return retval;
	retval = dquot_initialize(d_inode(dentry));
	if (retval)
		return retval;

	retval = -ENOENT;
	bh = ext4_find_entry(dir, &dentry->d_name, &de, NULL);
	if (IS_ERR(bh))
		return PTR_ERR(bh);
	if (!bh)
		goto end_unlink;

	inode = d_inode(dentry);

	retval = -EFSCORRUPTED;
	if (le32_to_cpu(de->inode) != inode->i_ino)
		goto end_unlink;

	handle = ext4_journal_start(dir, EXT4_HT_DIR,
				    EXT4_DATA_TRANS_BLOCKS(dir->i_sb));
	if (IS_ERR(handle)) {
		retval = PTR_ERR(handle);
		handle = NULL;
		goto end_unlink;
	}

	if (IS_DIRSYNC(dir))
		ext4_handle_sync(handle);

	retval = ext4_delete_entry(handle, dir, de, bh);
	if (retval)
		goto end_unlink;
	dir->i_ctime = dir->i_mtime = ext4_current_time(dir);
	ext4_update_dx_flag(dir);
	ext4_mark_inode_dirty(handle, dir);
	if (inode->i_nlink == 0)
		ext4_warning_inode(inode, "Deleting file '%.*s' with no links",
				   dentry->d_name.len, dentry->d_name.name);
	else
		drop_nlink(inode);
	if (!inode->i_nlink)
		ext4_orphan_add(handle, inode);
	inode->i_ctime = ext4_current_time(inode);
	ext4_mark_inode_dirty(handle, inode);

end_unlink:
	brelse(bh);
	if (handle)
		ext4_journal_stop(handle);
	trace_ext4_unlink_exit(dentry, retval);
	return retval;
}

static int ext4_symlink(struct inode *dir,
			struct dentry *dentry, const char *symname)
{
	handle_t *handle;
	struct inode *inode;
	int err, len = strlen(symname);
	int credits;
	struct fscrypt_str disk_link;

	err = fscrypt_prepare_symlink(dir, symname, len, dir->i_sb->s_blocksize,
				      &disk_link);
	if (err)
		return err;

	err = dquot_initialize(dir);
	if (err)
		return err;

	if ((disk_link.len > EXT4_N_BLOCKS * 4)) {
		/*
		 * For non-fast symlinks, we just allocate inode and put it on
		 * orphan list in the first transaction => we need bitmap,
		 * group descriptor, sb, inode block, quota blocks, and
		 * possibly selinux xattr blocks.
		 */
		credits = 4 + EXT4_MAXQUOTAS_INIT_BLOCKS(dir->i_sb) +
			  EXT4_XATTR_TRANS_BLOCKS;
	} else {
		/*
		 * Fast symlink. We have to add entry to directory
		 * (EXT4_DATA_TRANS_BLOCKS + EXT4_INDEX_EXTRA_TRANS_BLOCKS),
		 * allocate new inode (bitmap, group descriptor, inode block,
		 * quota blocks, sb is already counted in previous macros).
		 */
		credits = EXT4_DATA_TRANS_BLOCKS(dir->i_sb) +
			  EXT4_INDEX_EXTRA_TRANS_BLOCKS + 3;
	}

	inode = ext4_new_inode_start_handle(dir, S_IFLNK|S_IRWXUGO,
					    &dentry->d_name, 0, NULL,
					    EXT4_HT_DIR, credits);
	handle = ext4_journal_current_handle();
	if (IS_ERR(inode)) {
		if (handle)
			ext4_journal_stop(handle);
		return PTR_ERR(inode);
	}

	if (IS_ENCRYPTED(inode)) {
		err = fscrypt_encrypt_symlink(inode, symname, len, &disk_link);
		if (err)
			goto err_drop_inode;
		inode->i_op = &ext4_encrypted_symlink_inode_operations;
	}

	if ((disk_link.len > EXT4_N_BLOCKS * 4)) {
		if (!IS_ENCRYPTED(inode))
			inode->i_op = &ext4_symlink_inode_operations;
		inode_nohighmem(inode);
		ext4_set_aops(inode);
		/*
		 * We cannot call page_symlink() with transaction started
		 * because it calls into ext4_write_begin() which can wait
		 * for transaction commit if we are running out of space
		 * and thus we deadlock. So we have to stop transaction now
		 * and restart it when symlink contents is written.
		 * 
		 * To keep fs consistent in case of crash, we have to put inode
		 * to orphan list in the mean time.
		 */
		drop_nlink(inode);
		err = ext4_orphan_add(handle, inode);
		ext4_journal_stop(handle);
		handle = NULL;
		if (err)
			goto err_drop_inode;
		err = __page_symlink(inode, disk_link.name, disk_link.len, 1);
		if (err)
			goto err_drop_inode;
		/*
		 * Now inode is being linked into dir (EXT4_DATA_TRANS_BLOCKS
		 * + EXT4_INDEX_EXTRA_TRANS_BLOCKS), inode is also modified
		 */
		handle = ext4_journal_start(dir, EXT4_HT_DIR,
				EXT4_DATA_TRANS_BLOCKS(dir->i_sb) +
				EXT4_INDEX_EXTRA_TRANS_BLOCKS + 1);
		if (IS_ERR(handle)) {
			err = PTR_ERR(handle);
			handle = NULL;
			goto err_drop_inode;
		}
		set_nlink(inode, 1);
		err = ext4_orphan_del(handle, inode);
		if (err)
			goto err_drop_inode;
	} else {
		/* clear the extent format for fast symlink */
		ext4_clear_inode_flag(inode, EXT4_INODE_EXTENTS);
		if (!IS_ENCRYPTED(inode)) {
			inode->i_op = &ext4_fast_symlink_inode_operations;
			inode->i_link = (char *)&EXT4_I(inode)->i_data;
		}
		memcpy((char *)&EXT4_I(inode)->i_data, disk_link.name,
		       disk_link.len);
		inode->i_size = disk_link.len - 1;
	}
	EXT4_I(inode)->i_disksize = inode->i_size;
	err = ext4_add_nondir(handle, dentry, inode);
	if (!err && IS_DIRSYNC(dir))
		ext4_handle_sync(handle);

	if (handle)
		ext4_journal_stop(handle);
	goto out_free_encrypted_link;

err_drop_inode:
	if (handle)
		ext4_journal_stop(handle);
	clear_nlink(inode);
	unlock_new_inode(inode);
	iput(inode);
out_free_encrypted_link:
	if (disk_link.name != (unsigned char *)symname)
		kfree(disk_link.name);
	return err;
}

static int ext4_link(struct dentry *old_dentry,
		     struct inode *dir, struct dentry *dentry)
{
	handle_t *handle;
	struct inode *inode = d_inode(old_dentry);
	int err, retries = 0;

	if (inode->i_nlink >= EXT4_LINK_MAX)
		return -EMLINK;
	if (ext4_encrypted_inode(dir) &&
			!fscrypt_has_permitted_context(dir, inode))
		return -EPERM;

       if ((ext4_test_inode_flag(dir, EXT4_INODE_PROJINHERIT)) &&
	   (!projid_eq(EXT4_I(dir)->i_projid,
		       EXT4_I(old_dentry->d_inode)->i_projid)))
		return -EXDEV;

	err = dquot_initialize(dir);
	if (err)
		return err;

retry:
	handle = ext4_journal_start(dir, EXT4_HT_DIR,
		(EXT4_DATA_TRANS_BLOCKS(dir->i_sb) +
		 EXT4_INDEX_EXTRA_TRANS_BLOCKS) + 1);
	if (IS_ERR(handle))
		return PTR_ERR(handle);

	if (IS_DIRSYNC(dir))
		ext4_handle_sync(handle);

	inode->i_ctime = ext4_current_time(inode);
	ext4_inc_count(handle, inode);
	ihold(inode);

	err = ext4_add_entry(handle, dentry, inode);
	if (!err) {
		ext4_mark_inode_dirty(handle, inode);
		/* this can happen only for tmpfile being
		 * linked the first time
		 */
		if (inode->i_nlink == 1)
			ext4_orphan_del(handle, inode);
		d_instantiate(dentry, inode);
	} else {
		drop_nlink(inode);
		iput(inode);
	}
	ext4_journal_stop(handle);
	if (err == -ENOSPC && ext4_should_retry_alloc(dir->i_sb, &retries))
		goto retry;
	return err;
}


/*
 * Try to find buffer head where contains the parent block.
 * It should be the inode block if it is inlined or the 1st block
 * if it is a normal dir.
 */
static struct buffer_head *ext4_get_first_dir_block(handle_t *handle,
					struct inode *inode,
					int *retval,
					struct ext4_dir_entry_2 **parent_de,
					int *inlined)
{
	struct buffer_head *bh;

	if (!ext4_has_inline_data(inode)) {
		/* The first directory block must not be a hole, so
		 * treat it as DIRENT_HTREE
		 */
		bh = ext4_read_dirblock(inode, 0, DIRENT_HTREE);
		if (IS_ERR(bh)) {
			*retval = PTR_ERR(bh);
			return NULL;
		}
		*parent_de = ext4_next_entry(
					(struct ext4_dir_entry_2 *)bh->b_data,
					inode->i_sb->s_blocksize);
		return bh;
	}

	*inlined = 1;
	return ext4_get_first_inline_block(inode, parent_de, retval);
}

struct ext4_renament {
	struct inode *dir;
	struct dentry *dentry;
	struct inode *inode;
	bool is_dir;
	int dir_nlink_delta;

	/* entry for "dentry" */
	struct buffer_head *bh;
	struct ext4_dir_entry_2 *de;
	int inlined;

	/* entry for ".." in inode if it's a directory */
	struct buffer_head *dir_bh;
	struct ext4_dir_entry_2 *parent_de;
	int dir_inlined;
};

static int ext4_rename_dir_prepare(handle_t *handle, struct ext4_renament *ent)
{
	int retval;

	ent->dir_bh = ext4_get_first_dir_block(handle, ent->inode,
					      &retval, &ent->parent_de,
					      &ent->dir_inlined);
	if (!ent->dir_bh)
		return retval;
	if (le32_to_cpu(ent->parent_de->inode) != ent->dir->i_ino)
		return -EFSCORRUPTED;
	BUFFER_TRACE(ent->dir_bh, "get_write_access");
	return ext4_journal_get_write_access(handle, ent->dir_bh);
}

static int ext4_rename_dir_finish(handle_t *handle, struct ext4_renament *ent,
				  unsigned dir_ino)
{
	int retval;

	ent->parent_de->inode = cpu_to_le32(dir_ino);
	BUFFER_TRACE(ent->dir_bh, "call ext4_handle_dirty_metadata");
	if (!ent->dir_inlined) {
		if (is_dx(ent->inode)) {
			retval = ext4_handle_dirty_dx_node(handle,
							   ent->inode,
							   ent->dir_bh);
		} else {
			retval = ext4_handle_dirty_dirent_node(handle,
							       ent->inode,
							       ent->dir_bh);
		}
	} else {
		retval = ext4_mark_inode_dirty(handle, ent->inode);
	}
	if (retval) {
		ext4_std_error(ent->dir->i_sb, retval);
		return retval;
	}
	return 0;
}

static int ext4_setent(handle_t *handle, struct ext4_renament *ent,
		       unsigned ino, unsigned file_type)
{
	int retval;

	BUFFER_TRACE(ent->bh, "get write access");
	retval = ext4_journal_get_write_access(handle, ent->bh);
	if (retval)
		return retval;
	ent->de->inode = cpu_to_le32(ino);
	if (ext4_has_feature_filetype(ent->dir->i_sb))
		ent->de->file_type = file_type;
	ent->dir->i_version++;
	ent->dir->i_ctime = ent->dir->i_mtime =
		ext4_current_time(ent->dir);
	ext4_mark_inode_dirty(handle, ent->dir);
	BUFFER_TRACE(ent->bh, "call ext4_handle_dirty_metadata");
	if (!ent->inlined) {
		retval = ext4_handle_dirty_dirent_node(handle,
						       ent->dir, ent->bh);
		if (unlikely(retval)) {
			ext4_std_error(ent->dir->i_sb, retval);
			return retval;
		}
	}
	brelse(ent->bh);
	ent->bh = NULL;

	return 0;
}

static int ext4_find_delete_entry(handle_t *handle, struct inode *dir,
				  const struct qstr *d_name)
{
	int retval = -ENOENT;
	struct buffer_head *bh;
	struct ext4_dir_entry_2 *de;

	bh = ext4_find_entry(dir, d_name, &de, NULL);
	if (IS_ERR(bh))
		return PTR_ERR(bh);
	if (bh) {
		retval = ext4_delete_entry(handle, dir, de, bh);
		brelse(bh);
	}
	return retval;
}

static void ext4_rename_delete(handle_t *handle, struct ext4_renament *ent,
			       int force_reread)
{
	int retval;
	/*
	 * ent->de could have moved from under us during htree split, so make
	 * sure that we are deleting the right entry.  We might also be pointing
	 * to a stale entry in the unused part of ent->bh so just checking inum
	 * and the name isn't enough.
	 */
	if (le32_to_cpu(ent->de->inode) != ent->inode->i_ino ||
	    ent->de->name_len != ent->dentry->d_name.len ||
	    strncmp(ent->de->name, ent->dentry->d_name.name,
		    ent->de->name_len) ||
	    force_reread) {
		retval = ext4_find_delete_entry(handle, ent->dir,
						&ent->dentry->d_name);
	} else {
		retval = ext4_delete_entry(handle, ent->dir, ent->de, ent->bh);
		if (retval == -ENOENT) {
			retval = ext4_find_delete_entry(handle, ent->dir,
							&ent->dentry->d_name);
		}
	}

	if (retval) {
		ext4_warning_inode(ent->dir,
				   "Deleting old file: nlink %d, error=%d",
				   ent->dir->i_nlink, retval);
	}
}

static void ext4_update_dir_count(handle_t *handle, struct ext4_renament *ent)
{
	if (ent->dir_nlink_delta) {
		if (ent->dir_nlink_delta == -1)
			ext4_dec_count(handle, ent->dir);
		else
			ext4_inc_count(handle, ent->dir);
		ext4_mark_inode_dirty(handle, ent->dir);
	}
}

static struct inode *ext4_whiteout_for_rename(struct ext4_renament *ent,
					      int credits, handle_t **h)
{
	struct inode *wh;
	handle_t *handle;
	int retries = 0;

	/*
	 * for inode block, sb block, group summaries,
	 * and inode bitmap
	 */
	credits += (EXT4_MAXQUOTAS_TRANS_BLOCKS(ent->dir->i_sb) +
		    EXT4_XATTR_TRANS_BLOCKS + 4);
retry:
	wh = ext4_new_inode_start_handle(ent->dir, S_IFCHR | WHITEOUT_MODE,
					 &ent->dentry->d_name, 0, NULL,
					 EXT4_HT_DIR, credits);

	handle = ext4_journal_current_handle();
	if (IS_ERR(wh)) {
		if (handle)
			ext4_journal_stop(handle);
		if (PTR_ERR(wh) == -ENOSPC &&
		    ext4_should_retry_alloc(ent->dir->i_sb, &retries))
			goto retry;
	} else {
		*h = handle;
		init_special_inode(wh, wh->i_mode, WHITEOUT_DEV);
		wh->i_op = &ext4_special_inode_operations;
	}
	return wh;
}

/*
 * Anybody can rename anything with this: the permission checks are left to the
 * higher-level routines.
 *
 * n.b.  old_{dentry,inode) refers to the source dentry/inode
 * while new_{dentry,inode) refers to the destination dentry/inode
 * This comes from rename(const char *oldpath, const char *newpath)
 */
static int ext4_rename(struct inode *old_dir, struct dentry *old_dentry,
		       struct inode *new_dir, struct dentry *new_dentry,
		       unsigned int flags)
{
	handle_t *handle = NULL;
	struct ext4_renament old = {
		.dir = old_dir,
		.dentry = old_dentry,
		.inode = d_inode(old_dentry),
	};
	struct ext4_renament new = {
		.dir = new_dir,
		.dentry = new_dentry,
		.inode = d_inode(new_dentry),
	};
	int force_reread;
	int retval;
	struct inode *whiteout = NULL;
	int credits;
	u8 old_file_type;

	if (new.inode && new.inode->i_nlink == 0) {
		EXT4_ERROR_INODE(new.inode,
				 "target of rename is already freed");
		return -EFSCORRUPTED;
	}

	if ((ext4_test_inode_flag(new_dir, EXT4_INODE_PROJINHERIT)) &&
	    (!projid_eq(EXT4_I(new_dir)->i_projid,
			EXT4_I(old_dentry->d_inode)->i_projid)))
		return -EXDEV;

	if ((ext4_encrypted_inode(old_dir) &&
	     !fscrypt_has_encryption_key(old_dir)) ||
	    (ext4_encrypted_inode(new_dir) &&
	     !fscrypt_has_encryption_key(new_dir)))
		return -ENOKEY;

	retval = dquot_initialize(old.dir);
	if (retval)
		return retval;
	retval = dquot_initialize(new.dir);
	if (retval)
		return retval;

	/* Initialize quotas before so that eventual writes go
	 * in separate transaction */
	if (new.inode) {
		retval = dquot_initialize(new.inode);
		if (retval)
			return retval;
	}

	old.bh = ext4_find_entry(old.dir, &old.dentry->d_name, &old.de, NULL);
	if (IS_ERR(old.bh))
		return PTR_ERR(old.bh);
	/*
	 *  Check for inode number is _not_ due to possible IO errors.
	 *  We might rmdir the source, keep it as pwd of some process
	 *  and merrily kill the link to whatever was created under the
	 *  same name. Goodbye sticky bit ;-<
	 */
	retval = -ENOENT;
	if (!old.bh || le32_to_cpu(old.de->inode) != old.inode->i_ino)
		goto end_rename;

	if ((old.dir != new.dir) &&
	    ext4_encrypted_inode(new.dir) &&
	    !fscrypt_has_permitted_context(new.dir, old.inode)) {
		retval = -EPERM;
		goto end_rename;
	}

	new.bh = ext4_find_entry(new.dir, &new.dentry->d_name,
				 &new.de, &new.inlined);
	if (IS_ERR(new.bh)) {
		retval = PTR_ERR(new.bh);
		new.bh = NULL;
		goto end_rename;
	}
	if (new.bh) {
		if (!new.inode) {
			brelse(new.bh);
			new.bh = NULL;
		}
	}
	if (new.inode && !test_opt(new.dir->i_sb, NO_AUTO_DA_ALLOC))
		ext4_alloc_da_blocks(old.inode);

	credits = (2 * EXT4_DATA_TRANS_BLOCKS(old.dir->i_sb) +
		   EXT4_INDEX_EXTRA_TRANS_BLOCKS + 2);
	if (!(flags & RENAME_WHITEOUT)) {
		handle = ext4_journal_start(old.dir, EXT4_HT_DIR, credits);
		if (IS_ERR(handle)) {
			retval = PTR_ERR(handle);
			handle = NULL;
			goto end_rename;
		}
	} else {
		whiteout = ext4_whiteout_for_rename(&old, credits, &handle);
		if (IS_ERR(whiteout)) {
			retval = PTR_ERR(whiteout);
			whiteout = NULL;
			goto end_rename;
		}
	}

	if (IS_DIRSYNC(old.dir) || IS_DIRSYNC(new.dir))
		ext4_handle_sync(handle);

	if (S_ISDIR(old.inode->i_mode)) {
		if (new.inode) {
			retval = -ENOTEMPTY;
			if (!ext4_empty_dir(new.inode))
				goto end_rename;
		} else {
			retval = -EMLINK;
			if (new.dir != old.dir && EXT4_DIR_LINK_MAX(new.dir))
				goto end_rename;
		}
		retval = ext4_rename_dir_prepare(handle, &old);
		if (retval)
			goto end_rename;
	}
	/*
	 * If we're renaming a file within an inline_data dir and adding or
	 * setting the new dirent causes a conversion from inline_data to
	 * extents/blockmap, we need to force the dirent delete code to
	 * re-read the directory, or else we end up trying to delete a dirent
	 * from what is now the extent tree root (or a block map).
	 */
	force_reread = (new.dir->i_ino == old.dir->i_ino &&
			ext4_test_inode_flag(new.dir, EXT4_INODE_INLINE_DATA));

	old_file_type = old.de->file_type;
	if (whiteout) {
		/*
		 * Do this before adding a new entry, so the old entry is sure
		 * to be still pointing to the valid old entry.
		 */
		retval = ext4_setent(handle, &old, whiteout->i_ino,
				     EXT4_FT_CHRDEV);
		if (retval)
			goto end_rename;
		ext4_mark_inode_dirty(handle, whiteout);
	}
	if (!new.bh) {
		retval = ext4_add_entry(handle, new.dentry, old.inode);
		if (retval)
			goto end_rename;
	} else {
		retval = ext4_setent(handle, &new,
				     old.inode->i_ino, old_file_type);
		if (retval)
			goto end_rename;
	}
	if (force_reread)
		force_reread = !ext4_test_inode_flag(new.dir,
						     EXT4_INODE_INLINE_DATA);

	/*
	 * Like most other Unix systems, set the ctime for inodes on a
	 * rename.
	 */
	old.inode->i_ctime = ext4_current_time(old.inode);
	ext4_mark_inode_dirty(handle, old.inode);

	if (!whiteout) {
		/*
		 * ok, that's it
		 */
		ext4_rename_delete(handle, &old, force_reread);
	}

	if (new.inode) {
		ext4_dec_count(handle, new.inode);
		new.inode->i_ctime = ext4_current_time(new.inode);
	}
	old.dir->i_ctime = old.dir->i_mtime = ext4_current_time(old.dir);
	ext4_update_dx_flag(old.dir);
	if (old.dir_bh) {
		retval = ext4_rename_dir_finish(handle, &old, new.dir->i_ino);
		if (retval)
			goto end_rename;

		ext4_dec_count(handle, old.dir);
		if (new.inode) {
			/* checked ext4_empty_dir above, can't have another
			 * parent, ext4_dec_count() won't work for many-linked
			 * dirs */
			clear_nlink(new.inode);
		} else {
			ext4_inc_count(handle, new.dir);
			ext4_update_dx_flag(new.dir);
			ext4_mark_inode_dirty(handle, new.dir);
		}
	}
	ext4_mark_inode_dirty(handle, old.dir);
	if (new.inode) {
		ext4_mark_inode_dirty(handle, new.inode);
		if (!new.inode->i_nlink)
			ext4_orphan_add(handle, new.inode);
	}
	retval = 0;

end_rename:
	brelse(old.dir_bh);
	brelse(old.bh);
	brelse(new.bh);
	if (whiteout) {
		if (retval)
			drop_nlink(whiteout);
		unlock_new_inode(whiteout);
		iput(whiteout);
	}
	if (handle)
		ext4_journal_stop(handle);
	return retval;
}

static int ext4_cross_rename(struct inode *old_dir, struct dentry *old_dentry,
			     struct inode *new_dir, struct dentry *new_dentry)
{
	handle_t *handle = NULL;
	struct ext4_renament old = {
		.dir = old_dir,
		.dentry = old_dentry,
		.inode = d_inode(old_dentry),
	};
	struct ext4_renament new = {
		.dir = new_dir,
		.dentry = new_dentry,
		.inode = d_inode(new_dentry),
	};
	u8 new_file_type;
	int retval;

	if ((ext4_encrypted_inode(old_dir) &&
	     !fscrypt_has_encryption_key(old_dir)) ||
	    (ext4_encrypted_inode(new_dir) &&
	     !fscrypt_has_encryption_key(new_dir)))
		return -ENOKEY;

	if ((ext4_encrypted_inode(old_dir) ||
	     ext4_encrypted_inode(new_dir)) &&
	    (old_dir != new_dir) &&
	    (!fscrypt_has_permitted_context(new_dir, old.inode) ||
	     !fscrypt_has_permitted_context(old_dir, new.inode)))
		return -EPERM;

	if ((ext4_test_inode_flag(new_dir, EXT4_INODE_PROJINHERIT) &&
	     !projid_eq(EXT4_I(new_dir)->i_projid,
			EXT4_I(old_dentry->d_inode)->i_projid)) ||
	    (ext4_test_inode_flag(old_dir, EXT4_INODE_PROJINHERIT) &&
	     !projid_eq(EXT4_I(old_dir)->i_projid,
			EXT4_I(new_dentry->d_inode)->i_projid)))
		return -EXDEV;

	retval = dquot_initialize(old.dir);
	if (retval)
		return retval;
	retval = dquot_initialize(new.dir);
	if (retval)
		return retval;

	old.bh = ext4_find_entry(old.dir, &old.dentry->d_name,
				 &old.de, &old.inlined);
	if (IS_ERR(old.bh))
		return PTR_ERR(old.bh);
	/*
	 *  Check for inode number is _not_ due to possible IO errors.
	 *  We might rmdir the source, keep it as pwd of some process
	 *  and merrily kill the link to whatever was created under the
	 *  same name. Goodbye sticky bit ;-<
	 */
	retval = -ENOENT;
	if (!old.bh || le32_to_cpu(old.de->inode) != old.inode->i_ino)
		goto end_rename;

	new.bh = ext4_find_entry(new.dir, &new.dentry->d_name,
				 &new.de, &new.inlined);
	if (IS_ERR(new.bh)) {
		retval = PTR_ERR(new.bh);
		new.bh = NULL;
		goto end_rename;
	}

	/* RENAME_EXCHANGE case: old *and* new must both exist */
	if (!new.bh || le32_to_cpu(new.de->inode) != new.inode->i_ino)
		goto end_rename;

	handle = ext4_journal_start(old.dir, EXT4_HT_DIR,
		(2 * EXT4_DATA_TRANS_BLOCKS(old.dir->i_sb) +
		 2 * EXT4_INDEX_EXTRA_TRANS_BLOCKS + 2));
	if (IS_ERR(handle)) {
		retval = PTR_ERR(handle);
		handle = NULL;
		goto end_rename;
	}

	if (IS_DIRSYNC(old.dir) || IS_DIRSYNC(new.dir))
		ext4_handle_sync(handle);

	if (S_ISDIR(old.inode->i_mode)) {
		old.is_dir = true;
		retval = ext4_rename_dir_prepare(handle, &old);
		if (retval)
			goto end_rename;
	}
	if (S_ISDIR(new.inode->i_mode)) {
		new.is_dir = true;
		retval = ext4_rename_dir_prepare(handle, &new);
		if (retval)
			goto end_rename;
	}

	/*
	 * Other than the special case of overwriting a directory, parents'
	 * nlink only needs to be modified if this is a cross directory rename.
	 */
	if (old.dir != new.dir && old.is_dir != new.is_dir) {
		old.dir_nlink_delta = old.is_dir ? -1 : 1;
		new.dir_nlink_delta = -old.dir_nlink_delta;
		retval = -EMLINK;
		if ((old.dir_nlink_delta > 0 && EXT4_DIR_LINK_MAX(old.dir)) ||
		    (new.dir_nlink_delta > 0 && EXT4_DIR_LINK_MAX(new.dir)))
			goto end_rename;
	}

	new_file_type = new.de->file_type;
	retval = ext4_setent(handle, &new, old.inode->i_ino, old.de->file_type);
	if (retval)
		goto end_rename;

	retval = ext4_setent(handle, &old, new.inode->i_ino, new_file_type);
	if (retval)
		goto end_rename;

	/*
	 * Like most other Unix systems, set the ctime for inodes on a
	 * rename.
	 */
	old.inode->i_ctime = ext4_current_time(old.inode);
	new.inode->i_ctime = ext4_current_time(new.inode);
	ext4_mark_inode_dirty(handle, old.inode);
	ext4_mark_inode_dirty(handle, new.inode);

	if (old.dir_bh) {
		retval = ext4_rename_dir_finish(handle, &old, new.dir->i_ino);
		if (retval)
			goto end_rename;
	}
	if (new.dir_bh) {
		retval = ext4_rename_dir_finish(handle, &new, old.dir->i_ino);
		if (retval)
			goto end_rename;
	}
	ext4_update_dir_count(handle, &old);
	ext4_update_dir_count(handle, &new);
	retval = 0;

end_rename:
	brelse(old.dir_bh);
	brelse(new.dir_bh);
	brelse(old.bh);
	brelse(new.bh);
	if (handle)
		ext4_journal_stop(handle);
	return retval;
}

static int ext4_rename2(struct inode *old_dir, struct dentry *old_dentry,
			struct inode *new_dir, struct dentry *new_dentry,
			unsigned int flags)
{
	if (flags & ~(RENAME_NOREPLACE | RENAME_EXCHANGE | RENAME_WHITEOUT))
		return -EINVAL;

	if (flags & RENAME_EXCHANGE) {
		return ext4_cross_rename(old_dir, old_dentry,
					 new_dir, new_dentry);
	}

	return ext4_rename(old_dir, old_dentry, new_dir, new_dentry, flags);
}

/*
 * directories can handle most operations...
 */
const struct inode_operations ext4_dir_inode_operations = {
	.create		= ext4_create,
	.lookup		= ext4_lookup,
	.link		= ext4_link,
	.unlink		= ext4_unlink,
	.symlink	= ext4_symlink,
	.mkdir		= ext4_mkdir,
	.rmdir		= ext4_rmdir,
	.mknod		= ext4_mknod,
	.tmpfile	= ext4_tmpfile,
	.rename		= ext4_rename2,
	.setattr	= ext4_setattr,
	.listxattr	= ext4_listxattr,
	.get_acl	= ext4_get_acl,
	.set_acl	= ext4_set_acl,
	.fiemap         = ext4_fiemap,
};

const struct inode_operations ext4_special_inode_operations = {
	.setattr	= ext4_setattr,
	.listxattr	= ext4_listxattr,
	.get_acl	= ext4_get_acl,
	.set_acl	= ext4_set_acl,
};<|MERGE_RESOLUTION|>--- conflicted
+++ resolved
@@ -1292,13 +1292,8 @@
 		    ext4_match(fname, de)) {
 			/* found a match - just to be sure, do
 			 * a full check */
-<<<<<<< HEAD
-			if (ext4_check_dir_entry(dir, NULL, de, bh, bh->b_data,
-						 bh->b_size, offset))
-=======
 			if (ext4_check_dir_entry(dir, NULL, de, bh, search_buf,
 						 buf_size, offset))
->>>>>>> c6a15d15
 				return -1;
 			*res_dir = de;
 			return 1;
