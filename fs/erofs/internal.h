/* SPDX-License-Identifier: GPL-2.0-only */
/*
 * Copyright (C) 2017-2018 HUAWEI, Inc.
 *             https://www.huawei.com/
 * Copyright (C) 2021, Alibaba Cloud
 */
#ifndef __EROFS_INTERNAL_H
#define __EROFS_INTERNAL_H

#include <linux/fs.h>
#include <linux/dcache.h>
#include <linux/mm.h>
#include <linux/pagemap.h>
#include <linux/bio.h>
#include <linux/buffer_head.h>
#include <linux/magic.h>
#include <linux/slab.h>
#include <linux/vmalloc.h>
#include <linux/iomap.h>
#include "erofs_fs.h"

/* redefine pr_fmt "erofs: " */
#undef pr_fmt
#define pr_fmt(fmt) "erofs: " fmt

__printf(3, 4) void _erofs_err(struct super_block *sb,
			       const char *function, const char *fmt, ...);
#define erofs_err(sb, fmt, ...)	\
	_erofs_err(sb, __func__, fmt "\n", ##__VA_ARGS__)
__printf(3, 4) void _erofs_info(struct super_block *sb,
			       const char *function, const char *fmt, ...);
#define erofs_info(sb, fmt, ...) \
	_erofs_info(sb, __func__, fmt "\n", ##__VA_ARGS__)
#ifdef CONFIG_EROFS_FS_DEBUG
#define erofs_dbg(x, ...)       pr_debug(x "\n", ##__VA_ARGS__)
#define DBG_BUGON               BUG_ON
#else
#define erofs_dbg(x, ...)       ((void)0)
#define DBG_BUGON(x)            ((void)(x))
#endif	/* !CONFIG_EROFS_FS_DEBUG */

/* EROFS_SUPER_MAGIC_V1 to represent the whole file system */
#define EROFS_SUPER_MAGIC   EROFS_SUPER_MAGIC_V1

typedef u64 erofs_nid_t;
typedef u64 erofs_off_t;
/* data type for filesystem-wide blocks number */
typedef u32 erofs_blk_t;

struct erofs_device_info {
	char *path;
	struct erofs_fscache *fscache;
	struct block_device *bdev;
	struct dax_device *dax_dev;
	u64 dax_part_off;

	u32 blocks;
	u32 mapped_blkaddr;
};

enum {
	EROFS_SYNC_DECOMPRESS_AUTO,
	EROFS_SYNC_DECOMPRESS_FORCE_ON,
	EROFS_SYNC_DECOMPRESS_FORCE_OFF
};

struct erofs_mount_opts {
#ifdef CONFIG_EROFS_FS_ZIP
	/* current strategy of how to use managed cache */
	unsigned char cache_strategy;
	/* strategy of sync decompression (0 - auto, 1 - force on, 2 - force off) */
	unsigned int sync_decompress;

	/* threshold for decompression synchronously */
	unsigned int max_sync_decompress_pages;
#endif
	unsigned int mount_opt;
};

struct erofs_dev_context {
	struct idr tree;
	struct rw_semaphore rwsem;

	unsigned int extra_devices;
};

struct erofs_fs_context {
	struct erofs_mount_opts opt;
	struct erofs_dev_context *devs;
	char *fsid;
	char *domain_id;
};

/* all filesystem-wide lz4 configurations */
struct erofs_sb_lz4_info {
	/* # of pages needed for EROFS lz4 rolling decompression */
	u16 max_distance_pages;
	/* maximum possible blocks for pclusters in the filesystem */
	u16 max_pclusterblks;
};

struct erofs_domain {
	refcount_t ref;
	struct list_head list;
	struct fscache_volume *volume;
	char *domain_id;
};

struct erofs_fscache {
	struct fscache_cookie *cookie;
	struct inode *inode;
	struct inode *anon_inode;
	struct erofs_domain *domain;
	char *name;
};

struct erofs_sb_info {
	struct erofs_mount_opts opt;	/* options */
#ifdef CONFIG_EROFS_FS_ZIP
	/* list for all registered superblocks, mainly for shrinker */
	struct list_head list;
	struct mutex umount_mutex;

	/* managed XArray arranged in physical block number */
	struct xarray managed_pslots;

	unsigned int shrinker_run_no;
	u16 available_compr_algs;

	/* pseudo inode to manage cached pages */
	struct inode *managed_cache;

	struct erofs_sb_lz4_info lz4;
	struct inode *packed_inode;
#endif	/* CONFIG_EROFS_FS_ZIP */
	struct erofs_dev_context *devs;
	struct dax_device *dax_dev;
	u64 dax_part_off;
	u64 total_blocks;
	u32 primarydevice_blocks;

	u32 meta_blkaddr;
#ifdef CONFIG_EROFS_FS_XATTR
	u32 xattr_blkaddr;
#endif
	u16 device_id_mask;	/* valid bits of device id to be used */

	unsigned char islotbits;	/* inode slot unit size in bit shift */
	unsigned char blkszbits;	/* filesystem block size in bit shift */

	u32 sb_size;			/* total superblock size */
	u32 build_time_nsec;
	u64 build_time;

	/* what we really care is nid, rather than ino.. */
	erofs_nid_t root_nid;
	erofs_nid_t packed_nid;
	/* used for statfs, f_files - f_favail */
	u64 inos;

	u8 uuid[16];                    /* 128-bit uuid for volume */
	u8 volume_name[16];             /* volume name */
	u32 feature_compat;
	u32 feature_incompat;

	/* sysfs support */
	struct kobject s_kobj;		/* /sys/fs/erofs/<devname> */
	struct completion s_kobj_unregister;

	/* fscache support */
	struct fscache_volume *volume;
	struct erofs_fscache *s_fscache;
	struct erofs_domain *domain;
	char *fsid;
	char *domain_id;
};

#define EROFS_SB(sb) ((struct erofs_sb_info *)(sb)->s_fs_info)
#define EROFS_I_SB(inode) ((struct erofs_sb_info *)(inode)->i_sb->s_fs_info)

/* Mount flags set via mount options or defaults */
#define EROFS_MOUNT_XATTR_USER		0x00000010
#define EROFS_MOUNT_POSIX_ACL		0x00000020
#define EROFS_MOUNT_DAX_ALWAYS		0x00000040
#define EROFS_MOUNT_DAX_NEVER		0x00000080

#define clear_opt(opt, option)	((opt)->mount_opt &= ~EROFS_MOUNT_##option)
#define set_opt(opt, option)	((opt)->mount_opt |= EROFS_MOUNT_##option)
#define test_opt(opt, option)	((opt)->mount_opt & EROFS_MOUNT_##option)

static inline bool erofs_is_fscache_mode(struct super_block *sb)
{
	return IS_ENABLED(CONFIG_EROFS_FS_ONDEMAND) && !sb->s_bdev;
}

enum {
	EROFS_ZIP_CACHE_DISABLED,
	EROFS_ZIP_CACHE_READAHEAD,
	EROFS_ZIP_CACHE_READAROUND
};

#define EROFS_LOCKED_MAGIC     (INT_MIN | 0xE0F510CCL)

/* basic unit of the workstation of a super_block */
struct erofs_workgroup {
	/* the workgroup index in the workstation */
	pgoff_t index;

	/* overall workgroup reference count */
	atomic_t refcount;
        spinlock_t lock;
};

static inline bool erofs_workgroup_try_to_freeze(struct erofs_workgroup *grp,
						 int val)
{
	preempt_disable();
	if (val != atomic_cmpxchg(&grp->refcount, val, EROFS_LOCKED_MAGIC)) {
		preempt_enable();
		return false;
	}
	return true;
}

static inline void erofs_workgroup_unfreeze(struct erofs_workgroup *grp,
					    int orig_val)
{
	/*
	 * other observers should notice all modifications
	 * in the freezing period.
	 */
	smp_mb();
	atomic_set(&grp->refcount, orig_val);
	preempt_enable();
}

static inline int erofs_wait_on_workgroup_freezed(struct erofs_workgroup *grp)
{
	return atomic_cond_read_relaxed(&grp->refcount,
					VAL != EROFS_LOCKED_MAGIC);
}

enum erofs_kmap_type {
	EROFS_NO_KMAP,		/* don't map the buffer */
	EROFS_KMAP,		/* use kmap() to map the buffer */
	EROFS_KMAP_ATOMIC,	/* use kmap_atomic() to map the buffer */
};

struct erofs_buf {
	struct page *page;
	void *base;
	enum erofs_kmap_type kmap_type;
};
#define __EROFS_BUF_INITIALIZER	((struct erofs_buf){ .page = NULL })

#define ROOT_NID(sb)		((sb)->root_nid)

#define erofs_blknr(sb, addr)	((addr) >> (sb)->s_blocksize_bits)
#define erofs_blkoff(sb, addr)	((addr) & ((sb)->s_blocksize - 1))
#define erofs_pos(sb, blk)	((erofs_off_t)(blk) << (sb)->s_blocksize_bits)
#define erofs_iblks(i)	(round_up((i)->i_size, i_blocksize(i)) >> (i)->i_blkbits)

#define EROFS_FEATURE_FUNCS(name, compat, feature) \
static inline bool erofs_sb_has_##name(struct erofs_sb_info *sbi) \
{ \
	return sbi->feature_##compat & EROFS_FEATURE_##feature; \
}

EROFS_FEATURE_FUNCS(zero_padding, incompat, INCOMPAT_ZERO_PADDING)
EROFS_FEATURE_FUNCS(compr_cfgs, incompat, INCOMPAT_COMPR_CFGS)
EROFS_FEATURE_FUNCS(big_pcluster, incompat, INCOMPAT_BIG_PCLUSTER)
EROFS_FEATURE_FUNCS(chunked_file, incompat, INCOMPAT_CHUNKED_FILE)
EROFS_FEATURE_FUNCS(device_table, incompat, INCOMPAT_DEVICE_TABLE)
EROFS_FEATURE_FUNCS(compr_head2, incompat, INCOMPAT_COMPR_HEAD2)
EROFS_FEATURE_FUNCS(ztailpacking, incompat, INCOMPAT_ZTAILPACKING)
EROFS_FEATURE_FUNCS(fragments, incompat, INCOMPAT_FRAGMENTS)
EROFS_FEATURE_FUNCS(dedupe, incompat, INCOMPAT_DEDUPE)
EROFS_FEATURE_FUNCS(sb_chksum, compat, COMPAT_SB_CHKSUM)

/* atomic flag definitions */
#define EROFS_I_EA_INITED_BIT	0
#define EROFS_I_Z_INITED_BIT	1

/* bitlock definitions (arranged in reverse order) */
#define EROFS_I_BL_XATTR_BIT	(BITS_PER_LONG - 1)
#define EROFS_I_BL_Z_BIT	(BITS_PER_LONG - 2)

struct erofs_inode {
	erofs_nid_t nid;

	/* atomic flags (including bitlocks) */
	unsigned long flags;

	unsigned char datalayout;
	unsigned char inode_isize;
	unsigned int xattr_isize;

	unsigned int xattr_shared_count;
	unsigned int *xattr_shared_xattrs;

	union {
		erofs_blk_t raw_blkaddr;
		struct {
			unsigned short	chunkformat;
			unsigned char	chunkbits;
		};
#ifdef CONFIG_EROFS_FS_ZIP
		struct {
			unsigned short z_advise;
			unsigned char  z_algorithmtype[2];
			unsigned char  z_logical_clusterbits;
			unsigned long  z_tailextent_headlcn;
			union {
				struct {
					erofs_off_t    z_idataoff;
					unsigned short z_idata_size;
				};
				erofs_off_t z_fragmentoff;
			};
		};
#endif	/* CONFIG_EROFS_FS_ZIP */
	};
	/* the corresponding vfs inode */
	struct inode vfs_inode;
};

#define EROFS_I(ptr)	container_of(ptr, struct erofs_inode, vfs_inode)

static inline erofs_off_t erofs_iloc(struct inode *inode)
{
	struct erofs_sb_info *sbi = EROFS_I_SB(inode);

	return erofs_pos(inode->i_sb, sbi->meta_blkaddr) +
		(EROFS_I(inode)->nid << sbi->islotbits);
}

static inline unsigned int erofs_bitrange(unsigned int value, unsigned int bit,
					  unsigned int bits)
{

	return (value >> bit) & ((1 << bits) - 1);
}


static inline unsigned int erofs_inode_version(unsigned int value)
{
	return erofs_bitrange(value, EROFS_I_VERSION_BIT,
			      EROFS_I_VERSION_BITS);
}

static inline unsigned int erofs_inode_datalayout(unsigned int value)
{
	return erofs_bitrange(value, EROFS_I_DATALAYOUT_BIT,
			      EROFS_I_DATALAYOUT_BITS);
}

/*
 * Different from grab_cache_page_nowait(), reclaiming is never triggered
 * when allocating new pages.
 */
static inline
struct page *erofs_grab_cache_page_nowait(struct address_space *mapping,
					  pgoff_t index)
{
	return pagecache_get_page(mapping, index,
			FGP_LOCK|FGP_CREAT|FGP_NOFS|FGP_NOWAIT,
			readahead_gfp_mask(mapping) & ~__GFP_RECLAIM);
}

extern const struct super_operations erofs_sops;
extern struct file_system_type erofs_fs_type;

extern const struct address_space_operations erofs_raw_access_aops;
extern const struct address_space_operations z_erofs_aops;

enum {
	BH_Encoded = BH_PrivateStart,
	BH_FullMapped,
	BH_Fragment,
	BH_Partialref,
};

/* Has a disk mapping */
#define EROFS_MAP_MAPPED	(1 << BH_Mapped)
/* Located in metadata (could be copied from bd_inode) */
#define EROFS_MAP_META		(1 << BH_Meta)
/* The extent is encoded */
#define EROFS_MAP_ENCODED	(1 << BH_Encoded)
/* The length of extent is full */
#define EROFS_MAP_FULL_MAPPED	(1 << BH_FullMapped)
/* Located in the special packed inode */
#define EROFS_MAP_FRAGMENT	(1 << BH_Fragment)
/* The extent refers to partial decompressed data */
#define EROFS_MAP_PARTIAL_REF	(1 << BH_Partialref)

struct erofs_map_blocks {
	struct erofs_buf buf;

	erofs_off_t m_pa, m_la;
	u64 m_plen, m_llen;

	unsigned short m_deviceid;
	char m_algorithmformat;
	unsigned int m_flags;
};

/* Flags used by erofs_map_blocks_flatmode() */
#define EROFS_GET_BLOCKS_RAW    0x0001
/*
 * Used to get the exact decompressed length, e.g. fiemap (consider lookback
 * approach instead if possible since it's more metadata lightweight.)
 */
#define EROFS_GET_BLOCKS_FIEMAP	0x0002
/* Used to map the whole extent if non-negligible data is requested for LZMA */
#define EROFS_GET_BLOCKS_READMORE	0x0004
/* Used to map tail extent for tailpacking inline or fragment pcluster */
#define EROFS_GET_BLOCKS_FINDTAIL	0x0008

enum {
	Z_EROFS_COMPRESSION_SHIFTED = Z_EROFS_COMPRESSION_MAX,
	Z_EROFS_COMPRESSION_INTERLACED,
	Z_EROFS_COMPRESSION_RUNTIME_MAX
};

/* zmap.c */
extern const struct iomap_ops z_erofs_iomap_report_ops;

#ifdef CONFIG_EROFS_FS_ZIP
int z_erofs_fill_inode(struct inode *inode);
int z_erofs_map_blocks_iter(struct inode *inode,
			    struct erofs_map_blocks *map,
			    int flags);
#else
static inline int z_erofs_fill_inode(struct inode *inode) { return -EOPNOTSUPP; }
static inline int z_erofs_map_blocks_iter(struct inode *inode,
					  struct erofs_map_blocks *map,
					  int flags)
{
	return -EOPNOTSUPP;
}
#endif	/* !CONFIG_EROFS_FS_ZIP */

struct erofs_map_dev {
	struct erofs_fscache *m_fscache;
	struct block_device *m_bdev;
	struct dax_device *m_daxdev;
	u64 m_dax_part_off;

	erofs_off_t m_pa;
	unsigned int m_deviceid;
};

/* data.c */
extern const struct file_operations erofs_file_fops;
void *erofs_read_metadata(struct super_block *sb, struct erofs_buf *buf,
			  erofs_off_t *offset, int *lengthp);
void erofs_unmap_metabuf(struct erofs_buf *buf);
void erofs_put_metabuf(struct erofs_buf *buf);
void *erofs_bread(struct erofs_buf *buf, struct inode *inode,
		  erofs_blk_t blkaddr, enum erofs_kmap_type type);
void *erofs_read_metabuf(struct erofs_buf *buf, struct super_block *sb,
			 erofs_blk_t blkaddr, enum erofs_kmap_type type);
int erofs_map_dev(struct super_block *sb, struct erofs_map_dev *dev);
int erofs_fiemap(struct inode *inode, struct fiemap_extent_info *fieinfo,
		 u64 start, u64 len);
int erofs_map_blocks(struct inode *inode,
		     struct erofs_map_blocks *map, int flags);

/* inode.c */
static inline unsigned long erofs_inode_hash(erofs_nid_t nid)
{
#if BITS_PER_LONG == 32
	return (nid >> 32) ^ (nid & 0xffffffff);
#else
	return nid;
#endif
}

extern const struct inode_operations erofs_generic_iops;
extern const struct inode_operations erofs_symlink_iops;
extern const struct inode_operations erofs_fast_symlink_iops;

struct inode *erofs_iget(struct super_block *sb, erofs_nid_t nid);
int erofs_getattr(struct user_namespace *mnt_userns, const struct path *path,
		  struct kstat *stat, u32 request_mask,
		  unsigned int query_flags);

/* namei.c */
extern const struct inode_operations erofs_dir_iops;

int erofs_namei(struct inode *dir, const struct qstr *name,
		erofs_nid_t *nid, unsigned int *d_type);

/* dir.c */
extern const struct file_operations erofs_dir_fops;

static inline void *erofs_vm_map_ram(struct page **pages, unsigned int count)
{
	int retried = 0;

	while (1) {
		void *p = vm_map_ram(pages, count, -1);

		/* retry two more times (totally 3 times) */
		if (p || ++retried >= 3)
			return p;
		vm_unmap_aliases();
	}
	return NULL;
}

/* pcpubuf.c */
void *erofs_get_pcpubuf(unsigned int requiredpages);
void erofs_put_pcpubuf(void *ptr);
int erofs_pcpubuf_growsize(unsigned int nrpages);
void erofs_pcpubuf_init(void);
void erofs_pcpubuf_exit(void);

/* sysfs.c */
int erofs_register_sysfs(struct super_block *sb);
void erofs_unregister_sysfs(struct super_block *sb);
int __init erofs_init_sysfs(void);
void erofs_exit_sysfs(void);

/* utils.c / zdata.c */
struct page *erofs_allocpage(struct page **pagepool, gfp_t gfp);
static inline void erofs_pagepool_add(struct page **pagepool,
		struct page *page)
{
	set_page_private(page, (unsigned long)*pagepool);
	*pagepool = page;
}
void erofs_release_pages(struct page **pagepool);

#ifdef CONFIG_EROFS_FS_ZIP
int erofs_workgroup_put(struct erofs_workgroup *grp);
struct erofs_workgroup *erofs_find_workgroup(struct super_block *sb,
					     pgoff_t index);
struct erofs_workgroup *erofs_insert_workgroup(struct super_block *sb,
					       struct erofs_workgroup *grp);
void erofs_workgroup_free_rcu(struct erofs_workgroup *grp);
void erofs_shrinker_register(struct super_block *sb);
void erofs_shrinker_unregister(struct super_block *sb);
int __init erofs_init_shrinker(void);
void erofs_exit_shrinker(void);
int __init z_erofs_init_zip_subsystem(void);
void z_erofs_exit_zip_subsystem(void);
int erofs_try_to_free_all_cached_pages(struct erofs_sb_info *sbi,
				       struct erofs_workgroup *egrp);
<<<<<<< HEAD
int erofs_init_managed_cache(struct super_block *sb);
int z_erofs_load_lz4_config(struct super_block *sb,
			    struct erofs_super_block *dsb,
			    struct z_erofs_lz4_cfgs *lz4, int len);
=======
int erofs_try_to_free_cached_page(struct page *page);
int z_erofs_parse_cfgs(struct super_block *sb, struct erofs_super_block *dsb);
>>>>>>> a3eb3a74
#else
static inline void erofs_shrinker_register(struct super_block *sb) {}
static inline void erofs_shrinker_unregister(struct super_block *sb) {}
static inline int erofs_init_shrinker(void) { return 0; }
static inline void erofs_exit_shrinker(void) {}
static inline int z_erofs_init_zip_subsystem(void) { return 0; }
static inline void z_erofs_exit_zip_subsystem(void) {}
<<<<<<< HEAD
static inline int z_erofs_load_lz4_config(struct super_block *sb,
				  struct erofs_super_block *dsb,
				  struct z_erofs_lz4_cfgs *lz4, int len)
{
	if (lz4 || dsb->u1.lz4_max_distance) {
		erofs_err(sb, "lz4 algorithm isn't enabled");
		return -EINVAL;
	}
	return 0;
}
static inline int erofs_init_managed_cache(struct super_block *sb) { return 0; }
=======
>>>>>>> a3eb3a74
#endif	/* !CONFIG_EROFS_FS_ZIP */

#ifdef CONFIG_EROFS_FS_ZIP_LZMA
int z_erofs_lzma_init(void);
void z_erofs_lzma_exit(void);
#else
static inline int z_erofs_lzma_init(void) { return 0; }
static inline int z_erofs_lzma_exit(void) { return 0; }
#endif	/* !CONFIG_EROFS_FS_ZIP */

/* flags for erofs_fscache_register_cookie() */
#define EROFS_REG_COOKIE_NEED_INODE	1
#define EROFS_REG_COOKIE_NEED_NOEXIST	2

/* fscache.c */
#ifdef CONFIG_EROFS_FS_ONDEMAND
int erofs_fscache_register_fs(struct super_block *sb);
void erofs_fscache_unregister_fs(struct super_block *sb);

struct erofs_fscache *erofs_fscache_register_cookie(struct super_block *sb,
						    char *name,
						    unsigned int flags);
void erofs_fscache_unregister_cookie(struct erofs_fscache *fscache);

extern const struct address_space_operations erofs_fscache_access_aops;
#else
static inline int erofs_fscache_register_fs(struct super_block *sb)
{
	return -EOPNOTSUPP;
}
static inline void erofs_fscache_unregister_fs(struct super_block *sb) {}

static inline
struct erofs_fscache *erofs_fscache_register_cookie(struct super_block *sb,
						     char *name,
						     unsigned int flags)
{
	return ERR_PTR(-EOPNOTSUPP);
}

static inline void erofs_fscache_unregister_cookie(struct erofs_fscache *fscache)
{
}
#endif

#define EFSCORRUPTED    EUCLEAN         /* Filesystem is corrupted */

#endif	/* __EROFS_INTERNAL_H */<|MERGE_RESOLUTION|>--- conflicted
+++ resolved
@@ -547,15 +547,9 @@
 void z_erofs_exit_zip_subsystem(void);
 int erofs_try_to_free_all_cached_pages(struct erofs_sb_info *sbi,
 				       struct erofs_workgroup *egrp);
-<<<<<<< HEAD
 int erofs_init_managed_cache(struct super_block *sb);
-int z_erofs_load_lz4_config(struct super_block *sb,
-			    struct erofs_super_block *dsb,
-			    struct z_erofs_lz4_cfgs *lz4, int len);
-=======
 int erofs_try_to_free_cached_page(struct page *page);
 int z_erofs_parse_cfgs(struct super_block *sb, struct erofs_super_block *dsb);
->>>>>>> a3eb3a74
 #else
 static inline void erofs_shrinker_register(struct super_block *sb) {}
 static inline void erofs_shrinker_unregister(struct super_block *sb) {}
@@ -563,20 +557,7 @@
 static inline void erofs_exit_shrinker(void) {}
 static inline int z_erofs_init_zip_subsystem(void) { return 0; }
 static inline void z_erofs_exit_zip_subsystem(void) {}
-<<<<<<< HEAD
-static inline int z_erofs_load_lz4_config(struct super_block *sb,
-				  struct erofs_super_block *dsb,
-				  struct z_erofs_lz4_cfgs *lz4, int len)
-{
-	if (lz4 || dsb->u1.lz4_max_distance) {
-		erofs_err(sb, "lz4 algorithm isn't enabled");
-		return -EINVAL;
-	}
-	return 0;
-}
 static inline int erofs_init_managed_cache(struct super_block *sb) { return 0; }
-=======
->>>>>>> a3eb3a74
 #endif	/* !CONFIG_EROFS_FS_ZIP */
 
 #ifdef CONFIG_EROFS_FS_ZIP_LZMA
