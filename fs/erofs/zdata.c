--- conflicted
+++ resolved
@@ -926,12 +926,8 @@
 		rcu_read_unlock();
 #else
 		queue_work(z_erofs_workqueue, &io->u.work);
-<<<<<<< HEAD
+#endif
 		sbi->opt.readahead_sync_decompress = true;
-=======
-#endif
-		sbi->ctx.readahead_sync_decompress = true;
->>>>>>> 2f2122a8
 		return;
 	}
 	z_erofs_decompressqueue_work(&io->u.work);
