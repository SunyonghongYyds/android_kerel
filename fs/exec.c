--- conflicted
+++ resolved
@@ -1026,14 +1026,7 @@
 	tsk->mm->vmacache_seqnum = 0;
 	vmacache_flush(tsk);
 	task_unlock(tsk);
-<<<<<<< HEAD
-=======
 	lru_gen_use_mm(mm);
-
-	if (vfork)
-		timens_on_fork(tsk->nsproxy, tsk);
-
->>>>>>> 8be976a0
 	if (old_mm) {
 		mmap_read_unlock(old_mm);
 		BUG_ON(active_mm != old_mm);
