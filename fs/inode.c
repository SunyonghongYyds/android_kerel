/*
 * (C) 1997 Linus Torvalds
 * (C) 1999 Andrea Arcangeli <andrea@suse.de> (dynamic inode allocation)
 */
#include <linux/export.h>
#include <linux/fs.h>
#include <linux/mm.h>
#include <linux/backing-dev.h>
#include <linux/hash.h>
#include <linux/swap.h>
#include <linux/security.h>
#include <linux/cdev.h>
#include <linux/bootmem.h>
#include <linux/fsnotify.h>
#include <linux/mount.h>
#include <linux/posix_acl.h>
#include <linux/prefetch.h>
#include <linux/buffer_head.h> /* for inode_has_buffers */
#include <linux/ratelimit.h>
#include <linux/list_lru.h>
#include <trace/events/writeback.h>
#include "internal.h"

/*
 * Inode locking rules:
 *
 * inode->i_lock protects:
 *   inode->i_state, inode->i_hash, __iget()
 * Inode LRU list locks protect:
 *   inode->i_sb->s_inode_lru, inode->i_lru
 * inode->i_sb->s_inode_list_lock protects:
 *   inode->i_sb->s_inodes, inode->i_sb_list
 * bdi->wb.list_lock protects:
 *   bdi->wb.b_{dirty,io,more_io,dirty_time}, inode->i_io_list
 * inode_hash_lock protects:
 *   inode_hashtable, inode->i_hash
 *
 * Lock ordering:
 *
 * inode->i_sb->s_inode_list_lock
 *   inode->i_lock
 *     Inode LRU list locks
 *
 * bdi->wb.list_lock
 *   inode->i_lock
 *
 * inode_hash_lock
 *   inode->i_sb->s_inode_list_lock
 *   inode->i_lock
 *
 * iunique_lock
 *   inode_hash_lock
 */

static unsigned int i_hash_mask __read_mostly;
static unsigned int i_hash_shift __read_mostly;
static struct hlist_head *inode_hashtable __read_mostly;
static __cacheline_aligned_in_smp DEFINE_SPINLOCK(inode_hash_lock);

/*
 * Empty aops. Can be used for the cases where the user does not
 * define any of the address_space operations.
 */
const struct address_space_operations empty_aops = {
};
EXPORT_SYMBOL(empty_aops);

/*
 * Statistics gathering..
 */
struct inodes_stat_t inodes_stat;

static DEFINE_PER_CPU(unsigned long, nr_inodes);
static DEFINE_PER_CPU(unsigned long, nr_unused);

static struct kmem_cache *inode_cachep __read_mostly;

static long get_nr_inodes(void)
{
	int i;
	long sum = 0;
	for_each_possible_cpu(i)
		sum += per_cpu(nr_inodes, i);
	return sum < 0 ? 0 : sum;
}

static inline long get_nr_inodes_unused(void)
{
	int i;
	long sum = 0;
	for_each_possible_cpu(i)
		sum += per_cpu(nr_unused, i);
	return sum < 0 ? 0 : sum;
}

long get_nr_dirty_inodes(void)
{
	/* not actually dirty inodes, but a wild approximation */
	long nr_dirty = get_nr_inodes() - get_nr_inodes_unused();
	return nr_dirty > 0 ? nr_dirty : 0;
}

/*
 * Handle nr_inode sysctl
 */
#ifdef CONFIG_SYSCTL
int proc_nr_inodes(struct ctl_table *table, int write,
		   void __user *buffer, size_t *lenp, loff_t *ppos)
{
	inodes_stat.nr_inodes = get_nr_inodes();
	inodes_stat.nr_unused = get_nr_inodes_unused();
	return proc_doulongvec_minmax(table, write, buffer, lenp, ppos);
}
#endif

static int no_open(struct inode *inode, struct file *file)
{
	return -ENXIO;
}

/**
 * inode_init_always - perform inode structure intialisation
 * @sb: superblock inode belongs to
 * @inode: inode to initialise
 *
 * These are initializations that need to be done on every inode
 * allocation as the fields are not initialised by slab allocation.
 */
int inode_init_always(struct super_block *sb, struct inode *inode)
{
	static const struct inode_operations empty_iops;
	static const struct file_operations no_open_fops = {.open = no_open};
	struct address_space *const mapping = &inode->i_data;

	inode->i_sb = sb;
	inode->i_blkbits = sb->s_blocksize_bits;
	inode->i_flags = 0;
	atomic_set(&inode->i_count, 1);
	inode->i_op = &empty_iops;
	inode->i_fop = &no_open_fops;
	inode->__i_nlink = 1;
	inode->i_opflags = 0;
	i_uid_write(inode, 0);
	i_gid_write(inode, 0);
	atomic_set(&inode->i_writecount, 0);
	inode->i_size = 0;
	inode->i_blocks = 0;
	inode->i_bytes = 0;
	inode->i_generation = 0;
	inode->i_pipe = NULL;
	inode->i_bdev = NULL;
	inode->i_cdev = NULL;
	inode->i_link = NULL;
	inode->i_rdev = 0;
	inode->dirtied_when = 0;

#ifdef CONFIG_CGROUP_WRITEBACK
	inode->i_wb_frn_winner = 0;
	inode->i_wb_frn_avg_time = 0;
	inode->i_wb_frn_history = 0;
#endif

	if (security_inode_alloc(inode))
		goto out;
	spin_lock_init(&inode->i_lock);
	lockdep_set_class(&inode->i_lock, &sb->s_type->i_lock_key);

	mutex_init(&inode->i_mutex);
	lockdep_set_class(&inode->i_mutex, &sb->s_type->i_mutex_key);

	atomic_set(&inode->i_dio_count, 0);

	mapping->a_ops = &empty_aops;
	mapping->host = inode;
	mapping->flags = 0;
	atomic_set(&mapping->i_mmap_writable, 0);
	mapping_set_gfp_mask(mapping, GFP_HIGHUSER_MOVABLE);
	mapping->private_data = NULL;
	mapping->writeback_index = 0;
	inode->i_private = NULL;
	inode->i_mapping = mapping;
	INIT_HLIST_HEAD(&inode->i_dentry);	/* buggered by rcu freeing */
#ifdef CONFIG_FS_POSIX_ACL
	inode->i_acl = inode->i_default_acl = ACL_NOT_CACHED;
#endif

#ifdef CONFIG_FSNOTIFY
	inode->i_fsnotify_mask = 0;
#endif
	inode->i_flctx = NULL;
	this_cpu_inc(nr_inodes);

	return 0;
out:
	return -ENOMEM;
}
EXPORT_SYMBOL(inode_init_always);

static struct inode *alloc_inode(struct super_block *sb)
{
	struct inode *inode;

	if (sb->s_op->alloc_inode)
		inode = sb->s_op->alloc_inode(sb);
	else
		inode = kmem_cache_alloc(inode_cachep, GFP_KERNEL);

	if (!inode)
		return NULL;

	if (unlikely(inode_init_always(sb, inode))) {
		if (inode->i_sb->s_op->destroy_inode)
			inode->i_sb->s_op->destroy_inode(inode);
		else
			kmem_cache_free(inode_cachep, inode);
		return NULL;
	}

	return inode;
}

void free_inode_nonrcu(struct inode *inode)
{
	kmem_cache_free(inode_cachep, inode);
}
EXPORT_SYMBOL(free_inode_nonrcu);

void __destroy_inode(struct inode *inode)
{
	BUG_ON(inode_has_buffers(inode));
	inode_detach_wb(inode);
	security_inode_free(inode);
	fsnotify_inode_delete(inode);
	locks_free_lock_context(inode->i_flctx);
	if (!inode->i_nlink) {
		WARN_ON(atomic_long_read(&inode->i_sb->s_remove_count) == 0);
		atomic_long_dec(&inode->i_sb->s_remove_count);
	}

#ifdef CONFIG_FS_POSIX_ACL
	if (inode->i_acl && inode->i_acl != ACL_NOT_CACHED)
		posix_acl_release(inode->i_acl);
	if (inode->i_default_acl && inode->i_default_acl != ACL_NOT_CACHED)
		posix_acl_release(inode->i_default_acl);
#endif
	this_cpu_dec(nr_inodes);
}
EXPORT_SYMBOL(__destroy_inode);

static void i_callback(struct rcu_head *head)
{
	struct inode *inode = container_of(head, struct inode, i_rcu);
	kmem_cache_free(inode_cachep, inode);
}

static void destroy_inode(struct inode *inode)
{
	BUG_ON(!list_empty(&inode->i_lru));
	__destroy_inode(inode);
	if (inode->i_sb->s_op->destroy_inode)
		inode->i_sb->s_op->destroy_inode(inode);
	else
		call_rcu(&inode->i_rcu, i_callback);
}

/**
 * drop_nlink - directly drop an inode's link count
 * @inode: inode
 *
 * This is a low-level filesystem helper to replace any
 * direct filesystem manipulation of i_nlink.  In cases
 * where we are attempting to track writes to the
 * filesystem, a decrement to zero means an imminent
 * write when the file is truncated and actually unlinked
 * on the filesystem.
 */
void drop_nlink(struct inode *inode)
{
	WARN_ON(inode->i_nlink == 0);
	inode->__i_nlink--;
	if (!inode->i_nlink)
		atomic_long_inc(&inode->i_sb->s_remove_count);
}
EXPORT_SYMBOL(drop_nlink);

/**
 * clear_nlink - directly zero an inode's link count
 * @inode: inode
 *
 * This is a low-level filesystem helper to replace any
 * direct filesystem manipulation of i_nlink.  See
 * drop_nlink() for why we care about i_nlink hitting zero.
 */
void clear_nlink(struct inode *inode)
{
	if (inode->i_nlink) {
		inode->__i_nlink = 0;
		atomic_long_inc(&inode->i_sb->s_remove_count);
	}
}
EXPORT_SYMBOL(clear_nlink);

/**
 * set_nlink - directly set an inode's link count
 * @inode: inode
 * @nlink: new nlink (should be non-zero)
 *
 * This is a low-level filesystem helper to replace any
 * direct filesystem manipulation of i_nlink.
 */
void set_nlink(struct inode *inode, unsigned int nlink)
{
	if (!nlink) {
		clear_nlink(inode);
	} else {
		/* Yes, some filesystems do change nlink from zero to one */
		if (inode->i_nlink == 0)
			atomic_long_dec(&inode->i_sb->s_remove_count);

		inode->__i_nlink = nlink;
	}
}
EXPORT_SYMBOL(set_nlink);

/**
 * inc_nlink - directly increment an inode's link count
 * @inode: inode
 *
 * This is a low-level filesystem helper to replace any
 * direct filesystem manipulation of i_nlink.  Currently,
 * it is only here for parity with dec_nlink().
 */
void inc_nlink(struct inode *inode)
{
	if (unlikely(inode->i_nlink == 0)) {
		WARN_ON(!(inode->i_state & I_LINKABLE));
		atomic_long_dec(&inode->i_sb->s_remove_count);
	}

	inode->__i_nlink++;
}
EXPORT_SYMBOL(inc_nlink);

void address_space_init_once(struct address_space *mapping)
{
	memset(mapping, 0, sizeof(*mapping));
	INIT_RADIX_TREE(&mapping->page_tree, GFP_ATOMIC);
	spin_lock_init(&mapping->tree_lock);
	init_rwsem(&mapping->i_mmap_rwsem);
	INIT_LIST_HEAD(&mapping->private_list);
	spin_lock_init(&mapping->private_lock);
	mapping->i_mmap = RB_ROOT;
}
EXPORT_SYMBOL(address_space_init_once);

/*
 * These are initializations that only need to be done
 * once, because the fields are idempotent across use
 * of the inode, so let the slab aware of that.
 */
void inode_init_once(struct inode *inode)
{
	memset(inode, 0, sizeof(*inode));
	INIT_HLIST_NODE(&inode->i_hash);
	INIT_LIST_HEAD(&inode->i_devices);
	INIT_LIST_HEAD(&inode->i_io_list);
	INIT_LIST_HEAD(&inode->i_lru);
	address_space_init_once(&inode->i_data);
	i_size_ordered_init(inode);
#ifdef CONFIG_FSNOTIFY
	INIT_HLIST_HEAD(&inode->i_fsnotify_marks);
#endif
}
EXPORT_SYMBOL(inode_init_once);

static void init_once(void *foo)
{
	struct inode *inode = (struct inode *) foo;

	inode_init_once(inode);
}

/*
 * inode->i_lock must be held
 */
void __iget(struct inode *inode)
{
	atomic_inc(&inode->i_count);
}

/*
 * get additional reference to inode; caller must already hold one.
 */
void ihold(struct inode *inode)
{
	WARN_ON(atomic_inc_return(&inode->i_count) < 2);
}
EXPORT_SYMBOL(ihold);

static void inode_lru_list_add(struct inode *inode)
{
	if (list_lru_add(&inode->i_sb->s_inode_lru, &inode->i_lru))
		this_cpu_inc(nr_unused);
}

/*
 * Add inode to LRU if needed (inode is unused and clean).
 *
 * Needs inode->i_lock held.
 */
void inode_add_lru(struct inode *inode)
{
	if (!(inode->i_state & (I_DIRTY_ALL | I_SYNC |
				I_FREEING | I_WILL_FREE)) &&
	    !atomic_read(&inode->i_count) && inode->i_sb->s_flags & MS_ACTIVE)
		inode_lru_list_add(inode);
}


static void inode_lru_list_del(struct inode *inode)
{

	if (list_lru_del(&inode->i_sb->s_inode_lru, &inode->i_lru))
		this_cpu_dec(nr_unused);
}

/**
 * inode_sb_list_add - add inode to the superblock list of inodes
 * @inode: inode to add
 */
void inode_sb_list_add(struct inode *inode)
{
	spin_lock(&inode->i_sb->s_inode_list_lock);
	list_add(&inode->i_sb_list, &inode->i_sb->s_inodes);
	spin_unlock(&inode->i_sb->s_inode_list_lock);
}
EXPORT_SYMBOL_GPL(inode_sb_list_add);

static inline void inode_sb_list_del(struct inode *inode)
{
	if (!list_empty(&inode->i_sb_list)) {
		spin_lock(&inode->i_sb->s_inode_list_lock);
		list_del_init(&inode->i_sb_list);
		spin_unlock(&inode->i_sb->s_inode_list_lock);
	}
}

static unsigned long hash(struct super_block *sb, unsigned long hashval)
{
	unsigned long tmp;

	tmp = (hashval * (unsigned long)sb) ^ (GOLDEN_RATIO_PRIME + hashval) /
			L1_CACHE_BYTES;
	tmp = tmp ^ ((tmp ^ GOLDEN_RATIO_PRIME) >> i_hash_shift);
	return tmp & i_hash_mask;
}

/**
 *	__insert_inode_hash - hash an inode
 *	@inode: unhashed inode
 *	@hashval: unsigned long value used to locate this object in the
 *		inode_hashtable.
 *
 *	Add an inode to the inode hash for this superblock.
 */
void __insert_inode_hash(struct inode *inode, unsigned long hashval)
{
	struct hlist_head *b = inode_hashtable + hash(inode->i_sb, hashval);

	spin_lock(&inode_hash_lock);
	spin_lock(&inode->i_lock);
	hlist_add_head(&inode->i_hash, b);
	spin_unlock(&inode->i_lock);
	spin_unlock(&inode_hash_lock);
}
EXPORT_SYMBOL(__insert_inode_hash);

/**
 *	__remove_inode_hash - remove an inode from the hash
 *	@inode: inode to unhash
 *
 *	Remove an inode from the superblock.
 */
void __remove_inode_hash(struct inode *inode)
{
	spin_lock(&inode_hash_lock);
	spin_lock(&inode->i_lock);
	hlist_del_init(&inode->i_hash);
	spin_unlock(&inode->i_lock);
	spin_unlock(&inode_hash_lock);
}
EXPORT_SYMBOL(__remove_inode_hash);

void clear_inode(struct inode *inode)
{
	might_sleep();
	/*
	 * We have to cycle tree_lock here because reclaim can be still in the
	 * process of removing the last page (in __delete_from_page_cache())
	 * and we must not free mapping under it.
	 */
	spin_lock_irq(&inode->i_data.tree_lock);
	BUG_ON(inode->i_data.nrpages);
	BUG_ON(inode->i_data.nrshadows);
	spin_unlock_irq(&inode->i_data.tree_lock);
	BUG_ON(!list_empty(&inode->i_data.private_list));
	BUG_ON(!(inode->i_state & I_FREEING));
	BUG_ON(inode->i_state & I_CLEAR);
	/* don't need i_lock here, no concurrent mods to i_state */
	inode->i_state = I_FREEING | I_CLEAR;
}
EXPORT_SYMBOL(clear_inode);

/*
 * Free the inode passed in, removing it from the lists it is still connected
 * to. We remove any pages still attached to the inode and wait for any IO that
 * is still in progress before finally destroying the inode.
 *
 * An inode must already be marked I_FREEING so that we avoid the inode being
 * moved back onto lists if we race with other code that manipulates the lists
 * (e.g. writeback_single_inode). The caller is responsible for setting this.
 *
 * An inode must already be removed from the LRU list before being evicted from
 * the cache. This should occur atomically with setting the I_FREEING state
 * flag, so no inodes here should ever be on the LRU when being evicted.
 */
static void evict(struct inode *inode)
{
	const struct super_operations *op = inode->i_sb->s_op;

	BUG_ON(!(inode->i_state & I_FREEING));
	BUG_ON(!list_empty(&inode->i_lru));

	if (!list_empty(&inode->i_io_list))
		inode_io_list_del(inode);

	inode_sb_list_del(inode);

	/*
	 * Wait for flusher thread to be done with the inode so that filesystem
	 * does not start destroying it while writeback is still running. Since
	 * the inode has I_FREEING set, flusher thread won't start new work on
	 * the inode.  We just have to wait for running writeback to finish.
	 */
	inode_wait_for_writeback(inode);

	if (op->evict_inode) {
		op->evict_inode(inode);
	} else {
		truncate_inode_pages_final(&inode->i_data);
		clear_inode(inode);
	}
	if (S_ISBLK(inode->i_mode) && inode->i_bdev)
		bd_forget(inode);
	if (S_ISCHR(inode->i_mode) && inode->i_cdev)
		cd_forget(inode);

	remove_inode_hash(inode);

	spin_lock(&inode->i_lock);
	wake_up_bit(&inode->i_state, __I_NEW);
	BUG_ON(inode->i_state != (I_FREEING | I_CLEAR));
	spin_unlock(&inode->i_lock);

	destroy_inode(inode);
}

/*
 * dispose_list - dispose of the contents of a local list
 * @head: the head of the list to free
 *
 * Dispose-list gets a local list with local inodes in it, so it doesn't
 * need to worry about list corruption and SMP locks.
 */
static void dispose_list(struct list_head *head)
{
	while (!list_empty(head)) {
		struct inode *inode;

		inode = list_first_entry(head, struct inode, i_lru);
		list_del_init(&inode->i_lru);

		evict(inode);
		cond_resched();
	}
}

/**
 * evict_inodes	- evict all evictable inodes for a superblock
 * @sb:		superblock to operate on
 *
 * Make sure that no inodes with zero refcount are retained.  This is
 * called by superblock shutdown after having MS_ACTIVE flag removed,
 * so any inode reaching zero refcount during or after that call will
 * be immediately evicted.
 */
void evict_inodes(struct super_block *sb)
{
	struct inode *inode, *next;
	LIST_HEAD(dispose);

again:
	spin_lock(&sb->s_inode_list_lock);
	list_for_each_entry_safe(inode, next, &sb->s_inodes, i_sb_list) {
		if (atomic_read(&inode->i_count))
			continue;

		spin_lock(&inode->i_lock);
		if (inode->i_state & (I_NEW | I_FREEING | I_WILL_FREE)) {
			spin_unlock(&inode->i_lock);
			continue;
		}

		inode->i_state |= I_FREEING;
		inode_lru_list_del(inode);
		spin_unlock(&inode->i_lock);
		list_add(&inode->i_lru, &dispose);

		/*
		 * We can have a ton of inodes to evict at unmount time given
		 * enough memory, check to see if we need to go to sleep for a
		 * bit so we don't livelock.
		 */
		if (need_resched()) {
			spin_unlock(&sb->s_inode_list_lock);
			cond_resched();
			dispose_list(&dispose);
			goto again;
		}
	}
	spin_unlock(&sb->s_inode_list_lock);

	dispose_list(&dispose);
}
EXPORT_SYMBOL_GPL(evict_inodes);

/**
 * invalidate_inodes	- attempt to free all inodes on a superblock
 * @sb:		superblock to operate on
 * @kill_dirty: flag to guide handling of dirty inodes
 *
 * Attempts to free all inodes for a given superblock.  If there were any
 * busy inodes return a non-zero value, else zero.
 * If @kill_dirty is set, discard dirty inodes too, otherwise treat
 * them as busy.
 */
int invalidate_inodes(struct super_block *sb, bool kill_dirty)
{
	int busy = 0;
	struct inode *inode, *next;
	LIST_HEAD(dispose);

	spin_lock(&sb->s_inode_list_lock);
	list_for_each_entry_safe(inode, next, &sb->s_inodes, i_sb_list) {
		spin_lock(&inode->i_lock);
		if (inode->i_state & (I_NEW | I_FREEING | I_WILL_FREE)) {
			spin_unlock(&inode->i_lock);
			continue;
		}
		if (inode->i_state & I_DIRTY_ALL && !kill_dirty) {
			spin_unlock(&inode->i_lock);
			busy = 1;
			continue;
		}
		if (atomic_read(&inode->i_count)) {
			spin_unlock(&inode->i_lock);
			busy = 1;
			continue;
		}

		inode->i_state |= I_FREEING;
		inode_lru_list_del(inode);
		spin_unlock(&inode->i_lock);
		list_add(&inode->i_lru, &dispose);
	}
	spin_unlock(&sb->s_inode_list_lock);

	dispose_list(&dispose);

	return busy;
}

/*
 * Isolate the inode from the LRU in preparation for freeing it.
 *
 * Any inodes which are pinned purely because of attached pagecache have their
 * pagecache removed.  If the inode has metadata buffers attached to
 * mapping->private_list then try to remove them.
 *
 * If the inode has the I_REFERENCED flag set, then it means that it has been
 * used recently - the flag is set in iput_final(). When we encounter such an
 * inode, clear the flag and move it to the back of the LRU so it gets another
 * pass through the LRU before it gets reclaimed. This is necessary because of
 * the fact we are doing lazy LRU updates to minimise lock contention so the
 * LRU does not have strict ordering. Hence we don't want to reclaim inodes
 * with this flag set because they are the inodes that are out of order.
 */
static enum lru_status inode_lru_isolate(struct list_head *item,
		struct list_lru_one *lru, spinlock_t *lru_lock, void *arg)
{
	struct list_head *freeable = arg;
	struct inode	*inode = container_of(item, struct inode, i_lru);

	/*
	 * we are inverting the lru lock/inode->i_lock here, so use a trylock.
	 * If we fail to get the lock, just skip it.
	 */
	if (!spin_trylock(&inode->i_lock))
		return LRU_SKIP;

	/*
	 * Referenced or dirty inodes are still in use. Give them another pass
	 * through the LRU as we canot reclaim them now.
	 */
	if (atomic_read(&inode->i_count) ||
	    (inode->i_state & ~I_REFERENCED)) {
		list_lru_isolate(lru, &inode->i_lru);
		spin_unlock(&inode->i_lock);
		this_cpu_dec(nr_unused);
		return LRU_REMOVED;
	}

	/* recently referenced inodes get one more pass */
	if (inode->i_state & I_REFERENCED) {
		inode->i_state &= ~I_REFERENCED;
		spin_unlock(&inode->i_lock);
		return LRU_ROTATE;
	}

	if (inode_has_buffers(inode) || inode->i_data.nrpages) {
		__iget(inode);
		spin_unlock(&inode->i_lock);
		spin_unlock(lru_lock);
		if (remove_inode_buffers(inode)) {
			unsigned long reap;
			reap = invalidate_mapping_pages(&inode->i_data, 0, -1);
			if (current_is_kswapd())
				__count_vm_events(KSWAPD_INODESTEAL, reap);
			else
				__count_vm_events(PGINODESTEAL, reap);
			if (current->reclaim_state)
				current->reclaim_state->reclaimed_slab += reap;
		}
		iput(inode);
		spin_lock(lru_lock);
		return LRU_RETRY;
	}

	WARN_ON(inode->i_state & I_NEW);
	inode->i_state |= I_FREEING;
	list_lru_isolate_move(lru, &inode->i_lru, freeable);
	spin_unlock(&inode->i_lock);

	this_cpu_dec(nr_unused);
	return LRU_REMOVED;
}

/*
 * Walk the superblock inode LRU for freeable inodes and attempt to free them.
 * This is called from the superblock shrinker function with a number of inodes
 * to trim from the LRU. Inodes to be freed are moved to a temporary list and
 * then are freed outside inode_lock by dispose_list().
 */
long prune_icache_sb(struct super_block *sb, struct shrink_control *sc)
{
	LIST_HEAD(freeable);
	long freed;

	freed = list_lru_shrink_walk(&sb->s_inode_lru, sc,
				     inode_lru_isolate, &freeable);
	dispose_list(&freeable);
	return freed;
}

static void __wait_on_freeing_inode(struct inode *inode);
/*
 * Called with the inode lock held.
 */
static struct inode *find_inode(struct super_block *sb,
				struct hlist_head *head,
				int (*test)(struct inode *, void *),
				void *data)
{
	struct inode *inode = NULL;

repeat:
	hlist_for_each_entry(inode, head, i_hash) {
		if (inode->i_sb != sb)
			continue;
		if (!test(inode, data))
			continue;
		spin_lock(&inode->i_lock);
		if (inode->i_state & (I_FREEING|I_WILL_FREE)) {
			__wait_on_freeing_inode(inode);
			goto repeat;
		}
		__iget(inode);
		spin_unlock(&inode->i_lock);
		return inode;
	}
	return NULL;
}

/*
 * find_inode_fast is the fast path version of find_inode, see the comment at
 * iget_locked for details.
 */
static struct inode *find_inode_fast(struct super_block *sb,
				struct hlist_head *head, unsigned long ino)
{
	struct inode *inode = NULL;

repeat:
	hlist_for_each_entry(inode, head, i_hash) {
		if (inode->i_ino != ino)
			continue;
		if (inode->i_sb != sb)
			continue;
		spin_lock(&inode->i_lock);
		if (inode->i_state & (I_FREEING|I_WILL_FREE)) {
			__wait_on_freeing_inode(inode);
			goto repeat;
		}
		__iget(inode);
		spin_unlock(&inode->i_lock);
		return inode;
	}
	return NULL;
}

/*
 * Each cpu owns a range of LAST_INO_BATCH numbers.
 * 'shared_last_ino' is dirtied only once out of LAST_INO_BATCH allocations,
 * to renew the exhausted range.
 *
 * This does not significantly increase overflow rate because every CPU can
 * consume at most LAST_INO_BATCH-1 unused inode numbers. So there is
 * NR_CPUS*(LAST_INO_BATCH-1) wastage. At 4096 and 1024, this is ~0.1% of the
 * 2^32 range, and is a worst-case. Even a 50% wastage would only increase
 * overflow rate by 2x, which does not seem too significant.
 *
 * On a 32bit, non LFS stat() call, glibc will generate an EOVERFLOW
 * error if st_ino won't fit in target struct field. Use 32bit counter
 * here to attempt to avoid that.
 */
#define LAST_INO_BATCH 1024
static DEFINE_PER_CPU(unsigned int, last_ino);

unsigned int get_next_ino(void)
{
	unsigned int *p = &get_cpu_var(last_ino);
	unsigned int res = *p;

#ifdef CONFIG_SMP
	if (unlikely((res & (LAST_INO_BATCH-1)) == 0)) {
		static atomic_t shared_last_ino;
		int next = atomic_add_return(LAST_INO_BATCH, &shared_last_ino);

		res = next - LAST_INO_BATCH;
	}
#endif

	res++;
	/* get_next_ino should not provide a 0 inode number */
	if (unlikely(!res))
		res++;
	*p = res;
	put_cpu_var(last_ino);
	return res;
}
EXPORT_SYMBOL(get_next_ino);

/**
 *	new_inode_pseudo 	- obtain an inode
 *	@sb: superblock
 *
 *	Allocates a new inode for given superblock.
 *	Inode wont be chained in superblock s_inodes list
 *	This means :
 *	- fs can't be unmount
 *	- quotas, fsnotify, writeback can't work
 */
struct inode *new_inode_pseudo(struct super_block *sb)
{
	struct inode *inode = alloc_inode(sb);

	if (inode) {
		spin_lock(&inode->i_lock);
		inode->i_state = 0;
		spin_unlock(&inode->i_lock);
		INIT_LIST_HEAD(&inode->i_sb_list);
	}
	return inode;
}

/**
 *	new_inode 	- obtain an inode
 *	@sb: superblock
 *
 *	Allocates a new inode for given superblock. The default gfp_mask
 *	for allocations related to inode->i_mapping is GFP_HIGHUSER_MOVABLE.
 *	If HIGHMEM pages are unsuitable or it is known that pages allocated
 *	for the page cache are not reclaimable or migratable,
 *	mapping_set_gfp_mask() must be called with suitable flags on the
 *	newly created inode's mapping
 *
 */
struct inode *new_inode(struct super_block *sb)
{
	struct inode *inode;

	spin_lock_prefetch(&sb->s_inode_list_lock);

	inode = new_inode_pseudo(sb);
	if (inode)
		inode_sb_list_add(inode);
	return inode;
}
EXPORT_SYMBOL(new_inode);

#ifdef CONFIG_DEBUG_LOCK_ALLOC
void lockdep_annotate_inode_mutex_key(struct inode *inode)
{
	if (S_ISDIR(inode->i_mode)) {
		struct file_system_type *type = inode->i_sb->s_type;

		/* Set new key only if filesystem hasn't already changed it */
		if (lockdep_match_class(&inode->i_mutex, &type->i_mutex_key)) {
			/*
			 * ensure nobody is actually holding i_mutex
			 */
			mutex_destroy(&inode->i_mutex);
			mutex_init(&inode->i_mutex);
			lockdep_set_class(&inode->i_mutex,
					  &type->i_mutex_dir_key);
		}
	}
}
EXPORT_SYMBOL(lockdep_annotate_inode_mutex_key);
#endif

/**
 * unlock_new_inode - clear the I_NEW state and wake up any waiters
 * @inode:	new inode to unlock
 *
 * Called when the inode is fully initialised to clear the new state of the
 * inode and wake up anyone waiting for the inode to finish initialisation.
 */
void unlock_new_inode(struct inode *inode)
{
	lockdep_annotate_inode_mutex_key(inode);
	spin_lock(&inode->i_lock);
	WARN_ON(!(inode->i_state & I_NEW));
	inode->i_state &= ~I_NEW;
	smp_mb();
	wake_up_bit(&inode->i_state, __I_NEW);
	spin_unlock(&inode->i_lock);
}
EXPORT_SYMBOL(unlock_new_inode);

/**
 * lock_two_nondirectories - take two i_mutexes on non-directory objects
 *
 * Lock any non-NULL argument that is not a directory.
 * Zero, one or two objects may be locked by this function.
 *
 * @inode1: first inode to lock
 * @inode2: second inode to lock
 */
void lock_two_nondirectories(struct inode *inode1, struct inode *inode2)
{
	if (inode1 > inode2)
		swap(inode1, inode2);

	if (inode1 && !S_ISDIR(inode1->i_mode))
		mutex_lock(&inode1->i_mutex);
	if (inode2 && !S_ISDIR(inode2->i_mode) && inode2 != inode1)
		mutex_lock_nested(&inode2->i_mutex, I_MUTEX_NONDIR2);
}
EXPORT_SYMBOL(lock_two_nondirectories);

/**
 * unlock_two_nondirectories - release locks from lock_two_nondirectories()
 * @inode1: first inode to unlock
 * @inode2: second inode to unlock
 */
void unlock_two_nondirectories(struct inode *inode1, struct inode *inode2)
{
	if (inode1 && !S_ISDIR(inode1->i_mode))
		mutex_unlock(&inode1->i_mutex);
	if (inode2 && !S_ISDIR(inode2->i_mode) && inode2 != inode1)
		mutex_unlock(&inode2->i_mutex);
}
EXPORT_SYMBOL(unlock_two_nondirectories);

/**
 * iget5_locked - obtain an inode from a mounted file system
 * @sb:		super block of file system
 * @hashval:	hash value (usually inode number) to get
 * @test:	callback used for comparisons between inodes
 * @set:	callback used to initialize a new struct inode
 * @data:	opaque data pointer to pass to @test and @set
 *
 * Search for the inode specified by @hashval and @data in the inode cache,
 * and if present it is return it with an increased reference count. This is
 * a generalized version of iget_locked() for file systems where the inode
 * number is not sufficient for unique identification of an inode.
 *
 * If the inode is not in cache, allocate a new inode and return it locked,
 * hashed, and with the I_NEW flag set. The file system gets to fill it in
 * before unlocking it via unlock_new_inode().
 *
 * Note both @test and @set are called with the inode_hash_lock held, so can't
 * sleep.
 */
struct inode *iget5_locked(struct super_block *sb, unsigned long hashval,
		int (*test)(struct inode *, void *),
		int (*set)(struct inode *, void *), void *data)
{
	struct hlist_head *head = inode_hashtable + hash(sb, hashval);
	struct inode *inode;

	spin_lock(&inode_hash_lock);
	inode = find_inode(sb, head, test, data);
	spin_unlock(&inode_hash_lock);

	if (inode) {
		wait_on_inode(inode);
		return inode;
	}

	inode = alloc_inode(sb);
	if (inode) {
		struct inode *old;

		spin_lock(&inode_hash_lock);
		/* We released the lock, so.. */
		old = find_inode(sb, head, test, data);
		if (!old) {
			if (set(inode, data))
				goto set_failed;

			spin_lock(&inode->i_lock);
			inode->i_state = I_NEW;
			hlist_add_head(&inode->i_hash, head);
			spin_unlock(&inode->i_lock);
			inode_sb_list_add(inode);
			spin_unlock(&inode_hash_lock);

			/* Return the locked inode with I_NEW set, the
			 * caller is responsible for filling in the contents
			 */
			return inode;
		}

		/*
		 * Uhhuh, somebody else created the same inode under
		 * us. Use the old inode instead of the one we just
		 * allocated.
		 */
		spin_unlock(&inode_hash_lock);
		destroy_inode(inode);
		inode = old;
		wait_on_inode(inode);
	}
	return inode;

set_failed:
	spin_unlock(&inode_hash_lock);
	destroy_inode(inode);
	return NULL;
}
EXPORT_SYMBOL(iget5_locked);

/**
 * iget_locked - obtain an inode from a mounted file system
 * @sb:		super block of file system
 * @ino:	inode number to get
 *
 * Search for the inode specified by @ino in the inode cache and if present
 * return it with an increased reference count. This is for file systems
 * where the inode number is sufficient for unique identification of an inode.
 *
 * If the inode is not in cache, allocate a new inode and return it locked,
 * hashed, and with the I_NEW flag set.  The file system gets to fill it in
 * before unlocking it via unlock_new_inode().
 */
struct inode *iget_locked(struct super_block *sb, unsigned long ino)
{
	struct hlist_head *head = inode_hashtable + hash(sb, ino);
	struct inode *inode;

	spin_lock(&inode_hash_lock);
	inode = find_inode_fast(sb, head, ino);
	spin_unlock(&inode_hash_lock);
	if (inode) {
		wait_on_inode(inode);
		return inode;
	}

	inode = alloc_inode(sb);
	if (inode) {
		struct inode *old;

		spin_lock(&inode_hash_lock);
		/* We released the lock, so.. */
		old = find_inode_fast(sb, head, ino);
		if (!old) {
			inode->i_ino = ino;
			spin_lock(&inode->i_lock);
			inode->i_state = I_NEW;
			hlist_add_head(&inode->i_hash, head);
			spin_unlock(&inode->i_lock);
			inode_sb_list_add(inode);
			spin_unlock(&inode_hash_lock);

			/* Return the locked inode with I_NEW set, the
			 * caller is responsible for filling in the contents
			 */
			return inode;
		}

		/*
		 * Uhhuh, somebody else created the same inode under
		 * us. Use the old inode instead of the one we just
		 * allocated.
		 */
		spin_unlock(&inode_hash_lock);
		destroy_inode(inode);
		inode = old;
		wait_on_inode(inode);
	}
	return inode;
}
EXPORT_SYMBOL(iget_locked);

/*
 * search the inode cache for a matching inode number.
 * If we find one, then the inode number we are trying to
 * allocate is not unique and so we should not use it.
 *
 * Returns 1 if the inode number is unique, 0 if it is not.
 */
static int test_inode_iunique(struct super_block *sb, unsigned long ino)
{
	struct hlist_head *b = inode_hashtable + hash(sb, ino);
	struct inode *inode;

	spin_lock(&inode_hash_lock);
	hlist_for_each_entry(inode, b, i_hash) {
		if (inode->i_ino == ino && inode->i_sb == sb) {
			spin_unlock(&inode_hash_lock);
			return 0;
		}
	}
	spin_unlock(&inode_hash_lock);

	return 1;
}

/**
 *	iunique - get a unique inode number
 *	@sb: superblock
 *	@max_reserved: highest reserved inode number
 *
 *	Obtain an inode number that is unique on the system for a given
 *	superblock. This is used by file systems that have no natural
 *	permanent inode numbering system. An inode number is returned that
 *	is higher than the reserved limit but unique.
 *
 *	BUGS:
 *	With a large number of inodes live on the file system this function
 *	currently becomes quite slow.
 */
ino_t iunique(struct super_block *sb, ino_t max_reserved)
{
	/*
	 * On a 32bit, non LFS stat() call, glibc will generate an EOVERFLOW
	 * error if st_ino won't fit in target struct field. Use 32bit counter
	 * here to attempt to avoid that.
	 */
	static DEFINE_SPINLOCK(iunique_lock);
	static unsigned int counter;
	ino_t res;

	spin_lock(&iunique_lock);
	do {
		if (counter <= max_reserved)
			counter = max_reserved + 1;
		res = counter++;
	} while (!test_inode_iunique(sb, res));
	spin_unlock(&iunique_lock);

	return res;
}
EXPORT_SYMBOL(iunique);

struct inode *igrab(struct inode *inode)
{
	spin_lock(&inode->i_lock);
	if (!(inode->i_state & (I_FREEING|I_WILL_FREE))) {
		__iget(inode);
		spin_unlock(&inode->i_lock);
	} else {
		spin_unlock(&inode->i_lock);
		/*
		 * Handle the case where s_op->clear_inode is not been
		 * called yet, and somebody is calling igrab
		 * while the inode is getting freed.
		 */
		inode = NULL;
	}
	return inode;
}
EXPORT_SYMBOL(igrab);

/**
 * ilookup5_nowait - search for an inode in the inode cache
 * @sb:		super block of file system to search
 * @hashval:	hash value (usually inode number) to search for
 * @test:	callback used for comparisons between inodes
 * @data:	opaque data pointer to pass to @test
 *
 * Search for the inode specified by @hashval and @data in the inode cache.
 * If the inode is in the cache, the inode is returned with an incremented
 * reference count.
 *
 * Note: I_NEW is not waited upon so you have to be very careful what you do
 * with the returned inode.  You probably should be using ilookup5() instead.
 *
 * Note2: @test is called with the inode_hash_lock held, so can't sleep.
 */
struct inode *ilookup5_nowait(struct super_block *sb, unsigned long hashval,
		int (*test)(struct inode *, void *), void *data)
{
	struct hlist_head *head = inode_hashtable + hash(sb, hashval);
	struct inode *inode;

	spin_lock(&inode_hash_lock);
	inode = find_inode(sb, head, test, data);
	spin_unlock(&inode_hash_lock);

	return inode;
}
EXPORT_SYMBOL(ilookup5_nowait);

/**
 * ilookup5 - search for an inode in the inode cache
 * @sb:		super block of file system to search
 * @hashval:	hash value (usually inode number) to search for
 * @test:	callback used for comparisons between inodes
 * @data:	opaque data pointer to pass to @test
 *
 * Search for the inode specified by @hashval and @data in the inode cache,
 * and if the inode is in the cache, return the inode with an incremented
 * reference count.  Waits on I_NEW before returning the inode.
 * returned with an incremented reference count.
 *
 * This is a generalized version of ilookup() for file systems where the
 * inode number is not sufficient for unique identification of an inode.
 *
 * Note: @test is called with the inode_hash_lock held, so can't sleep.
 */
struct inode *ilookup5(struct super_block *sb, unsigned long hashval,
		int (*test)(struct inode *, void *), void *data)
{
	struct inode *inode = ilookup5_nowait(sb, hashval, test, data);

	if (inode)
		wait_on_inode(inode);
	return inode;
}
EXPORT_SYMBOL(ilookup5);

/**
 * ilookup - search for an inode in the inode cache
 * @sb:		super block of file system to search
 * @ino:	inode number to search for
 *
 * Search for the inode @ino in the inode cache, and if the inode is in the
 * cache, the inode is returned with an incremented reference count.
 */
struct inode *ilookup(struct super_block *sb, unsigned long ino)
{
	struct hlist_head *head = inode_hashtable + hash(sb, ino);
	struct inode *inode;

	spin_lock(&inode_hash_lock);
	inode = find_inode_fast(sb, head, ino);
	spin_unlock(&inode_hash_lock);

	if (inode)
		wait_on_inode(inode);
	return inode;
}
EXPORT_SYMBOL(ilookup);

/**
 * find_inode_nowait - find an inode in the inode cache
 * @sb:		super block of file system to search
 * @hashval:	hash value (usually inode number) to search for
 * @match:	callback used for comparisons between inodes
 * @data:	opaque data pointer to pass to @match
 *
 * Search for the inode specified by @hashval and @data in the inode
 * cache, where the helper function @match will return 0 if the inode
 * does not match, 1 if the inode does match, and -1 if the search
 * should be stopped.  The @match function must be responsible for
 * taking the i_lock spin_lock and checking i_state for an inode being
 * freed or being initialized, and incrementing the reference count
 * before returning 1.  It also must not sleep, since it is called with
 * the inode_hash_lock spinlock held.
 *
 * This is a even more generalized version of ilookup5() when the
 * function must never block --- find_inode() can block in
 * __wait_on_freeing_inode() --- or when the caller can not increment
 * the reference count because the resulting iput() might cause an
 * inode eviction.  The tradeoff is that the @match funtion must be
 * very carefully implemented.
 */
struct inode *find_inode_nowait(struct super_block *sb,
				unsigned long hashval,
				int (*match)(struct inode *, unsigned long,
					     void *),
				void *data)
{
	struct hlist_head *head = inode_hashtable + hash(sb, hashval);
	struct inode *inode, *ret_inode = NULL;
	int mval;

	spin_lock(&inode_hash_lock);
	hlist_for_each_entry(inode, head, i_hash) {
		if (inode->i_sb != sb)
			continue;
		mval = match(inode, hashval, data);
		if (mval == 0)
			continue;
		if (mval == 1)
			ret_inode = inode;
		goto out;
	}
out:
	spin_unlock(&inode_hash_lock);
	return ret_inode;
}
EXPORT_SYMBOL(find_inode_nowait);

int insert_inode_locked(struct inode *inode)
{
	struct super_block *sb = inode->i_sb;
	ino_t ino = inode->i_ino;
	struct hlist_head *head = inode_hashtable + hash(sb, ino);

	while (1) {
		struct inode *old = NULL;
		spin_lock(&inode_hash_lock);
		hlist_for_each_entry(old, head, i_hash) {
			if (old->i_ino != ino)
				continue;
			if (old->i_sb != sb)
				continue;
			spin_lock(&old->i_lock);
			if (old->i_state & (I_FREEING|I_WILL_FREE)) {
				spin_unlock(&old->i_lock);
				continue;
			}
			break;
		}
		if (likely(!old)) {
			spin_lock(&inode->i_lock);
			inode->i_state |= I_NEW;
			hlist_add_head(&inode->i_hash, head);
			spin_unlock(&inode->i_lock);
			spin_unlock(&inode_hash_lock);
			return 0;
		}
		__iget(old);
		spin_unlock(&old->i_lock);
		spin_unlock(&inode_hash_lock);
		wait_on_inode(old);
		if (unlikely(!inode_unhashed(old))) {
			iput(old);
			return -EBUSY;
		}
		iput(old);
	}
}
EXPORT_SYMBOL(insert_inode_locked);

int insert_inode_locked4(struct inode *inode, unsigned long hashval,
		int (*test)(struct inode *, void *), void *data)
{
	struct super_block *sb = inode->i_sb;
	struct hlist_head *head = inode_hashtable + hash(sb, hashval);

	while (1) {
		struct inode *old = NULL;

		spin_lock(&inode_hash_lock);
		hlist_for_each_entry(old, head, i_hash) {
			if (old->i_sb != sb)
				continue;
			if (!test(old, data))
				continue;
			spin_lock(&old->i_lock);
			if (old->i_state & (I_FREEING|I_WILL_FREE)) {
				spin_unlock(&old->i_lock);
				continue;
			}
			break;
		}
		if (likely(!old)) {
			spin_lock(&inode->i_lock);
			inode->i_state |= I_NEW;
			hlist_add_head(&inode->i_hash, head);
			spin_unlock(&inode->i_lock);
			spin_unlock(&inode_hash_lock);
			return 0;
		}
		__iget(old);
		spin_unlock(&old->i_lock);
		spin_unlock(&inode_hash_lock);
		wait_on_inode(old);
		if (unlikely(!inode_unhashed(old))) {
			iput(old);
			return -EBUSY;
		}
		iput(old);
	}
}
EXPORT_SYMBOL(insert_inode_locked4);


int generic_delete_inode(struct inode *inode)
{
	return 1;
}
EXPORT_SYMBOL(generic_delete_inode);

/*
 * Called when we're dropping the last reference
 * to an inode.
 *
 * Call the FS "drop_inode()" function, defaulting to
 * the legacy UNIX filesystem behaviour.  If it tells
 * us to evict inode, do so.  Otherwise, retain inode
 * in cache if fs is alive, sync and evict if fs is
 * shutting down.
 */
static void iput_final(struct inode *inode)
{
	struct super_block *sb = inode->i_sb;
	const struct super_operations *op = inode->i_sb->s_op;
	int drop;

	WARN_ON(inode->i_state & I_NEW);

	if (op->drop_inode)
		drop = op->drop_inode(inode);
	else
		drop = generic_drop_inode(inode);

	if (!drop && (sb->s_flags & MS_ACTIVE)) {
		inode->i_state |= I_REFERENCED;
		inode_add_lru(inode);
		spin_unlock(&inode->i_lock);
		return;
	}

	if (!drop) {
		inode->i_state |= I_WILL_FREE;
		spin_unlock(&inode->i_lock);
		write_inode_now(inode, 1);
		spin_lock(&inode->i_lock);
		WARN_ON(inode->i_state & I_NEW);
		inode->i_state &= ~I_WILL_FREE;
	}

	inode->i_state |= I_FREEING;
	if (!list_empty(&inode->i_lru))
		inode_lru_list_del(inode);
	spin_unlock(&inode->i_lock);

	evict(inode);
}

/**
 *	iput	- put an inode
 *	@inode: inode to put
 *
 *	Puts an inode, dropping its usage count. If the inode use count hits
 *	zero, the inode is then freed and may also be destroyed.
 *
 *	Consequently, iput() can sleep.
 */
void iput(struct inode *inode)
{
	if (!inode)
		return;
	BUG_ON(inode->i_state & I_CLEAR);
retry:
	if (atomic_dec_and_lock(&inode->i_count, &inode->i_lock)) {
		if (inode->i_nlink && (inode->i_state & I_DIRTY_TIME)) {
			atomic_inc(&inode->i_count);
			inode->i_state &= ~I_DIRTY_TIME;
			spin_unlock(&inode->i_lock);
			trace_writeback_lazytime_iput(inode);
			mark_inode_dirty_sync(inode);
			goto retry;
		}
		iput_final(inode);
	}
}
EXPORT_SYMBOL(iput);

/**
 *	bmap	- find a block number in a file
 *	@inode: inode of file
 *	@block: block to find
 *
 *	Returns the block number on the device holding the inode that
 *	is the disk block number for the block of the file requested.
 *	That is, asked for block 4 of inode 1 the function will return the
 *	disk block relative to the disk start that holds that block of the
 *	file.
 */
sector_t bmap(struct inode *inode, sector_t block)
{
	sector_t res = 0;
	if (inode->i_mapping->a_ops->bmap)
		res = inode->i_mapping->a_ops->bmap(inode->i_mapping, block);
	return res;
}
EXPORT_SYMBOL(bmap);

/*
 * With relative atime, only update atime if the previous atime is
 * earlier than either the ctime or mtime or if at least a day has
 * passed since the last atime update.
 */
static int relatime_need_update(struct vfsmount *mnt, struct inode *inode,
			     struct timespec now)
{

	if (!(mnt->mnt_flags & MNT_RELATIME))
		return 1;
	/*
	 * Is mtime younger than atime? If yes, update atime:
	 */
	if (timespec_compare(&inode->i_mtime, &inode->i_atime) >= 0)
		return 1;
	/*
	 * Is ctime younger than atime? If yes, update atime:
	 */
	if (timespec_compare(&inode->i_ctime, &inode->i_atime) >= 0)
		return 1;

	/*
	 * Is the previous atime value older than a day? If yes,
	 * update atime:
	 */
	if ((long)(now.tv_sec - inode->i_atime.tv_sec) >= 24*60*60)
		return 1;
	/*
	 * Good, we can skip the atime update:
	 */
	return 0;
}

int generic_update_time(struct inode *inode, struct timespec *time, int flags)
{
	int iflags = I_DIRTY_TIME;

	if (flags & S_ATIME)
		inode->i_atime = *time;
	if (flags & S_VERSION)
		inode_inc_iversion(inode);
	if (flags & S_CTIME)
		inode->i_ctime = *time;
	if (flags & S_MTIME)
		inode->i_mtime = *time;

	if (!(inode->i_sb->s_flags & MS_LAZYTIME) || (flags & S_VERSION))
		iflags |= I_DIRTY_SYNC;
	__mark_inode_dirty(inode, iflags);
	return 0;
}
EXPORT_SYMBOL(generic_update_time);

/*
 * This does the actual work of updating an inodes time or version.  Must have
 * had called mnt_want_write() before calling this.
 */
static int update_time(struct inode *inode, struct timespec *time, int flags)
{
	int (*update_time)(struct inode *, struct timespec *, int);

	update_time = inode->i_op->update_time ? inode->i_op->update_time :
		generic_update_time;

	return update_time(inode, time, flags);
}

/**
 *	touch_atime	-	update the access time
 *	@path: the &struct path to update
 *	@inode: inode to update
 *
 *	Update the accessed time on an inode and mark it for writeback.
 *	This function automatically handles read only file systems and media,
 *	as well as the "noatime" flag and inode specific "noatime" markers.
 */
bool atime_needs_update(const struct path *path, struct inode *inode)
{
	struct vfsmount *mnt = path->mnt;
	struct timespec now;

	if (inode->i_flags & S_NOATIME)
		return false;
	if (IS_NOATIME(inode))
		return false;
	if ((inode->i_sb->s_flags & MS_NODIRATIME) && S_ISDIR(inode->i_mode))
		return false;

	if (mnt->mnt_flags & MNT_NOATIME)
		return false;
	if ((mnt->mnt_flags & MNT_NODIRATIME) && S_ISDIR(inode->i_mode))
		return false;

	now = current_fs_time(inode->i_sb);

	if (!relatime_need_update(mnt, inode, now))
		return false;

	if (timespec_equal(&inode->i_atime, &now))
		return false;

	return true;
}

void touch_atime(const struct path *path)
{
	struct vfsmount *mnt = path->mnt;
	struct inode *inode = d_inode(path->dentry);
	struct timespec now;

	if (!atime_needs_update(path, inode))
		return;

	if (!sb_start_write_trylock(inode->i_sb))
		return;

	if (__mnt_want_write(mnt) != 0)
		goto skip_update;
	/*
	 * File systems can error out when updating inodes if they need to
	 * allocate new space to modify an inode (such is the case for
	 * Btrfs), but since we touch atime while walking down the path we
	 * really don't care if we failed to update the atime of the file,
	 * so just ignore the return value.
	 * We may also fail on filesystems that have the ability to make parts
	 * of the fs read only, e.g. subvolumes in Btrfs.
	 */
	now = current_fs_time(inode->i_sb);
	update_time(inode, &now, S_ATIME);
	__mnt_drop_write(mnt);
skip_update:
	sb_end_write(inode->i_sb);
}
EXPORT_SYMBOL(touch_atime);

/*
 * The logic we want is
 *
 *	if suid or (sgid and xgrp)
 *		remove privs
 */
int should_remove_suid(struct dentry *dentry)
{
	umode_t mode = d_inode(dentry)->i_mode;
	int kill = 0;

	/* suid always must be killed */
	if (unlikely(mode & S_ISUID))
		kill = ATTR_KILL_SUID;

	/*
	 * sgid without any exec bits is just a mandatory locking mark; leave
	 * it alone.  If some exec bits are set, it's a real sgid; kill it.
	 */
	if (unlikely((mode & S_ISGID) && (mode & S_IXGRP)))
		kill |= ATTR_KILL_SGID;

	if (unlikely(kill && !capable(CAP_FSETID) && S_ISREG(mode)))
		return kill;

	return 0;
}
EXPORT_SYMBOL(should_remove_suid);

/*
 * Return mask of changes for notify_change() that need to be done as a
 * response to write or truncate. Return 0 if nothing has to be changed.
 * Negative value on error (change should be denied).
 */
int dentry_needs_remove_privs(struct dentry *dentry)
{
	struct inode *inode = d_inode(dentry);
	int mask = 0;
	int ret;

	if (IS_NOSEC(inode))
		return 0;

	mask = should_remove_suid(dentry);
	ret = security_inode_need_killpriv(dentry);
	if (ret < 0)
		return ret;
	if (ret)
		mask |= ATTR_KILL_PRIV;
	return mask;
}
EXPORT_SYMBOL(dentry_needs_remove_privs);

static int __remove_privs(struct vfsmount *mnt, struct dentry *dentry, int kill)
{
	struct iattr newattrs;

	newattrs.ia_valid = ATTR_FORCE | kill;
	/*
	 * Note we call this on write, so notify_change will not
	 * encounter any conflicting delegations:
	 */
	return notify_change2(mnt, dentry, &newattrs, NULL);
}

/*
 * Remove special file priviledges (suid, capabilities) when file is written
 * to or truncated.
 */
int file_remove_privs(struct file *file)
{
	struct dentry *dentry = file_dentry(file);
	struct inode *inode = file_inode(file);
	int kill;
	int error = 0;

	/*
	 * Fast path for nothing security related.
	 * As well for non-regular files, e.g. blkdev inodes.
	 * For example, blkdev_write_iter() might get here
	 * trying to remove privs which it is not allowed to.
	 */
	if (IS_NOSEC(inode) || !S_ISREG(inode->i_mode))
		return 0;

	kill = dentry_needs_remove_privs(dentry);
	if (kill < 0)
		return kill;
	if (kill)
		error = __remove_privs(file->f_path.mnt, dentry, kill);
	if (!error)
		inode_has_no_xattr(inode);

	return error;
}
EXPORT_SYMBOL(file_remove_privs);

/**
 *	file_update_time	-	update mtime and ctime time
 *	@file: file accessed
 *
 *	Update the mtime and ctime members of an inode and mark the inode
 *	for writeback.  Note that this function is meant exclusively for
 *	usage in the file write path of filesystems, and filesystems may
 *	choose to explicitly ignore update via this function with the
 *	S_NOCMTIME inode flag, e.g. for network filesystem where these
 *	timestamps are handled by the server.  This can return an error for
 *	file systems who need to allocate space in order to update an inode.
 */

int file_update_time(struct file *file)
{
	struct inode *inode = file_inode(file);
	struct timespec now;
	int sync_it = 0;
	int ret;

	/* First try to exhaust all avenues to not sync */
	if (IS_NOCMTIME(inode))
		return 0;

	now = current_fs_time(inode->i_sb);
	if (!timespec_equal(&inode->i_mtime, &now))
		sync_it = S_MTIME;

	if (!timespec_equal(&inode->i_ctime, &now))
		sync_it |= S_CTIME;

	if (IS_I_VERSION(inode))
		sync_it |= S_VERSION;

	if (!sync_it)
		return 0;

	/* Finally allowed to write? Takes lock. */
	if (__mnt_want_write_file(file))
		return 0;

	ret = update_time(inode, &now, sync_it);
	__mnt_drop_write_file(file);

	return ret;
}
EXPORT_SYMBOL(file_update_time);

int inode_needs_sync(struct inode *inode)
{
	if (IS_SYNC(inode))
		return 1;
	if (S_ISDIR(inode->i_mode) && IS_DIRSYNC(inode))
		return 1;
	return 0;
}
EXPORT_SYMBOL(inode_needs_sync);

/*
 * If we try to find an inode in the inode hash while it is being
 * deleted, we have to wait until the filesystem completes its
 * deletion before reporting that it isn't found.  This function waits
 * until the deletion _might_ have completed.  Callers are responsible
 * to recheck inode state.
 *
 * It doesn't matter if I_NEW is not set initially, a call to
 * wake_up_bit(&inode->i_state, __I_NEW) after removing from the hash list
 * will DTRT.
 */
static void __wait_on_freeing_inode(struct inode *inode)
{
	wait_queue_head_t *wq;
	DEFINE_WAIT_BIT(wait, &inode->i_state, __I_NEW);
	wq = bit_waitqueue(&inode->i_state, __I_NEW);
	prepare_to_wait(wq, &wait.wait, TASK_UNINTERRUPTIBLE);
	spin_unlock(&inode->i_lock);
	spin_unlock(&inode_hash_lock);
	schedule();
	finish_wait(wq, &wait.wait);
	spin_lock(&inode_hash_lock);
}

static __initdata unsigned long ihash_entries;
static int __init set_ihash_entries(char *str)
{
	if (!str)
		return 0;
	ihash_entries = simple_strtoul(str, &str, 0);
	return 1;
}
__setup("ihash_entries=", set_ihash_entries);

/*
 * Initialize the waitqueues and inode hash table.
 */
void __init inode_init_early(void)
{
	unsigned int loop;

	/* If hashes are distributed across NUMA nodes, defer
	 * hash allocation until vmalloc space is available.
	 */
	if (hashdist)
		return;

	inode_hashtable =
		alloc_large_system_hash("Inode-cache",
					sizeof(struct hlist_head),
					ihash_entries,
					14,
					HASH_EARLY,
					&i_hash_shift,
					&i_hash_mask,
					0,
					0);

	for (loop = 0; loop < (1U << i_hash_shift); loop++)
		INIT_HLIST_HEAD(&inode_hashtable[loop]);
}

void __init inode_init(void)
{
	unsigned int loop;

	/* inode slab cache */
	inode_cachep = kmem_cache_create("inode_cache",
					 sizeof(struct inode),
					 0,
					 (SLAB_RECLAIM_ACCOUNT|SLAB_PANIC|
					 SLAB_MEM_SPREAD),
					 init_once);

	/* Hash may have been set up in inode_init_early */
	if (!hashdist)
		return;

	inode_hashtable =
		alloc_large_system_hash("Inode-cache",
					sizeof(struct hlist_head),
					ihash_entries,
					14,
					0,
					&i_hash_shift,
					&i_hash_mask,
					0,
					0);

	for (loop = 0; loop < (1U << i_hash_shift); loop++)
		INIT_HLIST_HEAD(&inode_hashtable[loop]);
}

void init_special_inode(struct inode *inode, umode_t mode, dev_t rdev)
{
	inode->i_mode = mode;
	if (S_ISCHR(mode)) {
		inode->i_fop = &def_chr_fops;
		inode->i_rdev = rdev;
	} else if (S_ISBLK(mode)) {
		inode->i_fop = &def_blk_fops;
		inode->i_rdev = rdev;
	} else if (S_ISFIFO(mode))
		inode->i_fop = &pipefifo_fops;
	else if (S_ISSOCK(mode))
		;	/* leave it no_open_fops */
	else
		printk(KERN_DEBUG "init_special_inode: bogus i_mode (%o) for"
				  " inode %s:%lu\n", mode, inode->i_sb->s_id,
				  inode->i_ino);
}
EXPORT_SYMBOL(init_special_inode);

/**
 * inode_init_owner - Init uid,gid,mode for new inode according to posix standards
 * @inode: New inode
 * @dir: Directory inode
 * @mode: mode of the new inode
 */
void inode_init_owner(struct inode *inode, const struct inode *dir,
			umode_t mode)
{
	inode->i_uid = current_fsuid();
	if (dir && dir->i_mode & S_ISGID) {
		inode->i_gid = dir->i_gid;

		/* Directories are special, and always inherit S_ISGID */
		if (S_ISDIR(mode))
			mode |= S_ISGID;
		else if ((mode & (S_ISGID | S_IXGRP)) == (S_ISGID | S_IXGRP) &&
			 !in_group_p(inode->i_gid) &&
			 !capable_wrt_inode_uidgid(dir, CAP_FSETID))
			mode &= ~S_ISGID;
	} else
		inode->i_gid = current_fsgid();
	inode->i_mode = mode;
}
EXPORT_SYMBOL(inode_init_owner);

/**
 * inode_owner_or_capable - check current task permissions to inode
 * @inode: inode being checked
 *
 * Return true if current either has CAP_FOWNER in a namespace with the
 * inode owner uid mapped, or owns the file.
 */
bool inode_owner_or_capable(const struct inode *inode)
{
	struct user_namespace *ns;

	if (uid_eq(current_fsuid(), inode->i_uid))
		return true;

	ns = current_user_ns();
	if (ns_capable(ns, CAP_FOWNER) && kuid_has_mapping(ns, inode->i_uid))
		return true;
	return false;
}
EXPORT_SYMBOL(inode_owner_or_capable);

/*
 * Direct i/o helper functions
 */
static void __inode_dio_wait(struct inode *inode)
{
	wait_queue_head_t *wq = bit_waitqueue(&inode->i_state, __I_DIO_WAKEUP);
	DEFINE_WAIT_BIT(q, &inode->i_state, __I_DIO_WAKEUP);

	do {
		prepare_to_wait(wq, &q.wait, TASK_UNINTERRUPTIBLE);
		if (atomic_read(&inode->i_dio_count))
			schedule();
	} while (atomic_read(&inode->i_dio_count));
	finish_wait(wq, &q.wait);
}

/**
 * inode_dio_wait - wait for outstanding DIO requests to finish
 * @inode: inode to wait for
 *
 * Waits for all pending direct I/O requests to finish so that we can
 * proceed with a truncate or equivalent operation.
 *
 * Must be called under a lock that serializes taking new references
 * to i_dio_count, usually by inode->i_mutex.
 */
void inode_dio_wait(struct inode *inode)
{
	if (atomic_read(&inode->i_dio_count))
		__inode_dio_wait(inode);
}
EXPORT_SYMBOL(inode_dio_wait);

/*
 * inode_set_flags - atomically set some inode flags
 *
 * Note: the caller should be holding i_mutex, or else be sure that
 * they have exclusive access to the inode structure (i.e., while the
 * inode is being instantiated).  The reason for the cmpxchg() loop
 * --- which wouldn't be necessary if all code paths which modify
 * i_flags actually followed this rule, is that there is at least one
 * code path which doesn't today so we use cmpxchg() out of an abundance
 * of caution.
 *
 * In the long run, i_mutex is overkill, and we should probably look
 * at using the i_lock spinlock to protect i_flags, and then make sure
 * it is so documented in include/linux/fs.h and that all code follows
 * the locking convention!!
 */
void inode_set_flags(struct inode *inode, unsigned int flags,
		     unsigned int mask)
{
	unsigned int old_flags, new_flags;

	WARN_ON_ONCE(flags & ~mask);
	do {
		old_flags = ACCESS_ONCE(inode->i_flags);
		new_flags = (old_flags & ~mask) | flags;
	} while (unlikely(cmpxchg(&inode->i_flags, old_flags,
				  new_flags) != old_flags));
}
EXPORT_SYMBOL(inode_set_flags);

<<<<<<< HEAD
void inode_nohighmem(struct inode *inode)
{
	mapping_set_gfp_mask(inode->i_mapping, GFP_USER);
}
EXPORT_SYMBOL(inode_nohighmem);
=======
/*
 * Generic function to check FS_IOC_SETFLAGS values and reject any invalid
 * configurations.
 *
 * Note: the caller should be holding i_mutex, or else be sure that they have
 * exclusive access to the inode structure.
 */
int vfs_ioc_setflags_prepare(struct inode *inode, unsigned int oldflags,
			     unsigned int flags)
{
	/*
	 * The IMMUTABLE and APPEND_ONLY flags can only be changed by
	 * the relevant capability.
	 *
	 * This test looks nicer. Thanks to Pauline Middelink
	 */
	if ((flags ^ oldflags) & (FS_APPEND_FL | FS_IMMUTABLE_FL) &&
	    !capable(CAP_LINUX_IMMUTABLE))
		return -EPERM;

	return 0;
}
EXPORT_SYMBOL(vfs_ioc_setflags_prepare);
>>>>>>> 575d3de9
<|MERGE_RESOLUTION|>--- conflicted
+++ resolved
@@ -2047,13 +2047,12 @@
 }
 EXPORT_SYMBOL(inode_set_flags);
 
-<<<<<<< HEAD
 void inode_nohighmem(struct inode *inode)
 {
 	mapping_set_gfp_mask(inode->i_mapping, GFP_USER);
 }
 EXPORT_SYMBOL(inode_nohighmem);
-=======
+
 /*
  * Generic function to check FS_IOC_SETFLAGS values and reject any invalid
  * configurations.
@@ -2076,5 +2075,4 @@
 
 	return 0;
 }
-EXPORT_SYMBOL(vfs_ioc_setflags_prepare);
->>>>>>> 575d3de9
+EXPORT_SYMBOL(vfs_ioc_setflags_prepare);