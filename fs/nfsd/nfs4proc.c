/*
 *  Server-side procedures for NFSv4.
 *
 *  Copyright (c) 2002 The Regents of the University of Michigan.
 *  All rights reserved.
 *
 *  Kendrick Smith <kmsmith@umich.edu>
 *  Andy Adamson   <andros@umich.edu>
 *
 *  Redistribution and use in source and binary forms, with or without
 *  modification, are permitted provided that the following conditions
 *  are met:
 *
 *  1. Redistributions of source code must retain the above copyright
 *     notice, this list of conditions and the following disclaimer.
 *  2. Redistributions in binary form must reproduce the above copyright
 *     notice, this list of conditions and the following disclaimer in the
 *     documentation and/or other materials provided with the distribution.
 *  3. Neither the name of the University nor the names of its
 *     contributors may be used to endorse or promote products derived
 *     from this software without specific prior written permission.
 *
 *  THIS SOFTWARE IS PROVIDED ``AS IS'' AND ANY EXPRESS OR IMPLIED
 *  WARRANTIES, INCLUDING, BUT NOT LIMITED TO, THE IMPLIED WARRANTIES OF
 *  MERCHANTABILITY AND FITNESS FOR A PARTICULAR PURPOSE ARE
 *  DISCLAIMED. IN NO EVENT SHALL THE REGENTS OR CONTRIBUTORS BE LIABLE
 *  FOR ANY DIRECT, INDIRECT, INCIDENTAL, SPECIAL, EXEMPLARY, OR
 *  CONSEQUENTIAL DAMAGES (INCLUDING, BUT NOT LIMITED TO, PROCUREMENT OF
 *  SUBSTITUTE GOODS OR SERVICES; LOSS OF USE, DATA, OR PROFITS; OR
 *  BUSINESS INTERRUPTION) HOWEVER CAUSED AND ON ANY THEORY OF
 *  LIABILITY, WHETHER IN CONTRACT, STRICT LIABILITY, OR TORT (INCLUDING
 *  NEGLIGENCE OR OTHERWISE) ARISING IN ANY WAY OUT OF THE USE OF THIS
 *  SOFTWARE, EVEN IF ADVISED OF THE POSSIBILITY OF SUCH DAMAGE.
 */
#include <linux/fs_struct.h>
#include <linux/file.h>
#include <linux/falloc.h>
#include <linux/slab.h>
#include <linux/kthread.h>
#include <linux/sunrpc/addr.h>
#include <linux/nfs_ssc.h>

#include "idmap.h"
#include "cache.h"
#include "xdr4.h"
#include "vfs.h"
#include "current_stateid.h"
#include "netns.h"
#include "acl.h"
#include "pnfs.h"
#include "trace.h"

static bool inter_copy_offload_enable;
module_param(inter_copy_offload_enable, bool, 0644);
MODULE_PARM_DESC(inter_copy_offload_enable,
		 "Enable inter server to server copy offload. Default: false");

#ifdef CONFIG_NFSD_V4_2_INTER_SSC
static int nfsd4_ssc_umount_timeout = 900000;		/* default to 15 mins */
module_param(nfsd4_ssc_umount_timeout, int, 0644);
MODULE_PARM_DESC(nfsd4_ssc_umount_timeout,
		"idle msecs before unmount export from source server");
#endif

#ifdef CONFIG_NFSD_V4_SECURITY_LABEL
#include <linux/security.h>

static inline void
nfsd4_security_inode_setsecctx(struct svc_fh *resfh, struct xdr_netobj *label, u32 *bmval)
{
	struct inode *inode = d_inode(resfh->fh_dentry);
	int status;

	inode_lock(inode);
	status = security_inode_setsecctx(resfh->fh_dentry,
		label->data, label->len);
	inode_unlock(inode);

	if (status)
		/*
		 * XXX: We should really fail the whole open, but we may
		 * already have created a new file, so it may be too
		 * late.  For now this seems the least of evils:
		 */
		bmval[2] &= ~FATTR4_WORD2_SECURITY_LABEL;

	return;
}
#else
static inline void
nfsd4_security_inode_setsecctx(struct svc_fh *resfh, struct xdr_netobj *label, u32 *bmval)
{ }
#endif

#define NFSDDBG_FACILITY		NFSDDBG_PROC

static u32 nfsd_attrmask[] = {
	NFSD_WRITEABLE_ATTRS_WORD0,
	NFSD_WRITEABLE_ATTRS_WORD1,
	NFSD_WRITEABLE_ATTRS_WORD2
};

static u32 nfsd41_ex_attrmask[] = {
	NFSD_SUPPATTR_EXCLCREAT_WORD0,
	NFSD_SUPPATTR_EXCLCREAT_WORD1,
	NFSD_SUPPATTR_EXCLCREAT_WORD2
};

static __be32
check_attr_support(struct svc_rqst *rqstp, struct nfsd4_compound_state *cstate,
		   u32 *bmval, u32 *writable)
{
	struct dentry *dentry = cstate->current_fh.fh_dentry;
	struct svc_export *exp = cstate->current_fh.fh_export;

	if (!nfsd_attrs_supported(cstate->minorversion, bmval))
		return nfserr_attrnotsupp;
	if ((bmval[0] & FATTR4_WORD0_ACL) && !IS_POSIXACL(d_inode(dentry)))
		return nfserr_attrnotsupp;
	if ((bmval[2] & FATTR4_WORD2_SECURITY_LABEL) &&
			!(exp->ex_flags & NFSEXP_SECURITY_LABEL))
		return nfserr_attrnotsupp;
	if (writable && !bmval_is_subset(bmval, writable))
		return nfserr_inval;
	if (writable && (bmval[2] & FATTR4_WORD2_MODE_UMASK) &&
			(bmval[1] & FATTR4_WORD1_MODE))
		return nfserr_inval;
	return nfs_ok;
}

static __be32
nfsd4_check_open_attributes(struct svc_rqst *rqstp,
	struct nfsd4_compound_state *cstate, struct nfsd4_open *open)
{
	__be32 status = nfs_ok;

	if (open->op_create == NFS4_OPEN_CREATE) {
		if (open->op_createmode == NFS4_CREATE_UNCHECKED
		    || open->op_createmode == NFS4_CREATE_GUARDED)
			status = check_attr_support(rqstp, cstate,
					open->op_bmval, nfsd_attrmask);
		else if (open->op_createmode == NFS4_CREATE_EXCLUSIVE4_1)
			status = check_attr_support(rqstp, cstate,
					open->op_bmval, nfsd41_ex_attrmask);
	}

	return status;
}

static int
is_create_with_attrs(struct nfsd4_open *open)
{
	return open->op_create == NFS4_OPEN_CREATE
		&& (open->op_createmode == NFS4_CREATE_UNCHECKED
		    || open->op_createmode == NFS4_CREATE_GUARDED
		    || open->op_createmode == NFS4_CREATE_EXCLUSIVE4_1);
}

/*
 * if error occurs when setting the acl, just clear the acl bit
 * in the returned attr bitmap.
 */
static void
do_set_nfs4_acl(struct svc_rqst *rqstp, struct svc_fh *fhp,
		struct nfs4_acl *acl, u32 *bmval)
{
	__be32 status;

	status = nfsd4_set_nfs4_acl(rqstp, fhp, acl);
	if (status)
		/*
		 * We should probably fail the whole open at this point,
		 * but we've already created the file, so it's too late;
		 * So this seems the least of evils:
		 */
		bmval[0] &= ~FATTR4_WORD0_ACL;
}

static inline void
fh_dup2(struct svc_fh *dst, struct svc_fh *src)
{
	fh_put(dst);
	dget(src->fh_dentry);
	if (src->fh_export)
		exp_get(src->fh_export);
	*dst = *src;
}

static __be32
do_open_permission(struct svc_rqst *rqstp, struct svc_fh *current_fh, struct nfsd4_open *open, int accmode)
{
	__be32 status;

	if (open->op_truncate &&
		!(open->op_share_access & NFS4_SHARE_ACCESS_WRITE))
		return nfserr_inval;

	accmode |= NFSD_MAY_READ_IF_EXEC;

	if (open->op_share_access & NFS4_SHARE_ACCESS_READ)
		accmode |= NFSD_MAY_READ;
	if (open->op_share_access & NFS4_SHARE_ACCESS_WRITE)
		accmode |= (NFSD_MAY_WRITE | NFSD_MAY_TRUNC);
	if (open->op_share_deny & NFS4_SHARE_DENY_READ)
		accmode |= NFSD_MAY_WRITE;

	status = fh_verify(rqstp, current_fh, S_IFREG, accmode);

	return status;
}

static __be32 nfsd_check_obj_isreg(struct svc_fh *fh)
{
	umode_t mode = d_inode(fh->fh_dentry)->i_mode;

	if (S_ISREG(mode))
		return nfs_ok;
	if (S_ISDIR(mode))
		return nfserr_isdir;
	/*
	 * Using err_symlink as our catch-all case may look odd; but
	 * there's no other obvious error for this case in 4.0, and we
	 * happen to know that it will cause the linux v4 client to do
	 * the right thing on attempts to open something other than a
	 * regular file.
	 */
	return nfserr_symlink;
}

static void nfsd4_set_open_owner_reply_cache(struct nfsd4_compound_state *cstate, struct nfsd4_open *open, struct svc_fh *resfh)
{
	if (nfsd4_has_session(cstate))
		return;
	fh_copy_shallow(&open->op_openowner->oo_owner.so_replay.rp_openfh,
			&resfh->fh_handle);
}

static __be32
do_open_lookup(struct svc_rqst *rqstp, struct nfsd4_compound_state *cstate, struct nfsd4_open *open, struct svc_fh **resfh)
{
	struct svc_fh *current_fh = &cstate->current_fh;
	int accmode;
	__be32 status;

	*resfh = kmalloc(sizeof(struct svc_fh), GFP_KERNEL);
	if (!*resfh)
		return nfserr_jukebox;
	fh_init(*resfh, NFS4_FHSIZE);
	open->op_truncate = false;

	if (open->op_create) {
		/* FIXME: check session persistence and pnfs flags.
		 * The nfsv4.1 spec requires the following semantics:
		 *
		 * Persistent   | pNFS   | Server REQUIRED | Client Allowed
		 * Reply Cache  | server |                 |
		 * -------------+--------+-----------------+--------------------
		 * no           | no     | EXCLUSIVE4_1    | EXCLUSIVE4_1
		 *              |        |                 | (SHOULD)
		 *              |        | and EXCLUSIVE4  | or EXCLUSIVE4
		 *              |        |                 | (SHOULD NOT)
		 * no           | yes    | EXCLUSIVE4_1    | EXCLUSIVE4_1
		 * yes          | no     | GUARDED4        | GUARDED4
		 * yes          | yes    | GUARDED4        | GUARDED4
		 */

		/*
		 * Note: create modes (UNCHECKED,GUARDED...) are the same
		 * in NFSv4 as in v3 except EXCLUSIVE4_1.
		 */
		current->fs->umask = open->op_umask;
		status = do_nfsd_create(rqstp, current_fh, open->op_fname,
					open->op_fnamelen, &open->op_iattr,
					*resfh, open->op_createmode,
					(u32 *)open->op_verf.data,
					&open->op_truncate, &open->op_created);
		current->fs->umask = 0;

		if (!status && open->op_label.len)
			nfsd4_security_inode_setsecctx(*resfh, &open->op_label, open->op_bmval);

		/*
		 * Following rfc 3530 14.2.16, and rfc 5661 18.16.4
		 * use the returned bitmask to indicate which attributes
		 * we used to store the verifier:
		 */
		if (nfsd_create_is_exclusive(open->op_createmode) && status == 0)
			open->op_bmval[1] |= (FATTR4_WORD1_TIME_ACCESS |
						FATTR4_WORD1_TIME_MODIFY);
	} else
		/*
		 * Note this may exit with the parent still locked.
		 * We will hold the lock until nfsd4_open's final
		 * lookup, to prevent renames or unlinks until we've had
		 * a chance to an acquire a delegation if appropriate.
		 */
		status = nfsd_lookup(rqstp, current_fh,
				     open->op_fname, open->op_fnamelen, *resfh);
	if (status)
		goto out;
	status = nfsd_check_obj_isreg(*resfh);
	if (status)
		goto out;

	if (is_create_with_attrs(open) && open->op_acl != NULL)
		do_set_nfs4_acl(rqstp, *resfh, open->op_acl, open->op_bmval);

	nfsd4_set_open_owner_reply_cache(cstate, open, *resfh);
	accmode = NFSD_MAY_NOP;
	if (open->op_created ||
			open->op_claim_type == NFS4_OPEN_CLAIM_DELEGATE_CUR)
		accmode |= NFSD_MAY_OWNER_OVERRIDE;
	status = do_open_permission(rqstp, *resfh, open, accmode);
	set_change_info(&open->op_cinfo, current_fh);
out:
	return status;
}

static __be32
do_open_fhandle(struct svc_rqst *rqstp, struct nfsd4_compound_state *cstate, struct nfsd4_open *open)
{
	struct svc_fh *current_fh = &cstate->current_fh;
	__be32 status;
	int accmode = 0;

	/* We don't know the target directory, and therefore can not
	* set the change info
	*/

	memset(&open->op_cinfo, 0, sizeof(struct nfsd4_change_info));

	nfsd4_set_open_owner_reply_cache(cstate, open, current_fh);

	open->op_truncate = (open->op_iattr.ia_valid & ATTR_SIZE) &&
		(open->op_iattr.ia_size == 0);
	/*
	 * In the delegation case, the client is telling us about an
	 * open that it *already* performed locally, some time ago.  We
	 * should let it succeed now if possible.
	 *
	 * In the case of a CLAIM_FH open, on the other hand, the client
	 * may be counting on us to enforce permissions (the Linux 4.1
	 * client uses this for normal opens, for example).
	 */
	if (open->op_claim_type == NFS4_OPEN_CLAIM_DELEG_CUR_FH)
		accmode = NFSD_MAY_OWNER_OVERRIDE;

	status = do_open_permission(rqstp, current_fh, open, accmode);

	return status;
}

static void
copy_clientid(clientid_t *clid, struct nfsd4_session *session)
{
	struct nfsd4_sessionid *sid =
			(struct nfsd4_sessionid *)session->se_sessionid.data;

	clid->cl_boot = sid->clientid.cl_boot;
	clid->cl_id = sid->clientid.cl_id;
}

static __be32
nfsd4_open(struct svc_rqst *rqstp, struct nfsd4_compound_state *cstate,
	   union nfsd4_op_u *u)
{
	struct nfsd4_open *open = &u->open;
	__be32 status;
	struct svc_fh *resfh = NULL;
	struct net *net = SVC_NET(rqstp);
	struct nfsd_net *nn = net_generic(net, nfsd_net_id);
	bool reclaim = false;

	dprintk("NFSD: nfsd4_open filename %.*s op_openowner %p\n",
		(int)open->op_fnamelen, open->op_fname,
		open->op_openowner);

	/* This check required by spec. */
	if (open->op_create && open->op_claim_type != NFS4_OPEN_CLAIM_NULL)
		return nfserr_inval;

	open->op_created = false;
	/*
	 * RFC5661 18.51.3
	 * Before RECLAIM_COMPLETE done, server should deny new lock
	 */
	if (nfsd4_has_session(cstate) &&
	    !test_bit(NFSD4_CLIENT_RECLAIM_COMPLETE, &cstate->clp->cl_flags) &&
	    open->op_claim_type != NFS4_OPEN_CLAIM_PREVIOUS)
		return nfserr_grace;

	if (nfsd4_has_session(cstate))
		copy_clientid(&open->op_clientid, cstate->session);

	/* check seqid for replay. set nfs4_owner */
	status = nfsd4_process_open1(cstate, open, nn);
	if (status == nfserr_replay_me) {
		struct nfs4_replay *rp = &open->op_openowner->oo_owner.so_replay;
		fh_put(&cstate->current_fh);
		fh_copy_shallow(&cstate->current_fh.fh_handle,
				&rp->rp_openfh);
		status = fh_verify(rqstp, &cstate->current_fh, 0, NFSD_MAY_NOP);
		if (status)
			dprintk("nfsd4_open: replay failed"
				" restoring previous filehandle\n");
		else
			status = nfserr_replay_me;
	}
	if (status)
		goto out;
	if (open->op_xdr_error) {
		status = open->op_xdr_error;
		goto out;
	}

	status = nfsd4_check_open_attributes(rqstp, cstate, open);
	if (status)
		goto out;

	/* Openowner is now set, so sequence id will get bumped.  Now we need
	 * these checks before we do any creates: */
	status = nfserr_grace;
	if (opens_in_grace(net) && open->op_claim_type != NFS4_OPEN_CLAIM_PREVIOUS)
		goto out;
	status = nfserr_no_grace;
	if (!opens_in_grace(net) && open->op_claim_type == NFS4_OPEN_CLAIM_PREVIOUS)
		goto out;

	switch (open->op_claim_type) {
		case NFS4_OPEN_CLAIM_DELEGATE_CUR:
		case NFS4_OPEN_CLAIM_NULL:
			status = do_open_lookup(rqstp, cstate, open, &resfh);
			if (status)
				goto out;
			break;
		case NFS4_OPEN_CLAIM_PREVIOUS:
			status = nfs4_check_open_reclaim(cstate->clp);
			if (status)
				goto out;
			open->op_openowner->oo_flags |= NFS4_OO_CONFIRMED;
			reclaim = true;
			fallthrough;
		case NFS4_OPEN_CLAIM_FH:
		case NFS4_OPEN_CLAIM_DELEG_CUR_FH:
			status = do_open_fhandle(rqstp, cstate, open);
			if (status)
				goto out;
			resfh = &cstate->current_fh;
			break;
		case NFS4_OPEN_CLAIM_DELEG_PREV_FH:
             	case NFS4_OPEN_CLAIM_DELEGATE_PREV:
			dprintk("NFSD: unsupported OPEN claim type %d\n",
				open->op_claim_type);
			status = nfserr_notsupp;
			goto out;
		default:
			dprintk("NFSD: Invalid OPEN claim type %d\n",
				open->op_claim_type);
			status = nfserr_inval;
			goto out;
	}
	/*
	 * nfsd4_process_open2() does the actual opening of the file.  If
	 * successful, it (1) truncates the file if open->op_truncate was
	 * set, (2) sets open->op_stateid, (3) sets open->op_delegation.
	 */
	status = nfsd4_process_open2(rqstp, resfh, open);
	WARN(status && open->op_created,
	     "nfsd4_process_open2 failed to open newly-created file! status=%u\n",
	     be32_to_cpu(status));
	if (reclaim && !status)
		nn->somebody_reclaimed = true;
out:
	if (resfh && resfh != &cstate->current_fh) {
		fh_dup2(&cstate->current_fh, resfh);
		fh_put(resfh);
		kfree(resfh);
	}
	nfsd4_cleanup_open_state(cstate, open);
	nfsd4_bump_seqid(cstate, status);
	return status;
}

/*
 * OPEN is the only seqid-mutating operation whose decoding can fail
 * with a seqid-mutating error (specifically, decoding of user names in
 * the attributes).  Therefore we have to do some processing to look up
 * the stateowner so that we can bump the seqid.
 */
static __be32 nfsd4_open_omfg(struct svc_rqst *rqstp, struct nfsd4_compound_state *cstate, struct nfsd4_op *op)
{
	struct nfsd4_open *open = &op->u.open;

	if (!seqid_mutating_err(ntohl(op->status)))
		return op->status;
	if (nfsd4_has_session(cstate))
		return op->status;
	open->op_xdr_error = op->status;
	return nfsd4_open(rqstp, cstate, &op->u);
}

/*
 * filehandle-manipulating ops.
 */
static __be32
nfsd4_getfh(struct svc_rqst *rqstp, struct nfsd4_compound_state *cstate,
	    union nfsd4_op_u *u)
{
	u->getfh = &cstate->current_fh;
	return nfs_ok;
}

static __be32
nfsd4_putfh(struct svc_rqst *rqstp, struct nfsd4_compound_state *cstate,
	    union nfsd4_op_u *u)
{
	struct nfsd4_putfh *putfh = &u->putfh;
	__be32 ret;

	fh_put(&cstate->current_fh);
	cstate->current_fh.fh_handle.fh_size = putfh->pf_fhlen;
	memcpy(&cstate->current_fh.fh_handle.fh_raw, putfh->pf_fhval,
	       putfh->pf_fhlen);
	ret = fh_verify(rqstp, &cstate->current_fh, 0, NFSD_MAY_BYPASS_GSS);
#ifdef CONFIG_NFSD_V4_2_INTER_SSC
	if (ret == nfserr_stale && putfh->no_verify) {
		SET_FH_FLAG(&cstate->current_fh, NFSD4_FH_FOREIGN);
		ret = 0;
	}
#endif
	return ret;
}

static __be32
nfsd4_putrootfh(struct svc_rqst *rqstp, struct nfsd4_compound_state *cstate,
		union nfsd4_op_u *u)
{
	__be32 status;

	fh_put(&cstate->current_fh);
	status = exp_pseudoroot(rqstp, &cstate->current_fh);
	return status;
}

static __be32
nfsd4_restorefh(struct svc_rqst *rqstp, struct nfsd4_compound_state *cstate,
		union nfsd4_op_u *u)
{
	if (!cstate->save_fh.fh_dentry)
		return nfserr_restorefh;

	fh_dup2(&cstate->current_fh, &cstate->save_fh);
	if (HAS_CSTATE_FLAG(cstate, SAVED_STATE_ID_FLAG)) {
		memcpy(&cstate->current_stateid, &cstate->save_stateid, sizeof(stateid_t));
		SET_CSTATE_FLAG(cstate, CURRENT_STATE_ID_FLAG);
	}
	return nfs_ok;
}

static __be32
nfsd4_savefh(struct svc_rqst *rqstp, struct nfsd4_compound_state *cstate,
	     union nfsd4_op_u *u)
{
	fh_dup2(&cstate->save_fh, &cstate->current_fh);
	if (HAS_CSTATE_FLAG(cstate, CURRENT_STATE_ID_FLAG)) {
		memcpy(&cstate->save_stateid, &cstate->current_stateid, sizeof(stateid_t));
		SET_CSTATE_FLAG(cstate, SAVED_STATE_ID_FLAG);
	}
	return nfs_ok;
}

/*
 * misc nfsv4 ops
 */
static __be32
nfsd4_access(struct svc_rqst *rqstp, struct nfsd4_compound_state *cstate,
	     union nfsd4_op_u *u)
{
	struct nfsd4_access *access = &u->access;
	u32 access_full;

	access_full = NFS3_ACCESS_FULL;
	if (cstate->minorversion >= 2)
		access_full |= NFS4_ACCESS_XALIST | NFS4_ACCESS_XAREAD |
			       NFS4_ACCESS_XAWRITE;

	if (access->ac_req_access & ~access_full)
		return nfserr_inval;

	access->ac_resp_access = access->ac_req_access;
	return nfsd_access(rqstp, &cstate->current_fh, &access->ac_resp_access,
			   &access->ac_supported);
}

static void gen_boot_verifier(nfs4_verifier *verifier, struct net *net)
{
	__be32 *verf = (__be32 *)verifier->data;

	BUILD_BUG_ON(2*sizeof(*verf) != sizeof(verifier->data));

	nfsd_copy_boot_verifier(verf, net_generic(net, nfsd_net_id));
}

static __be32
nfsd4_commit(struct svc_rqst *rqstp, struct nfsd4_compound_state *cstate,
	     union nfsd4_op_u *u)
{
	struct nfsd4_commit *commit = &u->commit;

	return nfsd_commit(rqstp, &cstate->current_fh, commit->co_offset,
			     commit->co_count,
			     (__be32 *)commit->co_verf.data);
}

static __be32
nfsd4_create(struct svc_rqst *rqstp, struct nfsd4_compound_state *cstate,
	     union nfsd4_op_u *u)
{
	struct nfsd4_create *create = &u->create;
	struct svc_fh resfh;
	__be32 status;
	dev_t rdev;

	fh_init(&resfh, NFS4_FHSIZE);

	status = fh_verify(rqstp, &cstate->current_fh, S_IFDIR, NFSD_MAY_NOP);
	if (status)
		return status;

	status = check_attr_support(rqstp, cstate, create->cr_bmval,
				    nfsd_attrmask);
	if (status)
		return status;

	current->fs->umask = create->cr_umask;
	switch (create->cr_type) {
	case NF4LNK:
		status = nfsd_symlink(rqstp, &cstate->current_fh,
				      create->cr_name, create->cr_namelen,
				      create->cr_data, &resfh);
		break;

	case NF4BLK:
		status = nfserr_inval;
		rdev = MKDEV(create->cr_specdata1, create->cr_specdata2);
		if (MAJOR(rdev) != create->cr_specdata1 ||
		    MINOR(rdev) != create->cr_specdata2)
			goto out_umask;
		status = nfsd_create(rqstp, &cstate->current_fh,
				     create->cr_name, create->cr_namelen,
				     &create->cr_iattr, S_IFBLK, rdev, &resfh);
		break;

	case NF4CHR:
		status = nfserr_inval;
		rdev = MKDEV(create->cr_specdata1, create->cr_specdata2);
		if (MAJOR(rdev) != create->cr_specdata1 ||
		    MINOR(rdev) != create->cr_specdata2)
			goto out_umask;
		status = nfsd_create(rqstp, &cstate->current_fh,
				     create->cr_name, create->cr_namelen,
				     &create->cr_iattr,S_IFCHR, rdev, &resfh);
		break;

	case NF4SOCK:
		status = nfsd_create(rqstp, &cstate->current_fh,
				     create->cr_name, create->cr_namelen,
				     &create->cr_iattr, S_IFSOCK, 0, &resfh);
		break;

	case NF4FIFO:
		status = nfsd_create(rqstp, &cstate->current_fh,
				     create->cr_name, create->cr_namelen,
				     &create->cr_iattr, S_IFIFO, 0, &resfh);
		break;

	case NF4DIR:
		create->cr_iattr.ia_valid &= ~ATTR_SIZE;
		status = nfsd_create(rqstp, &cstate->current_fh,
				     create->cr_name, create->cr_namelen,
				     &create->cr_iattr, S_IFDIR, 0, &resfh);
		break;

	default:
		status = nfserr_badtype;
	}

	if (status)
		goto out;

	if (create->cr_label.len)
		nfsd4_security_inode_setsecctx(&resfh, &create->cr_label, create->cr_bmval);

	if (create->cr_acl != NULL)
		do_set_nfs4_acl(rqstp, &resfh, create->cr_acl,
				create->cr_bmval);

	fh_unlock(&cstate->current_fh);
	set_change_info(&create->cr_cinfo, &cstate->current_fh);
	fh_dup2(&cstate->current_fh, &resfh);
out:
	fh_put(&resfh);
out_umask:
	current->fs->umask = 0;
	return status;
}

static __be32
nfsd4_getattr(struct svc_rqst *rqstp, struct nfsd4_compound_state *cstate,
	      union nfsd4_op_u *u)
{
	struct nfsd4_getattr *getattr = &u->getattr;
	__be32 status;

	status = fh_verify(rqstp, &cstate->current_fh, 0, NFSD_MAY_NOP);
	if (status)
		return status;

	if (getattr->ga_bmval[1] & NFSD_WRITEONLY_ATTRS_WORD1)
		return nfserr_inval;

	getattr->ga_bmval[0] &= nfsd_suppattrs[cstate->minorversion][0];
	getattr->ga_bmval[1] &= nfsd_suppattrs[cstate->minorversion][1];
	getattr->ga_bmval[2] &= nfsd_suppattrs[cstate->minorversion][2];

	getattr->ga_fhp = &cstate->current_fh;
	return nfs_ok;
}

static __be32
nfsd4_link(struct svc_rqst *rqstp, struct nfsd4_compound_state *cstate,
	   union nfsd4_op_u *u)
{
	struct nfsd4_link *link = &u->link;
	__be32 status;

	status = nfsd_link(rqstp, &cstate->current_fh,
			   link->li_name, link->li_namelen, &cstate->save_fh);
	if (!status)
		set_change_info(&link->li_cinfo, &cstate->current_fh);
	return status;
}

static __be32 nfsd4_do_lookupp(struct svc_rqst *rqstp, struct svc_fh *fh)
{
	struct svc_fh tmp_fh;
	__be32 ret;

	fh_init(&tmp_fh, NFS4_FHSIZE);
	ret = exp_pseudoroot(rqstp, &tmp_fh);
	if (ret)
		return ret;
	if (tmp_fh.fh_dentry == fh->fh_dentry) {
		fh_put(&tmp_fh);
		return nfserr_noent;
	}
	fh_put(&tmp_fh);
	return nfsd_lookup(rqstp, fh, "..", 2, fh);
}

static __be32
nfsd4_lookupp(struct svc_rqst *rqstp, struct nfsd4_compound_state *cstate,
	      union nfsd4_op_u *u)
{
	return nfsd4_do_lookupp(rqstp, &cstate->current_fh);
}

static __be32
nfsd4_lookup(struct svc_rqst *rqstp, struct nfsd4_compound_state *cstate,
	     union nfsd4_op_u *u)
{
	return nfsd_lookup(rqstp, &cstate->current_fh,
			   u->lookup.lo_name, u->lookup.lo_len,
			   &cstate->current_fh);
}

static __be32
nfsd4_read(struct svc_rqst *rqstp, struct nfsd4_compound_state *cstate,
	   union nfsd4_op_u *u)
{
	struct nfsd4_read *read = &u->read;
	__be32 status;

	read->rd_nf = NULL;
	if (read->rd_offset >= OFFSET_MAX)
		return nfserr_inval;

	trace_nfsd_read_start(rqstp, &cstate->current_fh,
			      read->rd_offset, read->rd_length);

	/*
	 * If we do a zero copy read, then a client will see read data
	 * that reflects the state of the file *after* performing the
	 * following compound.
	 *
	 * To ensure proper ordering, we therefore turn off zero copy if
	 * the client wants us to do more in this compound:
	 */
	if (!nfsd4_last_compound_op(rqstp))
		clear_bit(RQ_SPLICE_OK, &rqstp->rq_flags);

	/* check stateid */
	status = nfs4_preprocess_stateid_op(rqstp, cstate, &cstate->current_fh,
					&read->rd_stateid, RD_STATE,
					&read->rd_nf, NULL);
	if (status) {
		dprintk("NFSD: nfsd4_read: couldn't process stateid!\n");
		goto out;
	}
	status = nfs_ok;
out:
	read->rd_rqstp = rqstp;
	read->rd_fhp = &cstate->current_fh;
	return status;
}


static void
nfsd4_read_release(union nfsd4_op_u *u)
{
	if (u->read.rd_nf)
		nfsd_file_put(u->read.rd_nf);
	trace_nfsd_read_done(u->read.rd_rqstp, u->read.rd_fhp,
			     u->read.rd_offset, u->read.rd_length);
}

static __be32
nfsd4_readdir(struct svc_rqst *rqstp, struct nfsd4_compound_state *cstate,
	      union nfsd4_op_u *u)
{
	struct nfsd4_readdir *readdir = &u->readdir;
	u64 cookie = readdir->rd_cookie;
	static const nfs4_verifier zeroverf;

	/* no need to check permission - this will be done in nfsd_readdir() */

	if (readdir->rd_bmval[1] & NFSD_WRITEONLY_ATTRS_WORD1)
		return nfserr_inval;

	readdir->rd_bmval[0] &= nfsd_suppattrs[cstate->minorversion][0];
	readdir->rd_bmval[1] &= nfsd_suppattrs[cstate->minorversion][1];
	readdir->rd_bmval[2] &= nfsd_suppattrs[cstate->minorversion][2];

	if ((cookie == 1) || (cookie == 2) ||
	    (cookie == 0 && memcmp(readdir->rd_verf.data, zeroverf.data, NFS4_VERIFIER_SIZE)))
		return nfserr_bad_cookie;

	readdir->rd_rqstp = rqstp;
	readdir->rd_fhp = &cstate->current_fh;
	return nfs_ok;
}

static __be32
nfsd4_readlink(struct svc_rqst *rqstp, struct nfsd4_compound_state *cstate,
	       union nfsd4_op_u *u)
{
	u->readlink.rl_rqstp = rqstp;
	u->readlink.rl_fhp = &cstate->current_fh;
	return nfs_ok;
}

static __be32
nfsd4_remove(struct svc_rqst *rqstp, struct nfsd4_compound_state *cstate,
	     union nfsd4_op_u *u)
{
	struct nfsd4_remove *remove = &u->remove;
	__be32 status;

	if (opens_in_grace(SVC_NET(rqstp)))
		return nfserr_grace;
	status = nfsd_unlink(rqstp, &cstate->current_fh, 0,
			     remove->rm_name, remove->rm_namelen);
	if (!status) {
		fh_unlock(&cstate->current_fh);
		set_change_info(&remove->rm_cinfo, &cstate->current_fh);
	}
	return status;
}

static __be32
nfsd4_rename(struct svc_rqst *rqstp, struct nfsd4_compound_state *cstate,
	     union nfsd4_op_u *u)
{
	struct nfsd4_rename *rename = &u->rename;
	__be32 status;

	if (opens_in_grace(SVC_NET(rqstp)))
		return nfserr_grace;
	status = nfsd_rename(rqstp, &cstate->save_fh, rename->rn_sname,
			     rename->rn_snamelen, &cstate->current_fh,
			     rename->rn_tname, rename->rn_tnamelen);
	if (status)
		return status;
	set_change_info(&rename->rn_sinfo, &cstate->current_fh);
	set_change_info(&rename->rn_tinfo, &cstate->save_fh);
	return nfs_ok;
}

static __be32
nfsd4_secinfo(struct svc_rqst *rqstp, struct nfsd4_compound_state *cstate,
	      union nfsd4_op_u *u)
{
	struct nfsd4_secinfo *secinfo = &u->secinfo;
	struct svc_export *exp;
	struct dentry *dentry;
	__be32 err;

	err = fh_verify(rqstp, &cstate->current_fh, S_IFDIR, NFSD_MAY_EXEC);
	if (err)
		return err;
	err = nfsd_lookup_dentry(rqstp, &cstate->current_fh,
				    secinfo->si_name, secinfo->si_namelen,
				    &exp, &dentry);
	if (err)
		return err;
	fh_unlock(&cstate->current_fh);
	if (d_really_is_negative(dentry)) {
		exp_put(exp);
		err = nfserr_noent;
	} else
		secinfo->si_exp = exp;
	dput(dentry);
	if (cstate->minorversion)
		/* See rfc 5661 section 2.6.3.1.1.8 */
		fh_put(&cstate->current_fh);
	return err;
}

static __be32
nfsd4_secinfo_no_name(struct svc_rqst *rqstp, struct nfsd4_compound_state *cstate,
		union nfsd4_op_u *u)
{
	__be32 err;

	switch (u->secinfo_no_name.sin_style) {
	case NFS4_SECINFO_STYLE4_CURRENT_FH:
		break;
	case NFS4_SECINFO_STYLE4_PARENT:
		err = nfsd4_do_lookupp(rqstp, &cstate->current_fh);
		if (err)
			return err;
		break;
	default:
		return nfserr_inval;
	}

	u->secinfo_no_name.sin_exp = exp_get(cstate->current_fh.fh_export);
	fh_put(&cstate->current_fh);
	return nfs_ok;
}

static void
nfsd4_secinfo_release(union nfsd4_op_u *u)
{
	if (u->secinfo.si_exp)
		exp_put(u->secinfo.si_exp);
}

static void
nfsd4_secinfo_no_name_release(union nfsd4_op_u *u)
{
	if (u->secinfo_no_name.sin_exp)
		exp_put(u->secinfo_no_name.sin_exp);
}

static __be32
nfsd4_setattr(struct svc_rqst *rqstp, struct nfsd4_compound_state *cstate,
	      union nfsd4_op_u *u)
{
	struct nfsd4_setattr *setattr = &u->setattr;
	__be32 status = nfs_ok;
	int err;

	if (setattr->sa_iattr.ia_valid & ATTR_SIZE) {
		status = nfs4_preprocess_stateid_op(rqstp, cstate,
				&cstate->current_fh, &setattr->sa_stateid,
				WR_STATE, NULL, NULL);
		if (status) {
			dprintk("NFSD: nfsd4_setattr: couldn't process stateid!\n");
			return status;
		}
	}
	err = fh_want_write(&cstate->current_fh);
	if (err)
		return nfserrno(err);
	status = nfs_ok;

	status = check_attr_support(rqstp, cstate, setattr->sa_bmval,
				    nfsd_attrmask);
	if (status)
		goto out;

	if (setattr->sa_acl != NULL)
		status = nfsd4_set_nfs4_acl(rqstp, &cstate->current_fh,
					    setattr->sa_acl);
	if (status)
		goto out;
	if (setattr->sa_label.len)
		status = nfsd4_set_nfs4_label(rqstp, &cstate->current_fh,
				&setattr->sa_label);
	if (status)
		goto out;
	status = nfsd_setattr(rqstp, &cstate->current_fh, &setattr->sa_iattr,
				0, (time64_t)0);
out:
	fh_drop_write(&cstate->current_fh);
	return status;
}

static __be32
nfsd4_write(struct svc_rqst *rqstp, struct nfsd4_compound_state *cstate,
	    union nfsd4_op_u *u)
{
	struct nfsd4_write *write = &u->write;
	stateid_t *stateid = &write->wr_stateid;
	struct nfsd_file *nf = NULL;
	__be32 status = nfs_ok;
	unsigned long cnt;
	int nvecs;

	if (write->wr_offset >= OFFSET_MAX)
		return nfserr_inval;

	cnt = write->wr_buflen;
	trace_nfsd_write_start(rqstp, &cstate->current_fh,
			       write->wr_offset, cnt);
	status = nfs4_preprocess_stateid_op(rqstp, cstate, &cstate->current_fh,
						stateid, WR_STATE, &nf, NULL);
	if (status) {
		dprintk("NFSD: nfsd4_write: couldn't process stateid!\n");
		return status;
	}

	write->wr_how_written = write->wr_stable_how;

	nvecs = svc_fill_write_vector(rqstp, &write->wr_payload);
	WARN_ON_ONCE(nvecs > ARRAY_SIZE(rqstp->rq_vec));

	status = nfsd_vfs_write(rqstp, &cstate->current_fh, nf,
				write->wr_offset, rqstp->rq_vec, nvecs, &cnt,
				write->wr_how_written,
				(__be32 *)write->wr_verifier.data);
	nfsd_file_put(nf);

	write->wr_bytes_written = cnt;
	trace_nfsd_write_done(rqstp, &cstate->current_fh,
			      write->wr_offset, cnt);
	return status;
}

static __be32
nfsd4_verify_copy(struct svc_rqst *rqstp, struct nfsd4_compound_state *cstate,
		  stateid_t *src_stateid, struct nfsd_file **src,
		  stateid_t *dst_stateid, struct nfsd_file **dst)
{
	__be32 status;

	if (!cstate->save_fh.fh_dentry)
		return nfserr_nofilehandle;

	status = nfs4_preprocess_stateid_op(rqstp, cstate, &cstate->save_fh,
					    src_stateid, RD_STATE, src, NULL);
	if (status) {
		dprintk("NFSD: %s: couldn't process src stateid!\n", __func__);
		goto out;
	}

	status = nfs4_preprocess_stateid_op(rqstp, cstate, &cstate->current_fh,
					    dst_stateid, WR_STATE, dst, NULL);
	if (status) {
		dprintk("NFSD: %s: couldn't process dst stateid!\n", __func__);
		goto out_put_src;
	}

	/* fix up for NFS-specific error code */
	if (!S_ISREG(file_inode((*src)->nf_file)->i_mode) ||
	    !S_ISREG(file_inode((*dst)->nf_file)->i_mode)) {
		status = nfserr_wrong_type;
		goto out_put_dst;
	}

out:
	return status;
out_put_dst:
	nfsd_file_put(*dst);
out_put_src:
	nfsd_file_put(*src);
	goto out;
}

static __be32
nfsd4_clone(struct svc_rqst *rqstp, struct nfsd4_compound_state *cstate,
		union nfsd4_op_u *u)
{
	struct nfsd4_clone *clone = &u->clone;
	struct nfsd_file *src, *dst;
	__be32 status;

	status = nfsd4_verify_copy(rqstp, cstate, &clone->cl_src_stateid, &src,
				   &clone->cl_dst_stateid, &dst);
	if (status)
		goto out;

	status = nfsd4_clone_file_range(src, clone->cl_src_pos,
			dst, clone->cl_dst_pos, clone->cl_count,
			EX_ISSYNC(cstate->current_fh.fh_export));

	nfsd_file_put(dst);
	nfsd_file_put(src);
out:
	return status;
}

void nfs4_put_copy(struct nfsd4_copy *copy)
{
	if (!refcount_dec_and_test(&copy->refcount))
		return;
	kfree(copy);
}

static bool
check_and_set_stop_copy(struct nfsd4_copy *copy)
{
	bool value;

	spin_lock(&copy->cp_clp->async_lock);
	value = copy->stopped;
	if (!copy->stopped)
		copy->stopped = true;
	spin_unlock(&copy->cp_clp->async_lock);
	return value;
}

static void nfsd4_stop_copy(struct nfsd4_copy *copy)
{
	/* only 1 thread should stop the copy */
	if (!check_and_set_stop_copy(copy))
		kthread_stop(copy->copy_task);
	nfs4_put_copy(copy);
}

static struct nfsd4_copy *nfsd4_get_copy(struct nfs4_client *clp)
{
	struct nfsd4_copy *copy = NULL;

	spin_lock(&clp->async_lock);
	if (!list_empty(&clp->async_copies)) {
		copy = list_first_entry(&clp->async_copies, struct nfsd4_copy,
					copies);
		refcount_inc(&copy->refcount);
	}
	spin_unlock(&clp->async_lock);
	return copy;
}

void nfsd4_shutdown_copy(struct nfs4_client *clp)
{
	struct nfsd4_copy *copy;

	while ((copy = nfsd4_get_copy(clp)) != NULL)
		nfsd4_stop_copy(copy);
}
#ifdef CONFIG_NFSD_V4_2_INTER_SSC

extern struct file *nfs42_ssc_open(struct vfsmount *ss_mnt,
				   struct nfs_fh *src_fh,
				   nfs4_stateid *stateid);
extern void nfs42_ssc_close(struct file *filep);

extern void nfs_sb_deactive(struct super_block *sb);

#define NFSD42_INTERSSC_MOUNTOPS "vers=4.2,addr=%s,sec=sys"

/*
 * setup a work entry in the ssc delayed unmount list.
 */
static __be32 nfsd4_ssc_setup_dul(struct nfsd_net *nn, char *ipaddr,
		struct nfsd4_ssc_umount_item **retwork, struct vfsmount **ss_mnt)
{
<<<<<<< HEAD
	struct nfsd4_ssc_umount_item *ni = 0;
=======
	struct nfsd4_ssc_umount_item *ni = NULL;
>>>>>>> df0cc57e
	struct nfsd4_ssc_umount_item *work = NULL;
	struct nfsd4_ssc_umount_item *tmp;
	DEFINE_WAIT(wait);

	*ss_mnt = NULL;
	*retwork = NULL;
	work = kzalloc(sizeof(*work), GFP_KERNEL);
try_again:
	spin_lock(&nn->nfsd_ssc_lock);
	list_for_each_entry_safe(ni, tmp, &nn->nfsd_ssc_mount_list, nsui_list) {
		if (strncmp(ni->nsui_ipaddr, ipaddr, sizeof(ni->nsui_ipaddr)))
			continue;
		/* found a match */
		if (ni->nsui_busy) {
			/*  wait - and try again */
			prepare_to_wait(&nn->nfsd_ssc_waitq, &wait,
				TASK_INTERRUPTIBLE);
			spin_unlock(&nn->nfsd_ssc_lock);

			/* allow 20secs for mount/unmount for now - revisit */
			if (signal_pending(current) ||
					(schedule_timeout(20*HZ) == 0)) {
				kfree(work);
				return nfserr_eagain;
			}
			finish_wait(&nn->nfsd_ssc_waitq, &wait);
			goto try_again;
		}
		*ss_mnt = ni->nsui_vfsmount;
		refcount_inc(&ni->nsui_refcnt);
		spin_unlock(&nn->nfsd_ssc_lock);
		kfree(work);

		/* return vfsmount in ss_mnt */
		return 0;
	}
	if (work) {
		strncpy(work->nsui_ipaddr, ipaddr, sizeof(work->nsui_ipaddr));
		refcount_set(&work->nsui_refcnt, 2);
		work->nsui_busy = true;
		list_add_tail(&work->nsui_list, &nn->nfsd_ssc_mount_list);
		*retwork = work;
	}
	spin_unlock(&nn->nfsd_ssc_lock);
	return 0;
}

static void nfsd4_ssc_update_dul_work(struct nfsd_net *nn,
		struct nfsd4_ssc_umount_item *work, struct vfsmount *ss_mnt)
{
	/* set nsui_vfsmount, clear busy flag and wakeup waiters */
	spin_lock(&nn->nfsd_ssc_lock);
	work->nsui_vfsmount = ss_mnt;
	work->nsui_busy = false;
	wake_up_all(&nn->nfsd_ssc_waitq);
	spin_unlock(&nn->nfsd_ssc_lock);
}

static void nfsd4_ssc_cancel_dul_work(struct nfsd_net *nn,
		struct nfsd4_ssc_umount_item *work)
{
	spin_lock(&nn->nfsd_ssc_lock);
	list_del(&work->nsui_list);
	wake_up_all(&nn->nfsd_ssc_waitq);
	spin_unlock(&nn->nfsd_ssc_lock);
	kfree(work);
}

/*
 * Support one copy source server for now.
 */
static __be32
nfsd4_interssc_connect(struct nl4_server *nss, struct svc_rqst *rqstp,
		       struct vfsmount **mount)
{
	struct file_system_type *type;
	struct vfsmount *ss_mnt;
	struct nfs42_netaddr *naddr;
	struct sockaddr_storage tmp_addr;
	size_t tmp_addrlen, match_netid_len = 3;
	char *startsep = "", *endsep = "", *match_netid = "tcp";
	char *ipaddr, *dev_name, *raw_data;
	int len, raw_len;
	__be32 status = nfserr_inval;
	struct nfsd4_ssc_umount_item *work = NULL;
	struct nfsd_net *nn = net_generic(SVC_NET(rqstp), nfsd_net_id);

	naddr = &nss->u.nl4_addr;
	tmp_addrlen = rpc_uaddr2sockaddr(SVC_NET(rqstp), naddr->addr,
					 naddr->addr_len,
					 (struct sockaddr *)&tmp_addr,
					 sizeof(tmp_addr));
	if (tmp_addrlen == 0)
		goto out_err;

	if (tmp_addr.ss_family == AF_INET6) {
		startsep = "[";
		endsep = "]";
		match_netid = "tcp6";
		match_netid_len = 4;
	}

	if (naddr->netid_len != match_netid_len ||
		strncmp(naddr->netid, match_netid, naddr->netid_len))
		goto out_err;

	/* Construct the raw data for the vfs_kern_mount call */
	len = RPC_MAX_ADDRBUFLEN + 1;
	ipaddr = kzalloc(len, GFP_KERNEL);
	if (!ipaddr)
		goto out_err;

	rpc_ntop((struct sockaddr *)&tmp_addr, ipaddr, len);

	/* 2 for ipv6 endsep and startsep. 3 for ":/" and trailing '/0'*/

	raw_len = strlen(NFSD42_INTERSSC_MOUNTOPS) + strlen(ipaddr);
	raw_data = kzalloc(raw_len, GFP_KERNEL);
	if (!raw_data)
		goto out_free_ipaddr;

	snprintf(raw_data, raw_len, NFSD42_INTERSSC_MOUNTOPS, ipaddr);

	status = nfserr_nodev;
	type = get_fs_type("nfs");
	if (!type)
		goto out_free_rawdata;

	/* Set the server:<export> for the vfs_kern_mount call */
	dev_name = kzalloc(len + 5, GFP_KERNEL);
	if (!dev_name)
		goto out_free_rawdata;
	snprintf(dev_name, len + 5, "%s%s%s:/", startsep, ipaddr, endsep);

	status = nfsd4_ssc_setup_dul(nn, ipaddr, &work, &ss_mnt);
	if (status)
		goto out_free_devname;
	if (ss_mnt)
		goto out_done;

	/* Use an 'internal' mount: SB_KERNMOUNT -> MNT_INTERNAL */
	ss_mnt = vfs_kern_mount(type, SB_KERNMOUNT, dev_name, raw_data);
	module_put(type->owner);
	if (IS_ERR(ss_mnt)) {
		status = nfserr_nodev;
		if (work)
			nfsd4_ssc_cancel_dul_work(nn, work);
		goto out_free_devname;
	}
	if (work)
		nfsd4_ssc_update_dul_work(nn, work, ss_mnt);
out_done:
	status = 0;
	*mount = ss_mnt;

out_free_devname:
	kfree(dev_name);
out_free_rawdata:
	kfree(raw_data);
out_free_ipaddr:
	kfree(ipaddr);
out_err:
	return status;
}

static void
nfsd4_interssc_disconnect(struct vfsmount *ss_mnt)
{
	nfs_do_sb_deactive(ss_mnt->mnt_sb);
	mntput(ss_mnt);
}

/*
 * Verify COPY destination stateid.
 *
 * Connect to the source server with NFSv4.1.
 * Create the source struct file for nfsd_copy_range.
 * Called with COPY cstate:
 *    SAVED_FH: source filehandle
 *    CURRENT_FH: destination filehandle
 */
static __be32
nfsd4_setup_inter_ssc(struct svc_rqst *rqstp,
		      struct nfsd4_compound_state *cstate,
		      struct nfsd4_copy *copy, struct vfsmount **mount)
{
	struct svc_fh *s_fh = NULL;
	stateid_t *s_stid = &copy->cp_src_stateid;
	__be32 status = nfserr_inval;

	/* Verify the destination stateid and set dst struct file*/
	status = nfs4_preprocess_stateid_op(rqstp, cstate, &cstate->current_fh,
					    &copy->cp_dst_stateid,
					    WR_STATE, &copy->nf_dst, NULL);
	if (status)
		goto out;

	status = nfsd4_interssc_connect(&copy->cp_src, rqstp, mount);
	if (status)
		goto out;

	s_fh = &cstate->save_fh;

	copy->c_fh.size = s_fh->fh_handle.fh_size;
	memcpy(copy->c_fh.data, &s_fh->fh_handle.fh_raw, copy->c_fh.size);
	copy->stateid.seqid = cpu_to_be32(s_stid->si_generation);
	memcpy(copy->stateid.other, (void *)&s_stid->si_opaque,
	       sizeof(stateid_opaque_t));

	status = 0;
out:
	return status;
}

static void
nfsd4_cleanup_inter_ssc(struct vfsmount *ss_mnt, struct nfsd_file *src,
			struct nfsd_file *dst)
{
	bool found = false;
	long timeout;
	struct nfsd4_ssc_umount_item *tmp;
	struct nfsd4_ssc_umount_item *ni = NULL;
	struct nfsd_net *nn = net_generic(dst->nf_net, nfsd_net_id);

	nfs42_ssc_close(src->nf_file);
	nfsd_file_put(dst);
	fput(src->nf_file);

	if (!nn) {
		mntput(ss_mnt);
		return;
	}
	spin_lock(&nn->nfsd_ssc_lock);
	timeout = msecs_to_jiffies(nfsd4_ssc_umount_timeout);
	list_for_each_entry_safe(ni, tmp, &nn->nfsd_ssc_mount_list, nsui_list) {
		if (ni->nsui_vfsmount->mnt_sb == ss_mnt->mnt_sb) {
			list_del(&ni->nsui_list);
			/*
			 * vfsmount can be shared by multiple exports,
			 * decrement refcnt. If the count drops to 1 it
			 * will be unmounted when nsui_expire expires.
			 */
			refcount_dec(&ni->nsui_refcnt);
			ni->nsui_expire = jiffies + timeout;
			list_add_tail(&ni->nsui_list, &nn->nfsd_ssc_mount_list);
			found = true;
			break;
		}
	}
	spin_unlock(&nn->nfsd_ssc_lock);
	if (!found) {
		mntput(ss_mnt);
		return;
	}
}

#else /* CONFIG_NFSD_V4_2_INTER_SSC */

static __be32
nfsd4_setup_inter_ssc(struct svc_rqst *rqstp,
		      struct nfsd4_compound_state *cstate,
		      struct nfsd4_copy *copy,
		      struct vfsmount **mount)
{
	*mount = NULL;
	return nfserr_inval;
}

static void
nfsd4_cleanup_inter_ssc(struct vfsmount *ss_mnt, struct nfsd_file *src,
			struct nfsd_file *dst)
{
}

static void
nfsd4_interssc_disconnect(struct vfsmount *ss_mnt)
{
}

static struct file *nfs42_ssc_open(struct vfsmount *ss_mnt,
				   struct nfs_fh *src_fh,
				   nfs4_stateid *stateid)
{
	return NULL;
}
#endif /* CONFIG_NFSD_V4_2_INTER_SSC */

static __be32
nfsd4_setup_intra_ssc(struct svc_rqst *rqstp,
		      struct nfsd4_compound_state *cstate,
		      struct nfsd4_copy *copy)
{
	return nfsd4_verify_copy(rqstp, cstate, &copy->cp_src_stateid,
				 &copy->nf_src, &copy->cp_dst_stateid,
				 &copy->nf_dst);
}

static void
nfsd4_cleanup_intra_ssc(struct nfsd_file *src, struct nfsd_file *dst)
{
	nfsd_file_put(src);
	nfsd_file_put(dst);
}

static void nfsd4_cb_offload_release(struct nfsd4_callback *cb)
{
	struct nfsd4_copy *copy = container_of(cb, struct nfsd4_copy, cp_cb);

	nfs4_put_copy(copy);
}

static int nfsd4_cb_offload_done(struct nfsd4_callback *cb,
				 struct rpc_task *task)
{
	return 1;
}

static const struct nfsd4_callback_ops nfsd4_cb_offload_ops = {
	.release = nfsd4_cb_offload_release,
	.done = nfsd4_cb_offload_done
};

static void nfsd4_init_copy_res(struct nfsd4_copy *copy, bool sync)
{
	copy->cp_res.wr_stable_how =
		copy->committed ? NFS_FILE_SYNC : NFS_UNSTABLE;
	copy->cp_synchronous = sync;
	gen_boot_verifier(&copy->cp_res.wr_verifier, copy->cp_clp->net);
}

static ssize_t _nfsd_copy_file_range(struct nfsd4_copy *copy)
{
	ssize_t bytes_copied = 0;
	u64 bytes_total = copy->cp_count;
	u64 src_pos = copy->cp_src_pos;
	u64 dst_pos = copy->cp_dst_pos;
	__be32 status;

	/* See RFC 7862 p.67: */
	if (bytes_total == 0)
		bytes_total = ULLONG_MAX;
	do {
		if (kthread_should_stop())
			break;
		bytes_copied = nfsd_copy_file_range(copy->nf_src->nf_file,
				src_pos, copy->nf_dst->nf_file, dst_pos,
				bytes_total);
		if (bytes_copied <= 0)
			break;
		bytes_total -= bytes_copied;
		copy->cp_res.wr_bytes_written += bytes_copied;
		src_pos += bytes_copied;
		dst_pos += bytes_copied;
	} while (bytes_total > 0 && !copy->cp_synchronous);
	/* for a non-zero asynchronous copy do a commit of data */
	if (!copy->cp_synchronous && copy->cp_res.wr_bytes_written > 0) {
		down_write(&copy->nf_dst->nf_rwsem);
		status = vfs_fsync_range(copy->nf_dst->nf_file,
					 copy->cp_dst_pos,
					 copy->cp_res.wr_bytes_written, 0);
		up_write(&copy->nf_dst->nf_rwsem);
		if (!status)
			copy->committed = true;
	}
	return bytes_copied;
}

static __be32 nfsd4_do_copy(struct nfsd4_copy *copy, bool sync)
{
	__be32 status;
	ssize_t bytes;

	bytes = _nfsd_copy_file_range(copy);
	/* for async copy, we ignore the error, client can always retry
	 * to get the error
	 */
	if (bytes < 0 && !copy->cp_res.wr_bytes_written)
		status = nfserrno(bytes);
	else {
		nfsd4_init_copy_res(copy, sync);
		status = nfs_ok;
	}

	if (!copy->cp_intra) /* Inter server SSC */
		nfsd4_cleanup_inter_ssc(copy->ss_mnt, copy->nf_src,
					copy->nf_dst);
	else
		nfsd4_cleanup_intra_ssc(copy->nf_src, copy->nf_dst);

	return status;
}

static void dup_copy_fields(struct nfsd4_copy *src, struct nfsd4_copy *dst)
{
	dst->cp_src_pos = src->cp_src_pos;
	dst->cp_dst_pos = src->cp_dst_pos;
	dst->cp_count = src->cp_count;
	dst->cp_synchronous = src->cp_synchronous;
	memcpy(&dst->cp_res, &src->cp_res, sizeof(src->cp_res));
	memcpy(&dst->fh, &src->fh, sizeof(src->fh));
	dst->cp_clp = src->cp_clp;
	dst->nf_dst = nfsd_file_get(src->nf_dst);
	dst->cp_intra = src->cp_intra;
	if (src->cp_intra) /* for inter, file_src doesn't exist yet */
		dst->nf_src = nfsd_file_get(src->nf_src);

	memcpy(&dst->cp_stateid, &src->cp_stateid, sizeof(src->cp_stateid));
	memcpy(&dst->cp_src, &src->cp_src, sizeof(struct nl4_server));
	memcpy(&dst->stateid, &src->stateid, sizeof(src->stateid));
	memcpy(&dst->c_fh, &src->c_fh, sizeof(src->c_fh));
	dst->ss_mnt = src->ss_mnt;
}

static void cleanup_async_copy(struct nfsd4_copy *copy)
{
	nfs4_free_copy_state(copy);
	nfsd_file_put(copy->nf_dst);
	if (copy->cp_intra)
		nfsd_file_put(copy->nf_src);
	spin_lock(&copy->cp_clp->async_lock);
	list_del(&copy->copies);
	spin_unlock(&copy->cp_clp->async_lock);
	nfs4_put_copy(copy);
}

static int nfsd4_do_async_copy(void *data)
{
	struct nfsd4_copy *copy = (struct nfsd4_copy *)data;
	struct nfsd4_copy *cb_copy;

	if (!copy->cp_intra) { /* Inter server SSC */
		copy->nf_src = kzalloc(sizeof(struct nfsd_file), GFP_KERNEL);
		if (!copy->nf_src) {
			copy->nfserr = nfserr_serverfault;
			nfsd4_interssc_disconnect(copy->ss_mnt);
			goto do_callback;
		}
		copy->nf_src->nf_file = nfs42_ssc_open(copy->ss_mnt, &copy->c_fh,
					      &copy->stateid);
		if (IS_ERR(copy->nf_src->nf_file)) {
			copy->nfserr = nfserr_offload_denied;
			nfsd4_interssc_disconnect(copy->ss_mnt);
			goto do_callback;
		}
	}

	copy->nfserr = nfsd4_do_copy(copy, 0);
do_callback:
	cb_copy = kzalloc(sizeof(struct nfsd4_copy), GFP_KERNEL);
	if (!cb_copy)
		goto out;
	refcount_set(&cb_copy->refcount, 1);
	memcpy(&cb_copy->cp_res, &copy->cp_res, sizeof(copy->cp_res));
	cb_copy->cp_clp = copy->cp_clp;
	cb_copy->nfserr = copy->nfserr;
	memcpy(&cb_copy->fh, &copy->fh, sizeof(copy->fh));
	nfsd4_init_cb(&cb_copy->cp_cb, cb_copy->cp_clp,
			&nfsd4_cb_offload_ops, NFSPROC4_CLNT_CB_OFFLOAD);
	trace_nfsd_cb_offload(copy->cp_clp, &copy->cp_res.cb_stateid,
			      &copy->fh, copy->cp_count, copy->nfserr);
	nfsd4_run_cb(&cb_copy->cp_cb);
out:
	if (!copy->cp_intra)
		kfree(copy->nf_src);
	cleanup_async_copy(copy);
	return 0;
}

static __be32
nfsd4_copy(struct svc_rqst *rqstp, struct nfsd4_compound_state *cstate,
		union nfsd4_op_u *u)
{
	struct nfsd4_copy *copy = &u->copy;
	__be32 status;
	struct nfsd4_copy *async_copy = NULL;

	if (!copy->cp_intra) { /* Inter server SSC */
		if (!inter_copy_offload_enable || copy->cp_synchronous) {
			status = nfserr_notsupp;
			goto out;
		}
		status = nfsd4_setup_inter_ssc(rqstp, cstate, copy,
				&copy->ss_mnt);
		if (status)
			return nfserr_offload_denied;
	} else {
		status = nfsd4_setup_intra_ssc(rqstp, cstate, copy);
		if (status)
			return status;
	}

	copy->cp_clp = cstate->clp;
	memcpy(&copy->fh, &cstate->current_fh.fh_handle,
		sizeof(struct knfsd_fh));
	if (!copy->cp_synchronous) {
		struct nfsd_net *nn = net_generic(SVC_NET(rqstp), nfsd_net_id);

		status = nfserrno(-ENOMEM);
		async_copy = kzalloc(sizeof(struct nfsd4_copy), GFP_KERNEL);
		if (!async_copy)
			goto out_err;
		if (!nfs4_init_copy_state(nn, copy))
			goto out_err;
		refcount_set(&async_copy->refcount, 1);
		memcpy(&copy->cp_res.cb_stateid, &copy->cp_stateid.stid,
			sizeof(copy->cp_res.cb_stateid));
		dup_copy_fields(copy, async_copy);
		async_copy->copy_task = kthread_create(nfsd4_do_async_copy,
				async_copy, "%s", "copy thread");
		if (IS_ERR(async_copy->copy_task))
			goto out_err;
		spin_lock(&async_copy->cp_clp->async_lock);
		list_add(&async_copy->copies,
				&async_copy->cp_clp->async_copies);
		spin_unlock(&async_copy->cp_clp->async_lock);
		wake_up_process(async_copy->copy_task);
		status = nfs_ok;
	} else {
		status = nfsd4_do_copy(copy, 1);
	}
out:
	return status;
out_err:
	if (async_copy)
		cleanup_async_copy(async_copy);
	status = nfserrno(-ENOMEM);
	if (!copy->cp_intra)
		nfsd4_interssc_disconnect(copy->ss_mnt);
	goto out;
}

struct nfsd4_copy *
find_async_copy(struct nfs4_client *clp, stateid_t *stateid)
{
	struct nfsd4_copy *copy;

	spin_lock(&clp->async_lock);
	list_for_each_entry(copy, &clp->async_copies, copies) {
		if (memcmp(&copy->cp_stateid.stid, stateid, NFS4_STATEID_SIZE))
			continue;
		refcount_inc(&copy->refcount);
		spin_unlock(&clp->async_lock);
		return copy;
	}
	spin_unlock(&clp->async_lock);
	return NULL;
}

static __be32
nfsd4_offload_cancel(struct svc_rqst *rqstp,
		     struct nfsd4_compound_state *cstate,
		     union nfsd4_op_u *u)
{
	struct nfsd4_offload_status *os = &u->offload_status;
	struct nfsd4_copy *copy;
	struct nfs4_client *clp = cstate->clp;

	copy = find_async_copy(clp, &os->stateid);
	if (!copy) {
		struct nfsd_net *nn = net_generic(SVC_NET(rqstp), nfsd_net_id);

		return manage_cpntf_state(nn, &os->stateid, clp, NULL);
	} else
		nfsd4_stop_copy(copy);

	return nfs_ok;
}

static __be32
nfsd4_copy_notify(struct svc_rqst *rqstp, struct nfsd4_compound_state *cstate,
		  union nfsd4_op_u *u)
{
	struct nfsd4_copy_notify *cn = &u->copy_notify;
	__be32 status;
	struct nfsd_net *nn = net_generic(SVC_NET(rqstp), nfsd_net_id);
	struct nfs4_stid *stid;
	struct nfs4_cpntf_state *cps;
	struct nfs4_client *clp = cstate->clp;

	status = nfs4_preprocess_stateid_op(rqstp, cstate, &cstate->current_fh,
					&cn->cpn_src_stateid, RD_STATE, NULL,
					&stid);
	if (status)
		return status;

	cn->cpn_sec = nn->nfsd4_lease;
	cn->cpn_nsec = 0;

	status = nfserrno(-ENOMEM);
	cps = nfs4_alloc_init_cpntf_state(nn, stid);
	if (!cps)
		goto out;
	memcpy(&cn->cpn_cnr_stateid, &cps->cp_stateid.stid, sizeof(stateid_t));
	memcpy(&cps->cp_p_stateid, &stid->sc_stateid, sizeof(stateid_t));
	memcpy(&cps->cp_p_clid, &clp->cl_clientid, sizeof(clientid_t));

	/* For now, only return one server address in cpn_src, the
	 * address used by the client to connect to this server.
	 */
	cn->cpn_src.nl4_type = NL4_NETADDR;
	status = nfsd4_set_netaddr((struct sockaddr *)&rqstp->rq_daddr,
				 &cn->cpn_src.u.nl4_addr);
	WARN_ON_ONCE(status);
	if (status) {
		nfs4_put_cpntf_state(nn, cps);
		goto out;
	}
out:
	nfs4_put_stid(stid);
	return status;
}

static __be32
nfsd4_fallocate(struct svc_rqst *rqstp, struct nfsd4_compound_state *cstate,
		struct nfsd4_fallocate *fallocate, int flags)
{
	__be32 status;
	struct nfsd_file *nf;

	status = nfs4_preprocess_stateid_op(rqstp, cstate, &cstate->current_fh,
					    &fallocate->falloc_stateid,
					    WR_STATE, &nf, NULL);
	if (status != nfs_ok) {
		dprintk("NFSD: nfsd4_fallocate: couldn't process stateid!\n");
		return status;
	}

	status = nfsd4_vfs_fallocate(rqstp, &cstate->current_fh, nf->nf_file,
				     fallocate->falloc_offset,
				     fallocate->falloc_length,
				     flags);
	nfsd_file_put(nf);
	return status;
}
static __be32
nfsd4_offload_status(struct svc_rqst *rqstp,
		     struct nfsd4_compound_state *cstate,
		     union nfsd4_op_u *u)
{
	struct nfsd4_offload_status *os = &u->offload_status;
	__be32 status = 0;
	struct nfsd4_copy *copy;
	struct nfs4_client *clp = cstate->clp;

	copy = find_async_copy(clp, &os->stateid);
	if (copy) {
		os->count = copy->cp_res.wr_bytes_written;
		nfs4_put_copy(copy);
	} else
		status = nfserr_bad_stateid;

	return status;
}

static __be32
nfsd4_allocate(struct svc_rqst *rqstp, struct nfsd4_compound_state *cstate,
	       union nfsd4_op_u *u)
{
	return nfsd4_fallocate(rqstp, cstate, &u->allocate, 0);
}

static __be32
nfsd4_deallocate(struct svc_rqst *rqstp, struct nfsd4_compound_state *cstate,
		 union nfsd4_op_u *u)
{
	return nfsd4_fallocate(rqstp, cstate, &u->deallocate,
			       FALLOC_FL_PUNCH_HOLE | FALLOC_FL_KEEP_SIZE);
}

static __be32
nfsd4_seek(struct svc_rqst *rqstp, struct nfsd4_compound_state *cstate,
	   union nfsd4_op_u *u)
{
	struct nfsd4_seek *seek = &u->seek;
	int whence;
	__be32 status;
	struct nfsd_file *nf;

	status = nfs4_preprocess_stateid_op(rqstp, cstate, &cstate->current_fh,
					    &seek->seek_stateid,
					    RD_STATE, &nf, NULL);
	if (status) {
		dprintk("NFSD: nfsd4_seek: couldn't process stateid!\n");
		return status;
	}

	switch (seek->seek_whence) {
	case NFS4_CONTENT_DATA:
		whence = SEEK_DATA;
		break;
	case NFS4_CONTENT_HOLE:
		whence = SEEK_HOLE;
		break;
	default:
		status = nfserr_union_notsupp;
		goto out;
	}

	/*
	 * Note:  This call does change file->f_pos, but nothing in NFSD
	 *        should ever file->f_pos.
	 */
	seek->seek_pos = vfs_llseek(nf->nf_file, seek->seek_offset, whence);
	if (seek->seek_pos < 0)
		status = nfserrno(seek->seek_pos);
	else if (seek->seek_pos >= i_size_read(file_inode(nf->nf_file)))
		seek->seek_eof = true;

out:
	nfsd_file_put(nf);
	return status;
}

/* This routine never returns NFS_OK!  If there are no other errors, it
 * will return NFSERR_SAME or NFSERR_NOT_SAME depending on whether the
 * attributes matched.  VERIFY is implemented by mapping NFSERR_SAME
 * to NFS_OK after the call; NVERIFY by mapping NFSERR_NOT_SAME to NFS_OK.
 */
static __be32
_nfsd4_verify(struct svc_rqst *rqstp, struct nfsd4_compound_state *cstate,
	     struct nfsd4_verify *verify)
{
	__be32 *buf, *p;
	int count;
	__be32 status;

	status = fh_verify(rqstp, &cstate->current_fh, 0, NFSD_MAY_NOP);
	if (status)
		return status;

	status = check_attr_support(rqstp, cstate, verify->ve_bmval, NULL);
	if (status)
		return status;

	if ((verify->ve_bmval[0] & FATTR4_WORD0_RDATTR_ERROR)
	    || (verify->ve_bmval[1] & NFSD_WRITEONLY_ATTRS_WORD1))
		return nfserr_inval;
	if (verify->ve_attrlen & 3)
		return nfserr_inval;

	/* count in words:
	 *   bitmap_len(1) + bitmap(2) + attr_len(1) = 4
	 */
	count = 4 + (verify->ve_attrlen >> 2);
	buf = kmalloc(count << 2, GFP_KERNEL);
	if (!buf)
		return nfserr_jukebox;

	p = buf;
	status = nfsd4_encode_fattr_to_buf(&p, count, &cstate->current_fh,
				    cstate->current_fh.fh_export,
				    cstate->current_fh.fh_dentry,
				    verify->ve_bmval,
				    rqstp, 0);
	/*
	 * If nfsd4_encode_fattr() ran out of space, assume that's because
	 * the attributes are longer (hence different) than those given:
	 */
	if (status == nfserr_resource)
		status = nfserr_not_same;
	if (status)
		goto out_kfree;

	/* skip bitmap */
	p = buf + 1 + ntohl(buf[0]);
	status = nfserr_not_same;
	if (ntohl(*p++) != verify->ve_attrlen)
		goto out_kfree;
	if (!memcmp(p, verify->ve_attrval, verify->ve_attrlen))
		status = nfserr_same;

out_kfree:
	kfree(buf);
	return status;
}

static __be32
nfsd4_nverify(struct svc_rqst *rqstp, struct nfsd4_compound_state *cstate,
	      union nfsd4_op_u *u)
{
	__be32 status;

	status = _nfsd4_verify(rqstp, cstate, &u->verify);
	return status == nfserr_not_same ? nfs_ok : status;
}

static __be32
nfsd4_verify(struct svc_rqst *rqstp, struct nfsd4_compound_state *cstate,
	     union nfsd4_op_u *u)
{
	__be32 status;

	status = _nfsd4_verify(rqstp, cstate, &u->nverify);
	return status == nfserr_same ? nfs_ok : status;
}

#ifdef CONFIG_NFSD_PNFS
static const struct nfsd4_layout_ops *
nfsd4_layout_verify(struct svc_export *exp, unsigned int layout_type)
{
	if (!exp->ex_layout_types) {
		dprintk("%s: export does not support pNFS\n", __func__);
		return NULL;
	}

	if (layout_type >= LAYOUT_TYPE_MAX ||
	    !(exp->ex_layout_types & (1 << layout_type))) {
		dprintk("%s: layout type %d not supported\n",
			__func__, layout_type);
		return NULL;
	}

	return nfsd4_layout_ops[layout_type];
}

static __be32
nfsd4_getdeviceinfo(struct svc_rqst *rqstp,
		struct nfsd4_compound_state *cstate, union nfsd4_op_u *u)
{
	struct nfsd4_getdeviceinfo *gdp = &u->getdeviceinfo;
	const struct nfsd4_layout_ops *ops;
	struct nfsd4_deviceid_map *map;
	struct svc_export *exp;
	__be32 nfserr;

	dprintk("%s: layout_type %u dev_id [0x%llx:0x%x] maxcnt %u\n",
	       __func__,
	       gdp->gd_layout_type,
	       gdp->gd_devid.fsid_idx, gdp->gd_devid.generation,
	       gdp->gd_maxcount);

	map = nfsd4_find_devid_map(gdp->gd_devid.fsid_idx);
	if (!map) {
		dprintk("%s: couldn't find device ID to export mapping!\n",
			__func__);
		return nfserr_noent;
	}

	exp = rqst_exp_find(rqstp, map->fsid_type, map->fsid);
	if (IS_ERR(exp)) {
		dprintk("%s: could not find device id\n", __func__);
		return nfserr_noent;
	}

	nfserr = nfserr_layoutunavailable;
	ops = nfsd4_layout_verify(exp, gdp->gd_layout_type);
	if (!ops)
		goto out;

	nfserr = nfs_ok;
	if (gdp->gd_maxcount != 0) {
		nfserr = ops->proc_getdeviceinfo(exp->ex_path.mnt->mnt_sb,
				rqstp, cstate->clp, gdp);
	}

	gdp->gd_notify_types &= ops->notify_types;
out:
	exp_put(exp);
	return nfserr;
}

static void
nfsd4_getdeviceinfo_release(union nfsd4_op_u *u)
{
	kfree(u->getdeviceinfo.gd_device);
}

static __be32
nfsd4_layoutget(struct svc_rqst *rqstp,
		struct nfsd4_compound_state *cstate, union nfsd4_op_u *u)
{
	struct nfsd4_layoutget *lgp = &u->layoutget;
	struct svc_fh *current_fh = &cstate->current_fh;
	const struct nfsd4_layout_ops *ops;
	struct nfs4_layout_stateid *ls;
	__be32 nfserr;
	int accmode = NFSD_MAY_READ_IF_EXEC;

	switch (lgp->lg_seg.iomode) {
	case IOMODE_READ:
		accmode |= NFSD_MAY_READ;
		break;
	case IOMODE_RW:
		accmode |= NFSD_MAY_READ | NFSD_MAY_WRITE;
		break;
	default:
		dprintk("%s: invalid iomode %d\n",
			__func__, lgp->lg_seg.iomode);
		nfserr = nfserr_badiomode;
		goto out;
	}

	nfserr = fh_verify(rqstp, current_fh, 0, accmode);
	if (nfserr)
		goto out;

	nfserr = nfserr_layoutunavailable;
	ops = nfsd4_layout_verify(current_fh->fh_export, lgp->lg_layout_type);
	if (!ops)
		goto out;

	/*
	 * Verify minlength and range as per RFC5661:
	 *  o  If loga_length is less than loga_minlength,
	 *     the metadata server MUST return NFS4ERR_INVAL.
	 *  o  If the sum of loga_offset and loga_minlength exceeds
	 *     NFS4_UINT64_MAX, and loga_minlength is not
	 *     NFS4_UINT64_MAX, the error NFS4ERR_INVAL MUST result.
	 *  o  If the sum of loga_offset and loga_length exceeds
	 *     NFS4_UINT64_MAX, and loga_length is not NFS4_UINT64_MAX,
	 *     the error NFS4ERR_INVAL MUST result.
	 */
	nfserr = nfserr_inval;
	if (lgp->lg_seg.length < lgp->lg_minlength ||
	    (lgp->lg_minlength != NFS4_MAX_UINT64 &&
	     lgp->lg_minlength > NFS4_MAX_UINT64 - lgp->lg_seg.offset) ||
	    (lgp->lg_seg.length != NFS4_MAX_UINT64 &&
	     lgp->lg_seg.length > NFS4_MAX_UINT64 - lgp->lg_seg.offset))
		goto out;
	if (lgp->lg_seg.length == 0)
		goto out;

	nfserr = nfsd4_preprocess_layout_stateid(rqstp, cstate, &lgp->lg_sid,
						true, lgp->lg_layout_type, &ls);
	if (nfserr) {
		trace_nfsd_layout_get_lookup_fail(&lgp->lg_sid);
		goto out;
	}

	nfserr = nfserr_recallconflict;
	if (atomic_read(&ls->ls_stid.sc_file->fi_lo_recalls))
		goto out_put_stid;

	nfserr = ops->proc_layoutget(d_inode(current_fh->fh_dentry),
				     current_fh, lgp);
	if (nfserr)
		goto out_put_stid;

	nfserr = nfsd4_insert_layout(lgp, ls);

out_put_stid:
	mutex_unlock(&ls->ls_mutex);
	nfs4_put_stid(&ls->ls_stid);
out:
	return nfserr;
}

static void
nfsd4_layoutget_release(union nfsd4_op_u *u)
{
	kfree(u->layoutget.lg_content);
}

static __be32
nfsd4_layoutcommit(struct svc_rqst *rqstp,
		struct nfsd4_compound_state *cstate, union nfsd4_op_u *u)
{
	struct nfsd4_layoutcommit *lcp = &u->layoutcommit;
	const struct nfsd4_layout_seg *seg = &lcp->lc_seg;
	struct svc_fh *current_fh = &cstate->current_fh;
	const struct nfsd4_layout_ops *ops;
	loff_t new_size = lcp->lc_last_wr + 1;
	struct inode *inode;
	struct nfs4_layout_stateid *ls;
	__be32 nfserr;

	nfserr = fh_verify(rqstp, current_fh, 0, NFSD_MAY_WRITE);
	if (nfserr)
		goto out;

	nfserr = nfserr_layoutunavailable;
	ops = nfsd4_layout_verify(current_fh->fh_export, lcp->lc_layout_type);
	if (!ops)
		goto out;
	inode = d_inode(current_fh->fh_dentry);

	nfserr = nfserr_inval;
	if (new_size <= seg->offset) {
		dprintk("pnfsd: last write before layout segment\n");
		goto out;
	}
	if (new_size > seg->offset + seg->length) {
		dprintk("pnfsd: last write beyond layout segment\n");
		goto out;
	}
	if (!lcp->lc_newoffset && new_size > i_size_read(inode)) {
		dprintk("pnfsd: layoutcommit beyond EOF\n");
		goto out;
	}

	nfserr = nfsd4_preprocess_layout_stateid(rqstp, cstate, &lcp->lc_sid,
						false, lcp->lc_layout_type,
						&ls);
	if (nfserr) {
		trace_nfsd_layout_commit_lookup_fail(&lcp->lc_sid);
		/* fixup error code as per RFC5661 */
		if (nfserr == nfserr_bad_stateid)
			nfserr = nfserr_badlayout;
		goto out;
	}

	/* LAYOUTCOMMIT does not require any serialization */
	mutex_unlock(&ls->ls_mutex);

	if (new_size > i_size_read(inode)) {
		lcp->lc_size_chg = 1;
		lcp->lc_newsize = new_size;
	} else {
		lcp->lc_size_chg = 0;
	}

	nfserr = ops->proc_layoutcommit(inode, lcp);
	nfs4_put_stid(&ls->ls_stid);
out:
	return nfserr;
}

static __be32
nfsd4_layoutreturn(struct svc_rqst *rqstp,
		struct nfsd4_compound_state *cstate, union nfsd4_op_u *u)
{
	struct nfsd4_layoutreturn *lrp = &u->layoutreturn;
	struct svc_fh *current_fh = &cstate->current_fh;
	__be32 nfserr;

	nfserr = fh_verify(rqstp, current_fh, 0, NFSD_MAY_NOP);
	if (nfserr)
		goto out;

	nfserr = nfserr_layoutunavailable;
	if (!nfsd4_layout_verify(current_fh->fh_export, lrp->lr_layout_type))
		goto out;

	switch (lrp->lr_seg.iomode) {
	case IOMODE_READ:
	case IOMODE_RW:
	case IOMODE_ANY:
		break;
	default:
		dprintk("%s: invalid iomode %d\n", __func__,
			lrp->lr_seg.iomode);
		nfserr = nfserr_inval;
		goto out;
	}

	switch (lrp->lr_return_type) {
	case RETURN_FILE:
		nfserr = nfsd4_return_file_layouts(rqstp, cstate, lrp);
		break;
	case RETURN_FSID:
	case RETURN_ALL:
		nfserr = nfsd4_return_client_layouts(rqstp, cstate, lrp);
		break;
	default:
		dprintk("%s: invalid return_type %d\n", __func__,
			lrp->lr_return_type);
		nfserr = nfserr_inval;
		break;
	}
out:
	return nfserr;
}
#endif /* CONFIG_NFSD_PNFS */

static __be32
nfsd4_getxattr(struct svc_rqst *rqstp, struct nfsd4_compound_state *cstate,
	       union nfsd4_op_u *u)
{
	struct nfsd4_getxattr *getxattr = &u->getxattr;

	return nfsd_getxattr(rqstp, &cstate->current_fh,
			     getxattr->getxa_name, &getxattr->getxa_buf,
			     &getxattr->getxa_len);
}

static __be32
nfsd4_setxattr(struct svc_rqst *rqstp, struct nfsd4_compound_state *cstate,
	   union nfsd4_op_u *u)
{
	struct nfsd4_setxattr *setxattr = &u->setxattr;
	__be32 ret;

	if (opens_in_grace(SVC_NET(rqstp)))
		return nfserr_grace;

	ret = nfsd_setxattr(rqstp, &cstate->current_fh, setxattr->setxa_name,
			    setxattr->setxa_buf, setxattr->setxa_len,
			    setxattr->setxa_flags);

	if (!ret)
		set_change_info(&setxattr->setxa_cinfo, &cstate->current_fh);

	return ret;
}

static __be32
nfsd4_listxattrs(struct svc_rqst *rqstp, struct nfsd4_compound_state *cstate,
	   union nfsd4_op_u *u)
{
	/*
	 * Get the entire list, then copy out only the user attributes
	 * in the encode function.
	 */
	return nfsd_listxattr(rqstp, &cstate->current_fh,
			     &u->listxattrs.lsxa_buf, &u->listxattrs.lsxa_len);
}

static __be32
nfsd4_removexattr(struct svc_rqst *rqstp, struct nfsd4_compound_state *cstate,
	   union nfsd4_op_u *u)
{
	struct nfsd4_removexattr *removexattr = &u->removexattr;
	__be32 ret;

	if (opens_in_grace(SVC_NET(rqstp)))
		return nfserr_grace;

	ret = nfsd_removexattr(rqstp, &cstate->current_fh,
	    removexattr->rmxa_name);

	if (!ret)
		set_change_info(&removexattr->rmxa_cinfo, &cstate->current_fh);

	return ret;
}

/*
 * NULL call.
 */
static __be32
nfsd4_proc_null(struct svc_rqst *rqstp)
{
	return rpc_success;
}

static inline void nfsd4_increment_op_stats(u32 opnum)
{
	if (opnum >= FIRST_NFS4_OP && opnum <= LAST_NFS4_OP)
		percpu_counter_inc(&nfsdstats.counter[NFSD_STATS_NFS4_OP(opnum)]);
}

static const struct nfsd4_operation nfsd4_ops[];

static const char *nfsd4_op_name(unsigned opnum);

/*
 * Enforce NFSv4.1 COMPOUND ordering rules:
 *
 * Also note, enforced elsewhere:
 *	- SEQUENCE other than as first op results in
 *	  NFS4ERR_SEQUENCE_POS. (Enforced in nfsd4_sequence().)
 *	- BIND_CONN_TO_SESSION must be the only op in its compound.
 *	  (Enforced in nfsd4_bind_conn_to_session().)
 *	- DESTROY_SESSION must be the final operation in a compound, if
 *	  sessionid's in SEQUENCE and DESTROY_SESSION are the same.
 *	  (Enforced in nfsd4_destroy_session().)
 */
static __be32 nfs41_check_op_ordering(struct nfsd4_compoundargs *args)
{
	struct nfsd4_op *first_op = &args->ops[0];

	/* These ordering requirements don't apply to NFSv4.0: */
	if (args->minorversion == 0)
		return nfs_ok;
	/* This is weird, but OK, not our problem: */
	if (args->opcnt == 0)
		return nfs_ok;
	if (first_op->status == nfserr_op_illegal)
		return nfs_ok;
	if (!(nfsd4_ops[first_op->opnum].op_flags & ALLOWED_AS_FIRST_OP))
		return nfserr_op_not_in_session;
	if (first_op->opnum == OP_SEQUENCE)
		return nfs_ok;
	/*
	 * So first_op is something allowed outside a session, like
	 * EXCHANGE_ID; but then it has to be the only op in the
	 * compound:
	 */
	if (args->opcnt != 1)
		return nfserr_not_only_op;
	return nfs_ok;
}

const struct nfsd4_operation *OPDESC(struct nfsd4_op *op)
{
	return &nfsd4_ops[op->opnum];
}

bool nfsd4_cache_this_op(struct nfsd4_op *op)
{
	if (op->opnum == OP_ILLEGAL)
		return false;
	return OPDESC(op)->op_flags & OP_CACHEME;
}

static bool need_wrongsec_check(struct svc_rqst *rqstp)
{
	struct nfsd4_compoundres *resp = rqstp->rq_resp;
	struct nfsd4_compoundargs *argp = rqstp->rq_argp;
	struct nfsd4_op *this = &argp->ops[resp->opcnt - 1];
	struct nfsd4_op *next = &argp->ops[resp->opcnt];
	const struct nfsd4_operation *thisd = OPDESC(this);
	const struct nfsd4_operation *nextd;

	/*
	 * Most ops check wronsec on our own; only the putfh-like ops
	 * have special rules.
	 */
	if (!(thisd->op_flags & OP_IS_PUTFH_LIKE))
		return false;
	/*
	 * rfc 5661 2.6.3.1.1.6: don't bother erroring out a
	 * put-filehandle operation if we're not going to use the
	 * result:
	 */
	if (argp->opcnt == resp->opcnt)
		return false;
	if (next->opnum == OP_ILLEGAL)
		return false;
	nextd = OPDESC(next);
	/*
	 * Rest of 2.6.3.1.1: certain operations will return WRONGSEC
	 * errors themselves as necessary; others should check for them
	 * now:
	 */
	return !(nextd->op_flags & OP_HANDLES_WRONGSEC);
}

#ifdef CONFIG_NFSD_V4_2_INTER_SSC
static void
check_if_stalefh_allowed(struct nfsd4_compoundargs *args)
{
	struct nfsd4_op	*op, *current_op = NULL, *saved_op = NULL;
	struct nfsd4_copy *copy;
	struct nfsd4_putfh *putfh;
	int i;

	/* traverse all operation and if it's a COPY compound, mark the
	 * source filehandle to skip verification
	 */
	for (i = 0; i < args->opcnt; i++) {
		op = &args->ops[i];
		if (op->opnum == OP_PUTFH)
			current_op = op;
		else if (op->opnum == OP_SAVEFH)
			saved_op = current_op;
		else if (op->opnum == OP_RESTOREFH)
			current_op = saved_op;
		else if (op->opnum == OP_COPY) {
			copy = (struct nfsd4_copy *)&op->u;
			if (!saved_op) {
				op->status = nfserr_nofilehandle;
				return;
			}
			putfh = (struct nfsd4_putfh *)&saved_op->u;
			if (!copy->cp_intra)
				putfh->no_verify = true;
		}
	}
}
#else
static void
check_if_stalefh_allowed(struct nfsd4_compoundargs *args)
{
}
#endif

/*
 * COMPOUND call.
 */
static __be32
nfsd4_proc_compound(struct svc_rqst *rqstp)
{
	struct nfsd4_compoundargs *args = rqstp->rq_argp;
	struct nfsd4_compoundres *resp = rqstp->rq_resp;
	struct nfsd4_op	*op;
	struct nfsd4_compound_state *cstate = &resp->cstate;
	struct svc_fh *current_fh = &cstate->current_fh;
	struct svc_fh *save_fh = &cstate->save_fh;
	struct nfsd_net *nn = net_generic(SVC_NET(rqstp), nfsd_net_id);
	__be32		status;

	resp->xdr = &rqstp->rq_res_stream;
	resp->statusp = resp->xdr->p;

	/* reserve space for: NFS status code */
	xdr_reserve_space(resp->xdr, XDR_UNIT);

	/* reserve space for: taglen, tag, and opcnt */
	xdr_reserve_space(resp->xdr, XDR_UNIT * 2 + args->taglen);
	resp->taglen = args->taglen;
	resp->tag = args->tag;
	resp->rqstp = rqstp;
	cstate->minorversion = args->minorversion;
	fh_init(current_fh, NFS4_FHSIZE);
	fh_init(save_fh, NFS4_FHSIZE);
	/*
	 * Don't use the deferral mechanism for NFSv4; compounds make it
	 * too hard to avoid non-idempotency problems.
	 */
	clear_bit(RQ_USEDEFERRAL, &rqstp->rq_flags);

	/*
	 * According to RFC3010, this takes precedence over all other errors.
	 */
	status = nfserr_minor_vers_mismatch;
	if (nfsd_minorversion(nn, args->minorversion, NFSD_TEST) <= 0)
		goto out;
	status = nfserr_resource;
	if (args->opcnt > NFSD_MAX_OPS_PER_COMPOUND)
		goto out;

	status = nfs41_check_op_ordering(args);
	if (status) {
		op = &args->ops[0];
		op->status = status;
		resp->opcnt = 1;
		goto encode_op;
	}
	check_if_stalefh_allowed(args);

	rqstp->rq_lease_breaker = (void **)&cstate->clp;

	trace_nfsd_compound(rqstp, args->opcnt);
	while (!status && resp->opcnt < args->opcnt) {
		op = &args->ops[resp->opcnt++];

		/*
		 * The XDR decode routines may have pre-set op->status;
		 * for example, if there is a miscellaneous XDR error
		 * it will be set to nfserr_bad_xdr.
		 */
		if (op->status) {
			if (op->opnum == OP_OPEN)
				op->status = nfsd4_open_omfg(rqstp, cstate, op);
			goto encode_op;
		}
		if (!current_fh->fh_dentry &&
				!HAS_FH_FLAG(current_fh, NFSD4_FH_FOREIGN)) {
			if (!(op->opdesc->op_flags & ALLOWED_WITHOUT_FH)) {
				op->status = nfserr_nofilehandle;
				goto encode_op;
			}
		} else if (current_fh->fh_export &&
			   current_fh->fh_export->ex_fslocs.migrated &&
			  !(op->opdesc->op_flags & ALLOWED_ON_ABSENT_FS)) {
			op->status = nfserr_moved;
			goto encode_op;
		}

		fh_clear_wcc(current_fh);

		/* If op is non-idempotent */
		if (op->opdesc->op_flags & OP_MODIFIES_SOMETHING) {
			/*
			 * Don't execute this op if we couldn't encode a
			 * succesful reply:
			 */
			u32 plen = op->opdesc->op_rsize_bop(rqstp, op);
			/*
			 * Plus if there's another operation, make sure
			 * we'll have space to at least encode an error:
			 */
			if (resp->opcnt < args->opcnt)
				plen += COMPOUND_ERR_SLACK_SPACE;
			op->status = nfsd4_check_resp_size(resp, plen);
		}

		if (op->status)
			goto encode_op;

		if (op->opdesc->op_get_currentstateid)
			op->opdesc->op_get_currentstateid(cstate, &op->u);
		op->status = op->opdesc->op_func(rqstp, cstate, &op->u);

		/* Only from SEQUENCE */
		if (cstate->status == nfserr_replay_cache) {
			dprintk("%s NFS4.1 replay from cache\n", __func__);
			status = op->status;
			goto out;
		}
		if (!op->status) {
			if (op->opdesc->op_set_currentstateid)
				op->opdesc->op_set_currentstateid(cstate, &op->u);

			if (op->opdesc->op_flags & OP_CLEAR_STATEID)
				clear_current_stateid(cstate);

			if (current_fh->fh_export &&
					need_wrongsec_check(rqstp))
				op->status = check_nfsd_access(current_fh->fh_export, rqstp);
		}
encode_op:
		if (op->status == nfserr_replay_me) {
			op->replay = &cstate->replay_owner->so_replay;
			nfsd4_encode_replay(resp->xdr, op);
			status = op->status = op->replay->rp_status;
		} else {
			nfsd4_encode_operation(resp, op);
			status = op->status;
		}

		trace_nfsd_compound_status(args->opcnt, resp->opcnt, status,
					   nfsd4_op_name(op->opnum));

		nfsd4_cstate_clear_replay(cstate);
		nfsd4_increment_op_stats(op->opnum);
	}

	fh_put(current_fh);
	fh_put(save_fh);
	BUG_ON(cstate->replay_owner);
out:
	cstate->status = status;
	/* Reset deferral mechanism for RPC deferrals */
	set_bit(RQ_USEDEFERRAL, &rqstp->rq_flags);
	return rpc_success;
}

#define op_encode_hdr_size		(2)
#define op_encode_stateid_maxsz		(XDR_QUADLEN(NFS4_STATEID_SIZE))
#define op_encode_verifier_maxsz	(XDR_QUADLEN(NFS4_VERIFIER_SIZE))
#define op_encode_change_info_maxsz	(5)
#define nfs4_fattr_bitmap_maxsz		(4)

/* We'll fall back on returning no lockowner if run out of space: */
#define op_encode_lockowner_maxsz	(0)
#define op_encode_lock_denied_maxsz	(8 + op_encode_lockowner_maxsz)

#define nfs4_owner_maxsz		(1 + XDR_QUADLEN(IDMAP_NAMESZ))

#define op_encode_ace_maxsz		(3 + nfs4_owner_maxsz)
#define op_encode_delegation_maxsz	(1 + op_encode_stateid_maxsz + 1 + \
					 op_encode_ace_maxsz)

#define op_encode_channel_attrs_maxsz	(6 + 1 + 1)

static inline u32 nfsd4_only_status_rsize(struct svc_rqst *rqstp, struct nfsd4_op *op)
{
	return (op_encode_hdr_size) * sizeof(__be32);
}

static inline u32 nfsd4_status_stateid_rsize(struct svc_rqst *rqstp, struct nfsd4_op *op)
{
	return (op_encode_hdr_size + op_encode_stateid_maxsz)* sizeof(__be32);
}

static inline u32 nfsd4_access_rsize(struct svc_rqst *rqstp, struct nfsd4_op *op)
{
	/* ac_supported, ac_resp_access */
	return (op_encode_hdr_size + 2)* sizeof(__be32);
}

static inline u32 nfsd4_commit_rsize(struct svc_rqst *rqstp, struct nfsd4_op *op)
{
	return (op_encode_hdr_size + op_encode_verifier_maxsz) * sizeof(__be32);
}

static inline u32 nfsd4_create_rsize(struct svc_rqst *rqstp, struct nfsd4_op *op)
{
	return (op_encode_hdr_size + op_encode_change_info_maxsz
		+ nfs4_fattr_bitmap_maxsz) * sizeof(__be32);
}

/*
 * Note since this is an idempotent operation we won't insist on failing
 * the op prematurely if the estimate is too large.  We may turn off splice
 * reads unnecessarily.
 */
static inline u32 nfsd4_getattr_rsize(struct svc_rqst *rqstp,
				      struct nfsd4_op *op)
{
	u32 *bmap = op->u.getattr.ga_bmval;
	u32 bmap0 = bmap[0], bmap1 = bmap[1], bmap2 = bmap[2];
	u32 ret = 0;

	if (bmap0 & FATTR4_WORD0_ACL)
		return svc_max_payload(rqstp);
	if (bmap0 & FATTR4_WORD0_FS_LOCATIONS)
		return svc_max_payload(rqstp);

	if (bmap1 & FATTR4_WORD1_OWNER) {
		ret += IDMAP_NAMESZ + 4;
		bmap1 &= ~FATTR4_WORD1_OWNER;
	}
	if (bmap1 & FATTR4_WORD1_OWNER_GROUP) {
		ret += IDMAP_NAMESZ + 4;
		bmap1 &= ~FATTR4_WORD1_OWNER_GROUP;
	}
	if (bmap0 & FATTR4_WORD0_FILEHANDLE) {
		ret += NFS4_FHSIZE + 4;
		bmap0 &= ~FATTR4_WORD0_FILEHANDLE;
	}
	if (bmap2 & FATTR4_WORD2_SECURITY_LABEL) {
		ret += NFS4_MAXLABELLEN + 12;
		bmap2 &= ~FATTR4_WORD2_SECURITY_LABEL;
	}
	/*
	 * Largest of remaining attributes are 16 bytes (e.g.,
	 * supported_attributes)
	 */
	ret += 16 * (hweight32(bmap0) + hweight32(bmap1) + hweight32(bmap2));
	/* bitmask, length */
	ret += 20;
	return ret;
}

static inline u32 nfsd4_getfh_rsize(struct svc_rqst *rqstp, struct nfsd4_op *op)
{
	return (op_encode_hdr_size + 1) * sizeof(__be32) + NFS4_FHSIZE;
}

static inline u32 nfsd4_link_rsize(struct svc_rqst *rqstp, struct nfsd4_op *op)
{
	return (op_encode_hdr_size + op_encode_change_info_maxsz)
		* sizeof(__be32);
}

static inline u32 nfsd4_lock_rsize(struct svc_rqst *rqstp, struct nfsd4_op *op)
{
	return (op_encode_hdr_size + op_encode_lock_denied_maxsz)
		* sizeof(__be32);
}

static inline u32 nfsd4_open_rsize(struct svc_rqst *rqstp, struct nfsd4_op *op)
{
	return (op_encode_hdr_size + op_encode_stateid_maxsz
		+ op_encode_change_info_maxsz + 1
		+ nfs4_fattr_bitmap_maxsz
		+ op_encode_delegation_maxsz) * sizeof(__be32);
}

static inline u32 nfsd4_read_rsize(struct svc_rqst *rqstp, struct nfsd4_op *op)
{
	u32 maxcount = 0, rlen = 0;

	maxcount = svc_max_payload(rqstp);
	rlen = min(op->u.read.rd_length, maxcount);

	return (op_encode_hdr_size + 2 + XDR_QUADLEN(rlen)) * sizeof(__be32);
}

static inline u32 nfsd4_read_plus_rsize(struct svc_rqst *rqstp, struct nfsd4_op *op)
{
	u32 maxcount = svc_max_payload(rqstp);
	u32 rlen = min(op->u.read.rd_length, maxcount);
	/*
	 * If we detect that the file changed during hole encoding, then we
	 * recover by encoding the remaining reply as data. This means we need
	 * to set aside enough room to encode two data segments.
	 */
	u32 seg_len = 2 * (1 + 2 + 1);

	return (op_encode_hdr_size + 2 + seg_len + XDR_QUADLEN(rlen)) * sizeof(__be32);
}

static inline u32 nfsd4_readdir_rsize(struct svc_rqst *rqstp, struct nfsd4_op *op)
{
	u32 maxcount = 0, rlen = 0;

	maxcount = svc_max_payload(rqstp);
	rlen = min(op->u.readdir.rd_maxcount, maxcount);

	return (op_encode_hdr_size + op_encode_verifier_maxsz +
		XDR_QUADLEN(rlen)) * sizeof(__be32);
}

static inline u32 nfsd4_readlink_rsize(struct svc_rqst *rqstp, struct nfsd4_op *op)
{
	return (op_encode_hdr_size + 1) * sizeof(__be32) + PAGE_SIZE;
}

static inline u32 nfsd4_remove_rsize(struct svc_rqst *rqstp, struct nfsd4_op *op)
{
	return (op_encode_hdr_size + op_encode_change_info_maxsz)
		* sizeof(__be32);
}

static inline u32 nfsd4_rename_rsize(struct svc_rqst *rqstp, struct nfsd4_op *op)
{
	return (op_encode_hdr_size + op_encode_change_info_maxsz
		+ op_encode_change_info_maxsz) * sizeof(__be32);
}

static inline u32 nfsd4_sequence_rsize(struct svc_rqst *rqstp,
				       struct nfsd4_op *op)
{
	return (op_encode_hdr_size
		+ XDR_QUADLEN(NFS4_MAX_SESSIONID_LEN) + 5) * sizeof(__be32);
}

static inline u32 nfsd4_test_stateid_rsize(struct svc_rqst *rqstp, struct nfsd4_op *op)
{
	return (op_encode_hdr_size + 1 + op->u.test_stateid.ts_num_ids)
		* sizeof(__be32);
}

static inline u32 nfsd4_setattr_rsize(struct svc_rqst *rqstp, struct nfsd4_op *op)
{
	return (op_encode_hdr_size + nfs4_fattr_bitmap_maxsz) * sizeof(__be32);
}

static inline u32 nfsd4_secinfo_rsize(struct svc_rqst *rqstp, struct nfsd4_op *op)
{
	return (op_encode_hdr_size + RPC_AUTH_MAXFLAVOR *
		(4 + XDR_QUADLEN(GSS_OID_MAX_LEN))) * sizeof(__be32);
}

static inline u32 nfsd4_setclientid_rsize(struct svc_rqst *rqstp, struct nfsd4_op *op)
{
	return (op_encode_hdr_size + 2 + XDR_QUADLEN(NFS4_VERIFIER_SIZE)) *
								sizeof(__be32);
}

static inline u32 nfsd4_write_rsize(struct svc_rqst *rqstp, struct nfsd4_op *op)
{
	return (op_encode_hdr_size + 2 + op_encode_verifier_maxsz) * sizeof(__be32);
}

static inline u32 nfsd4_exchange_id_rsize(struct svc_rqst *rqstp, struct nfsd4_op *op)
{
	return (op_encode_hdr_size + 2 + 1 + /* eir_clientid, eir_sequenceid */\
		1 + 1 + /* eir_flags, spr_how */\
		4 + /* spo_must_enforce & _allow with bitmap */\
		2 + /*eir_server_owner.so_minor_id */\
		/* eir_server_owner.so_major_id<> */\
		XDR_QUADLEN(NFS4_OPAQUE_LIMIT) + 1 +\
		/* eir_server_scope<> */\
		XDR_QUADLEN(NFS4_OPAQUE_LIMIT) + 1 +\
		1 + /* eir_server_impl_id array length */\
		0 /* ignored eir_server_impl_id contents */) * sizeof(__be32);
}

static inline u32 nfsd4_bind_conn_to_session_rsize(struct svc_rqst *rqstp, struct nfsd4_op *op)
{
	return (op_encode_hdr_size + \
		XDR_QUADLEN(NFS4_MAX_SESSIONID_LEN) + /* bctsr_sessid */\
		2 /* bctsr_dir, use_conn_in_rdma_mode */) * sizeof(__be32);
}

static inline u32 nfsd4_create_session_rsize(struct svc_rqst *rqstp, struct nfsd4_op *op)
{
	return (op_encode_hdr_size + \
		XDR_QUADLEN(NFS4_MAX_SESSIONID_LEN) + /* sessionid */\
		2 + /* csr_sequence, csr_flags */\
		op_encode_channel_attrs_maxsz + \
		op_encode_channel_attrs_maxsz) * sizeof(__be32);
}

static inline u32 nfsd4_copy_rsize(struct svc_rqst *rqstp, struct nfsd4_op *op)
{
	return (op_encode_hdr_size +
		1 /* wr_callback */ +
		op_encode_stateid_maxsz /* wr_callback */ +
		2 /* wr_count */ +
		1 /* wr_committed */ +
		op_encode_verifier_maxsz +
		1 /* cr_consecutive */ +
		1 /* cr_synchronous */) * sizeof(__be32);
}

static inline u32 nfsd4_offload_status_rsize(struct svc_rqst *rqstp,
					     struct nfsd4_op *op)
{
	return (op_encode_hdr_size +
		2 /* osr_count */ +
		1 /* osr_complete<1> optional 0 for now */) * sizeof(__be32);
}

static inline u32 nfsd4_copy_notify_rsize(struct svc_rqst *rqstp,
					struct nfsd4_op *op)
{
	return (op_encode_hdr_size +
		3 /* cnr_lease_time */ +
		1 /* We support one cnr_source_server */ +
		1 /* cnr_stateid seq */ +
		op_encode_stateid_maxsz /* cnr_stateid */ +
		1 /* num cnr_source_server*/ +
		1 /* nl4_type */ +
		1 /* nl4 size */ +
		XDR_QUADLEN(NFS4_OPAQUE_LIMIT) /*nl4_loc + nl4_loc_sz */)
		* sizeof(__be32);
}

#ifdef CONFIG_NFSD_PNFS
static inline u32 nfsd4_getdeviceinfo_rsize(struct svc_rqst *rqstp, struct nfsd4_op *op)
{
	u32 maxcount = 0, rlen = 0;

	maxcount = svc_max_payload(rqstp);
	rlen = min(op->u.getdeviceinfo.gd_maxcount, maxcount);

	return (op_encode_hdr_size +
		1 /* gd_layout_type*/ +
		XDR_QUADLEN(rlen) +
		2 /* gd_notify_types */) * sizeof(__be32);
}

/*
 * At this stage we don't really know what layout driver will handle the request,
 * so we need to define an arbitrary upper bound here.
 */
#define MAX_LAYOUT_SIZE		128
static inline u32 nfsd4_layoutget_rsize(struct svc_rqst *rqstp, struct nfsd4_op *op)
{
	return (op_encode_hdr_size +
		1 /* logr_return_on_close */ +
		op_encode_stateid_maxsz +
		1 /* nr of layouts */ +
		MAX_LAYOUT_SIZE) * sizeof(__be32);
}

static inline u32 nfsd4_layoutcommit_rsize(struct svc_rqst *rqstp, struct nfsd4_op *op)
{
	return (op_encode_hdr_size +
		1 /* locr_newsize */ +
		2 /* ns_size */) * sizeof(__be32);
}

static inline u32 nfsd4_layoutreturn_rsize(struct svc_rqst *rqstp, struct nfsd4_op *op)
{
	return (op_encode_hdr_size +
		1 /* lrs_stateid */ +
		op_encode_stateid_maxsz) * sizeof(__be32);
}
#endif /* CONFIG_NFSD_PNFS */


static inline u32 nfsd4_seek_rsize(struct svc_rqst *rqstp, struct nfsd4_op *op)
{
	return (op_encode_hdr_size + 3) * sizeof(__be32);
}

static inline u32 nfsd4_getxattr_rsize(struct svc_rqst *rqstp,
				       struct nfsd4_op *op)
{
	u32 maxcount, rlen;

	maxcount = svc_max_payload(rqstp);
	rlen = min_t(u32, XATTR_SIZE_MAX, maxcount);

	return (op_encode_hdr_size + 1 + XDR_QUADLEN(rlen)) * sizeof(__be32);
}

static inline u32 nfsd4_setxattr_rsize(struct svc_rqst *rqstp,
				       struct nfsd4_op *op)
{
	return (op_encode_hdr_size + op_encode_change_info_maxsz)
		* sizeof(__be32);
}
static inline u32 nfsd4_listxattrs_rsize(struct svc_rqst *rqstp,
					 struct nfsd4_op *op)
{
	u32 maxcount, rlen;

	maxcount = svc_max_payload(rqstp);
	rlen = min(op->u.listxattrs.lsxa_maxcount, maxcount);

	return (op_encode_hdr_size + 4 + XDR_QUADLEN(rlen)) * sizeof(__be32);
}

static inline u32 nfsd4_removexattr_rsize(struct svc_rqst *rqstp,
					  struct nfsd4_op *op)
{
	return (op_encode_hdr_size + op_encode_change_info_maxsz)
		* sizeof(__be32);
}


static const struct nfsd4_operation nfsd4_ops[] = {
	[OP_ACCESS] = {
		.op_func = nfsd4_access,
		.op_name = "OP_ACCESS",
		.op_rsize_bop = nfsd4_access_rsize,
	},
	[OP_CLOSE] = {
		.op_func = nfsd4_close,
		.op_flags = OP_MODIFIES_SOMETHING,
		.op_name = "OP_CLOSE",
		.op_rsize_bop = nfsd4_status_stateid_rsize,
		.op_get_currentstateid = nfsd4_get_closestateid,
		.op_set_currentstateid = nfsd4_set_closestateid,
	},
	[OP_COMMIT] = {
		.op_func = nfsd4_commit,
		.op_flags = OP_MODIFIES_SOMETHING,
		.op_name = "OP_COMMIT",
		.op_rsize_bop = nfsd4_commit_rsize,
	},
	[OP_CREATE] = {
		.op_func = nfsd4_create,
		.op_flags = OP_MODIFIES_SOMETHING | OP_CACHEME | OP_CLEAR_STATEID,
		.op_name = "OP_CREATE",
		.op_rsize_bop = nfsd4_create_rsize,
	},
	[OP_DELEGRETURN] = {
		.op_func = nfsd4_delegreturn,
		.op_flags = OP_MODIFIES_SOMETHING,
		.op_name = "OP_DELEGRETURN",
		.op_rsize_bop = nfsd4_only_status_rsize,
		.op_get_currentstateid = nfsd4_get_delegreturnstateid,
	},
	[OP_GETATTR] = {
		.op_func = nfsd4_getattr,
		.op_flags = ALLOWED_ON_ABSENT_FS,
		.op_rsize_bop = nfsd4_getattr_rsize,
		.op_name = "OP_GETATTR",
	},
	[OP_GETFH] = {
		.op_func = nfsd4_getfh,
		.op_name = "OP_GETFH",
		.op_rsize_bop = nfsd4_getfh_rsize,
	},
	[OP_LINK] = {
		.op_func = nfsd4_link,
		.op_flags = ALLOWED_ON_ABSENT_FS | OP_MODIFIES_SOMETHING
				| OP_CACHEME,
		.op_name = "OP_LINK",
		.op_rsize_bop = nfsd4_link_rsize,
	},
	[OP_LOCK] = {
		.op_func = nfsd4_lock,
		.op_flags = OP_MODIFIES_SOMETHING |
				OP_NONTRIVIAL_ERROR_ENCODE,
		.op_name = "OP_LOCK",
		.op_rsize_bop = nfsd4_lock_rsize,
		.op_set_currentstateid = nfsd4_set_lockstateid,
	},
	[OP_LOCKT] = {
		.op_func = nfsd4_lockt,
		.op_flags = OP_NONTRIVIAL_ERROR_ENCODE,
		.op_name = "OP_LOCKT",
		.op_rsize_bop = nfsd4_lock_rsize,
	},
	[OP_LOCKU] = {
		.op_func = nfsd4_locku,
		.op_flags = OP_MODIFIES_SOMETHING,
		.op_name = "OP_LOCKU",
		.op_rsize_bop = nfsd4_status_stateid_rsize,
		.op_get_currentstateid = nfsd4_get_lockustateid,
	},
	[OP_LOOKUP] = {
		.op_func = nfsd4_lookup,
		.op_flags = OP_HANDLES_WRONGSEC | OP_CLEAR_STATEID,
		.op_name = "OP_LOOKUP",
		.op_rsize_bop = nfsd4_only_status_rsize,
	},
	[OP_LOOKUPP] = {
		.op_func = nfsd4_lookupp,
		.op_flags = OP_HANDLES_WRONGSEC | OP_CLEAR_STATEID,
		.op_name = "OP_LOOKUPP",
		.op_rsize_bop = nfsd4_only_status_rsize,
	},
	[OP_NVERIFY] = {
		.op_func = nfsd4_nverify,
		.op_name = "OP_NVERIFY",
		.op_rsize_bop = nfsd4_only_status_rsize,
	},
	[OP_OPEN] = {
		.op_func = nfsd4_open,
		.op_flags = OP_HANDLES_WRONGSEC | OP_MODIFIES_SOMETHING,
		.op_name = "OP_OPEN",
		.op_rsize_bop = nfsd4_open_rsize,
		.op_set_currentstateid = nfsd4_set_openstateid,
	},
	[OP_OPEN_CONFIRM] = {
		.op_func = nfsd4_open_confirm,
		.op_flags = OP_MODIFIES_SOMETHING,
		.op_name = "OP_OPEN_CONFIRM",
		.op_rsize_bop = nfsd4_status_stateid_rsize,
	},
	[OP_OPEN_DOWNGRADE] = {
		.op_func = nfsd4_open_downgrade,
		.op_flags = OP_MODIFIES_SOMETHING,
		.op_name = "OP_OPEN_DOWNGRADE",
		.op_rsize_bop = nfsd4_status_stateid_rsize,
		.op_get_currentstateid = nfsd4_get_opendowngradestateid,
		.op_set_currentstateid = nfsd4_set_opendowngradestateid,
	},
	[OP_PUTFH] = {
		.op_func = nfsd4_putfh,
		.op_flags = ALLOWED_WITHOUT_FH | ALLOWED_ON_ABSENT_FS
				| OP_IS_PUTFH_LIKE | OP_CLEAR_STATEID,
		.op_name = "OP_PUTFH",
		.op_rsize_bop = nfsd4_only_status_rsize,
	},
	[OP_PUTPUBFH] = {
		.op_func = nfsd4_putrootfh,
		.op_flags = ALLOWED_WITHOUT_FH | ALLOWED_ON_ABSENT_FS
				| OP_IS_PUTFH_LIKE | OP_CLEAR_STATEID,
		.op_name = "OP_PUTPUBFH",
		.op_rsize_bop = nfsd4_only_status_rsize,
	},
	[OP_PUTROOTFH] = {
		.op_func = nfsd4_putrootfh,
		.op_flags = ALLOWED_WITHOUT_FH | ALLOWED_ON_ABSENT_FS
				| OP_IS_PUTFH_LIKE | OP_CLEAR_STATEID,
		.op_name = "OP_PUTROOTFH",
		.op_rsize_bop = nfsd4_only_status_rsize,
	},
	[OP_READ] = {
		.op_func = nfsd4_read,
		.op_release = nfsd4_read_release,
		.op_name = "OP_READ",
		.op_rsize_bop = nfsd4_read_rsize,
		.op_get_currentstateid = nfsd4_get_readstateid,
	},
	[OP_READDIR] = {
		.op_func = nfsd4_readdir,
		.op_name = "OP_READDIR",
		.op_rsize_bop = nfsd4_readdir_rsize,
	},
	[OP_READLINK] = {
		.op_func = nfsd4_readlink,
		.op_name = "OP_READLINK",
		.op_rsize_bop = nfsd4_readlink_rsize,
	},
	[OP_REMOVE] = {
		.op_func = nfsd4_remove,
		.op_flags = OP_MODIFIES_SOMETHING | OP_CACHEME,
		.op_name = "OP_REMOVE",
		.op_rsize_bop = nfsd4_remove_rsize,
	},
	[OP_RENAME] = {
		.op_func = nfsd4_rename,
		.op_flags = OP_MODIFIES_SOMETHING | OP_CACHEME,
		.op_name = "OP_RENAME",
		.op_rsize_bop = nfsd4_rename_rsize,
	},
	[OP_RENEW] = {
		.op_func = nfsd4_renew,
		.op_flags = ALLOWED_WITHOUT_FH | ALLOWED_ON_ABSENT_FS
				| OP_MODIFIES_SOMETHING,
		.op_name = "OP_RENEW",
		.op_rsize_bop = nfsd4_only_status_rsize,

	},
	[OP_RESTOREFH] = {
		.op_func = nfsd4_restorefh,
		.op_flags = ALLOWED_WITHOUT_FH | ALLOWED_ON_ABSENT_FS
				| OP_IS_PUTFH_LIKE | OP_MODIFIES_SOMETHING,
		.op_name = "OP_RESTOREFH",
		.op_rsize_bop = nfsd4_only_status_rsize,
	},
	[OP_SAVEFH] = {
		.op_func = nfsd4_savefh,
		.op_flags = OP_HANDLES_WRONGSEC | OP_MODIFIES_SOMETHING,
		.op_name = "OP_SAVEFH",
		.op_rsize_bop = nfsd4_only_status_rsize,
	},
	[OP_SECINFO] = {
		.op_func = nfsd4_secinfo,
		.op_release = nfsd4_secinfo_release,
		.op_flags = OP_HANDLES_WRONGSEC,
		.op_name = "OP_SECINFO",
		.op_rsize_bop = nfsd4_secinfo_rsize,
	},
	[OP_SETATTR] = {
		.op_func = nfsd4_setattr,
		.op_name = "OP_SETATTR",
		.op_flags = OP_MODIFIES_SOMETHING | OP_CACHEME
				| OP_NONTRIVIAL_ERROR_ENCODE,
		.op_rsize_bop = nfsd4_setattr_rsize,
		.op_get_currentstateid = nfsd4_get_setattrstateid,
	},
	[OP_SETCLIENTID] = {
		.op_func = nfsd4_setclientid,
		.op_flags = ALLOWED_WITHOUT_FH | ALLOWED_ON_ABSENT_FS
				| OP_MODIFIES_SOMETHING | OP_CACHEME
				| OP_NONTRIVIAL_ERROR_ENCODE,
		.op_name = "OP_SETCLIENTID",
		.op_rsize_bop = nfsd4_setclientid_rsize,
	},
	[OP_SETCLIENTID_CONFIRM] = {
		.op_func = nfsd4_setclientid_confirm,
		.op_flags = ALLOWED_WITHOUT_FH | ALLOWED_ON_ABSENT_FS
				| OP_MODIFIES_SOMETHING | OP_CACHEME,
		.op_name = "OP_SETCLIENTID_CONFIRM",
		.op_rsize_bop = nfsd4_only_status_rsize,
	},
	[OP_VERIFY] = {
		.op_func = nfsd4_verify,
		.op_name = "OP_VERIFY",
		.op_rsize_bop = nfsd4_only_status_rsize,
	},
	[OP_WRITE] = {
		.op_func = nfsd4_write,
		.op_flags = OP_MODIFIES_SOMETHING | OP_CACHEME,
		.op_name = "OP_WRITE",
		.op_rsize_bop = nfsd4_write_rsize,
		.op_get_currentstateid = nfsd4_get_writestateid,
	},
	[OP_RELEASE_LOCKOWNER] = {
		.op_func = nfsd4_release_lockowner,
		.op_flags = ALLOWED_WITHOUT_FH | ALLOWED_ON_ABSENT_FS
				| OP_MODIFIES_SOMETHING,
		.op_name = "OP_RELEASE_LOCKOWNER",
		.op_rsize_bop = nfsd4_only_status_rsize,
	},

	/* NFSv4.1 operations */
	[OP_EXCHANGE_ID] = {
		.op_func = nfsd4_exchange_id,
		.op_flags = ALLOWED_WITHOUT_FH | ALLOWED_AS_FIRST_OP
				| OP_MODIFIES_SOMETHING,
		.op_name = "OP_EXCHANGE_ID",
		.op_rsize_bop = nfsd4_exchange_id_rsize,
	},
	[OP_BACKCHANNEL_CTL] = {
		.op_func = nfsd4_backchannel_ctl,
		.op_flags = ALLOWED_WITHOUT_FH | OP_MODIFIES_SOMETHING,
		.op_name = "OP_BACKCHANNEL_CTL",
		.op_rsize_bop = nfsd4_only_status_rsize,
	},
	[OP_BIND_CONN_TO_SESSION] = {
		.op_func = nfsd4_bind_conn_to_session,
		.op_flags = ALLOWED_WITHOUT_FH | ALLOWED_AS_FIRST_OP
				| OP_MODIFIES_SOMETHING,
		.op_name = "OP_BIND_CONN_TO_SESSION",
		.op_rsize_bop = nfsd4_bind_conn_to_session_rsize,
	},
	[OP_CREATE_SESSION] = {
		.op_func = nfsd4_create_session,
		.op_flags = ALLOWED_WITHOUT_FH | ALLOWED_AS_FIRST_OP
				| OP_MODIFIES_SOMETHING,
		.op_name = "OP_CREATE_SESSION",
		.op_rsize_bop = nfsd4_create_session_rsize,
	},
	[OP_DESTROY_SESSION] = {
		.op_func = nfsd4_destroy_session,
		.op_flags = ALLOWED_WITHOUT_FH | ALLOWED_AS_FIRST_OP
				| OP_MODIFIES_SOMETHING,
		.op_name = "OP_DESTROY_SESSION",
		.op_rsize_bop = nfsd4_only_status_rsize,
	},
	[OP_SEQUENCE] = {
		.op_func = nfsd4_sequence,
		.op_flags = ALLOWED_WITHOUT_FH | ALLOWED_AS_FIRST_OP,
		.op_name = "OP_SEQUENCE",
		.op_rsize_bop = nfsd4_sequence_rsize,
	},
	[OP_DESTROY_CLIENTID] = {
		.op_func = nfsd4_destroy_clientid,
		.op_flags = ALLOWED_WITHOUT_FH | ALLOWED_AS_FIRST_OP
				| OP_MODIFIES_SOMETHING,
		.op_name = "OP_DESTROY_CLIENTID",
		.op_rsize_bop = nfsd4_only_status_rsize,
	},
	[OP_RECLAIM_COMPLETE] = {
		.op_func = nfsd4_reclaim_complete,
		.op_flags = ALLOWED_WITHOUT_FH | OP_MODIFIES_SOMETHING,
		.op_name = "OP_RECLAIM_COMPLETE",
		.op_rsize_bop = nfsd4_only_status_rsize,
	},
	[OP_SECINFO_NO_NAME] = {
		.op_func = nfsd4_secinfo_no_name,
		.op_release = nfsd4_secinfo_no_name_release,
		.op_flags = OP_HANDLES_WRONGSEC,
		.op_name = "OP_SECINFO_NO_NAME",
		.op_rsize_bop = nfsd4_secinfo_rsize,
	},
	[OP_TEST_STATEID] = {
		.op_func = nfsd4_test_stateid,
		.op_flags = ALLOWED_WITHOUT_FH,
		.op_name = "OP_TEST_STATEID",
		.op_rsize_bop = nfsd4_test_stateid_rsize,
	},
	[OP_FREE_STATEID] = {
		.op_func = nfsd4_free_stateid,
		.op_flags = ALLOWED_WITHOUT_FH | OP_MODIFIES_SOMETHING,
		.op_name = "OP_FREE_STATEID",
		.op_get_currentstateid = nfsd4_get_freestateid,
		.op_rsize_bop = nfsd4_only_status_rsize,
	},
#ifdef CONFIG_NFSD_PNFS
	[OP_GETDEVICEINFO] = {
		.op_func = nfsd4_getdeviceinfo,
		.op_release = nfsd4_getdeviceinfo_release,
		.op_flags = ALLOWED_WITHOUT_FH,
		.op_name = "OP_GETDEVICEINFO",
		.op_rsize_bop = nfsd4_getdeviceinfo_rsize,
	},
	[OP_LAYOUTGET] = {
		.op_func = nfsd4_layoutget,
		.op_release = nfsd4_layoutget_release,
		.op_flags = OP_MODIFIES_SOMETHING,
		.op_name = "OP_LAYOUTGET",
		.op_rsize_bop = nfsd4_layoutget_rsize,
	},
	[OP_LAYOUTCOMMIT] = {
		.op_func = nfsd4_layoutcommit,
		.op_flags = OP_MODIFIES_SOMETHING,
		.op_name = "OP_LAYOUTCOMMIT",
		.op_rsize_bop = nfsd4_layoutcommit_rsize,
	},
	[OP_LAYOUTRETURN] = {
		.op_func = nfsd4_layoutreturn,
		.op_flags = OP_MODIFIES_SOMETHING,
		.op_name = "OP_LAYOUTRETURN",
		.op_rsize_bop = nfsd4_layoutreturn_rsize,
	},
#endif /* CONFIG_NFSD_PNFS */

	/* NFSv4.2 operations */
	[OP_ALLOCATE] = {
		.op_func = nfsd4_allocate,
		.op_flags = OP_MODIFIES_SOMETHING,
		.op_name = "OP_ALLOCATE",
		.op_rsize_bop = nfsd4_only_status_rsize,
	},
	[OP_DEALLOCATE] = {
		.op_func = nfsd4_deallocate,
		.op_flags = OP_MODIFIES_SOMETHING,
		.op_name = "OP_DEALLOCATE",
		.op_rsize_bop = nfsd4_only_status_rsize,
	},
	[OP_CLONE] = {
		.op_func = nfsd4_clone,
		.op_flags = OP_MODIFIES_SOMETHING,
		.op_name = "OP_CLONE",
		.op_rsize_bop = nfsd4_only_status_rsize,
	},
	[OP_COPY] = {
		.op_func = nfsd4_copy,
		.op_flags = OP_MODIFIES_SOMETHING,
		.op_name = "OP_COPY",
		.op_rsize_bop = nfsd4_copy_rsize,
	},
	[OP_READ_PLUS] = {
		.op_func = nfsd4_read,
		.op_release = nfsd4_read_release,
		.op_name = "OP_READ_PLUS",
		.op_rsize_bop = nfsd4_read_plus_rsize,
		.op_get_currentstateid = nfsd4_get_readstateid,
	},
	[OP_SEEK] = {
		.op_func = nfsd4_seek,
		.op_name = "OP_SEEK",
		.op_rsize_bop = nfsd4_seek_rsize,
	},
	[OP_OFFLOAD_STATUS] = {
		.op_func = nfsd4_offload_status,
		.op_name = "OP_OFFLOAD_STATUS",
		.op_rsize_bop = nfsd4_offload_status_rsize,
	},
	[OP_OFFLOAD_CANCEL] = {
		.op_func = nfsd4_offload_cancel,
		.op_flags = OP_MODIFIES_SOMETHING,
		.op_name = "OP_OFFLOAD_CANCEL",
		.op_rsize_bop = nfsd4_only_status_rsize,
	},
	[OP_COPY_NOTIFY] = {
		.op_func = nfsd4_copy_notify,
		.op_flags = OP_MODIFIES_SOMETHING,
		.op_name = "OP_COPY_NOTIFY",
		.op_rsize_bop = nfsd4_copy_notify_rsize,
	},
	[OP_GETXATTR] = {
		.op_func = nfsd4_getxattr,
		.op_name = "OP_GETXATTR",
		.op_rsize_bop = nfsd4_getxattr_rsize,
	},
	[OP_SETXATTR] = {
		.op_func = nfsd4_setxattr,
		.op_flags = OP_MODIFIES_SOMETHING | OP_CACHEME,
		.op_name = "OP_SETXATTR",
		.op_rsize_bop = nfsd4_setxattr_rsize,
	},
	[OP_LISTXATTRS] = {
		.op_func = nfsd4_listxattrs,
		.op_name = "OP_LISTXATTRS",
		.op_rsize_bop = nfsd4_listxattrs_rsize,
	},
	[OP_REMOVEXATTR] = {
		.op_func = nfsd4_removexattr,
		.op_flags = OP_MODIFIES_SOMETHING | OP_CACHEME,
		.op_name = "OP_REMOVEXATTR",
		.op_rsize_bop = nfsd4_removexattr_rsize,
	},
};

/**
 * nfsd4_spo_must_allow - Determine if the compound op contains an
 * operation that is allowed to be sent with machine credentials
 *
 * @rqstp: a pointer to the struct svc_rqst
 *
 * Checks to see if the compound contains a spo_must_allow op
 * and confirms that it was sent with the proper machine creds.
 */

bool nfsd4_spo_must_allow(struct svc_rqst *rqstp)
{
	struct nfsd4_compoundres *resp = rqstp->rq_resp;
	struct nfsd4_compoundargs *argp = rqstp->rq_argp;
	struct nfsd4_op *this;
	struct nfsd4_compound_state *cstate = &resp->cstate;
	struct nfs4_op_map *allow = &cstate->clp->cl_spo_must_allow;
	u32 opiter;

	if (!cstate->minorversion)
		return false;

	if (cstate->spo_must_allowed)
		return true;

	opiter = resp->opcnt;
	while (opiter < argp->opcnt) {
		this = &argp->ops[opiter++];
		if (test_bit(this->opnum, allow->u.longs) &&
			cstate->clp->cl_mach_cred &&
			nfsd4_mach_creds_match(cstate->clp, rqstp)) {
			cstate->spo_must_allowed = true;
			return true;
		}
	}
	cstate->spo_must_allowed = false;
	return false;
}

int nfsd4_max_reply(struct svc_rqst *rqstp, struct nfsd4_op *op)
{
	if (op->opnum == OP_ILLEGAL || op->status == nfserr_notsupp)
		return op_encode_hdr_size * sizeof(__be32);

	BUG_ON(OPDESC(op)->op_rsize_bop == NULL);
	return OPDESC(op)->op_rsize_bop(rqstp, op);
}

void warn_on_nonidempotent_op(struct nfsd4_op *op)
{
	if (OPDESC(op)->op_flags & OP_MODIFIES_SOMETHING) {
		pr_err("unable to encode reply to nonidempotent op %u (%s)\n",
			op->opnum, nfsd4_op_name(op->opnum));
		WARN_ON_ONCE(1);
	}
}

static const char *nfsd4_op_name(unsigned opnum)
{
	if (opnum < ARRAY_SIZE(nfsd4_ops))
		return nfsd4_ops[opnum].op_name;
	return "unknown_operation";
}

static const struct svc_procedure nfsd_procedures4[2] = {
	[NFSPROC4_NULL] = {
		.pc_func = nfsd4_proc_null,
		.pc_decode = nfssvc_decode_voidarg,
		.pc_encode = nfssvc_encode_voidres,
		.pc_argsize = sizeof(struct nfsd_voidargs),
		.pc_ressize = sizeof(struct nfsd_voidres),
		.pc_cachetype = RC_NOCACHE,
		.pc_xdrressize = 1,
		.pc_name = "NULL",
	},
	[NFSPROC4_COMPOUND] = {
		.pc_func = nfsd4_proc_compound,
		.pc_decode = nfs4svc_decode_compoundargs,
		.pc_encode = nfs4svc_encode_compoundres,
		.pc_argsize = sizeof(struct nfsd4_compoundargs),
		.pc_ressize = sizeof(struct nfsd4_compoundres),
		.pc_release = nfsd4_release_compoundargs,
		.pc_cachetype = RC_NOCACHE,
		.pc_xdrressize = NFSD_BUFSIZE/4,
		.pc_name = "COMPOUND",
	},
};

static unsigned int nfsd_count3[ARRAY_SIZE(nfsd_procedures4)];
const struct svc_version nfsd_version4 = {
	.vs_vers		= 4,
	.vs_nproc		= 2,
	.vs_proc		= nfsd_procedures4,
	.vs_count		= nfsd_count3,
	.vs_dispatch		= nfsd_dispatch,
	.vs_xdrsize		= NFS4_SVC_XDRSIZE,
	.vs_rpcb_optnl		= true,
	.vs_need_cong_ctrl	= true,
};<|MERGE_RESOLUTION|>--- conflicted
+++ resolved
@@ -1177,11 +1177,7 @@
 static __be32 nfsd4_ssc_setup_dul(struct nfsd_net *nn, char *ipaddr,
 		struct nfsd4_ssc_umount_item **retwork, struct vfsmount **ss_mnt)
 {
-<<<<<<< HEAD
-	struct nfsd4_ssc_umount_item *ni = 0;
-=======
 	struct nfsd4_ssc_umount_item *ni = NULL;
->>>>>>> df0cc57e
 	struct nfsd4_ssc_umount_item *work = NULL;
 	struct nfsd4_ssc_umount_item *tmp;
 	DEFINE_WAIT(wait);
