--- conflicted
+++ resolved
@@ -37,12 +37,7 @@
 #include <linux/falloc.h>
 #include <linux/slab.h>
 #include <linux/kthread.h>
-<<<<<<< HEAD
-=======
-#include <linux/namei.h>
 #include <linux/freezer.h>
-
->>>>>>> 3feac2b5
 #include <linux/sunrpc/addr.h>
 #include <linux/nfs_ssc.h>
 
@@ -1211,13 +1206,8 @@
 			spin_unlock(&nn->nfsd_ssc_lock);
 
 			/* allow 20secs for mount/unmount for now - revisit */
-<<<<<<< HEAD
 			if (signal_pending(current) ||
-					(schedule_timeout(20*HZ) == 0)) {
-=======
-			if (kthread_should_stop() ||
 					(freezable_schedule_timeout(20*HZ) == 0)) {
->>>>>>> 3feac2b5
 				finish_wait(&nn->nfsd_ssc_waitq, &wait);
 				kfree(work);
 				return nfserr_eagain;
