--- conflicted
+++ resolved
@@ -467,33 +467,9 @@
 	struct fscrypt_key_specifier mk_spec;
 	int err;
 
-<<<<<<< HEAD
-	switch (ci->ci_policy.version) {
-	case FSCRYPT_POLICY_V1:
-		mk_spec.type = FSCRYPT_KEY_SPEC_TYPE_DESCRIPTOR;
-		memcpy(mk_spec.u.descriptor,
-		       ci->ci_policy.v1.master_key_descriptor,
-		       FSCRYPT_KEY_DESCRIPTOR_SIZE);
-		break;
-	case FSCRYPT_POLICY_V2:
-		mk_spec.type = FSCRYPT_KEY_SPEC_TYPE_IDENTIFIER;
-		memcpy(mk_spec.u.identifier,
-		       ci->ci_policy.v2.master_key_identifier,
-		       FSCRYPT_KEY_IDENTIFIER_SIZE);
-		break;
-	default:
-		WARN_ON(1);
-		return -EINVAL;
-	}
-=======
-	err = fscrypt_select_encryption_impl(ci);
+	err = fscrypt_policy_to_key_spec(&ci->ci_policy, &mk_spec);
 	if (err)
 		return err;
-
-	err = fscrypt_policy_to_key_spec(&ci->ci_policy, &mk_spec);
-	if (err)
-		return err;
->>>>>>> c1f4cfdb
 
 	key = fscrypt_find_master_key(ci->ci_inode->i_sb, &mk_spec);
 	if (IS_ERR(key)) {
