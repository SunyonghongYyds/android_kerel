// SPDX-License-Identifier: GPL-2.0
/*
 * Filesystem-level keyring for fscrypt
 *
 * Copyright 2019 Google LLC
 */

/*
 * This file implements management of fscrypt master keys in the
 * filesystem-level keyring, including the ioctls:
 *
 * - FS_IOC_ADD_ENCRYPTION_KEY
 * - FS_IOC_REMOVE_ENCRYPTION_KEY
 * - FS_IOC_REMOVE_ENCRYPTION_KEY_ALL_USERS
 * - FS_IOC_GET_ENCRYPTION_KEY_STATUS
 *
 * See the "User API" section of Documentation/filesystems/fscrypt.rst for more
 * information about these ioctls.
 */

#include <crypto/skcipher.h>
#include <linux/key-type.h>
#include <linux/random.h>
#include <linux/seq_file.h>

#include "fscrypt_private.h"

static void wipe_master_key_secret(struct fscrypt_master_key_secret *secret)
{
	fscrypt_destroy_hkdf(&secret->hkdf);
	memzero_explicit(secret, sizeof(*secret));
}

static void move_master_key_secret(struct fscrypt_master_key_secret *dst,
				   struct fscrypt_master_key_secret *src)
{
	memcpy(dst, src, sizeof(*dst));
	memzero_explicit(src, sizeof(*src));
}

static void free_master_key(struct fscrypt_master_key *mk)
{
	size_t i;

	wipe_master_key_secret(&mk->mk_secret);

	for (i = 0; i <= __FSCRYPT_MODE_MAX; i++) {
<<<<<<< HEAD
		fscrypt_destroy_prepared_key(&mk->mk_direct_keys[i]);
		fscrypt_destroy_prepared_key(&mk->mk_iv_ino_lblk_64_keys[i]);
		fscrypt_destroy_prepared_key(&mk->mk_iv_ino_lblk_32_keys[i]);
=======
		crypto_free_skcipher(mk->mk_direct_keys[i]);
		crypto_free_skcipher(mk->mk_iv_ino_lblk_64_keys[i]);
		crypto_free_skcipher(mk->mk_iv_ino_lblk_32_keys[i]);
>>>>>>> e6165790
	}

	key_put(mk->mk_users);
	kzfree(mk);
}

static inline bool valid_key_spec(const struct fscrypt_key_specifier *spec)
{
	if (spec->__reserved)
		return false;
	return master_key_spec_len(spec) != 0;
}

static int fscrypt_key_instantiate(struct key *key,
				   struct key_preparsed_payload *prep)
{
	key->payload.data[0] = (struct fscrypt_master_key *)prep->data;
	return 0;
}

static void fscrypt_key_destroy(struct key *key)
{
	free_master_key(key->payload.data[0]);
}

static void fscrypt_key_describe(const struct key *key, struct seq_file *m)
{
	seq_puts(m, key->description);

	if (key_is_positive(key)) {
		const struct fscrypt_master_key *mk = key->payload.data[0];

		if (!is_master_key_secret_present(&mk->mk_secret))
			seq_puts(m, ": secret removed");
	}
}

/*
 * Type of key in ->s_master_keys.  Each key of this type represents a master
 * key which has been added to the filesystem.  Its payload is a
 * 'struct fscrypt_master_key'.  The "." prefix in the key type name prevents
 * users from adding keys of this type via the keyrings syscalls rather than via
 * the intended method of FS_IOC_ADD_ENCRYPTION_KEY.
 */
static struct key_type key_type_fscrypt = {
	.name			= "._fscrypt",
	.instantiate		= fscrypt_key_instantiate,
	.destroy		= fscrypt_key_destroy,
	.describe		= fscrypt_key_describe,
};

static int fscrypt_user_key_instantiate(struct key *key,
					struct key_preparsed_payload *prep)
{
	/*
	 * We just charge FSCRYPT_MAX_KEY_SIZE bytes to the user's key quota for
	 * each key, regardless of the exact key size.  The amount of memory
	 * actually used is greater than the size of the raw key anyway.
	 */
	return key_payload_reserve(key, FSCRYPT_MAX_KEY_SIZE);
}

static void fscrypt_user_key_describe(const struct key *key, struct seq_file *m)
{
	seq_puts(m, key->description);
}

/*
 * Type of key in ->mk_users.  Each key of this type represents a particular
 * user who has added a particular master key.
 *
 * Note that the name of this key type really should be something like
 * ".fscrypt-user" instead of simply ".fscrypt".  But the shorter name is chosen
 * mainly for simplicity of presentation in /proc/keys when read by a non-root
 * user.  And it is expected to be rare that a key is actually added by multiple
 * users, since users should keep their encryption keys confidential.
 */
static struct key_type key_type_fscrypt_user = {
	.name			= ".fscrypt",
	.instantiate		= fscrypt_user_key_instantiate,
	.describe		= fscrypt_user_key_describe,
};

/* Search ->s_master_keys or ->mk_users */
static struct key *search_fscrypt_keyring(struct key *keyring,
					  struct key_type *type,
					  const char *description)
{
	/*
	 * We need to mark the keyring reference as "possessed" so that we
	 * acquire permission to search it, via the KEY_POS_SEARCH permission.
	 */
	key_ref_t keyref = make_key_ref(keyring, true /* possessed */);

	keyref = keyring_search(keyref, type, description, false);
	if (IS_ERR(keyref)) {
		if (PTR_ERR(keyref) == -EAGAIN || /* not found */
		    PTR_ERR(keyref) == -EKEYREVOKED) /* recently invalidated */
			keyref = ERR_PTR(-ENOKEY);
		return ERR_CAST(keyref);
	}
	return key_ref_to_ptr(keyref);
}

#define FSCRYPT_FS_KEYRING_DESCRIPTION_SIZE	\
	(CONST_STRLEN("fscrypt-") + FIELD_SIZEOF(struct super_block, s_id))

#define FSCRYPT_MK_DESCRIPTION_SIZE	(2 * FSCRYPT_KEY_IDENTIFIER_SIZE + 1)

#define FSCRYPT_MK_USERS_DESCRIPTION_SIZE	\
	(CONST_STRLEN("fscrypt-") + 2 * FSCRYPT_KEY_IDENTIFIER_SIZE + \
	 CONST_STRLEN("-users") + 1)

#define FSCRYPT_MK_USER_DESCRIPTION_SIZE	\
	(2 * FSCRYPT_KEY_IDENTIFIER_SIZE + CONST_STRLEN(".uid.") + 10 + 1)

static void format_fs_keyring_description(
			char description[FSCRYPT_FS_KEYRING_DESCRIPTION_SIZE],
			const struct super_block *sb)
{
	sprintf(description, "fscrypt-%s", sb->s_id);
}

static void format_mk_description(
			char description[FSCRYPT_MK_DESCRIPTION_SIZE],
			const struct fscrypt_key_specifier *mk_spec)
{
	sprintf(description, "%*phN",
		master_key_spec_len(mk_spec), (u8 *)&mk_spec->u);
}

static void format_mk_users_keyring_description(
			char description[FSCRYPT_MK_USERS_DESCRIPTION_SIZE],
			const u8 mk_identifier[FSCRYPT_KEY_IDENTIFIER_SIZE])
{
	sprintf(description, "fscrypt-%*phN-users",
		FSCRYPT_KEY_IDENTIFIER_SIZE, mk_identifier);
}

static void format_mk_user_description(
			char description[FSCRYPT_MK_USER_DESCRIPTION_SIZE],
			const u8 mk_identifier[FSCRYPT_KEY_IDENTIFIER_SIZE])
{

	sprintf(description, "%*phN.uid.%u", FSCRYPT_KEY_IDENTIFIER_SIZE,
		mk_identifier, __kuid_val(current_fsuid()));
}

/* Create ->s_master_keys if needed.  Synchronized by fscrypt_add_key_mutex. */
static int allocate_filesystem_keyring(struct super_block *sb)
{
	char description[FSCRYPT_FS_KEYRING_DESCRIPTION_SIZE];
	struct key *keyring;

	if (sb->s_master_keys)
		return 0;

	format_fs_keyring_description(description, sb);
	keyring = keyring_alloc(description, GLOBAL_ROOT_UID, GLOBAL_ROOT_GID,
				current_cred(), KEY_POS_SEARCH |
				  KEY_USR_SEARCH | KEY_USR_READ | KEY_USR_VIEW,
				KEY_ALLOC_NOT_IN_QUOTA, NULL, NULL);
	if (IS_ERR(keyring))
		return PTR_ERR(keyring);

	/* Pairs with READ_ONCE() in fscrypt_find_master_key() */
	smp_store_release(&sb->s_master_keys, keyring);
	return 0;
}

void fscrypt_sb_free(struct super_block *sb)
{
	key_put(sb->s_master_keys);
	sb->s_master_keys = NULL;
}

/*
 * Find the specified master key in ->s_master_keys.
 * Returns ERR_PTR(-ENOKEY) if not found.
 */
struct key *fscrypt_find_master_key(struct super_block *sb,
				    const struct fscrypt_key_specifier *mk_spec)
{
	struct key *keyring;
	char description[FSCRYPT_MK_DESCRIPTION_SIZE];

	/* pairs with smp_store_release() in allocate_filesystem_keyring() */
	keyring = READ_ONCE(sb->s_master_keys);
	if (keyring == NULL)
		return ERR_PTR(-ENOKEY); /* No keyring yet, so no keys yet. */

	format_mk_description(description, mk_spec);
	return search_fscrypt_keyring(keyring, &key_type_fscrypt, description);
}

static int allocate_master_key_users_keyring(struct fscrypt_master_key *mk)
{
	char description[FSCRYPT_MK_USERS_DESCRIPTION_SIZE];
	struct key *keyring;

	format_mk_users_keyring_description(description,
					    mk->mk_spec.u.identifier);
	keyring = keyring_alloc(description, GLOBAL_ROOT_UID, GLOBAL_ROOT_GID,
				current_cred(), KEY_POS_SEARCH |
				  KEY_USR_SEARCH | KEY_USR_READ | KEY_USR_VIEW,
				KEY_ALLOC_NOT_IN_QUOTA, NULL, NULL);
	if (IS_ERR(keyring))
		return PTR_ERR(keyring);

	mk->mk_users = keyring;
	return 0;
}

/*
 * Find the current user's "key" in the master key's ->mk_users.
 * Returns ERR_PTR(-ENOKEY) if not found.
 */
static struct key *find_master_key_user(struct fscrypt_master_key *mk)
{
	char description[FSCRYPT_MK_USER_DESCRIPTION_SIZE];

	format_mk_user_description(description, mk->mk_spec.u.identifier);
	return search_fscrypt_keyring(mk->mk_users, &key_type_fscrypt_user,
				      description);
}

/*
 * Give the current user a "key" in ->mk_users.  This charges the user's quota
 * and marks the master key as added by the current user, so that it cannot be
 * removed by another user with the key.  Either the master key's key->sem must
 * be held for write, or the master key must be still undergoing initialization.
 */
static int add_master_key_user(struct fscrypt_master_key *mk)
{
	char description[FSCRYPT_MK_USER_DESCRIPTION_SIZE];
	struct key *mk_user;
	int err;

	format_mk_user_description(description, mk->mk_spec.u.identifier);
	mk_user = key_alloc(&key_type_fscrypt_user, description,
			    current_fsuid(), current_gid(), current_cred(),
			    KEY_POS_SEARCH | KEY_USR_VIEW, 0, NULL);
	if (IS_ERR(mk_user))
		return PTR_ERR(mk_user);

	err = key_instantiate_and_link(mk_user, NULL, 0, mk->mk_users, NULL);
	key_put(mk_user);
	return err;
}

/*
 * Remove the current user's "key" from ->mk_users.
 * The master key's key->sem must be held for write.
 *
 * Returns 0 if removed, -ENOKEY if not found, or another -errno code.
 */
static int remove_master_key_user(struct fscrypt_master_key *mk)
{
	struct key *mk_user;
	int err;

	mk_user = find_master_key_user(mk);
	if (IS_ERR(mk_user))
		return PTR_ERR(mk_user);
	err = key_unlink(mk->mk_users, mk_user);
	key_put(mk_user);
	return err;
}

/*
 * Allocate a new fscrypt_master_key which contains the given secret, set it as
 * the payload of a new 'struct key' of type fscrypt, and link the 'struct key'
 * into the given keyring.  Synchronized by fscrypt_add_key_mutex.
 */
static int add_new_master_key(struct fscrypt_master_key_secret *secret,
			      const struct fscrypt_key_specifier *mk_spec,
			      struct key *keyring)
{
	struct fscrypt_master_key *mk;
	char description[FSCRYPT_MK_DESCRIPTION_SIZE];
	struct key *key;
	int err;

	mk = kzalloc(sizeof(*mk), GFP_KERNEL);
	if (!mk)
		return -ENOMEM;

	mk->mk_spec = *mk_spec;

	move_master_key_secret(&mk->mk_secret, secret);
	init_rwsem(&mk->mk_secret_sem);

	refcount_set(&mk->mk_refcount, 1); /* secret is present */
	INIT_LIST_HEAD(&mk->mk_decrypted_inodes);
	spin_lock_init(&mk->mk_decrypted_inodes_lock);

	if (mk_spec->type == FSCRYPT_KEY_SPEC_TYPE_IDENTIFIER) {
		err = allocate_master_key_users_keyring(mk);
		if (err)
			goto out_free_mk;
		err = add_master_key_user(mk);
		if (err)
			goto out_free_mk;
	}

	/*
	 * Note that we don't charge this key to anyone's quota, since when
	 * ->mk_users is in use those keys are charged instead, and otherwise
	 * (when ->mk_users isn't in use) only root can add these keys.
	 */
	format_mk_description(description, mk_spec);
	key = key_alloc(&key_type_fscrypt, description,
			GLOBAL_ROOT_UID, GLOBAL_ROOT_GID, current_cred(),
			KEY_POS_SEARCH | KEY_USR_SEARCH | KEY_USR_VIEW,
			KEY_ALLOC_NOT_IN_QUOTA, NULL);
	if (IS_ERR(key)) {
		err = PTR_ERR(key);
		goto out_free_mk;
	}
	err = key_instantiate_and_link(key, mk, sizeof(*mk), keyring, NULL);
	key_put(key);
	if (err)
		goto out_free_mk;

	return 0;

out_free_mk:
	free_master_key(mk);
	return err;
}

#define KEY_DEAD	1

static int add_existing_master_key(struct fscrypt_master_key *mk,
				   struct fscrypt_master_key_secret *secret)
{
	struct key *mk_user;
	bool rekey;
	int err;

	/*
	 * If the current user is already in ->mk_users, then there's nothing to
	 * do.  (Not applicable for v1 policy keys, which have NULL ->mk_users.)
	 */
	if (mk->mk_users) {
		mk_user = find_master_key_user(mk);
		if (mk_user != ERR_PTR(-ENOKEY)) {
			if (IS_ERR(mk_user))
				return PTR_ERR(mk_user);
			key_put(mk_user);
			return 0;
		}
	}

	/* If we'll be re-adding ->mk_secret, try to take the reference. */
	rekey = !is_master_key_secret_present(&mk->mk_secret);
	if (rekey && !refcount_inc_not_zero(&mk->mk_refcount))
		return KEY_DEAD;

	/* Add the current user to ->mk_users, if applicable. */
	if (mk->mk_users) {
		err = add_master_key_user(mk);
		if (err) {
			if (rekey && refcount_dec_and_test(&mk->mk_refcount))
				return KEY_DEAD;
			return err;
		}
	}

	/* Re-add the secret if needed. */
	if (rekey) {
		down_write(&mk->mk_secret_sem);
		move_master_key_secret(&mk->mk_secret, secret);
		up_write(&mk->mk_secret_sem);
	}
	return 0;
}

static int do_add_master_key(struct super_block *sb,
			     struct fscrypt_master_key_secret *secret,
			     const struct fscrypt_key_specifier *mk_spec)
{
	static DEFINE_MUTEX(fscrypt_add_key_mutex);
	struct key *key;
	int err;

	mutex_lock(&fscrypt_add_key_mutex); /* serialize find + link */
retry:
	key = fscrypt_find_master_key(sb, mk_spec);
	if (IS_ERR(key)) {
		err = PTR_ERR(key);
		if (err != -ENOKEY)
			goto out_unlock;
		/* Didn't find the key in ->s_master_keys.  Add it. */
		err = allocate_filesystem_keyring(sb);
		if (err)
			goto out_unlock;
		err = add_new_master_key(secret, mk_spec, sb->s_master_keys);
	} else {
		/*
		 * Found the key in ->s_master_keys.  Re-add the secret if
		 * needed, and add the user to ->mk_users if needed.
		 */
		down_write(&key->sem);
		err = add_existing_master_key(key->payload.data[0], secret);
		up_write(&key->sem);
		if (err == KEY_DEAD) {
			/* Key being removed or needs to be removed */
			key_invalidate(key);
			key_put(key);
			goto retry;
		}
		key_put(key);
	}
out_unlock:
	mutex_unlock(&fscrypt_add_key_mutex);
	return err;
}

static int add_master_key(struct super_block *sb,
			  struct fscrypt_master_key_secret *secret,
			  struct fscrypt_key_specifier *key_spec)
{
	int err;

	if (key_spec->type == FSCRYPT_KEY_SPEC_TYPE_IDENTIFIER) {
		err = fscrypt_init_hkdf(&secret->hkdf, secret->raw,
					secret->size);
		if (err)
			return err;

		/*
		 * Now that the HKDF context is initialized, the raw key is no
		 * longer needed.
		 */
		memzero_explicit(secret->raw, secret->size);

		/* Calculate the key identifier */
		err = fscrypt_hkdf_expand(&secret->hkdf,
					  HKDF_CONTEXT_KEY_IDENTIFIER, NULL, 0,
					  key_spec->u.identifier,
					  FSCRYPT_KEY_IDENTIFIER_SIZE);
		if (err)
			return err;
	}
	return do_add_master_key(sb, secret, key_spec);
}

static int fscrypt_provisioning_key_preparse(struct key_preparsed_payload *prep)
{
	const struct fscrypt_provisioning_key_payload *payload = prep->data;

	BUILD_BUG_ON(FSCRYPT_MAX_HW_WRAPPED_KEY_SIZE < FSCRYPT_MAX_KEY_SIZE);

	if (prep->datalen < sizeof(*payload) + FSCRYPT_MIN_KEY_SIZE ||
	    prep->datalen > sizeof(*payload) + FSCRYPT_MAX_HW_WRAPPED_KEY_SIZE)
		return -EINVAL;

	if (payload->type != FSCRYPT_KEY_SPEC_TYPE_DESCRIPTOR &&
	    payload->type != FSCRYPT_KEY_SPEC_TYPE_IDENTIFIER)
		return -EINVAL;

	if (payload->__reserved)
		return -EINVAL;

	prep->payload.data[0] = kmemdup(payload, prep->datalen, GFP_KERNEL);
	if (!prep->payload.data[0])
		return -ENOMEM;

	prep->quotalen = prep->datalen;
	return 0;
}

static void fscrypt_provisioning_key_free_preparse(
					struct key_preparsed_payload *prep)
{
	kzfree(prep->payload.data[0]);
}

static void fscrypt_provisioning_key_describe(const struct key *key,
					      struct seq_file *m)
{
	seq_puts(m, key->description);
	if (key_is_positive(key)) {
		const struct fscrypt_provisioning_key_payload *payload =
			key->payload.data[0];

		seq_printf(m, ": %u [%u]", key->datalen, payload->type);
	}
}

static void fscrypt_provisioning_key_destroy(struct key *key)
{
	kzfree(key->payload.data[0]);
}

static struct key_type key_type_fscrypt_provisioning = {
	.name			= "fscrypt-provisioning",
	.preparse		= fscrypt_provisioning_key_preparse,
	.free_preparse		= fscrypt_provisioning_key_free_preparse,
	.instantiate		= generic_key_instantiate,
	.describe		= fscrypt_provisioning_key_describe,
	.destroy		= fscrypt_provisioning_key_destroy,
};

/*
 * Retrieve the raw key from the Linux keyring key specified by 'key_id', and
 * store it into 'secret'.
 *
 * The key must be of type "fscrypt-provisioning" and must have the field
 * fscrypt_provisioning_key_payload::type set to 'type', indicating that it's
 * only usable with fscrypt with the particular KDF version identified by
 * 'type'.  We don't use the "logon" key type because there's no way to
 * completely restrict the use of such keys; they can be used by any kernel API
 * that accepts "logon" keys and doesn't require a specific service prefix.
 *
 * The ability to specify the key via Linux keyring key is intended for cases
 * where userspace needs to re-add keys after the filesystem is unmounted and
 * re-mounted.  Most users should just provide the raw key directly instead.
 */
static int get_keyring_key(u32 key_id, u32 type,
			   struct fscrypt_master_key_secret *secret)
{
	key_ref_t ref;
	struct key *key;
	const struct fscrypt_provisioning_key_payload *payload;
	int err;

	ref = lookup_user_key(key_id, 0, KEY_NEED_SEARCH);
	if (IS_ERR(ref))
		return PTR_ERR(ref);
	key = key_ref_to_ptr(ref);

	if (key->type != &key_type_fscrypt_provisioning)
		goto bad_key;
	payload = key->payload.data[0];

	/* Don't allow fscrypt v1 keys to be used as v2 keys and vice versa. */
	if (payload->type != type)
		goto bad_key;

	secret->size = key->datalen - sizeof(*payload);
	memcpy(secret->raw, payload->raw, secret->size);
	err = 0;
	goto out_put;

bad_key:
	err = -EKEYREJECTED;
out_put:
	key_ref_put(ref);
	return err;
}

/* Size of software "secret" derived from hardware-wrapped key */
#define RAW_SECRET_SIZE 32

/*
 * Add a master encryption key to the filesystem, causing all files which were
 * encrypted with it to appear "unlocked" (decrypted) when accessed.
 *
 * When adding a key for use by v1 encryption policies, this ioctl is
 * privileged, and userspace must provide the 'key_descriptor'.
 *
 * When adding a key for use by v2+ encryption policies, this ioctl is
 * unprivileged.  This is needed, in general, to allow non-root users to use
 * encryption without encountering the visibility problems of process-subscribed
 * keyrings and the inability to properly remove keys.  This works by having
 * each key identified by its cryptographically secure hash --- the
 * 'key_identifier'.  The cryptographic hash ensures that a malicious user
 * cannot add the wrong key for a given identifier.  Furthermore, each added key
 * is charged to the appropriate user's quota for the keyrings service, which
 * prevents a malicious user from adding too many keys.  Finally, we forbid a
 * user from removing a key while other users have added it too, which prevents
 * a user who knows another user's key from causing a denial-of-service by
 * removing it at an inopportune time.  (We tolerate that a user who knows a key
 * can prevent other users from removing it.)
 *
 * For more details, see the "FS_IOC_ADD_ENCRYPTION_KEY" section of
 * Documentation/filesystems/fscrypt.rst.
 */
int fscrypt_ioctl_add_key(struct file *filp, void __user *_uarg)
{
	struct super_block *sb = file_inode(filp)->i_sb;
	struct fscrypt_add_key_arg __user *uarg = _uarg;
	struct fscrypt_add_key_arg arg;
	struct fscrypt_master_key_secret secret;
	u8 _kdf_key[RAW_SECRET_SIZE];
	u8 *kdf_key;
	unsigned int kdf_key_size;
	int err;

	if (copy_from_user(&arg, uarg, sizeof(arg)))
		return -EFAULT;

	if (!valid_key_spec(&arg.key_spec))
		return -EINVAL;

	if (memchr_inv(arg.__reserved, 0, sizeof(arg.__reserved)))
		return -EINVAL;

	/*
	 * Only root can add keys that are identified by an arbitrary descriptor
	 * rather than by a cryptographic hash --- since otherwise a malicious
	 * user could add the wrong key.
	 */
	if (arg.key_spec.type == FSCRYPT_KEY_SPEC_TYPE_DESCRIPTOR &&
	    !capable(CAP_SYS_ADMIN))
		return -EACCES;

	memset(&secret, 0, sizeof(secret));
	if (arg.key_id) {
		if (arg.raw_size != 0)
			return -EINVAL;
		err = get_keyring_key(arg.key_id, arg.key_spec.type, &secret);
		if (err)
			goto out_wipe_secret;
		err = -EINVAL;
		if (!(arg.__flags & __FSCRYPT_ADD_KEY_FLAG_HW_WRAPPED) &&
		    secret.size > FSCRYPT_MAX_KEY_SIZE)
			goto out_wipe_secret;
	} else {
		if (arg.raw_size < FSCRYPT_MIN_KEY_SIZE ||
		    arg.raw_size >
		    ((arg.__flags & __FSCRYPT_ADD_KEY_FLAG_HW_WRAPPED) ?
		     FSCRYPT_MAX_HW_WRAPPED_KEY_SIZE : FSCRYPT_MAX_KEY_SIZE))
			return -EINVAL;
		secret.size = arg.raw_size;
		err = -EFAULT;
		if (copy_from_user(secret.raw, uarg->raw, secret.size))
			goto out_wipe_secret;
	}

<<<<<<< HEAD
	switch (arg.key_spec.type) {
	case FSCRYPT_KEY_SPEC_TYPE_DESCRIPTOR:
		/*
		 * Only root can add keys that are identified by an arbitrary
		 * descriptor rather than by a cryptographic hash --- since
		 * otherwise a malicious user could add the wrong key.
		 */
		err = -EACCES;
		if (!capable(CAP_SYS_ADMIN))
			goto out_wipe_secret;

		err = -EINVAL;
		if (arg.__flags)
			goto out_wipe_secret;
		break;
	case FSCRYPT_KEY_SPEC_TYPE_IDENTIFIER:
		err = -EINVAL;
		if (arg.__flags & ~__FSCRYPT_ADD_KEY_FLAG_HW_WRAPPED)
			goto out_wipe_secret;
		if (arg.__flags & __FSCRYPT_ADD_KEY_FLAG_HW_WRAPPED) {
			kdf_key = _kdf_key;
			kdf_key_size = RAW_SECRET_SIZE;
			err = fscrypt_derive_raw_secret(sb, secret.raw,
							secret.size,
							kdf_key, kdf_key_size);
			if (err)
				goto out_wipe_secret;
			secret.is_hw_wrapped = true;
		} else {
			kdf_key = secret.raw;
			kdf_key_size = secret.size;
		}
		err = fscrypt_init_hkdf(&secret.hkdf, kdf_key, kdf_key_size);
		/*
		 * Now that the HKDF context is initialized, the raw HKDF
		 * key is no longer needed.
		 */
		memzero_explicit(kdf_key, kdf_key_size);
		if (err)
			goto out_wipe_secret;

		/* Calculate the key identifier and return it to userspace. */
		err = fscrypt_hkdf_expand(&secret.hkdf,
					  HKDF_CONTEXT_KEY_IDENTIFIER,
					  NULL, 0, arg.key_spec.u.identifier,
					  FSCRYPT_KEY_IDENTIFIER_SIZE);
		if (err)
			goto out_wipe_secret;
		err = -EFAULT;
		if (copy_to_user(uarg->key_spec.u.identifier,
				 arg.key_spec.u.identifier,
				 FSCRYPT_KEY_IDENTIFIER_SIZE))
			goto out_wipe_secret;
		break;
	default:
		WARN_ON(1);
		err = -EINVAL;
=======
	err = add_master_key(sb, &secret, &arg.key_spec);
	if (err)
>>>>>>> e6165790
		goto out_wipe_secret;

	/* Return the key identifier to userspace, if applicable */
	err = -EFAULT;
	if (arg.key_spec.type == FSCRYPT_KEY_SPEC_TYPE_IDENTIFIER &&
	    copy_to_user(uarg->key_spec.u.identifier, arg.key_spec.u.identifier,
			 FSCRYPT_KEY_IDENTIFIER_SIZE))
		goto out_wipe_secret;
	err = 0;
out_wipe_secret:
	wipe_master_key_secret(&secret);
	return err;
}
EXPORT_SYMBOL_GPL(fscrypt_ioctl_add_key);

/*
 * Add the key for '-o test_dummy_encryption' to the filesystem keyring.
 *
 * Use a per-boot random key to prevent people from misusing this option.
 */
int fscrypt_add_test_dummy_key(struct super_block *sb,
			       struct fscrypt_key_specifier *key_spec)
{
	static u8 test_key[FSCRYPT_MAX_KEY_SIZE];
	struct fscrypt_master_key_secret secret;
	int err;

	get_random_once(test_key, FSCRYPT_MAX_KEY_SIZE);

	memset(&secret, 0, sizeof(secret));
	secret.size = FSCRYPT_MAX_KEY_SIZE;
	memcpy(secret.raw, test_key, FSCRYPT_MAX_KEY_SIZE);

	err = add_master_key(sb, &secret, key_spec);
	wipe_master_key_secret(&secret);
	return err;
}

/*
 * Verify that the current user has added a master key with the given identifier
 * (returns -ENOKEY if not).  This is needed to prevent a user from encrypting
 * their files using some other user's key which they don't actually know.
 * Cryptographically this isn't much of a problem, but the semantics of this
 * would be a bit weird, so it's best to just forbid it.
 *
 * The system administrator (CAP_FOWNER) can override this, which should be
 * enough for any use cases where encryption policies are being set using keys
 * that were chosen ahead of time but aren't available at the moment.
 *
 * Note that the key may have already removed by the time this returns, but
 * that's okay; we just care whether the key was there at some point.
 *
 * Return: 0 if the key is added, -ENOKEY if it isn't, or another -errno code
 */
int fscrypt_verify_key_added(struct super_block *sb,
			     const u8 identifier[FSCRYPT_KEY_IDENTIFIER_SIZE])
{
	struct fscrypt_key_specifier mk_spec;
	struct key *key, *mk_user;
	struct fscrypt_master_key *mk;
	int err;

	mk_spec.type = FSCRYPT_KEY_SPEC_TYPE_IDENTIFIER;
	memcpy(mk_spec.u.identifier, identifier, FSCRYPT_KEY_IDENTIFIER_SIZE);

	key = fscrypt_find_master_key(sb, &mk_spec);
	if (IS_ERR(key)) {
		err = PTR_ERR(key);
		goto out;
	}
	mk = key->payload.data[0];
	mk_user = find_master_key_user(mk);
	if (IS_ERR(mk_user)) {
		err = PTR_ERR(mk_user);
	} else {
		key_put(mk_user);
		err = 0;
	}
	key_put(key);
out:
	if (err == -ENOKEY && capable(CAP_FOWNER))
		err = 0;
	return err;
}

/*
 * Try to evict the inode's dentries from the dentry cache.  If the inode is a
 * directory, then it can have at most one dentry; however, that dentry may be
 * pinned by child dentries, so first try to evict the children too.
 */
static void shrink_dcache_inode(struct inode *inode)
{
	struct dentry *dentry;

	if (S_ISDIR(inode->i_mode)) {
		dentry = d_find_any_alias(inode);
		if (dentry) {
			shrink_dcache_parent(dentry);
			dput(dentry);
		}
	}
	d_prune_aliases(inode);
}

static void evict_dentries_for_decrypted_inodes(struct fscrypt_master_key *mk)
{
	struct fscrypt_info *ci;
	struct inode *inode;
	struct inode *toput_inode = NULL;

	spin_lock(&mk->mk_decrypted_inodes_lock);

	list_for_each_entry(ci, &mk->mk_decrypted_inodes, ci_master_key_link) {
		inode = ci->ci_inode;
		spin_lock(&inode->i_lock);
		if (inode->i_state & (I_FREEING | I_WILL_FREE | I_NEW)) {
			spin_unlock(&inode->i_lock);
			continue;
		}
		__iget(inode);
		spin_unlock(&inode->i_lock);
		spin_unlock(&mk->mk_decrypted_inodes_lock);

		shrink_dcache_inode(inode);
		iput(toput_inode);
		toput_inode = inode;

		spin_lock(&mk->mk_decrypted_inodes_lock);
	}

	spin_unlock(&mk->mk_decrypted_inodes_lock);
	iput(toput_inode);
}

static int check_for_busy_inodes(struct super_block *sb,
				 struct fscrypt_master_key *mk)
{
	struct list_head *pos;
	size_t busy_count = 0;
	unsigned long ino;

	spin_lock(&mk->mk_decrypted_inodes_lock);

	list_for_each(pos, &mk->mk_decrypted_inodes)
		busy_count++;

	if (busy_count == 0) {
		spin_unlock(&mk->mk_decrypted_inodes_lock);
		return 0;
	}

	{
		/* select an example file to show for debugging purposes */
		struct inode *inode =
			list_first_entry(&mk->mk_decrypted_inodes,
					 struct fscrypt_info,
					 ci_master_key_link)->ci_inode;
		ino = inode->i_ino;
	}
	spin_unlock(&mk->mk_decrypted_inodes_lock);

	fscrypt_warn(NULL,
		     "%s: %zu inode(s) still busy after removing key with %s %*phN, including ino %lu",
		     sb->s_id, busy_count, master_key_spec_type(&mk->mk_spec),
		     master_key_spec_len(&mk->mk_spec), (u8 *)&mk->mk_spec.u,
		     ino);
	return -EBUSY;
}

static BLOCKING_NOTIFIER_HEAD(fscrypt_key_removal_notifiers);

/*
 * Register a function to be executed when the FS_IOC_REMOVE_ENCRYPTION_KEY
 * ioctl has removed a key and is about to try evicting inodes.
 */
int fscrypt_register_key_removal_notifier(struct notifier_block *nb)
{
	return blocking_notifier_chain_register(&fscrypt_key_removal_notifiers,
						nb);
}
EXPORT_SYMBOL_GPL(fscrypt_register_key_removal_notifier);

int fscrypt_unregister_key_removal_notifier(struct notifier_block *nb)
{
	return blocking_notifier_chain_unregister(&fscrypt_key_removal_notifiers,
						  nb);
}
EXPORT_SYMBOL_GPL(fscrypt_unregister_key_removal_notifier);

static int try_to_lock_encrypted_files(struct super_block *sb,
				       struct fscrypt_master_key *mk)
{
	int err1;
	int err2;

	blocking_notifier_call_chain(&fscrypt_key_removal_notifiers, 0, NULL);

	/*
	 * An inode can't be evicted while it is dirty or has dirty pages.
	 * Thus, we first have to clean the inodes in ->mk_decrypted_inodes.
	 *
	 * Just do it the easy way: call sync_filesystem().  It's overkill, but
	 * it works, and it's more important to minimize the amount of caches we
	 * drop than the amount of data we sync.  Also, unprivileged users can
	 * already call sync_filesystem() via sys_syncfs() or sys_sync().
	 */
	down_read(&sb->s_umount);
	err1 = sync_filesystem(sb);
	up_read(&sb->s_umount);
	/* If a sync error occurs, still try to evict as much as possible. */

	/*
	 * Inodes are pinned by their dentries, so we have to evict their
	 * dentries.  shrink_dcache_sb() would suffice, but would be overkill
	 * and inappropriate for use by unprivileged users.  So instead go
	 * through the inodes' alias lists and try to evict each dentry.
	 */
	evict_dentries_for_decrypted_inodes(mk);

	/*
	 * evict_dentries_for_decrypted_inodes() already iput() each inode in
	 * the list; any inodes for which that dropped the last reference will
	 * have been evicted due to fscrypt_drop_inode() detecting the key
	 * removal and telling the VFS to evict the inode.  So to finish, we
	 * just need to check whether any inodes couldn't be evicted.
	 */
	err2 = check_for_busy_inodes(sb, mk);

	return err1 ?: err2;
}

/*
 * Try to remove an fscrypt master encryption key.
 *
 * FS_IOC_REMOVE_ENCRYPTION_KEY (all_users=false) removes the current user's
 * claim to the key, then removes the key itself if no other users have claims.
 * FS_IOC_REMOVE_ENCRYPTION_KEY_ALL_USERS (all_users=true) always removes the
 * key itself.
 *
 * To "remove the key itself", first we wipe the actual master key secret, so
 * that no more inodes can be unlocked with it.  Then we try to evict all cached
 * inodes that had been unlocked with the key.
 *
 * If all inodes were evicted, then we unlink the fscrypt_master_key from the
 * keyring.  Otherwise it remains in the keyring in the "incompletely removed"
 * state (without the actual secret key) where it tracks the list of remaining
 * inodes.  Userspace can execute the ioctl again later to retry eviction, or
 * alternatively can re-add the secret key again.
 *
 * For more details, see the "Removing keys" section of
 * Documentation/filesystems/fscrypt.rst.
 */
static int do_remove_key(struct file *filp, void __user *_uarg, bool all_users)
{
	struct super_block *sb = file_inode(filp)->i_sb;
	struct fscrypt_remove_key_arg __user *uarg = _uarg;
	struct fscrypt_remove_key_arg arg;
	struct key *key;
	struct fscrypt_master_key *mk;
	u32 status_flags = 0;
	int err;
	bool dead;

	if (copy_from_user(&arg, uarg, sizeof(arg)))
		return -EFAULT;

	if (!valid_key_spec(&arg.key_spec))
		return -EINVAL;

	if (memchr_inv(arg.__reserved, 0, sizeof(arg.__reserved)))
		return -EINVAL;

	/*
	 * Only root can add and remove keys that are identified by an arbitrary
	 * descriptor rather than by a cryptographic hash.
	 */
	if (arg.key_spec.type == FSCRYPT_KEY_SPEC_TYPE_DESCRIPTOR &&
	    !capable(CAP_SYS_ADMIN))
		return -EACCES;

	/* Find the key being removed. */
	key = fscrypt_find_master_key(sb, &arg.key_spec);
	if (IS_ERR(key))
		return PTR_ERR(key);
	mk = key->payload.data[0];

	down_write(&key->sem);

	/* If relevant, remove current user's (or all users) claim to the key */
	if (mk->mk_users && mk->mk_users->keys.nr_leaves_on_tree != 0) {
		if (all_users)
			err = keyring_clear(mk->mk_users);
		else
			err = remove_master_key_user(mk);
		if (err) {
			up_write(&key->sem);
			goto out_put_key;
		}
		if (mk->mk_users->keys.nr_leaves_on_tree != 0) {
			/*
			 * Other users have still added the key too.  We removed
			 * the current user's claim to the key, but we still
			 * can't remove the key itself.
			 */
			status_flags |=
				FSCRYPT_KEY_REMOVAL_STATUS_FLAG_OTHER_USERS;
			err = 0;
			up_write(&key->sem);
			goto out_put_key;
		}
	}

	/* No user claims remaining.  Go ahead and wipe the secret. */
	dead = false;
	if (is_master_key_secret_present(&mk->mk_secret)) {
		down_write(&mk->mk_secret_sem);
		wipe_master_key_secret(&mk->mk_secret);
		dead = refcount_dec_and_test(&mk->mk_refcount);
		up_write(&mk->mk_secret_sem);
	}
	up_write(&key->sem);
	if (dead) {
		/*
		 * No inodes reference the key, and we wiped the secret, so the
		 * key object is free to be removed from the keyring.
		 */
		key_invalidate(key);
		err = 0;
	} else {
		/* Some inodes still reference this key; try to evict them. */
		err = try_to_lock_encrypted_files(sb, mk);
		if (err == -EBUSY) {
			status_flags |=
				FSCRYPT_KEY_REMOVAL_STATUS_FLAG_FILES_BUSY;
			err = 0;
		}
	}
	/*
	 * We return 0 if we successfully did something: removed a claim to the
	 * key, wiped the secret, or tried locking the files again.  Users need
	 * to check the informational status flags if they care whether the key
	 * has been fully removed including all files locked.
	 */
out_put_key:
	key_put(key);
	if (err == 0)
		err = put_user(status_flags, &uarg->removal_status_flags);
	return err;
}

int fscrypt_ioctl_remove_key(struct file *filp, void __user *uarg)
{
	return do_remove_key(filp, uarg, false);
}
EXPORT_SYMBOL_GPL(fscrypt_ioctl_remove_key);

int fscrypt_ioctl_remove_key_all_users(struct file *filp, void __user *uarg)
{
	if (!capable(CAP_SYS_ADMIN))
		return -EACCES;
	return do_remove_key(filp, uarg, true);
}
EXPORT_SYMBOL_GPL(fscrypt_ioctl_remove_key_all_users);

/*
 * Retrieve the status of an fscrypt master encryption key.
 *
 * We set ->status to indicate whether the key is absent, present, or
 * incompletely removed.  "Incompletely removed" means that the master key
 * secret has been removed, but some files which had been unlocked with it are
 * still in use.  This field allows applications to easily determine the state
 * of an encrypted directory without using a hack such as trying to open a
 * regular file in it (which can confuse the "incompletely removed" state with
 * absent or present).
 *
 * In addition, for v2 policy keys we allow applications to determine, via
 * ->status_flags and ->user_count, whether the key has been added by the
 * current user, by other users, or by both.  Most applications should not need
 * this, since ordinarily only one user should know a given key.  However, if a
 * secret key is shared by multiple users, applications may wish to add an
 * already-present key to prevent other users from removing it.  This ioctl can
 * be used to check whether that really is the case before the work is done to
 * add the key --- which might e.g. require prompting the user for a passphrase.
 *
 * For more details, see the "FS_IOC_GET_ENCRYPTION_KEY_STATUS" section of
 * Documentation/filesystems/fscrypt.rst.
 */
int fscrypt_ioctl_get_key_status(struct file *filp, void __user *uarg)
{
	struct super_block *sb = file_inode(filp)->i_sb;
	struct fscrypt_get_key_status_arg arg;
	struct key *key;
	struct fscrypt_master_key *mk;
	int err;

	if (copy_from_user(&arg, uarg, sizeof(arg)))
		return -EFAULT;

	if (!valid_key_spec(&arg.key_spec))
		return -EINVAL;

	if (memchr_inv(arg.__reserved, 0, sizeof(arg.__reserved)))
		return -EINVAL;

	arg.status_flags = 0;
	arg.user_count = 0;
	memset(arg.__out_reserved, 0, sizeof(arg.__out_reserved));

	key = fscrypt_find_master_key(sb, &arg.key_spec);
	if (IS_ERR(key)) {
		if (key != ERR_PTR(-ENOKEY))
			return PTR_ERR(key);
		arg.status = FSCRYPT_KEY_STATUS_ABSENT;
		err = 0;
		goto out;
	}
	mk = key->payload.data[0];
	down_read(&key->sem);

	if (!is_master_key_secret_present(&mk->mk_secret)) {
		arg.status = FSCRYPT_KEY_STATUS_INCOMPLETELY_REMOVED;
		err = 0;
		goto out_release_key;
	}

	arg.status = FSCRYPT_KEY_STATUS_PRESENT;
	if (mk->mk_users) {
		struct key *mk_user;

		arg.user_count = mk->mk_users->keys.nr_leaves_on_tree;
		mk_user = find_master_key_user(mk);
		if (!IS_ERR(mk_user)) {
			arg.status_flags |=
				FSCRYPT_KEY_STATUS_FLAG_ADDED_BY_SELF;
			key_put(mk_user);
		} else if (mk_user != ERR_PTR(-ENOKEY)) {
			err = PTR_ERR(mk_user);
			goto out_release_key;
		}
	}
	err = 0;
out_release_key:
	up_read(&key->sem);
	key_put(key);
out:
	if (!err && copy_to_user(uarg, &arg, sizeof(arg)))
		err = -EFAULT;
	return err;
}
EXPORT_SYMBOL_GPL(fscrypt_ioctl_get_key_status);

int __init fscrypt_init_keyring(void)
{
	int err;

	err = register_key_type(&key_type_fscrypt);
	if (err)
		return err;

	err = register_key_type(&key_type_fscrypt_user);
	if (err)
		goto err_unregister_fscrypt;

	err = register_key_type(&key_type_fscrypt_provisioning);
	if (err)
		goto err_unregister_fscrypt_user;

	return 0;

err_unregister_fscrypt_user:
	unregister_key_type(&key_type_fscrypt_user);
err_unregister_fscrypt:
	unregister_key_type(&key_type_fscrypt);
	return err;
}<|MERGE_RESOLUTION|>--- conflicted
+++ resolved
@@ -45,15 +45,9 @@
 	wipe_master_key_secret(&mk->mk_secret);
 
 	for (i = 0; i <= __FSCRYPT_MODE_MAX; i++) {
-<<<<<<< HEAD
 		fscrypt_destroy_prepared_key(&mk->mk_direct_keys[i]);
 		fscrypt_destroy_prepared_key(&mk->mk_iv_ino_lblk_64_keys[i]);
 		fscrypt_destroy_prepared_key(&mk->mk_iv_ino_lblk_32_keys[i]);
-=======
-		crypto_free_skcipher(mk->mk_direct_keys[i]);
-		crypto_free_skcipher(mk->mk_iv_ino_lblk_64_keys[i]);
-		crypto_free_skcipher(mk->mk_iv_ino_lblk_32_keys[i]);
->>>>>>> e6165790
 	}
 
 	key_put(mk->mk_users);
@@ -473,6 +467,9 @@
 	return err;
 }
 
+/* Size of software "secret" derived from hardware-wrapped key */
+#define RAW_SECRET_SIZE 32
+
 static int add_master_key(struct super_block *sb,
 			  struct fscrypt_master_key_secret *secret,
 			  struct fscrypt_key_specifier *key_spec)
@@ -480,16 +477,27 @@
 	int err;
 
 	if (key_spec->type == FSCRYPT_KEY_SPEC_TYPE_IDENTIFIER) {
-		err = fscrypt_init_hkdf(&secret->hkdf, secret->raw,
-					secret->size);
+		u8 _kdf_key[RAW_SECRET_SIZE];
+		u8 *kdf_key = secret->raw;
+		unsigned int kdf_key_size = secret->size;
+
+		if (secret->is_hw_wrapped) {
+			kdf_key = _kdf_key;
+			kdf_key_size = RAW_SECRET_SIZE;
+			err = fscrypt_derive_raw_secret(sb, secret->raw,
+							secret->size,
+							kdf_key, kdf_key_size);
+			if (err)
+				return err;
+		}
+		err = fscrypt_init_hkdf(&secret->hkdf, kdf_key, kdf_key_size);
+		/*
+		 * Now that the HKDF context is initialized, the raw HKDF key is
+		 * no longer needed.
+		 */
+		memzero_explicit(kdf_key, kdf_key_size);
 		if (err)
 			return err;
-
-		/*
-		 * Now that the HKDF context is initialized, the raw key is no
-		 * longer needed.
-		 */
-		memzero_explicit(secret->raw, secret->size);
 
 		/* Calculate the key identifier */
 		err = fscrypt_hkdf_expand(&secret->hkdf,
@@ -606,9 +614,6 @@
 	key_ref_put(ref);
 	return err;
 }
-
-/* Size of software "secret" derived from hardware-wrapped key */
-#define RAW_SECRET_SIZE 32
 
 /*
  * Add a master encryption key to the filesystem, causing all files which were
@@ -640,9 +645,6 @@
 	struct fscrypt_add_key_arg __user *uarg = _uarg;
 	struct fscrypt_add_key_arg arg;
 	struct fscrypt_master_key_secret secret;
-	u8 _kdf_key[RAW_SECRET_SIZE];
-	u8 *kdf_key;
-	unsigned int kdf_key_size;
 	int err;
 
 	if (copy_from_user(&arg, uarg, sizeof(arg)))
@@ -664,6 +666,15 @@
 		return -EACCES;
 
 	memset(&secret, 0, sizeof(secret));
+
+	if (arg.__flags) {
+		if (arg.__flags & ~__FSCRYPT_ADD_KEY_FLAG_HW_WRAPPED)
+			return -EINVAL;
+		if (arg.key_spec.type != FSCRYPT_KEY_SPEC_TYPE_IDENTIFIER)
+			return -EINVAL;
+		secret.is_hw_wrapped = true;
+	}
+
 	if (arg.key_id) {
 		if (arg.raw_size != 0)
 			return -EINVAL;
@@ -671,14 +682,13 @@
 		if (err)
 			goto out_wipe_secret;
 		err = -EINVAL;
-		if (!(arg.__flags & __FSCRYPT_ADD_KEY_FLAG_HW_WRAPPED) &&
-		    secret.size > FSCRYPT_MAX_KEY_SIZE)
+		if (secret.size > FSCRYPT_MAX_KEY_SIZE && !secret.is_hw_wrapped)
 			goto out_wipe_secret;
 	} else {
 		if (arg.raw_size < FSCRYPT_MIN_KEY_SIZE ||
-		    arg.raw_size >
-		    ((arg.__flags & __FSCRYPT_ADD_KEY_FLAG_HW_WRAPPED) ?
-		     FSCRYPT_MAX_HW_WRAPPED_KEY_SIZE : FSCRYPT_MAX_KEY_SIZE))
+		    arg.raw_size > (secret.is_hw_wrapped ?
+				    FSCRYPT_MAX_HW_WRAPPED_KEY_SIZE :
+				    FSCRYPT_MAX_KEY_SIZE))
 			return -EINVAL;
 		secret.size = arg.raw_size;
 		err = -EFAULT;
@@ -686,68 +696,8 @@
 			goto out_wipe_secret;
 	}
 
-<<<<<<< HEAD
-	switch (arg.key_spec.type) {
-	case FSCRYPT_KEY_SPEC_TYPE_DESCRIPTOR:
-		/*
-		 * Only root can add keys that are identified by an arbitrary
-		 * descriptor rather than by a cryptographic hash --- since
-		 * otherwise a malicious user could add the wrong key.
-		 */
-		err = -EACCES;
-		if (!capable(CAP_SYS_ADMIN))
-			goto out_wipe_secret;
-
-		err = -EINVAL;
-		if (arg.__flags)
-			goto out_wipe_secret;
-		break;
-	case FSCRYPT_KEY_SPEC_TYPE_IDENTIFIER:
-		err = -EINVAL;
-		if (arg.__flags & ~__FSCRYPT_ADD_KEY_FLAG_HW_WRAPPED)
-			goto out_wipe_secret;
-		if (arg.__flags & __FSCRYPT_ADD_KEY_FLAG_HW_WRAPPED) {
-			kdf_key = _kdf_key;
-			kdf_key_size = RAW_SECRET_SIZE;
-			err = fscrypt_derive_raw_secret(sb, secret.raw,
-							secret.size,
-							kdf_key, kdf_key_size);
-			if (err)
-				goto out_wipe_secret;
-			secret.is_hw_wrapped = true;
-		} else {
-			kdf_key = secret.raw;
-			kdf_key_size = secret.size;
-		}
-		err = fscrypt_init_hkdf(&secret.hkdf, kdf_key, kdf_key_size);
-		/*
-		 * Now that the HKDF context is initialized, the raw HKDF
-		 * key is no longer needed.
-		 */
-		memzero_explicit(kdf_key, kdf_key_size);
-		if (err)
-			goto out_wipe_secret;
-
-		/* Calculate the key identifier and return it to userspace. */
-		err = fscrypt_hkdf_expand(&secret.hkdf,
-					  HKDF_CONTEXT_KEY_IDENTIFIER,
-					  NULL, 0, arg.key_spec.u.identifier,
-					  FSCRYPT_KEY_IDENTIFIER_SIZE);
-		if (err)
-			goto out_wipe_secret;
-		err = -EFAULT;
-		if (copy_to_user(uarg->key_spec.u.identifier,
-				 arg.key_spec.u.identifier,
-				 FSCRYPT_KEY_IDENTIFIER_SIZE))
-			goto out_wipe_secret;
-		break;
-	default:
-		WARN_ON(1);
-		err = -EINVAL;
-=======
 	err = add_master_key(sb, &secret, &arg.key_spec);
 	if (err)
->>>>>>> e6165790
 		goto out_wipe_secret;
 
 	/* Return the key identifier to userspace, if applicable */
