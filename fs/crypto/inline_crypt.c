--- conflicted
+++ resolved
@@ -12,10 +12,6 @@
  * provides the key and IV to use.
  */
 
-<<<<<<< HEAD
-#include <linux/blk-crypto.h>
-=======
->>>>>>> c1f4cfdb
 #include <linux/blk-crypto-profile.h>
 #include <linux/blkdev.h>
 #include <linux/buffer_head.h>
