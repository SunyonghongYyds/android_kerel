--- conflicted
+++ resolved
@@ -249,18 +249,12 @@
 	iter->elen = 0;
 	iter->epos.bh = NULL;
 	iter->name = NULL;
-<<<<<<< HEAD
-	iter->namebuf = kmalloc(UDF_NAME_LEN_CS0, GFP_KERNEL);
-	if (!iter->namebuf)
-		return -ENOMEM;
-=======
 	/*
 	 * When directory is verified, we don't expect directory iteration to
 	 * fail and it can be difficult to undo without corrupting filesystem.
 	 * So just do not allow memory allocation failures here.
 	 */
 	iter->namebuf = kmalloc(UDF_NAME_LEN_CS0, GFP_KERNEL | __GFP_NOFAIL);
->>>>>>> 0a51d2d4
 
 	if (iinfo->i_alloc_type == ICBTAG_FLAG_AD_IN_ICB) {
 		err = udf_copy_fi(iter);
