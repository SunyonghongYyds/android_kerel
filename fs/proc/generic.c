--- conflicted
+++ resolved
@@ -547,10 +547,7 @@
 	if (!p)
 		return NULL;
 	p->proc_ops = proc_ops;
-<<<<<<< HEAD
-=======
 	pde_set_flags(p);
->>>>>>> 04d5ce62
 	return proc_register(parent, p);
 }
 EXPORT_SYMBOL(proc_create_data);
@@ -582,10 +579,7 @@
 }
 
 static const struct proc_ops proc_seq_ops = {
-<<<<<<< HEAD
-=======
 	/* not permanent -- can call into arbitrary seq_operations */
->>>>>>> 04d5ce62
 	.proc_open	= proc_seq_open,
 	.proc_read	= seq_read,
 	.proc_lseek	= seq_lseek,
@@ -616,10 +610,7 @@
 }
 
 static const struct proc_ops proc_single_ops = {
-<<<<<<< HEAD
-=======
 	/* not permanent -- can call into arbitrary ->single_show */
->>>>>>> 04d5ce62
 	.proc_open	= proc_single_open,
 	.proc_read	= seq_read,
 	.proc_lseek	= seq_lseek,
