// SPDX-License-Identifier: GPL-2.0

/* erasure coding */

#include "bcachefs.h"
#include "alloc_background.h"
#include "alloc_foreground.h"
#include "backpointers.h"
#include "bkey_buf.h"
#include "bset.h"
#include "btree_gc.h"
#include "btree_update.h"
#include "btree_write_buffer.h"
#include "buckets.h"
#include "checksum.h"
#include "disk_accounting.h"
#include "disk_groups.h"
#include "ec.h"
#include "error.h"
#include "io_read.h"
#include "io_write.h"
#include "keylist.h"
#include "recovery.h"
#include "replicas.h"
#include "super-io.h"
#include "util.h"

#include <linux/sort.h>

#ifdef __KERNEL__

#include <linux/raid/pq.h>
#include <linux/raid/xor.h>

static void raid5_recov(unsigned disks, unsigned failed_idx,
			size_t size, void **data)
{
	unsigned i = 2, nr;

	BUG_ON(failed_idx >= disks);

	swap(data[0], data[failed_idx]);
	memcpy(data[0], data[1], size);

	while (i < disks) {
		nr = min_t(unsigned, disks - i, MAX_XOR_BLOCKS);
		xor_blocks(nr, size, data[0], data + i);
		i += nr;
	}

	swap(data[0], data[failed_idx]);
}

static void raid_gen(int nd, int np, size_t size, void **v)
{
	if (np >= 1)
		raid5_recov(nd + np, nd, size, v);
	if (np >= 2)
		raid6_call.gen_syndrome(nd + np, size, v);
	BUG_ON(np > 2);
}

static void raid_rec(int nr, int *ir, int nd, int np, size_t size, void **v)
{
	switch (nr) {
	case 0:
		break;
	case 1:
		if (ir[0] < nd + 1)
			raid5_recov(nd + 1, ir[0], size, v);
		else
			raid6_call.gen_syndrome(nd + np, size, v);
		break;
	case 2:
		if (ir[1] < nd) {
			/* data+data failure. */
			raid6_2data_recov(nd + np, size, ir[0], ir[1], v);
		} else if (ir[0] < nd) {
			/* data + p/q failure */

			if (ir[1] == nd) /* data + p failure */
				raid6_datap_recov(nd + np, size, ir[0], v);
			else { /* data + q failure */
				raid5_recov(nd + 1, ir[0], size, v);
				raid6_call.gen_syndrome(nd + np, size, v);
			}
		} else {
			raid_gen(nd, np, size, v);
		}
		break;
	default:
		BUG();
	}
}

#else

#include <raid/raid.h>

#endif

struct ec_bio {
	struct bch_dev		*ca;
	struct ec_stripe_buf	*buf;
	size_t			idx;
	struct bio		bio;
};

/* Stripes btree keys: */

int bch2_stripe_validate(struct bch_fs *c, struct bkey_s_c k,
			 enum bch_validate_flags flags)
{
	const struct bch_stripe *s = bkey_s_c_to_stripe(k).v;
	int ret = 0;

	bkey_fsck_err_on(bkey_eq(k.k->p, POS_MIN) ||
			 bpos_gt(k.k->p, POS(0, U32_MAX)),
			 c, stripe_pos_bad,
			 "stripe at bad pos");

	bkey_fsck_err_on(bkey_val_u64s(k.k) < stripe_val_u64s(s),
			 c, stripe_val_size_bad,
			 "incorrect value size (%zu < %u)",
			 bkey_val_u64s(k.k), stripe_val_u64s(s));

	bkey_fsck_err_on(s->csum_granularity_bits >= 64,
			 c, stripe_csum_granularity_bad,
			 "invalid csum granularity (%u >= 64)",
			 s->csum_granularity_bits);

	ret = bch2_bkey_ptrs_validate(c, k, flags);
fsck_err:
	return ret;
}

void bch2_stripe_to_text(struct printbuf *out, struct bch_fs *c,
			 struct bkey_s_c k)
{
	const struct bch_stripe *sp = bkey_s_c_to_stripe(k).v;
	struct bch_stripe s = {};

	memcpy(&s, sp, min(sizeof(s), bkey_val_bytes(k.k)));

	unsigned nr_data = s.nr_blocks - s.nr_redundant;

	prt_printf(out, "algo %u sectors %u blocks %u:%u csum ",
		   s.algorithm,
		   le16_to_cpu(s.sectors),
		   nr_data,
		   s.nr_redundant);
	bch2_prt_csum_type(out, s.csum_type);
	prt_str(out, " gran ");
	if (s.csum_granularity_bits < 64)
		prt_printf(out, "%llu", 1ULL << s.csum_granularity_bits);
	else
		prt_printf(out, "(invalid shift %u)", s.csum_granularity_bits);

	if (s.disk_label) {
		prt_str(out, " label");
		bch2_disk_path_to_text(out, c, s.disk_label - 1);
	}

	for (unsigned i = 0; i < s.nr_blocks; i++) {
		const struct bch_extent_ptr *ptr = sp->ptrs + i;

		if ((void *) ptr >= bkey_val_end(k))
			break;

		prt_char(out, ' ');
		bch2_extent_ptr_to_text(out, c, ptr);

		if (s.csum_type < BCH_CSUM_NR &&
		    i < nr_data &&
		    stripe_blockcount_offset(&s, i) < bkey_val_bytes(k.k))
			prt_printf(out,  "#%u", stripe_blockcount_get(sp, i));
	}
}

/* Triggers: */

static int __mark_stripe_bucket(struct btree_trans *trans,
				struct bch_dev *ca,
				struct bkey_s_c_stripe s,
				unsigned ptr_idx, bool deleting,
				struct bpos bucket,
				struct bch_alloc_v4 *a,
				enum btree_iter_update_trigger_flags flags)
{
	const struct bch_extent_ptr *ptr = s.v->ptrs + ptr_idx;
	unsigned nr_data = s.v->nr_blocks - s.v->nr_redundant;
	bool parity = ptr_idx >= nr_data;
	enum bch_data_type data_type = parity ? BCH_DATA_parity : BCH_DATA_stripe;
	s64 sectors = parity ? le16_to_cpu(s.v->sectors) : 0;
	struct printbuf buf = PRINTBUF;
	int ret = 0;

	struct bch_fs *c = trans->c;
	if (deleting)
		sectors = -sectors;

	if (!deleting) {
		if (bch2_trans_inconsistent_on(a->stripe ||
					       a->stripe_redundancy, trans,
				"bucket %llu:%llu gen %u data type %s dirty_sectors %u: multiple stripes using same bucket (%u, %llu)\n%s",
				bucket.inode, bucket.offset, a->gen,
				bch2_data_type_str(a->data_type),
				a->dirty_sectors,
				a->stripe, s.k->p.offset,
				(bch2_bkey_val_to_text(&buf, c, s.s_c), buf.buf))) {
			ret = -BCH_ERR_mark_stripe;
			goto err;
		}

		if (bch2_trans_inconsistent_on(parity && bch2_bucket_sectors_total(*a), trans,
				"bucket %llu:%llu gen %u data type %s dirty_sectors %u cached_sectors %u: data already in parity bucket\n%s",
				bucket.inode, bucket.offset, a->gen,
				bch2_data_type_str(a->data_type),
				a->dirty_sectors,
				a->cached_sectors,
				(bch2_bkey_val_to_text(&buf, c, s.s_c), buf.buf))) {
			ret = -BCH_ERR_mark_stripe;
			goto err;
		}
	} else {
		if (bch2_trans_inconsistent_on(a->stripe != s.k->p.offset ||
					       a->stripe_redundancy != s.v->nr_redundant, trans,
				"bucket %llu:%llu gen %u: not marked as stripe when deleting stripe (got %u)\n%s",
				bucket.inode, bucket.offset, a->gen,
				a->stripe,
				(bch2_bkey_val_to_text(&buf, c, s.s_c), buf.buf))) {
			ret = -BCH_ERR_mark_stripe;
			goto err;
		}

		if (bch2_trans_inconsistent_on(a->data_type != data_type, trans,
				"bucket %llu:%llu gen %u data type %s: wrong data type when stripe, should be %s\n%s",
				bucket.inode, bucket.offset, a->gen,
				bch2_data_type_str(a->data_type),
				bch2_data_type_str(data_type),
				(bch2_bkey_val_to_text(&buf, c, s.s_c), buf.buf))) {
			ret = -BCH_ERR_mark_stripe;
			goto err;
		}

		if (bch2_trans_inconsistent_on(parity &&
					       (a->dirty_sectors != -sectors ||
						a->cached_sectors), trans,
				"bucket %llu:%llu gen %u dirty_sectors %u cached_sectors %u: wrong sectors when deleting parity block of stripe\n%s",
				bucket.inode, bucket.offset, a->gen,
				a->dirty_sectors,
				a->cached_sectors,
				(bch2_bkey_val_to_text(&buf, c, s.s_c), buf.buf))) {
			ret = -BCH_ERR_mark_stripe;
			goto err;
		}
	}

	if (sectors) {
		ret = bch2_bucket_ref_update(trans, ca, s.s_c, ptr, sectors, data_type,
					     a->gen, a->data_type, &a->dirty_sectors);
		if (ret)
			goto err;
	}

	if (!deleting) {
		a->stripe		= s.k->p.offset;
		a->stripe_redundancy	= s.v->nr_redundant;
		alloc_data_type_set(a, data_type);
	} else {
		a->stripe		= 0;
		a->stripe_redundancy	= 0;
		alloc_data_type_set(a, BCH_DATA_user);
	}
err:
	printbuf_exit(&buf);
	return ret;
}

static int mark_stripe_bucket(struct btree_trans *trans,
			      struct bkey_s_c_stripe s,
			      unsigned ptr_idx, bool deleting,
			      enum btree_iter_update_trigger_flags flags)
{
	struct bch_fs *c = trans->c;
	const struct bch_extent_ptr *ptr = s.v->ptrs + ptr_idx;
	struct printbuf buf = PRINTBUF;
	int ret = 0;

	struct bch_dev *ca = bch2_dev_tryget(c, ptr->dev);
	if (unlikely(!ca)) {
		if (ptr->dev != BCH_SB_MEMBER_INVALID && !(flags & BTREE_TRIGGER_overwrite))
			ret = -BCH_ERR_mark_stripe;
		goto err;
	}

	struct bpos bucket = PTR_BUCKET_POS(ca, ptr);

	if (flags & BTREE_TRIGGER_transactional) {
		struct bkey_i_alloc_v4 *a =
			bch2_trans_start_alloc_update(trans, bucket, 0);
		ret = PTR_ERR_OR_ZERO(a) ?:
			__mark_stripe_bucket(trans, ca, s, ptr_idx, deleting, bucket, &a->v, flags);
	}

	if (flags & BTREE_TRIGGER_gc) {
		percpu_down_read(&c->mark_lock);
		struct bucket *g = gc_bucket(ca, bucket.offset);
		if (bch2_fs_inconsistent_on(!g, c, "reference to invalid bucket on device %u\n  %s",
					    ptr->dev,
					    (bch2_bkey_val_to_text(&buf, c, s.s_c), buf.buf))) {
			ret = -BCH_ERR_mark_stripe;
			goto err_unlock;
		}

		bucket_lock(g);
		struct bch_alloc_v4 old = bucket_m_to_alloc(*g), new = old;
		ret = __mark_stripe_bucket(trans, ca, s, ptr_idx, deleting, bucket, &new, flags);
		alloc_to_bucket(g, new);
		bucket_unlock(g);
err_unlock:
		percpu_up_read(&c->mark_lock);
		if (!ret)
			ret = bch2_alloc_key_to_dev_counters(trans, ca, &old, &new, flags);
	}
err:
	bch2_dev_put(ca);
	printbuf_exit(&buf);
	return ret;
}

static int mark_stripe_buckets(struct btree_trans *trans,
			       struct bkey_s_c old, struct bkey_s_c new,
			       enum btree_iter_update_trigger_flags flags)
{
	const struct bch_stripe *old_s = old.k->type == KEY_TYPE_stripe
		? bkey_s_c_to_stripe(old).v : NULL;
	const struct bch_stripe *new_s = new.k->type == KEY_TYPE_stripe
		? bkey_s_c_to_stripe(new).v : NULL;

	BUG_ON(old_s && new_s && old_s->nr_blocks != new_s->nr_blocks);

	unsigned nr_blocks = new_s ? new_s->nr_blocks : old_s->nr_blocks;

	for (unsigned i = 0; i < nr_blocks; i++) {
		if (new_s && old_s &&
		    !memcmp(&new_s->ptrs[i],
			    &old_s->ptrs[i],
			    sizeof(new_s->ptrs[i])))
			continue;

		if (new_s) {
			int ret = mark_stripe_bucket(trans,
					bkey_s_c_to_stripe(new), i, false, flags);
			if (ret)
				return ret;
		}

		if (old_s) {
			int ret = mark_stripe_bucket(trans,
					bkey_s_c_to_stripe(old), i, true, flags);
			if (ret)
				return ret;
		}
	}

	return 0;
}

static inline void stripe_to_mem(struct stripe *m, const struct bch_stripe *s)
{
	m->sectors	= le16_to_cpu(s->sectors);
	m->algorithm	= s->algorithm;
	m->nr_blocks	= s->nr_blocks;
	m->nr_redundant	= s->nr_redundant;
	m->disk_label	= s->disk_label;
	m->blocks_nonempty = 0;

	for (unsigned i = 0; i < s->nr_blocks; i++)
		m->blocks_nonempty += !!stripe_blockcount_get(s, i);
}

int bch2_trigger_stripe(struct btree_trans *trans,
			enum btree_id btree, unsigned level,
			struct bkey_s_c old, struct bkey_s _new,
			enum btree_iter_update_trigger_flags flags)
{
	struct bkey_s_c new = _new.s_c;
	struct bch_fs *c = trans->c;
	u64 idx = new.k->p.offset;
	const struct bch_stripe *old_s = old.k->type == KEY_TYPE_stripe
		? bkey_s_c_to_stripe(old).v : NULL;
	const struct bch_stripe *new_s = new.k->type == KEY_TYPE_stripe
		? bkey_s_c_to_stripe(new).v : NULL;

	if (unlikely(flags & BTREE_TRIGGER_check_repair))
		return bch2_check_fix_ptrs(trans, btree, level, _new.s_c, flags);

	BUG_ON(new_s && old_s &&
	       (new_s->nr_blocks	!= old_s->nr_blocks ||
		new_s->nr_redundant	!= old_s->nr_redundant));


	if (flags & (BTREE_TRIGGER_transactional|BTREE_TRIGGER_gc)) {
		/*
		 * If the pointers aren't changing, we don't need to do anything:
		 */
		if (new_s && old_s &&
		    new_s->nr_blocks	== old_s->nr_blocks &&
		    new_s->nr_redundant	== old_s->nr_redundant &&
		    !memcmp(old_s->ptrs, new_s->ptrs,
			    new_s->nr_blocks * sizeof(struct bch_extent_ptr)))
			return 0;

		struct gc_stripe *gc = NULL;
		if (flags & BTREE_TRIGGER_gc) {
			gc = genradix_ptr_alloc(&c->gc_stripes, idx, GFP_KERNEL);
			if (!gc) {
				bch_err(c, "error allocating memory for gc_stripes, idx %llu", idx);
				return -BCH_ERR_ENOMEM_mark_stripe;
			}

			/*
			 * This will be wrong when we bring back runtime gc: we should
			 * be unmarking the old key and then marking the new key
			 *
			 * Also: when we bring back runtime gc, locking
			 */
			gc->alive	= true;
			gc->sectors	= le16_to_cpu(new_s->sectors);
			gc->nr_blocks	= new_s->nr_blocks;
			gc->nr_redundant	= new_s->nr_redundant;

			for (unsigned i = 0; i < new_s->nr_blocks; i++)
				gc->ptrs[i] = new_s->ptrs[i];

			/*
			 * gc recalculates this field from stripe ptr
			 * references:
			 */
			memset(gc->block_sectors, 0, sizeof(gc->block_sectors));
		}

		if (new_s) {
			s64 sectors = (u64) le16_to_cpu(new_s->sectors) * new_s->nr_redundant;

			struct disk_accounting_pos acc = {
				.type = BCH_DISK_ACCOUNTING_replicas,
			};
			bch2_bkey_to_replicas(&acc.replicas, new);
			int ret = bch2_disk_accounting_mod(trans, &acc, &sectors, 1, gc);
			if (ret)
				return ret;

			if (gc)
				memcpy(&gc->r.e, &acc.replicas, replicas_entry_bytes(&acc.replicas));
		}

		if (old_s) {
			s64 sectors = -((s64) le16_to_cpu(old_s->sectors)) * old_s->nr_redundant;

			struct disk_accounting_pos acc = {
				.type = BCH_DISK_ACCOUNTING_replicas,
			};
			bch2_bkey_to_replicas(&acc.replicas, old);
			int ret = bch2_disk_accounting_mod(trans, &acc, &sectors, 1, gc);
			if (ret)
				return ret;
		}

		int ret = mark_stripe_buckets(trans, old, new, flags);
		if (ret)
			return ret;
	}

	if (flags & BTREE_TRIGGER_atomic) {
		struct stripe *m = genradix_ptr(&c->stripes, idx);

		if (!m) {
			struct printbuf buf1 = PRINTBUF;
			struct printbuf buf2 = PRINTBUF;

			bch2_bkey_val_to_text(&buf1, c, old);
			bch2_bkey_val_to_text(&buf2, c, new);
			bch_err_ratelimited(c, "error marking nonexistent stripe %llu while marking\n"
					    "old %s\n"
					    "new %s", idx, buf1.buf, buf2.buf);
			printbuf_exit(&buf2);
			printbuf_exit(&buf1);
			bch2_inconsistent_error(c);
			return -1;
		}

		if (!new_s) {
			bch2_stripes_heap_del(c, m, idx);

			memset(m, 0, sizeof(*m));
		} else {
			stripe_to_mem(m, new_s);

			if (!old_s)
				bch2_stripes_heap_insert(c, m, idx);
			else
				bch2_stripes_heap_update(c, m, idx);
		}
	}

	return 0;
}

/* returns blocknr in stripe that we matched: */
static const struct bch_extent_ptr *bkey_matches_stripe(struct bch_stripe *s,
						struct bkey_s_c k, unsigned *block)
{
	struct bkey_ptrs_c ptrs = bch2_bkey_ptrs_c(k);
	unsigned i, nr_data = s->nr_blocks - s->nr_redundant;

	bkey_for_each_ptr(ptrs, ptr)
		for (i = 0; i < nr_data; i++)
			if (__bch2_ptr_matches_stripe(&s->ptrs[i], ptr,
						      le16_to_cpu(s->sectors))) {
				*block = i;
				return ptr;
			}

	return NULL;
}

static bool extent_has_stripe_ptr(struct bkey_s_c k, u64 idx)
{
	switch (k.k->type) {
	case KEY_TYPE_extent: {
		struct bkey_s_c_extent e = bkey_s_c_to_extent(k);
		const union bch_extent_entry *entry;

		extent_for_each_entry(e, entry)
			if (extent_entry_type(entry) ==
			    BCH_EXTENT_ENTRY_stripe_ptr &&
			    entry->stripe_ptr.idx == idx)
				return true;

		break;
	}
	}

	return false;
}

/* Stripe bufs: */

static void ec_stripe_buf_exit(struct ec_stripe_buf *buf)
{
	if (buf->key.k.type == KEY_TYPE_stripe) {
		struct bkey_i_stripe *s = bkey_i_to_stripe(&buf->key);
		unsigned i;

		for (i = 0; i < s->v.nr_blocks; i++) {
			kvfree(buf->data[i]);
			buf->data[i] = NULL;
		}
	}
}

/* XXX: this is a non-mempoolified memory allocation: */
static int ec_stripe_buf_init(struct ec_stripe_buf *buf,
			      unsigned offset, unsigned size)
{
	struct bch_stripe *v = &bkey_i_to_stripe(&buf->key)->v;
	unsigned csum_granularity = 1U << v->csum_granularity_bits;
	unsigned end = offset + size;
	unsigned i;

	BUG_ON(end > le16_to_cpu(v->sectors));

	offset	= round_down(offset, csum_granularity);
	end	= min_t(unsigned, le16_to_cpu(v->sectors),
			round_up(end, csum_granularity));

	buf->offset	= offset;
	buf->size	= end - offset;

	memset(buf->valid, 0xFF, sizeof(buf->valid));

	for (i = 0; i < v->nr_blocks; i++) {
		buf->data[i] = kvmalloc(buf->size << 9, GFP_KERNEL);
		if (!buf->data[i])
			goto err;
	}

	return 0;
err:
	ec_stripe_buf_exit(buf);
	return -BCH_ERR_ENOMEM_stripe_buf;
}

/* Checksumming: */

static struct bch_csum ec_block_checksum(struct ec_stripe_buf *buf,
					 unsigned block, unsigned offset)
{
	struct bch_stripe *v = &bkey_i_to_stripe(&buf->key)->v;
	unsigned csum_granularity = 1 << v->csum_granularity_bits;
	unsigned end = buf->offset + buf->size;
	unsigned len = min(csum_granularity, end - offset);

	BUG_ON(offset >= end);
	BUG_ON(offset <  buf->offset);
	BUG_ON(offset & (csum_granularity - 1));
	BUG_ON(offset + len != le16_to_cpu(v->sectors) &&
	       (len & (csum_granularity - 1)));

	return bch2_checksum(NULL, v->csum_type,
			     null_nonce(),
			     buf->data[block] + ((offset - buf->offset) << 9),
			     len << 9);
}

static void ec_generate_checksums(struct ec_stripe_buf *buf)
{
	struct bch_stripe *v = &bkey_i_to_stripe(&buf->key)->v;
	unsigned i, j, csums_per_device = stripe_csums_per_device(v);

	if (!v->csum_type)
		return;

	BUG_ON(buf->offset);
	BUG_ON(buf->size != le16_to_cpu(v->sectors));

	for (i = 0; i < v->nr_blocks; i++)
		for (j = 0; j < csums_per_device; j++)
			stripe_csum_set(v, i, j,
				ec_block_checksum(buf, i, j << v->csum_granularity_bits));
}

static void ec_validate_checksums(struct bch_fs *c, struct ec_stripe_buf *buf)
{
	struct bch_stripe *v = &bkey_i_to_stripe(&buf->key)->v;
	unsigned csum_granularity = 1 << v->csum_granularity_bits;
	unsigned i;

	if (!v->csum_type)
		return;

	for (i = 0; i < v->nr_blocks; i++) {
		unsigned offset = buf->offset;
		unsigned end = buf->offset + buf->size;

		if (!test_bit(i, buf->valid))
			continue;

		while (offset < end) {
			unsigned j = offset >> v->csum_granularity_bits;
			unsigned len = min(csum_granularity, end - offset);
			struct bch_csum want = stripe_csum_get(v, i, j);
			struct bch_csum got = ec_block_checksum(buf, i, offset);

			if (bch2_crc_cmp(want, got)) {
				struct bch_dev *ca = bch2_dev_tryget(c, v->ptrs[i].dev);
				if (ca) {
					struct printbuf err = PRINTBUF;

					prt_str(&err, "stripe ");
					bch2_csum_err_msg(&err, v->csum_type, want, got);
					prt_printf(&err, "  for %ps at %u of\n  ", (void *) _RET_IP_, i);
					bch2_bkey_val_to_text(&err, c, bkey_i_to_s_c(&buf->key));
					bch_err_ratelimited(ca, "%s", err.buf);
					printbuf_exit(&err);

					bch2_io_error(ca, BCH_MEMBER_ERROR_checksum);
				}

				clear_bit(i, buf->valid);
				break;
			}

			offset += len;
		}
	}
}

/* Erasure coding: */

static void ec_generate_ec(struct ec_stripe_buf *buf)
{
	struct bch_stripe *v = &bkey_i_to_stripe(&buf->key)->v;
	unsigned nr_data = v->nr_blocks - v->nr_redundant;
	unsigned bytes = le16_to_cpu(v->sectors) << 9;

	raid_gen(nr_data, v->nr_redundant, bytes, buf->data);
}

static unsigned ec_nr_failed(struct ec_stripe_buf *buf)
{
	struct bch_stripe *v = &bkey_i_to_stripe(&buf->key)->v;

	return v->nr_blocks - bitmap_weight(buf->valid, v->nr_blocks);
}

static int ec_do_recov(struct bch_fs *c, struct ec_stripe_buf *buf)
{
	struct bch_stripe *v = &bkey_i_to_stripe(&buf->key)->v;
	unsigned i, failed[BCH_BKEY_PTRS_MAX], nr_failed = 0;
	unsigned nr_data = v->nr_blocks - v->nr_redundant;
	unsigned bytes = buf->size << 9;

	if (ec_nr_failed(buf) > v->nr_redundant) {
		bch_err_ratelimited(c,
			"error doing reconstruct read: unable to read enough blocks");
		return -1;
	}

	for (i = 0; i < nr_data; i++)
		if (!test_bit(i, buf->valid))
			failed[nr_failed++] = i;

	raid_rec(nr_failed, failed, nr_data, v->nr_redundant, bytes, buf->data);
	return 0;
}

/* IO: */

static void ec_block_endio(struct bio *bio)
{
	struct ec_bio *ec_bio = container_of(bio, struct ec_bio, bio);
	struct bch_stripe *v = &bkey_i_to_stripe(&ec_bio->buf->key)->v;
	struct bch_extent_ptr *ptr = &v->ptrs[ec_bio->idx];
	struct bch_dev *ca = ec_bio->ca;
	struct closure *cl = bio->bi_private;

	if (bch2_dev_io_err_on(bio->bi_status, ca,
			       bio_data_dir(bio)
			       ? BCH_MEMBER_ERROR_write
			       : BCH_MEMBER_ERROR_read,
			       "erasure coding %s error: %s",
			       bio_data_dir(bio) ? "write" : "read",
			       bch2_blk_status_to_str(bio->bi_status)))
		clear_bit(ec_bio->idx, ec_bio->buf->valid);

	int stale = dev_ptr_stale(ca, ptr);
	if (stale) {
		bch_err_ratelimited(ca->fs,
				    "error %s stripe: stale/invalid pointer (%i) after io",
				    bio_data_dir(bio) == READ ? "reading from" : "writing to",
				    stale);
		clear_bit(ec_bio->idx, ec_bio->buf->valid);
	}

	bio_put(&ec_bio->bio);
	percpu_ref_put(&ca->io_ref);
	closure_put(cl);
}

static void ec_block_io(struct bch_fs *c, struct ec_stripe_buf *buf,
			blk_opf_t opf, unsigned idx, struct closure *cl)
{
	struct bch_stripe *v = &bkey_i_to_stripe(&buf->key)->v;
	unsigned offset = 0, bytes = buf->size << 9;
	struct bch_extent_ptr *ptr = &v->ptrs[idx];
	enum bch_data_type data_type = idx < v->nr_blocks - v->nr_redundant
		? BCH_DATA_user
		: BCH_DATA_parity;
	int rw = op_is_write(opf);

	struct bch_dev *ca = bch2_dev_get_ioref(c, ptr->dev, rw);
	if (!ca) {
		clear_bit(idx, buf->valid);
		return;
	}

	int stale = dev_ptr_stale(ca, ptr);
	if (stale) {
		bch_err_ratelimited(c,
				    "error %s stripe: stale pointer (%i)",
				    rw == READ ? "reading from" : "writing to",
				    stale);
		clear_bit(idx, buf->valid);
		return;
	}


	this_cpu_add(ca->io_done->sectors[rw][data_type], buf->size);

	while (offset < bytes) {
		unsigned nr_iovecs = min_t(size_t, BIO_MAX_VECS,
					   DIV_ROUND_UP(bytes, PAGE_SIZE));
		unsigned b = min_t(size_t, bytes - offset,
				   nr_iovecs << PAGE_SHIFT);
		struct ec_bio *ec_bio;

		ec_bio = container_of(bio_alloc_bioset(ca->disk_sb.bdev,
						       nr_iovecs,
						       opf,
						       GFP_KERNEL,
						       &c->ec_bioset),
				      struct ec_bio, bio);

		ec_bio->ca			= ca;
		ec_bio->buf			= buf;
		ec_bio->idx			= idx;

		ec_bio->bio.bi_iter.bi_sector	= ptr->offset + buf->offset + (offset >> 9);
		ec_bio->bio.bi_end_io		= ec_block_endio;
		ec_bio->bio.bi_private		= cl;

		bch2_bio_map(&ec_bio->bio, buf->data[idx] + offset, b);

		closure_get(cl);
		percpu_ref_get(&ca->io_ref);

		submit_bio(&ec_bio->bio);

		offset += b;
	}

	percpu_ref_put(&ca->io_ref);
}

static int get_stripe_key_trans(struct btree_trans *trans, u64 idx,
				struct ec_stripe_buf *stripe)
{
	struct btree_iter iter;
	struct bkey_s_c k;
	int ret;

	k = bch2_bkey_get_iter(trans, &iter, BTREE_ID_stripes,
			       POS(0, idx), BTREE_ITER_slots);
	ret = bkey_err(k);
	if (ret)
		goto err;
	if (k.k->type != KEY_TYPE_stripe) {
		ret = -ENOENT;
		goto err;
	}
	bkey_reassemble(&stripe->key, k);
err:
	bch2_trans_iter_exit(trans, &iter);
	return ret;
}

/* recovery read path: */
int bch2_ec_read_extent(struct btree_trans *trans, struct bch_read_bio *rbio,
			struct bkey_s_c orig_k)
{
	struct bch_fs *c = trans->c;
	struct ec_stripe_buf *buf = NULL;
	struct closure cl;
	struct bch_stripe *v;
	unsigned i, offset;
	const char *msg = NULL;
	struct printbuf msgbuf = PRINTBUF;
	int ret = 0;

	closure_init_stack(&cl);

	BUG_ON(!rbio->pick.has_ec);

	buf = kzalloc(sizeof(*buf), GFP_NOFS);
	if (!buf)
		return -BCH_ERR_ENOMEM_ec_read_extent;

	ret = lockrestart_do(trans, get_stripe_key_trans(trans, rbio->pick.ec.idx, buf));
	if (ret) {
		msg = "stripe not found";
		goto err;
	}

	v = &bkey_i_to_stripe(&buf->key)->v;

	if (!bch2_ptr_matches_stripe(v, rbio->pick)) {
		msg = "pointer doesn't match stripe";
		goto err;
	}

	offset = rbio->bio.bi_iter.bi_sector - v->ptrs[rbio->pick.ec.block].offset;
	if (offset + bio_sectors(&rbio->bio) > le16_to_cpu(v->sectors)) {
		msg = "read is bigger than stripe";
		goto err;
	}

	ret = ec_stripe_buf_init(buf, offset, bio_sectors(&rbio->bio));
	if (ret) {
		msg = "-ENOMEM";
		goto err;
	}

	for (i = 0; i < v->nr_blocks; i++)
		ec_block_io(c, buf, REQ_OP_READ, i, &cl);

	closure_sync(&cl);

	if (ec_nr_failed(buf) > v->nr_redundant) {
		msg = "unable to read enough blocks";
		goto err;
	}

	ec_validate_checksums(c, buf);

	ret = ec_do_recov(c, buf);
	if (ret)
		goto err;

	memcpy_to_bio(&rbio->bio, rbio->bio.bi_iter,
		      buf->data[rbio->pick.ec.block] + ((offset - buf->offset) << 9));
out:
	ec_stripe_buf_exit(buf);
	kfree(buf);
	return ret;
err:
	bch2_bkey_val_to_text(&msgbuf, c, orig_k);
	bch_err_ratelimited(c,
			    "error doing reconstruct read: %s\n  %s", msg, msgbuf.buf);
	printbuf_exit(&msgbuf);;
	ret = -BCH_ERR_stripe_reconstruct;
	goto out;
}

/* stripe bucket accounting: */

static int __ec_stripe_mem_alloc(struct bch_fs *c, size_t idx, gfp_t gfp)
{
	ec_stripes_heap n, *h = &c->ec_stripes_heap;

	if (idx >= h->size) {
		if (!init_heap(&n, max(1024UL, roundup_pow_of_two(idx + 1)), gfp))
			return -BCH_ERR_ENOMEM_ec_stripe_mem_alloc;

		mutex_lock(&c->ec_stripes_heap_lock);
		if (n.size > h->size) {
			memcpy(n.data, h->data, h->nr * sizeof(h->data[0]));
			n.nr = h->nr;
			swap(*h, n);
		}
		mutex_unlock(&c->ec_stripes_heap_lock);

		free_heap(&n);
	}

	if (!genradix_ptr_alloc(&c->stripes, idx, gfp))
		return -BCH_ERR_ENOMEM_ec_stripe_mem_alloc;

	if (c->gc_pos.phase != GC_PHASE_not_running &&
	    !genradix_ptr_alloc(&c->gc_stripes, idx, gfp))
		return -BCH_ERR_ENOMEM_ec_stripe_mem_alloc;

	return 0;
}

static int ec_stripe_mem_alloc(struct btree_trans *trans,
			       struct btree_iter *iter)
{
	return allocate_dropping_locks_errcode(trans,
			__ec_stripe_mem_alloc(trans->c, iter->pos.offset, _gfp));
}

/*
 * Hash table of open stripes:
 * Stripes that are being created or modified are kept in a hash table, so that
 * stripe deletion can skip them.
 */

static bool __bch2_stripe_is_open(struct bch_fs *c, u64 idx)
{
	unsigned hash = hash_64(idx, ilog2(ARRAY_SIZE(c->ec_stripes_new)));
	struct ec_stripe_new *s;

	hlist_for_each_entry(s, &c->ec_stripes_new[hash], hash)
		if (s->idx == idx)
			return true;
	return false;
}

static bool bch2_stripe_is_open(struct bch_fs *c, u64 idx)
{
	bool ret = false;

	spin_lock(&c->ec_stripes_new_lock);
	ret = __bch2_stripe_is_open(c, idx);
	spin_unlock(&c->ec_stripes_new_lock);

	return ret;
}

static bool bch2_try_open_stripe(struct bch_fs *c,
				 struct ec_stripe_new *s,
				 u64 idx)
{
	bool ret;

	spin_lock(&c->ec_stripes_new_lock);
	ret = !__bch2_stripe_is_open(c, idx);
	if (ret) {
		unsigned hash = hash_64(idx, ilog2(ARRAY_SIZE(c->ec_stripes_new)));

		s->idx = idx;
		hlist_add_head(&s->hash, &c->ec_stripes_new[hash]);
	}
	spin_unlock(&c->ec_stripes_new_lock);

	return ret;
}

static void bch2_stripe_close(struct bch_fs *c, struct ec_stripe_new *s)
{
	BUG_ON(!s->idx);

	spin_lock(&c->ec_stripes_new_lock);
	hlist_del_init(&s->hash);
	spin_unlock(&c->ec_stripes_new_lock);

	s->idx = 0;
}

/* Heap of all existing stripes, ordered by blocks_nonempty */

static u64 stripe_idx_to_delete(struct bch_fs *c)
{
	ec_stripes_heap *h = &c->ec_stripes_heap;

	lockdep_assert_held(&c->ec_stripes_heap_lock);

	if (h->nr &&
	    h->data[0].blocks_nonempty == 0 &&
	    !bch2_stripe_is_open(c, h->data[0].idx))
		return h->data[0].idx;

	return 0;
}

static inline void ec_stripes_heap_set_backpointer(ec_stripes_heap *h,
						   size_t i)
{
	struct bch_fs *c = container_of(h, struct bch_fs, ec_stripes_heap);

	genradix_ptr(&c->stripes, h->data[i].idx)->heap_idx = i;
}

static inline bool ec_stripes_heap_cmp(const void *l, const void *r, void __always_unused *args)
{
	struct ec_stripe_heap_entry *_l = (struct ec_stripe_heap_entry *)l;
	struct ec_stripe_heap_entry *_r = (struct ec_stripe_heap_entry *)r;

	return ((_l->blocks_nonempty > _r->blocks_nonempty) <
		(_l->blocks_nonempty < _r->blocks_nonempty));
}

static inline void ec_stripes_heap_swap(void *l, void *r, void *h)
{
	struct ec_stripe_heap_entry *_l = (struct ec_stripe_heap_entry *)l;
	struct ec_stripe_heap_entry *_r = (struct ec_stripe_heap_entry *)r;
	ec_stripes_heap *_h = (ec_stripes_heap *)h;
	size_t i = _l - _h->data;
	size_t j = _r - _h->data;

	swap(*_l, *_r);

	ec_stripes_heap_set_backpointer(_h, i);
	ec_stripes_heap_set_backpointer(_h, j);
}

static void heap_verify_backpointer(struct bch_fs *c, size_t idx)
{
	ec_stripes_heap *h = &c->ec_stripes_heap;
	struct stripe *m = genradix_ptr(&c->stripes, idx);

	BUG_ON(m->heap_idx >= h->nr);
	BUG_ON(h->data[m->heap_idx].idx != idx);
}

void bch2_stripes_heap_del(struct bch_fs *c,
			   struct stripe *m, size_t idx)
{
	const struct min_heap_callbacks callbacks = {
		.less = ec_stripes_heap_cmp,
		.swp = ec_stripes_heap_swap,
	};

	mutex_lock(&c->ec_stripes_heap_lock);
	heap_verify_backpointer(c, idx);

	min_heap_del(&c->ec_stripes_heap, m->heap_idx, &callbacks, &c->ec_stripes_heap);
	mutex_unlock(&c->ec_stripes_heap_lock);
}

void bch2_stripes_heap_insert(struct bch_fs *c,
			      struct stripe *m, size_t idx)
{
	const struct min_heap_callbacks callbacks = {
		.less = ec_stripes_heap_cmp,
		.swp = ec_stripes_heap_swap,
	};

	mutex_lock(&c->ec_stripes_heap_lock);
	BUG_ON(min_heap_full(&c->ec_stripes_heap));

	genradix_ptr(&c->stripes, idx)->heap_idx = c->ec_stripes_heap.nr;
	min_heap_push(&c->ec_stripes_heap, &((struct ec_stripe_heap_entry) {
			.idx = idx,
			.blocks_nonempty = m->blocks_nonempty,
		}),
		&callbacks,
		&c->ec_stripes_heap);

	heap_verify_backpointer(c, idx);
	mutex_unlock(&c->ec_stripes_heap_lock);
}

void bch2_stripes_heap_update(struct bch_fs *c,
			      struct stripe *m, size_t idx)
{
	const struct min_heap_callbacks callbacks = {
		.less = ec_stripes_heap_cmp,
		.swp = ec_stripes_heap_swap,
	};
	ec_stripes_heap *h = &c->ec_stripes_heap;
	bool do_deletes;
	size_t i;

	mutex_lock(&c->ec_stripes_heap_lock);
	heap_verify_backpointer(c, idx);

	h->data[m->heap_idx].blocks_nonempty = m->blocks_nonempty;

	i = m->heap_idx;
	min_heap_sift_up(h,	i, &callbacks, &c->ec_stripes_heap);
	min_heap_sift_down(h, i, &callbacks, &c->ec_stripes_heap);

	heap_verify_backpointer(c, idx);

	do_deletes = stripe_idx_to_delete(c) != 0;
	mutex_unlock(&c->ec_stripes_heap_lock);

	if (do_deletes)
		bch2_do_stripe_deletes(c);
}

/* stripe deletion */

static int ec_stripe_delete(struct btree_trans *trans, u64 idx)
{
	struct bch_fs *c = trans->c;
	struct btree_iter iter;
	struct bkey_s_c k;
	struct bkey_s_c_stripe s;
	int ret;

	k = bch2_bkey_get_iter(trans, &iter, BTREE_ID_stripes, POS(0, idx),
			       BTREE_ITER_intent);
	ret = bkey_err(k);
	if (ret)
		goto err;

	if (k.k->type != KEY_TYPE_stripe) {
		bch2_fs_inconsistent(c, "attempting to delete nonexistent stripe %llu", idx);
		ret = -EINVAL;
		goto err;
	}

	s = bkey_s_c_to_stripe(k);
	for (unsigned i = 0; i < s.v->nr_blocks; i++)
		if (stripe_blockcount_get(s.v, i)) {
			struct printbuf buf = PRINTBUF;

			bch2_bkey_val_to_text(&buf, c, k);
			bch2_fs_inconsistent(c, "attempting to delete nonempty stripe %s", buf.buf);
			printbuf_exit(&buf);
			ret = -EINVAL;
			goto err;
		}

	ret = bch2_btree_delete_at(trans, &iter, 0);
err:
	bch2_trans_iter_exit(trans, &iter);
	return ret;
}

static void ec_stripe_delete_work(struct work_struct *work)
{
	struct bch_fs *c =
		container_of(work, struct bch_fs, ec_stripe_delete_work);

	while (1) {
		mutex_lock(&c->ec_stripes_heap_lock);
		u64 idx = stripe_idx_to_delete(c);
		mutex_unlock(&c->ec_stripes_heap_lock);

		if (!idx)
			break;

		int ret = bch2_trans_commit_do(c, NULL, NULL, BCH_TRANS_COMMIT_no_enospc,
					ec_stripe_delete(trans, idx));
		bch_err_fn(c, ret);
		if (ret)
			break;
	}

	bch2_write_ref_put(c, BCH_WRITE_REF_stripe_delete);
}

void bch2_do_stripe_deletes(struct bch_fs *c)
{
	if (bch2_write_ref_tryget(c, BCH_WRITE_REF_stripe_delete) &&
	    !queue_work(c->write_ref_wq, &c->ec_stripe_delete_work))
		bch2_write_ref_put(c, BCH_WRITE_REF_stripe_delete);
}

/* stripe creation: */

static int ec_stripe_key_update(struct btree_trans *trans,
				struct bkey_i_stripe *old,
				struct bkey_i_stripe *new)
{
	struct bch_fs *c = trans->c;
	bool create = !old;

	struct btree_iter iter;
	struct bkey_s_c k = bch2_bkey_get_iter(trans, &iter, BTREE_ID_stripes,
					       new->k.p, BTREE_ITER_intent);
	int ret = bkey_err(k);
	if (ret)
		goto err;

	if (bch2_fs_inconsistent_on(k.k->type != (create ? KEY_TYPE_deleted : KEY_TYPE_stripe),
				    c, "error %s stripe: got existing key type %s",
				    create ? "creating" : "updating",
				    bch2_bkey_types[k.k->type])) {
		ret = -EINVAL;
		goto err;
	}

	if (k.k->type == KEY_TYPE_stripe) {
		const struct bch_stripe *v = bkey_s_c_to_stripe(k).v;

		BUG_ON(old->v.nr_blocks != new->v.nr_blocks);
		BUG_ON(old->v.nr_blocks != v->nr_blocks);

		for (unsigned i = 0; i < new->v.nr_blocks; i++) {
			unsigned sectors = stripe_blockcount_get(v, i);

			if (!bch2_extent_ptr_eq(old->v.ptrs[i], new->v.ptrs[i]) && sectors) {
				struct printbuf buf = PRINTBUF;

				prt_printf(&buf, "stripe changed nonempty block %u", i);
				prt_str(&buf, "\nold: ");
				bch2_bkey_val_to_text(&buf, c, k);
				prt_str(&buf, "\nnew: ");
				bch2_bkey_val_to_text(&buf, c, bkey_i_to_s_c(&new->k_i));
				bch2_fs_inconsistent(c, "%s", buf.buf);
				printbuf_exit(&buf);
				ret = -EINVAL;
				goto err;
			}

			/*
			 * If the stripe ptr changed underneath us, it must have
			 * been dev_remove_stripes() -> * invalidate_stripe_to_dev()
			 */
			if (!bch2_extent_ptr_eq(old->v.ptrs[i], v->ptrs[i])) {
				BUG_ON(v->ptrs[i].dev != BCH_SB_MEMBER_INVALID);

				if (bch2_extent_ptr_eq(old->v.ptrs[i], new->v.ptrs[i]))
					new->v.ptrs[i].dev = BCH_SB_MEMBER_INVALID;
			}

			stripe_blockcount_set(&new->v, i, sectors);
		}
	}

	ret = bch2_trans_update(trans, &iter, &new->k_i, 0);
err:
	bch2_trans_iter_exit(trans, &iter);
	return ret;
}

static int ec_stripe_update_extent(struct btree_trans *trans,
				   struct bch_dev *ca,
				   struct bpos bucket, u8 gen,
				   struct ec_stripe_buf *s,
				   struct bpos *bp_pos)
{
	struct bch_stripe *v = &bkey_i_to_stripe(&s->key)->v;
	struct bch_fs *c = trans->c;
	struct bch_backpointer bp;
	struct btree_iter iter;
	struct bkey_s_c k;
	const struct bch_extent_ptr *ptr_c;
	struct bch_extent_ptr *ec_ptr = NULL;
	struct bch_extent_stripe_ptr stripe_ptr;
	struct bkey_i *n;
	int ret, dev, block;

	ret = bch2_get_next_backpointer(trans, ca, bucket, gen,
				bp_pos, &bp, BTREE_ITER_cached);
	if (ret)
		return ret;
	if (bpos_eq(*bp_pos, SPOS_MAX))
		return 0;

	if (bp.level) {
		struct printbuf buf = PRINTBUF;
		struct btree_iter node_iter;
		struct btree *b;

		b = bch2_backpointer_get_node(trans, &node_iter, *bp_pos, bp);
		bch2_trans_iter_exit(trans, &node_iter);

		if (!b)
			return 0;

		prt_printf(&buf, "found btree node in erasure coded bucket: b=%px\n", b);
		bch2_backpointer_to_text(&buf, &bp);

		bch2_fs_inconsistent(c, "%s", buf.buf);
		printbuf_exit(&buf);
		return -EIO;
	}

	k = bch2_backpointer_get_key(trans, &iter, *bp_pos, bp, BTREE_ITER_intent);
	ret = bkey_err(k);
	if (ret)
		return ret;
	if (!k.k) {
		/*
		 * extent no longer exists - we could flush the btree
		 * write buffer and retry to verify, but no need:
		 */
		return 0;
	}

	if (extent_has_stripe_ptr(k, s->key.k.p.offset))
		goto out;

	ptr_c = bkey_matches_stripe(v, k, &block);
	/*
	 * It doesn't generally make sense to erasure code cached ptrs:
	 * XXX: should we be incrementing a counter?
	 */
	if (!ptr_c || ptr_c->cached)
		goto out;

	dev = v->ptrs[block].dev;

	n = bch2_trans_kmalloc(trans, bkey_bytes(k.k) + sizeof(stripe_ptr));
	ret = PTR_ERR_OR_ZERO(n);
	if (ret)
		goto out;

	bkey_reassemble(n, k);

	bch2_bkey_drop_ptrs_noerror(bkey_i_to_s(n), ptr, ptr->dev != dev);
	ec_ptr = bch2_bkey_has_device(bkey_i_to_s(n), dev);
	BUG_ON(!ec_ptr);

	stripe_ptr = (struct bch_extent_stripe_ptr) {
		.type = 1 << BCH_EXTENT_ENTRY_stripe_ptr,
		.block		= block,
		.redundancy	= v->nr_redundant,
		.idx		= s->key.k.p.offset,
	};

	__extent_entry_insert(n,
			(union bch_extent_entry *) ec_ptr,
			(union bch_extent_entry *) &stripe_ptr);

	ret = bch2_trans_update(trans, &iter, n, 0);
out:
	bch2_trans_iter_exit(trans, &iter);
	return ret;
}

static int ec_stripe_update_bucket(struct btree_trans *trans, struct ec_stripe_buf *s,
				   unsigned block)
{
	struct bch_fs *c = trans->c;
	struct bch_stripe *v = &bkey_i_to_stripe(&s->key)->v;
	struct bch_extent_ptr ptr = v->ptrs[block];
	struct bpos bp_pos = POS_MIN;
	int ret = 0;

	struct bch_dev *ca = bch2_dev_tryget(c, ptr.dev);
	if (!ca)
		return -EIO;

	struct bpos bucket_pos = PTR_BUCKET_POS(ca, &ptr);

	while (1) {
		ret = commit_do(trans, NULL, NULL,
				BCH_TRANS_COMMIT_no_check_rw|
				BCH_TRANS_COMMIT_no_enospc,
			ec_stripe_update_extent(trans, ca, bucket_pos, ptr.gen, s, &bp_pos));
		if (ret)
			break;
		if (bkey_eq(bp_pos, POS_MAX))
			break;

		bp_pos = bpos_nosnap_successor(bp_pos);
	}

	bch2_dev_put(ca);
	return ret;
}

static int ec_stripe_update_extents(struct bch_fs *c, struct ec_stripe_buf *s)
{
	struct btree_trans *trans = bch2_trans_get(c);
	struct bch_stripe *v = &bkey_i_to_stripe(&s->key)->v;
	unsigned i, nr_data = v->nr_blocks - v->nr_redundant;
	int ret = 0;

	ret = bch2_btree_write_buffer_flush_sync(trans);
	if (ret)
		goto err;

	for (i = 0; i < nr_data; i++) {
		ret = ec_stripe_update_bucket(trans, s, i);
		if (ret)
			break;
	}
err:
	bch2_trans_put(trans);

	return ret;
}

static void zero_out_rest_of_ec_bucket(struct bch_fs *c,
				       struct ec_stripe_new *s,
				       unsigned block,
				       struct open_bucket *ob)
{
	struct bch_dev *ca = bch2_dev_get_ioref(c, ob->dev, WRITE);
	if (!ca) {
		s->err = -BCH_ERR_erofs_no_writes;
		return;
	}

	unsigned offset = ca->mi.bucket_size - ob->sectors_free;
	memset(s->new_stripe.data[block] + (offset << 9),
	       0,
	       ob->sectors_free << 9);

	int ret = blkdev_issue_zeroout(ca->disk_sb.bdev,
			ob->bucket * ca->mi.bucket_size + offset,
			ob->sectors_free,
			GFP_KERNEL, 0);

	percpu_ref_put(&ca->io_ref);

	if (ret)
		s->err = ret;
}

void bch2_ec_stripe_new_free(struct bch_fs *c, struct ec_stripe_new *s)
{
	if (s->idx)
		bch2_stripe_close(c, s);
	kfree(s);
}

/*
 * data buckets of new stripe all written: create the stripe
 */
static void ec_stripe_create(struct ec_stripe_new *s)
{
	struct bch_fs *c = s->c;
	struct open_bucket *ob;
	struct bch_stripe *v = &bkey_i_to_stripe(&s->new_stripe.key)->v;
	unsigned i, nr_data = v->nr_blocks - v->nr_redundant;
	int ret;

	BUG_ON(s->h->s == s);

	closure_sync(&s->iodone);

	if (!s->err) {
		for (i = 0; i < nr_data; i++)
			if (s->blocks[i]) {
				ob = c->open_buckets + s->blocks[i];

				if (ob->sectors_free)
					zero_out_rest_of_ec_bucket(c, s, i, ob);
			}
	}

	if (s->err) {
		if (!bch2_err_matches(s->err, EROFS))
			bch_err(c, "error creating stripe: error writing data buckets");
		goto err;
	}

	if (s->have_existing_stripe) {
		ec_validate_checksums(c, &s->existing_stripe);

		if (ec_do_recov(c, &s->existing_stripe)) {
			bch_err(c, "error creating stripe: error reading existing stripe");
			goto err;
		}

		for (i = 0; i < nr_data; i++)
			if (stripe_blockcount_get(&bkey_i_to_stripe(&s->existing_stripe.key)->v, i))
				swap(s->new_stripe.data[i],
				     s->existing_stripe.data[i]);

		ec_stripe_buf_exit(&s->existing_stripe);
	}

	BUG_ON(!s->allocated);
	BUG_ON(!s->idx);

	ec_generate_ec(&s->new_stripe);

	ec_generate_checksums(&s->new_stripe);

	/* write p/q: */
	for (i = nr_data; i < v->nr_blocks; i++)
		ec_block_io(c, &s->new_stripe, REQ_OP_WRITE, i, &s->iodone);
	closure_sync(&s->iodone);

	if (ec_nr_failed(&s->new_stripe)) {
		bch_err(c, "error creating stripe: error writing redundancy buckets");
		goto err;
	}

	ret = bch2_trans_commit_do(c, &s->res, NULL,
		BCH_TRANS_COMMIT_no_check_rw|
		BCH_TRANS_COMMIT_no_enospc,
		ec_stripe_key_update(trans,
				     s->have_existing_stripe
				     ? bkey_i_to_stripe(&s->existing_stripe.key)
				     : NULL,
				     bkey_i_to_stripe(&s->new_stripe.key)));
	bch_err_msg(c, ret, "creating stripe key");
	if (ret) {
		goto err;
	}

	ret = ec_stripe_update_extents(c, &s->new_stripe);
	bch_err_msg(c, ret, "error updating extents");
	if (ret)
		goto err;
err:
	bch2_disk_reservation_put(c, &s->res);

	for (i = 0; i < v->nr_blocks; i++)
		if (s->blocks[i]) {
			ob = c->open_buckets + s->blocks[i];

			if (i < nr_data) {
				ob->ec = NULL;
				__bch2_open_bucket_put(c, ob);
			} else {
				bch2_open_bucket_put(c, ob);
			}
		}

	mutex_lock(&c->ec_stripe_new_lock);
	list_del(&s->list);
	mutex_unlock(&c->ec_stripe_new_lock);
	wake_up(&c->ec_stripe_new_wait);

	ec_stripe_buf_exit(&s->existing_stripe);
	ec_stripe_buf_exit(&s->new_stripe);
	closure_debug_destroy(&s->iodone);

	ec_stripe_new_put(c, s, STRIPE_REF_stripe);
}

static struct ec_stripe_new *get_pending_stripe(struct bch_fs *c)
{
	struct ec_stripe_new *s;

	mutex_lock(&c->ec_stripe_new_lock);
	list_for_each_entry(s, &c->ec_stripe_new_list, list)
		if (!atomic_read(&s->ref[STRIPE_REF_io]))
			goto out;
	s = NULL;
out:
	mutex_unlock(&c->ec_stripe_new_lock);

	return s;
}

static void ec_stripe_create_work(struct work_struct *work)
{
	struct bch_fs *c = container_of(work,
		struct bch_fs, ec_stripe_create_work);
	struct ec_stripe_new *s;

	while ((s = get_pending_stripe(c)))
		ec_stripe_create(s);

	bch2_write_ref_put(c, BCH_WRITE_REF_stripe_create);
}

void bch2_ec_do_stripe_creates(struct bch_fs *c)
{
	bch2_write_ref_get(c, BCH_WRITE_REF_stripe_create);

	if (!queue_work(system_long_wq, &c->ec_stripe_create_work))
		bch2_write_ref_put(c, BCH_WRITE_REF_stripe_create);
}

static void ec_stripe_new_set_pending(struct bch_fs *c, struct ec_stripe_head *h)
{
	struct ec_stripe_new *s = h->s;

	lockdep_assert_held(&h->lock);

	BUG_ON(!s->allocated && !s->err);

	h->s		= NULL;
	s->pending	= true;

	mutex_lock(&c->ec_stripe_new_lock);
	list_add(&s->list, &c->ec_stripe_new_list);
	mutex_unlock(&c->ec_stripe_new_lock);

	ec_stripe_new_put(c, s, STRIPE_REF_io);
}

static void ec_stripe_new_cancel(struct bch_fs *c, struct ec_stripe_head *h, int err)
{
	h->s->err = err;
	ec_stripe_new_set_pending(c, h);
}

void bch2_ec_bucket_cancel(struct bch_fs *c, struct open_bucket *ob)
{
	struct ec_stripe_new *s = ob->ec;

	s->err = -EIO;
}

void *bch2_writepoint_ec_buf(struct bch_fs *c, struct write_point *wp)
{
	struct open_bucket *ob = ec_open_bucket(c, &wp->ptrs);
	if (!ob)
		return NULL;

	BUG_ON(!ob->ec->new_stripe.data[ob->ec_idx]);

	struct bch_dev *ca	= ob_dev(c, ob);
	unsigned offset		= ca->mi.bucket_size - ob->sectors_free;

	return ob->ec->new_stripe.data[ob->ec_idx] + (offset << 9);
}

static int unsigned_cmp(const void *_l, const void *_r)
{
	unsigned l = *((const unsigned *) _l);
	unsigned r = *((const unsigned *) _r);

	return cmp_int(l, r);
}

/* pick most common bucket size: */
static unsigned pick_blocksize(struct bch_fs *c,
			       struct bch_devs_mask *devs)
{
	unsigned nr = 0, sizes[BCH_SB_MEMBERS_MAX];
	struct {
		unsigned nr, size;
	} cur = { 0, 0 }, best = { 0, 0 };

	for_each_member_device_rcu(c, ca, devs)
		sizes[nr++] = ca->mi.bucket_size;

	sort(sizes, nr, sizeof(unsigned), unsigned_cmp, NULL);

	for (unsigned i = 0; i < nr; i++) {
		if (sizes[i] != cur.size) {
			if (cur.nr > best.nr)
				best = cur;

			cur.nr = 0;
			cur.size = sizes[i];
		}

		cur.nr++;
	}

	if (cur.nr > best.nr)
		best = cur;

	return best.size;
}

static bool may_create_new_stripe(struct bch_fs *c)
{
	return false;
}

static void ec_stripe_key_init(struct bch_fs *c,
			       struct bkey_i *k,
			       unsigned nr_data,
			       unsigned nr_parity,
			       unsigned stripe_size,
			       unsigned disk_label)
{
	struct bkey_i_stripe *s = bkey_stripe_init(k);
	unsigned u64s;

	s->v.sectors			= cpu_to_le16(stripe_size);
	s->v.algorithm			= 0;
	s->v.nr_blocks			= nr_data + nr_parity;
	s->v.nr_redundant		= nr_parity;
	s->v.csum_granularity_bits	= ilog2(c->opts.encoded_extent_max >> 9);
	s->v.csum_type			= BCH_CSUM_crc32c;
	s->v.disk_label			= disk_label;

	while ((u64s = stripe_val_u64s(&s->v)) > BKEY_VAL_U64s_MAX) {
		BUG_ON(1 << s->v.csum_granularity_bits >=
		       le16_to_cpu(s->v.sectors) ||
		       s->v.csum_granularity_bits == U8_MAX);
		s->v.csum_granularity_bits++;
	}

	set_bkey_val_u64s(&s->k, u64s);
}

static int ec_new_stripe_alloc(struct bch_fs *c, struct ec_stripe_head *h)
{
	struct ec_stripe_new *s;

	lockdep_assert_held(&h->lock);

	s = kzalloc(sizeof(*s), GFP_KERNEL);
	if (!s)
		return -BCH_ERR_ENOMEM_ec_new_stripe_alloc;

	mutex_init(&s->lock);
	closure_init(&s->iodone, NULL);
	atomic_set(&s->ref[STRIPE_REF_stripe], 1);
	atomic_set(&s->ref[STRIPE_REF_io], 1);
	s->c		= c;
	s->h		= h;
	s->nr_data	= min_t(unsigned, h->nr_active_devs,
				BCH_BKEY_PTRS_MAX) - h->redundancy;
	s->nr_parity	= h->redundancy;

	ec_stripe_key_init(c, &s->new_stripe.key,
			   s->nr_data, s->nr_parity,
			   h->blocksize, h->disk_label);

	h->s = s;
	h->nr_created++;
	return 0;
}

static void ec_stripe_head_devs_update(struct bch_fs *c, struct ec_stripe_head *h)
{
	struct bch_devs_mask devs = h->devs;

	rcu_read_lock();
	h->devs = target_rw_devs(c, BCH_DATA_user, h->disk_label
				 ? group_to_target(h->disk_label - 1)
				 : 0);
	unsigned nr_devs = dev_mask_nr(&h->devs);

	for_each_member_device_rcu(c, ca, &h->devs)
		if (!ca->mi.durability)
			__clear_bit(ca->dev_idx, h->devs.d);
	unsigned nr_devs_with_durability = dev_mask_nr(&h->devs);

	h->blocksize = pick_blocksize(c, &h->devs);

	h->nr_active_devs = 0;
	for_each_member_device_rcu(c, ca, &h->devs)
		if (ca->mi.bucket_size == h->blocksize)
			h->nr_active_devs++;

	rcu_read_unlock();

	/*
	 * If we only have redundancy + 1 devices, we're better off with just
	 * replication:
	 */
	h->insufficient_devs = h->nr_active_devs < h->redundancy + 2;

	if (h->insufficient_devs) {
		const char *err;

		if (nr_devs < h->redundancy + 2)
			err = NULL;
		else if (nr_devs_with_durability < h->redundancy + 2)
			err = "cannot use durability=0 devices";
		else
			err = "mismatched bucket sizes";

		if (err)
			bch_err(c, "insufficient devices available to create stripe (have %u, need %u): %s",
				h->nr_active_devs, h->redundancy + 2, err);
	}

	struct bch_devs_mask devs_leaving;
	bitmap_andnot(devs_leaving.d, devs.d, h->devs.d, BCH_SB_MEMBERS_MAX);

	if (h->s && !h->s->allocated && dev_mask_nr(&devs_leaving))
		ec_stripe_new_cancel(c, h, -EINTR);

	h->rw_devs_change_count = c->rw_devs_change_count;
}

static struct ec_stripe_head *
ec_new_stripe_head_alloc(struct bch_fs *c, unsigned disk_label,
			 unsigned algo, unsigned redundancy,
			 enum bch_watermark watermark)
{
	struct ec_stripe_head *h;

	h = kzalloc(sizeof(*h), GFP_KERNEL);
	if (!h)
		return NULL;

	mutex_init(&h->lock);
	BUG_ON(!mutex_trylock(&h->lock));

	h->disk_label	= disk_label;
	h->algo		= algo;
	h->redundancy	= redundancy;
	h->watermark	= watermark;

	list_add(&h->list, &c->ec_stripe_head_list);
	return h;
}

void bch2_ec_stripe_head_put(struct bch_fs *c, struct ec_stripe_head *h)
{
	if (h->s &&
	    h->s->allocated &&
	    bitmap_weight(h->s->blocks_allocated,
			  h->s->nr_data) == h->s->nr_data)
		ec_stripe_new_set_pending(c, h);

	mutex_unlock(&h->lock);
}

static struct ec_stripe_head *
__bch2_ec_stripe_head_get(struct btree_trans *trans,
			  unsigned disk_label,
			  unsigned algo,
			  unsigned redundancy,
			  enum bch_watermark watermark)
{
	struct bch_fs *c = trans->c;
	struct ec_stripe_head *h;
	int ret;

	if (!redundancy)
		return NULL;

	ret = bch2_trans_mutex_lock(trans, &c->ec_stripe_head_lock);
	if (ret)
		return ERR_PTR(ret);

	if (test_bit(BCH_FS_going_ro, &c->flags)) {
		h = ERR_PTR(-BCH_ERR_erofs_no_writes);
		goto err;
	}

	list_for_each_entry(h, &c->ec_stripe_head_list, list)
		if (h->disk_label	== disk_label &&
		    h->algo		== algo &&
		    h->redundancy	== redundancy &&
		    h->watermark	== watermark) {
			ret = bch2_trans_mutex_lock(trans, &h->lock);
			if (ret) {
				h = ERR_PTR(ret);
				goto err;
			}
			goto found;
		}

	h = ec_new_stripe_head_alloc(c, disk_label, algo, redundancy, watermark);
<<<<<<< HEAD
=======
	if (!h) {
		h = ERR_PTR(-BCH_ERR_ENOMEM_stripe_head_alloc);
		goto err;
	}
>>>>>>> e8a05819
found:
	if (h->rw_devs_change_count != c->rw_devs_change_count)
		ec_stripe_head_devs_update(c, h);

	if (h->insufficient_devs) {
		mutex_unlock(&h->lock);
		h = NULL;
	}
err:
	mutex_unlock(&c->ec_stripe_head_lock);
	return h;
}

static int new_stripe_alloc_buckets(struct btree_trans *trans, struct ec_stripe_head *h,
				    enum bch_watermark watermark, struct closure *cl)
{
	struct bch_fs *c = trans->c;
	struct bch_devs_mask devs = h->devs;
	struct open_bucket *ob;
	struct open_buckets buckets;
	struct bch_stripe *v = &bkey_i_to_stripe(&h->s->new_stripe.key)->v;
	unsigned i, j, nr_have_parity = 0, nr_have_data = 0;
	bool have_cache = true;
	int ret = 0;

	BUG_ON(v->nr_blocks	!= h->s->nr_data + h->s->nr_parity);
	BUG_ON(v->nr_redundant	!= h->s->nr_parity);

	/* * We bypass the sector allocator which normally does this: */
	bitmap_and(devs.d, devs.d, c->rw_devs[BCH_DATA_user].d, BCH_SB_MEMBERS_MAX);

	for_each_set_bit(i, h->s->blocks_gotten, v->nr_blocks) {
		/*
		 * Note: we don't yet repair invalid blocks (failed/removed
		 * devices) when reusing stripes - we still need a codepath to
		 * walk backpointers and update all extents that point to that
		 * block when updating the stripe
		 */
		if (v->ptrs[i].dev != BCH_SB_MEMBER_INVALID)
			__clear_bit(v->ptrs[i].dev, devs.d);

		if (i < h->s->nr_data)
			nr_have_data++;
		else
			nr_have_parity++;
	}

	BUG_ON(nr_have_data	> h->s->nr_data);
	BUG_ON(nr_have_parity	> h->s->nr_parity);

	buckets.nr = 0;
	if (nr_have_parity < h->s->nr_parity) {
		ret = bch2_bucket_alloc_set_trans(trans, &buckets,
					    &h->parity_stripe,
					    &devs,
					    h->s->nr_parity,
					    &nr_have_parity,
					    &have_cache, 0,
					    BCH_DATA_parity,
					    watermark,
					    cl);

		open_bucket_for_each(c, &buckets, ob, i) {
			j = find_next_zero_bit(h->s->blocks_gotten,
					       h->s->nr_data + h->s->nr_parity,
					       h->s->nr_data);
			BUG_ON(j >= h->s->nr_data + h->s->nr_parity);

			h->s->blocks[j] = buckets.v[i];
			v->ptrs[j] = bch2_ob_ptr(c, ob);
			__set_bit(j, h->s->blocks_gotten);
		}

		if (ret)
			return ret;
	}

	buckets.nr = 0;
	if (nr_have_data < h->s->nr_data) {
		ret = bch2_bucket_alloc_set_trans(trans, &buckets,
					    &h->block_stripe,
					    &devs,
					    h->s->nr_data,
					    &nr_have_data,
					    &have_cache, 0,
					    BCH_DATA_user,
					    watermark,
					    cl);

		open_bucket_for_each(c, &buckets, ob, i) {
			j = find_next_zero_bit(h->s->blocks_gotten,
					       h->s->nr_data, 0);
			BUG_ON(j >= h->s->nr_data);

			h->s->blocks[j] = buckets.v[i];
			v->ptrs[j] = bch2_ob_ptr(c, ob);
			__set_bit(j, h->s->blocks_gotten);
		}

		if (ret)
			return ret;
	}

	return 0;
}

static s64 get_existing_stripe(struct bch_fs *c,
			       struct ec_stripe_head *head)
{
	ec_stripes_heap *h = &c->ec_stripes_heap;
	struct stripe *m;
	size_t heap_idx;
	u64 stripe_idx;
	s64 ret = -1;

	if (may_create_new_stripe(c))
		return -1;

	mutex_lock(&c->ec_stripes_heap_lock);
	for (heap_idx = 0; heap_idx < h->nr; heap_idx++) {
		/* No blocks worth reusing, stripe will just be deleted: */
		if (!h->data[heap_idx].blocks_nonempty)
			continue;

		stripe_idx = h->data[heap_idx].idx;

		m = genradix_ptr(&c->stripes, stripe_idx);

		if (m->disk_label	== head->disk_label &&
		    m->algorithm	== head->algo &&
		    m->nr_redundant	== head->redundancy &&
		    m->sectors		== head->blocksize &&
		    m->blocks_nonempty	< m->nr_blocks - m->nr_redundant &&
		    bch2_try_open_stripe(c, head->s, stripe_idx)) {
			ret = stripe_idx;
			break;
		}
	}
	mutex_unlock(&c->ec_stripes_heap_lock);
	return ret;
}

static int __bch2_ec_stripe_head_reuse(struct btree_trans *trans, struct ec_stripe_head *h)
{
	struct bch_fs *c = trans->c;
	struct bch_stripe *new_v = &bkey_i_to_stripe(&h->s->new_stripe.key)->v;
	struct bch_stripe *existing_v;
	unsigned i;
	s64 idx;
	int ret;

	/*
	 * If we can't allocate a new stripe, and there's no stripes with empty
	 * blocks for us to reuse, that means we have to wait on copygc:
	 */
	idx = get_existing_stripe(c, h);
	if (idx < 0)
		return -BCH_ERR_stripe_alloc_blocked;

	ret = get_stripe_key_trans(trans, idx, &h->s->existing_stripe);
	bch2_fs_fatal_err_on(ret && !bch2_err_matches(ret, BCH_ERR_transaction_restart), c,
			     "reading stripe key: %s", bch2_err_str(ret));
	if (ret) {
		bch2_stripe_close(c, h->s);
		return ret;
	}

	existing_v = &bkey_i_to_stripe(&h->s->existing_stripe.key)->v;

	BUG_ON(existing_v->nr_redundant != h->s->nr_parity);
	h->s->nr_data = existing_v->nr_blocks -
		existing_v->nr_redundant;

	ret = ec_stripe_buf_init(&h->s->existing_stripe, 0, h->blocksize);
	if (ret) {
		bch2_stripe_close(c, h->s);
		return ret;
	}

	BUG_ON(h->s->existing_stripe.size != h->blocksize);
	BUG_ON(h->s->existing_stripe.size != le16_to_cpu(existing_v->sectors));

	/*
	 * Free buckets we initially allocated - they might conflict with
	 * blocks from the stripe we're reusing:
	 */
	for_each_set_bit(i, h->s->blocks_gotten, new_v->nr_blocks) {
		bch2_open_bucket_put(c, c->open_buckets + h->s->blocks[i]);
		h->s->blocks[i] = 0;
	}
	memset(h->s->blocks_gotten, 0, sizeof(h->s->blocks_gotten));
	memset(h->s->blocks_allocated, 0, sizeof(h->s->blocks_allocated));

	for (i = 0; i < existing_v->nr_blocks; i++) {
		if (stripe_blockcount_get(existing_v, i)) {
			__set_bit(i, h->s->blocks_gotten);
			__set_bit(i, h->s->blocks_allocated);
		}

		ec_block_io(c, &h->s->existing_stripe, READ, i, &h->s->iodone);
	}

	bkey_copy(&h->s->new_stripe.key, &h->s->existing_stripe.key);
	h->s->have_existing_stripe = true;

	return 0;
}

static int __bch2_ec_stripe_head_reserve(struct btree_trans *trans, struct ec_stripe_head *h)
{
	struct bch_fs *c = trans->c;
	struct btree_iter iter;
	struct bkey_s_c k;
	struct bpos min_pos = POS(0, 1);
	struct bpos start_pos = bpos_max(min_pos, POS(0, c->ec_stripe_hint));
	int ret;

	if (!h->s->res.sectors) {
		ret = bch2_disk_reservation_get(c, &h->s->res,
					h->blocksize,
					h->s->nr_parity,
					BCH_DISK_RESERVATION_NOFAIL);
		if (ret)
			return ret;
	}

	for_each_btree_key_norestart(trans, iter, BTREE_ID_stripes, start_pos,
			   BTREE_ITER_slots|BTREE_ITER_intent, k, ret) {
		if (bkey_gt(k.k->p, POS(0, U32_MAX))) {
			if (start_pos.offset) {
				start_pos = min_pos;
				bch2_btree_iter_set_pos(&iter, start_pos);
				continue;
			}

			ret = -BCH_ERR_ENOSPC_stripe_create;
			break;
		}

		if (bkey_deleted(k.k) &&
		    bch2_try_open_stripe(c, h->s, k.k->p.offset))
			break;
	}

	c->ec_stripe_hint = iter.pos.offset;

	if (ret)
		goto err;

	ret = ec_stripe_mem_alloc(trans, &iter);
	if (ret) {
		bch2_stripe_close(c, h->s);
		goto err;
	}

	h->s->new_stripe.key.k.p = iter.pos;
out:
	bch2_trans_iter_exit(trans, &iter);
	return ret;
err:
	bch2_disk_reservation_put(c, &h->s->res);
	goto out;
}

struct ec_stripe_head *bch2_ec_stripe_head_get(struct btree_trans *trans,
					       unsigned target,
					       unsigned algo,
					       unsigned redundancy,
					       enum bch_watermark watermark,
					       struct closure *cl)
{
	struct bch_fs *c = trans->c;
	struct ec_stripe_head *h;
	bool waiting = false;
	unsigned disk_label = 0;
	struct target t = target_decode(target);
	int ret;

	if (t.type == TARGET_GROUP) {
		if (t.group > U8_MAX) {
			bch_err(c, "cannot create a stripe when disk_label > U8_MAX");
			return NULL;
		}
		disk_label = t.group + 1; /* 0 == no label */
	}

	h = __bch2_ec_stripe_head_get(trans, disk_label, algo, redundancy, watermark);
	if (IS_ERR_OR_NULL(h))
		return h;

	if (!h->s) {
		ret = ec_new_stripe_alloc(c, h);
		if (ret) {
			bch_err(c, "failed to allocate new stripe");
			goto err;
		}
	}

	if (h->s->allocated)
		goto allocated;

	if (h->s->have_existing_stripe)
		goto alloc_existing;

	/* First, try to allocate a full stripe: */
	ret =   new_stripe_alloc_buckets(trans, h, BCH_WATERMARK_stripe, NULL) ?:
		__bch2_ec_stripe_head_reserve(trans, h);
	if (!ret)
		goto allocate_buf;
	if (bch2_err_matches(ret, BCH_ERR_transaction_restart) ||
	    bch2_err_matches(ret, ENOMEM))
		goto err;

	/*
	 * Not enough buckets available for a full stripe: we must reuse an
	 * existing stripe:
	 */
	while (1) {
		ret = __bch2_ec_stripe_head_reuse(trans, h);
		if (!ret)
			break;
		if (waiting || !cl || ret != -BCH_ERR_stripe_alloc_blocked)
			goto err;

		if (watermark == BCH_WATERMARK_copygc) {
			ret =   new_stripe_alloc_buckets(trans, h, watermark, NULL) ?:
				__bch2_ec_stripe_head_reserve(trans, h);
			if (ret)
				goto err;
			goto allocate_buf;
		}

		/* XXX freelist_wait? */
		closure_wait(&c->freelist_wait, cl);
		waiting = true;
	}

	if (waiting)
		closure_wake_up(&c->freelist_wait);
alloc_existing:
	/*
	 * Retry allocating buckets, with the watermark for this
	 * particular write:
	 */
	ret = new_stripe_alloc_buckets(trans, h, watermark, cl);
	if (ret)
		goto err;

allocate_buf:
	ret = ec_stripe_buf_init(&h->s->new_stripe, 0, h->blocksize);
	if (ret)
		goto err;

	h->s->allocated = true;
allocated:
	BUG_ON(!h->s->idx);
	BUG_ON(!h->s->new_stripe.data[0]);
	BUG_ON(trans->restarted);
	return h;
err:
	bch2_ec_stripe_head_put(c, h);
	return ERR_PTR(ret);
}

/* device removal */

static int bch2_invalidate_stripe_to_dev(struct btree_trans *trans, struct bkey_s_c k_a)
{
	struct bch_alloc_v4 a_convert;
	const struct bch_alloc_v4 *a = bch2_alloc_to_v4(k_a, &a_convert);

	if (!a->stripe)
		return 0;

	if (a->stripe_sectors) {
		bch_err(trans->c, "trying to invalidate device in stripe when bucket has stripe data");
		return -BCH_ERR_invalidate_stripe_to_dev;
	}

	struct btree_iter iter;
	struct bkey_i_stripe *s =
		bch2_bkey_get_mut_typed(trans, &iter, BTREE_ID_stripes, POS(0, a->stripe),
					BTREE_ITER_slots, stripe);
	int ret = PTR_ERR_OR_ZERO(s);
	if (ret)
		return ret;

	struct disk_accounting_pos acc = {
		.type = BCH_DISK_ACCOUNTING_replicas,
	};

	s64 sectors = 0;
	for (unsigned i = 0; i < s->v.nr_blocks; i++)
		sectors -= stripe_blockcount_get(&s->v, i);

	bch2_bkey_to_replicas(&acc.replicas, bkey_i_to_s_c(&s->k_i));
	acc.replicas.data_type = BCH_DATA_user;
	ret = bch2_disk_accounting_mod(trans, &acc, &sectors, 1, false);
	if (ret)
		goto err;

	struct bkey_ptrs ptrs = bch2_bkey_ptrs(bkey_i_to_s(&s->k_i));
	bkey_for_each_ptr(ptrs, ptr)
		if (ptr->dev == k_a.k->p.inode)
			ptr->dev = BCH_SB_MEMBER_INVALID;

	sectors = -sectors;

	bch2_bkey_to_replicas(&acc.replicas, bkey_i_to_s_c(&s->k_i));
	acc.replicas.data_type = BCH_DATA_user;
	ret = bch2_disk_accounting_mod(trans, &acc, &sectors, 1, false);
	if (ret)
		goto err;
err:
	bch2_trans_iter_exit(trans, &iter);
	return ret;
}

int bch2_dev_remove_stripes(struct bch_fs *c, unsigned dev_idx)
{
	return bch2_trans_run(c,
		for_each_btree_key_upto_commit(trans, iter,
				  BTREE_ID_alloc, POS(dev_idx, 0), POS(dev_idx, U64_MAX),
				  BTREE_ITER_intent, k,
				  NULL, NULL, 0, ({
			bch2_invalidate_stripe_to_dev(trans, k);
	})));
}

/* startup/shutdown */

static void __bch2_ec_stop(struct bch_fs *c, struct bch_dev *ca)
{
	struct ec_stripe_head *h;
	struct open_bucket *ob;
	unsigned i;

	mutex_lock(&c->ec_stripe_head_lock);
	list_for_each_entry(h, &c->ec_stripe_head_list, list) {
		mutex_lock(&h->lock);
		if (!h->s)
			goto unlock;

		if (!ca)
			goto found;

		for (i = 0; i < bkey_i_to_stripe(&h->s->new_stripe.key)->v.nr_blocks; i++) {
			if (!h->s->blocks[i])
				continue;

			ob = c->open_buckets + h->s->blocks[i];
			if (ob->dev == ca->dev_idx)
				goto found;
		}
		goto unlock;
found:
		ec_stripe_new_cancel(c, h, -BCH_ERR_erofs_no_writes);
unlock:
		mutex_unlock(&h->lock);
	}
	mutex_unlock(&c->ec_stripe_head_lock);
}

void bch2_ec_stop_dev(struct bch_fs *c, struct bch_dev *ca)
{
	__bch2_ec_stop(c, ca);
}

void bch2_fs_ec_stop(struct bch_fs *c)
{
	__bch2_ec_stop(c, NULL);
}

static bool bch2_fs_ec_flush_done(struct bch_fs *c)
{
	bool ret;

	mutex_lock(&c->ec_stripe_new_lock);
	ret = list_empty(&c->ec_stripe_new_list);
	mutex_unlock(&c->ec_stripe_new_lock);

	return ret;
}

void bch2_fs_ec_flush(struct bch_fs *c)
{
	wait_event(c->ec_stripe_new_wait, bch2_fs_ec_flush_done(c));
}

int bch2_stripes_read(struct bch_fs *c)
{
	int ret = bch2_trans_run(c,
		for_each_btree_key(trans, iter, BTREE_ID_stripes, POS_MIN,
				   BTREE_ITER_prefetch, k, ({
			if (k.k->type != KEY_TYPE_stripe)
				continue;

			ret = __ec_stripe_mem_alloc(c, k.k->p.offset, GFP_KERNEL);
			if (ret)
				break;

			struct stripe *m = genradix_ptr(&c->stripes, k.k->p.offset);

			stripe_to_mem(m, bkey_s_c_to_stripe(k).v);

			bch2_stripes_heap_insert(c, m, k.k->p.offset);
			0;
		})));
	bch_err_fn(c, ret);
	return ret;
}

void bch2_stripes_heap_to_text(struct printbuf *out, struct bch_fs *c)
{
	ec_stripes_heap *h = &c->ec_stripes_heap;
	struct stripe *m;
	size_t i;

	mutex_lock(&c->ec_stripes_heap_lock);
	for (i = 0; i < min_t(size_t, h->nr, 50); i++) {
		m = genradix_ptr(&c->stripes, h->data[i].idx);

		prt_printf(out, "%zu %u/%u+%u", h->data[i].idx,
		       h->data[i].blocks_nonempty,
		       m->nr_blocks - m->nr_redundant,
		       m->nr_redundant);
		if (bch2_stripe_is_open(c, h->data[i].idx))
			prt_str(out, " open");
		prt_newline(out);
	}
	mutex_unlock(&c->ec_stripes_heap_lock);
}

static void bch2_new_stripe_to_text(struct printbuf *out, struct bch_fs *c,
				    struct ec_stripe_new *s)
{
	prt_printf(out, "\tidx %llu blocks %u+%u allocated %u ref %u %u %s obs",
		   s->idx, s->nr_data, s->nr_parity,
		   bitmap_weight(s->blocks_allocated, s->nr_data),
		   atomic_read(&s->ref[STRIPE_REF_io]),
		   atomic_read(&s->ref[STRIPE_REF_stripe]),
		   bch2_watermarks[s->h->watermark]);

	struct bch_stripe *v = &bkey_i_to_stripe(&s->new_stripe.key)->v;
	unsigned i;
	for_each_set_bit(i, s->blocks_gotten, v->nr_blocks)
		prt_printf(out, " %u", s->blocks[i]);
	prt_newline(out);
	bch2_bkey_val_to_text(out, c, bkey_i_to_s_c(&s->new_stripe.key));
	prt_newline(out);
}

void bch2_new_stripes_to_text(struct printbuf *out, struct bch_fs *c)
{
	struct ec_stripe_head *h;
	struct ec_stripe_new *s;

	mutex_lock(&c->ec_stripe_head_lock);
	list_for_each_entry(h, &c->ec_stripe_head_list, list) {
		prt_printf(out, "disk label %u algo %u redundancy %u %s nr created %llu:\n",
		       h->disk_label, h->algo, h->redundancy,
		       bch2_watermarks[h->watermark],
		       h->nr_created);

		if (h->s)
			bch2_new_stripe_to_text(out, c, h->s);
	}
	mutex_unlock(&c->ec_stripe_head_lock);

	prt_printf(out, "in flight:\n");

	mutex_lock(&c->ec_stripe_new_lock);
	list_for_each_entry(s, &c->ec_stripe_new_list, list)
		bch2_new_stripe_to_text(out, c, s);
	mutex_unlock(&c->ec_stripe_new_lock);
}

void bch2_fs_ec_exit(struct bch_fs *c)
{
	struct ec_stripe_head *h;
	unsigned i;

	while (1) {
		mutex_lock(&c->ec_stripe_head_lock);
		h = list_first_entry_or_null(&c->ec_stripe_head_list,
					     struct ec_stripe_head, list);
		if (h)
			list_del(&h->list);
		mutex_unlock(&c->ec_stripe_head_lock);
		if (!h)
			break;

		if (h->s) {
			for (i = 0; i < bkey_i_to_stripe(&h->s->new_stripe.key)->v.nr_blocks; i++)
				BUG_ON(h->s->blocks[i]);

			kfree(h->s);
		}
		kfree(h);
	}

	BUG_ON(!list_empty(&c->ec_stripe_new_list));

	free_heap(&c->ec_stripes_heap);
	genradix_free(&c->stripes);
	bioset_exit(&c->ec_bioset);
}

void bch2_fs_ec_init_early(struct bch_fs *c)
{
	spin_lock_init(&c->ec_stripes_new_lock);
	mutex_init(&c->ec_stripes_heap_lock);

	INIT_LIST_HEAD(&c->ec_stripe_head_list);
	mutex_init(&c->ec_stripe_head_lock);

	INIT_LIST_HEAD(&c->ec_stripe_new_list);
	mutex_init(&c->ec_stripe_new_lock);
	init_waitqueue_head(&c->ec_stripe_new_wait);

	INIT_WORK(&c->ec_stripe_create_work, ec_stripe_create_work);
	INIT_WORK(&c->ec_stripe_delete_work, ec_stripe_delete_work);
}

int bch2_fs_ec_init(struct bch_fs *c)
{
	return bioset_init(&c->ec_bioset, 1, offsetof(struct ec_bio, bio),
			   BIOSET_NEED_BVECS);
}<|MERGE_RESOLUTION|>--- conflicted
+++ resolved
@@ -1870,13 +1870,10 @@
 		}
 
 	h = ec_new_stripe_head_alloc(c, disk_label, algo, redundancy, watermark);
-<<<<<<< HEAD
-=======
 	if (!h) {
 		h = ERR_PTR(-BCH_ERR_ENOMEM_stripe_head_alloc);
 		goto err;
 	}
->>>>>>> e8a05819
 found:
 	if (h->rw_devs_change_count != c->rw_devs_change_count)
 		ec_stripe_head_devs_update(c, h);
