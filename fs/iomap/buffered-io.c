// SPDX-License-Identifier: GPL-2.0
/*
 * Copyright (C) 2010 Red Hat, Inc.
 * Copyright (C) 2016-2019 Christoph Hellwig.
 */
#include <linux/module.h>
#include <linux/compiler.h>
#include <linux/fs.h>
#include <linux/iomap.h>
#include <linux/pagemap.h>
#include <linux/uio.h>
#include <linux/buffer_head.h>
#include <linux/dax.h>
#include <linux/writeback.h>
#include <linux/list_sort.h>
#include <linux/swap.h>
#include <linux/bio.h>
#include <linux/sched/signal.h>
#include <linux/migrate.h>
#include "trace.h"

#include "../internal.h"

#define IOEND_BATCH_SIZE	4096

/*
 * Structure allocated for each folio when block size < folio size
 * to track sub-folio uptodate status and I/O completions.
 */
struct iomap_page {
	atomic_t		read_bytes_pending;
	atomic_t		write_bytes_pending;
	spinlock_t		uptodate_lock;
	unsigned long		uptodate[];
};

static inline struct iomap_page *to_iomap_page(struct folio *folio)
{
	if (folio_test_private(folio))
		return folio_get_private(folio);
	return NULL;
}

static struct bio_set iomap_ioend_bioset;

static struct iomap_page *
iomap_page_create(struct inode *inode, struct folio *folio, unsigned int flags)
{
	struct iomap_page *iop = to_iomap_page(folio);
	unsigned int nr_blocks = i_blocks_per_folio(inode, folio);
	gfp_t gfp;

	if (iop || nr_blocks <= 1)
		return iop;

	if (flags & IOMAP_NOWAIT)
		gfp = GFP_NOWAIT;
	else
		gfp = GFP_NOFS | __GFP_NOFAIL;

	iop = kzalloc(struct_size(iop, uptodate, BITS_TO_LONGS(nr_blocks)),
		      gfp);
	if (iop) {
		spin_lock_init(&iop->uptodate_lock);
		if (folio_test_uptodate(folio))
			bitmap_fill(iop->uptodate, nr_blocks);
		folio_attach_private(folio, iop);
	}
	return iop;
}

static void iomap_page_release(struct folio *folio)
{
	struct iomap_page *iop = folio_detach_private(folio);
	struct inode *inode = folio->mapping->host;
	unsigned int nr_blocks = i_blocks_per_folio(inode, folio);

	if (!iop)
		return;
	WARN_ON_ONCE(atomic_read(&iop->read_bytes_pending));
	WARN_ON_ONCE(atomic_read(&iop->write_bytes_pending));
	WARN_ON_ONCE(bitmap_full(iop->uptodate, nr_blocks) !=
			folio_test_uptodate(folio));
	kfree(iop);
}

/*
 * Calculate the range inside the folio that we actually need to read.
 */
static void iomap_adjust_read_range(struct inode *inode, struct folio *folio,
		loff_t *pos, loff_t length, size_t *offp, size_t *lenp)
{
	struct iomap_page *iop = to_iomap_page(folio);
	loff_t orig_pos = *pos;
	loff_t isize = i_size_read(inode);
	unsigned block_bits = inode->i_blkbits;
	unsigned block_size = (1 << block_bits);
	size_t poff = offset_in_folio(folio, *pos);
	size_t plen = min_t(loff_t, folio_size(folio) - poff, length);
	size_t orig_plen = plen;
	unsigned first = poff >> block_bits;
	unsigned last = (poff + plen - 1) >> block_bits;

	/*
	 * If the block size is smaller than the page size, we need to check the
	 * per-block uptodate status and adjust the offset and length if needed
	 * to avoid reading in already uptodate ranges.
	 */
	if (iop) {
		unsigned int i;

		/* move forward for each leading block marked uptodate */
		for (i = first; i <= last; i++) {
			if (!test_bit(i, iop->uptodate))
				break;
			*pos += block_size;
			poff += block_size;
			plen -= block_size;
			first++;
		}

		/* truncate len if we find any trailing uptodate block(s) */
		for ( ; i <= last; i++) {
			if (test_bit(i, iop->uptodate)) {
				plen -= (last - i + 1) * block_size;
				last = i - 1;
				break;
			}
		}
	}

	/*
	 * If the extent spans the block that contains the i_size, we need to
	 * handle both halves separately so that we properly zero data in the
	 * page cache for blocks that are entirely outside of i_size.
	 */
	if (orig_pos <= isize && orig_pos + orig_plen > isize) {
		unsigned end = offset_in_folio(folio, isize - 1) >> block_bits;

		if (first <= end && last > end)
			plen -= (last - end) * block_size;
	}

	*offp = poff;
	*lenp = plen;
}

static void iomap_iop_set_range_uptodate(struct folio *folio,
		struct iomap_page *iop, size_t off, size_t len)
{
	struct inode *inode = folio->mapping->host;
	unsigned first = off >> inode->i_blkbits;
	unsigned last = (off + len - 1) >> inode->i_blkbits;
	unsigned long flags;

	spin_lock_irqsave(&iop->uptodate_lock, flags);
	bitmap_set(iop->uptodate, first, last - first + 1);
	if (bitmap_full(iop->uptodate, i_blocks_per_folio(inode, folio)))
		folio_mark_uptodate(folio);
	spin_unlock_irqrestore(&iop->uptodate_lock, flags);
}

static void iomap_set_range_uptodate(struct folio *folio,
		struct iomap_page *iop, size_t off, size_t len)
{
	if (iop)
		iomap_iop_set_range_uptodate(folio, iop, off, len);
	else
		folio_mark_uptodate(folio);
}

static void iomap_finish_folio_read(struct folio *folio, size_t offset,
		size_t len, int error)
{
	struct iomap_page *iop = to_iomap_page(folio);

	if (unlikely(error)) {
		folio_clear_uptodate(folio);
		folio_set_error(folio);
	} else {
		iomap_set_range_uptodate(folio, iop, offset, len);
	}

	if (!iop || atomic_sub_and_test(len, &iop->read_bytes_pending))
		folio_unlock(folio);
}

static void iomap_read_end_io(struct bio *bio)
{
	int error = blk_status_to_errno(bio->bi_status);
	struct folio_iter fi;

	bio_for_each_folio_all(fi, bio)
		iomap_finish_folio_read(fi.folio, fi.offset, fi.length, error);
	bio_put(bio);
}

struct iomap_readpage_ctx {
	struct folio		*cur_folio;
	bool			cur_folio_in_bio;
	struct bio		*bio;
	struct readahead_control *rac;
};

/**
 * iomap_read_inline_data - copy inline data into the page cache
 * @iter: iteration structure
 * @folio: folio to copy to
 *
 * Copy the inline data in @iter into @folio and zero out the rest of the folio.
 * Only a single IOMAP_INLINE extent is allowed at the end of each file.
 * Returns zero for success to complete the read, or the usual negative errno.
 */
static int iomap_read_inline_data(const struct iomap_iter *iter,
		struct folio *folio)
{
	struct iomap_page *iop;
	const struct iomap *iomap = iomap_iter_srcmap(iter);
	size_t size = i_size_read(iter->inode) - iomap->offset;
	size_t poff = offset_in_page(iomap->offset);
	size_t offset = offset_in_folio(folio, iomap->offset);
	void *addr;

	if (folio_test_uptodate(folio))
		return 0;

	if (WARN_ON_ONCE(size > PAGE_SIZE - poff))
		return -EIO;
	if (WARN_ON_ONCE(size > PAGE_SIZE -
			 offset_in_page(iomap->inline_data)))
		return -EIO;
	if (WARN_ON_ONCE(size > iomap->length))
		return -EIO;
	if (offset > 0)
		iop = iomap_page_create(iter->inode, folio, iter->flags);
	else
		iop = to_iomap_page(folio);

	addr = kmap_local_folio(folio, offset);
	memcpy(addr, iomap->inline_data, size);
	memset(addr + size, 0, PAGE_SIZE - poff - size);
	kunmap_local(addr);
	iomap_set_range_uptodate(folio, iop, offset, PAGE_SIZE - poff);
	return 0;
}

static inline bool iomap_block_needs_zeroing(const struct iomap_iter *iter,
		loff_t pos)
{
	const struct iomap *srcmap = iomap_iter_srcmap(iter);

	return srcmap->type != IOMAP_MAPPED ||
		(srcmap->flags & IOMAP_F_NEW) ||
		pos >= i_size_read(iter->inode);
}

static loff_t iomap_readpage_iter(const struct iomap_iter *iter,
		struct iomap_readpage_ctx *ctx, loff_t offset)
{
	const struct iomap *iomap = &iter->iomap;
	loff_t pos = iter->pos + offset;
	loff_t length = iomap_length(iter) - offset;
	struct folio *folio = ctx->cur_folio;
	struct iomap_page *iop;
	loff_t orig_pos = pos;
	size_t poff, plen;
	sector_t sector;

	if (iomap->type == IOMAP_INLINE)
		return iomap_read_inline_data(iter, folio);

	/* zero post-eof blocks as the page may be mapped */
	iop = iomap_page_create(iter->inode, folio, iter->flags);
	iomap_adjust_read_range(iter->inode, folio, &pos, length, &poff, &plen);
	if (plen == 0)
		goto done;

	if (iomap_block_needs_zeroing(iter, pos)) {
		folio_zero_range(folio, poff, plen);
		iomap_set_range_uptodate(folio, iop, poff, plen);
		goto done;
	}

	ctx->cur_folio_in_bio = true;
	if (iop)
		atomic_add(plen, &iop->read_bytes_pending);

	sector = iomap_sector(iomap, pos);
	if (!ctx->bio ||
	    bio_end_sector(ctx->bio) != sector ||
	    !bio_add_folio(ctx->bio, folio, plen, poff)) {
		gfp_t gfp = mapping_gfp_constraint(folio->mapping, GFP_KERNEL);
		gfp_t orig_gfp = gfp;
		unsigned int nr_vecs = DIV_ROUND_UP(length, PAGE_SIZE);

		if (ctx->bio)
			submit_bio(ctx->bio);

		if (ctx->rac) /* same as readahead_gfp_mask */
			gfp |= __GFP_NORETRY | __GFP_NOWARN;
		ctx->bio = bio_alloc(iomap->bdev, bio_max_segs(nr_vecs),
				     REQ_OP_READ, gfp);
		/*
		 * If the bio_alloc fails, try it again for a single page to
		 * avoid having to deal with partial page reads.  This emulates
		 * what do_mpage_read_folio does.
		 */
		if (!ctx->bio) {
			ctx->bio = bio_alloc(iomap->bdev, 1, REQ_OP_READ,
					     orig_gfp);
		}
		if (ctx->rac)
			ctx->bio->bi_opf |= REQ_RAHEAD;
		ctx->bio->bi_iter.bi_sector = sector;
		ctx->bio->bi_end_io = iomap_read_end_io;
		bio_add_folio(ctx->bio, folio, plen, poff);
	}

done:
	/*
	 * Move the caller beyond our range so that it keeps making progress.
	 * For that, we have to include any leading non-uptodate ranges, but
	 * we can skip trailing ones as they will be handled in the next
	 * iteration.
	 */
	return pos - orig_pos + plen;
}

int iomap_read_folio(struct folio *folio, const struct iomap_ops *ops)
{
	struct iomap_iter iter = {
		.inode		= folio->mapping->host,
		.pos		= folio_pos(folio),
		.len		= folio_size(folio),
	};
	struct iomap_readpage_ctx ctx = {
		.cur_folio	= folio,
	};
	int ret;

	trace_iomap_readpage(iter.inode, 1);

	while ((ret = iomap_iter(&iter, ops)) > 0)
		iter.processed = iomap_readpage_iter(&iter, &ctx, 0);

	if (ret < 0)
		folio_set_error(folio);

	if (ctx.bio) {
		submit_bio(ctx.bio);
		WARN_ON_ONCE(!ctx.cur_folio_in_bio);
	} else {
		WARN_ON_ONCE(ctx.cur_folio_in_bio);
		folio_unlock(folio);
	}

	/*
	 * Just like mpage_readahead and block_read_full_folio, we always
	 * return 0 and just set the folio error flag on errors.  This
	 * should be cleaned up throughout the stack eventually.
	 */
	return 0;
}
EXPORT_SYMBOL_GPL(iomap_read_folio);

static loff_t iomap_readahead_iter(const struct iomap_iter *iter,
		struct iomap_readpage_ctx *ctx)
{
	loff_t length = iomap_length(iter);
	loff_t done, ret;

	for (done = 0; done < length; done += ret) {
		if (ctx->cur_folio &&
		    offset_in_folio(ctx->cur_folio, iter->pos + done) == 0) {
			if (!ctx->cur_folio_in_bio)
				folio_unlock(ctx->cur_folio);
			ctx->cur_folio = NULL;
		}
		if (!ctx->cur_folio) {
			ctx->cur_folio = readahead_folio(ctx->rac);
			ctx->cur_folio_in_bio = false;
		}
		ret = iomap_readpage_iter(iter, ctx, done);
		if (ret <= 0)
			return ret;
	}

	return done;
}

/**
 * iomap_readahead - Attempt to read pages from a file.
 * @rac: Describes the pages to be read.
 * @ops: The operations vector for the filesystem.
 *
 * This function is for filesystems to call to implement their readahead
 * address_space operation.
 *
 * Context: The @ops callbacks may submit I/O (eg to read the addresses of
 * blocks from disc), and may wait for it.  The caller may be trying to
 * access a different page, and so sleeping excessively should be avoided.
 * It may allocate memory, but should avoid costly allocations.  This
 * function is called with memalloc_nofs set, so allocations will not cause
 * the filesystem to be reentered.
 */
void iomap_readahead(struct readahead_control *rac, const struct iomap_ops *ops)
{
	struct iomap_iter iter = {
		.inode	= rac->mapping->host,
		.pos	= readahead_pos(rac),
		.len	= readahead_length(rac),
	};
	struct iomap_readpage_ctx ctx = {
		.rac	= rac,
	};

	trace_iomap_readahead(rac->mapping->host, readahead_count(rac));

	while (iomap_iter(&iter, ops) > 0)
		iter.processed = iomap_readahead_iter(&iter, &ctx);

	if (ctx.bio)
		submit_bio(ctx.bio);
	if (ctx.cur_folio) {
		if (!ctx.cur_folio_in_bio)
			folio_unlock(ctx.cur_folio);
	}
}
EXPORT_SYMBOL_GPL(iomap_readahead);

/*
 * iomap_is_partially_uptodate checks whether blocks within a folio are
 * uptodate or not.
 *
 * Returns true if all blocks which correspond to the specified part
 * of the folio are uptodate.
 */
bool iomap_is_partially_uptodate(struct folio *folio, size_t from, size_t count)
{
	struct iomap_page *iop = to_iomap_page(folio);
	struct inode *inode = folio->mapping->host;
	unsigned first, last, i;

	if (!iop)
		return false;

	/* Caller's range may extend past the end of this folio */
	count = min(folio_size(folio) - from, count);

	/* First and last blocks in range within folio */
	first = from >> inode->i_blkbits;
	last = (from + count - 1) >> inode->i_blkbits;

	for (i = first; i <= last; i++)
		if (!test_bit(i, iop->uptodate))
			return false;
	return true;
}
EXPORT_SYMBOL_GPL(iomap_is_partially_uptodate);

bool iomap_release_folio(struct folio *folio, gfp_t gfp_flags)
{
	trace_iomap_release_folio(folio->mapping->host, folio_pos(folio),
			folio_size(folio));

	/*
	 * mm accommodates an old ext3 case where clean folios might
	 * not have had the dirty bit cleared.  Thus, it can send actual
	 * dirty folios to ->release_folio() via shrink_active_list();
	 * skip those here.
	 */
	if (folio_test_dirty(folio) || folio_test_writeback(folio))
		return false;
	iomap_page_release(folio);
	return true;
}
EXPORT_SYMBOL_GPL(iomap_release_folio);

void iomap_invalidate_folio(struct folio *folio, size_t offset, size_t len)
{
	trace_iomap_invalidate_folio(folio->mapping->host,
					folio_pos(folio) + offset, len);

	/*
	 * If we're invalidating the entire folio, clear the dirty state
	 * from it and release it to avoid unnecessary buildup of the LRU.
	 */
	if (offset == 0 && len == folio_size(folio)) {
		WARN_ON_ONCE(folio_test_writeback(folio));
		folio_cancel_dirty(folio);
		iomap_page_release(folio);
	}
}
EXPORT_SYMBOL_GPL(iomap_invalidate_folio);

static void
iomap_write_failed(struct inode *inode, loff_t pos, unsigned len)
{
	loff_t i_size = i_size_read(inode);

	/*
	 * Only truncate newly allocated pages beyoned EOF, even if the
	 * write started inside the existing inode size.
	 */
	if (pos + len > i_size)
		truncate_pagecache_range(inode, max(pos, i_size),
					 pos + len - 1);
}

static int iomap_read_folio_sync(loff_t block_start, struct folio *folio,
		size_t poff, size_t plen, const struct iomap *iomap)
{
	struct bio_vec bvec;
	struct bio bio;

	bio_init(&bio, iomap->bdev, &bvec, 1, REQ_OP_READ);
	bio.bi_iter.bi_sector = iomap_sector(iomap, block_start);
	bio_add_folio(&bio, folio, plen, poff);
	return submit_bio_wait(&bio);
}

static int __iomap_write_begin(const struct iomap_iter *iter, loff_t pos,
		size_t len, struct folio *folio)
{
	const struct iomap *srcmap = iomap_iter_srcmap(iter);
	struct iomap_page *iop;
	loff_t block_size = i_blocksize(iter->inode);
	loff_t block_start = round_down(pos, block_size);
	loff_t block_end = round_up(pos + len, block_size);
	unsigned int nr_blocks = i_blocks_per_folio(iter->inode, folio);
	size_t from = offset_in_folio(folio, pos), to = from + len;
	size_t poff, plen;

	if (folio_test_uptodate(folio))
		return 0;
	folio_clear_error(folio);

	iop = iomap_page_create(iter->inode, folio, iter->flags);
	if ((iter->flags & IOMAP_NOWAIT) && !iop && nr_blocks > 1)
		return -EAGAIN;

	do {
		iomap_adjust_read_range(iter->inode, folio, &block_start,
				block_end - block_start, &poff, &plen);
		if (plen == 0)
			break;

		if (!(iter->flags & IOMAP_UNSHARE) &&
		    (from <= poff || from >= poff + plen) &&
		    (to <= poff || to >= poff + plen))
			continue;

		if (iomap_block_needs_zeroing(iter, block_start)) {
			if (WARN_ON_ONCE(iter->flags & IOMAP_UNSHARE))
				return -EIO;
			folio_zero_segments(folio, poff, from, to, poff + plen);
		} else {
			int status;

			if (iter->flags & IOMAP_NOWAIT)
				return -EAGAIN;

			status = iomap_read_folio_sync(block_start, folio,
					poff, plen, srcmap);
			if (status)
				return status;
		}
		iomap_set_range_uptodate(folio, iop, poff, plen);
	} while ((block_start += plen) < block_end);

	return 0;
}

static int iomap_write_begin_inline(const struct iomap_iter *iter,
		struct folio *folio)
{
	/* needs more work for the tailpacking case; disable for now */
	if (WARN_ON_ONCE(iomap_iter_srcmap(iter)->offset != 0))
		return -EIO;
	return iomap_read_inline_data(iter, folio);
}

static int iomap_write_begin(const struct iomap_iter *iter, loff_t pos,
		size_t len, struct folio **foliop)
{
	const struct iomap_page_ops *page_ops = iter->iomap.page_ops;
	const struct iomap *srcmap = iomap_iter_srcmap(iter);
	struct folio *folio;
	unsigned fgp = FGP_LOCK | FGP_WRITE | FGP_CREAT | FGP_STABLE | FGP_NOFS;
	int status = 0;

	if (iter->flags & IOMAP_NOWAIT)
		fgp |= FGP_NOWAIT;

	BUG_ON(pos + len > iter->iomap.offset + iter->iomap.length);
	if (srcmap != &iter->iomap)
		BUG_ON(pos + len > srcmap->offset + srcmap->length);

	if (fatal_signal_pending(current))
		return -EINTR;

	if (!mapping_large_folio_support(iter->inode->i_mapping))
		len = min_t(size_t, len, PAGE_SIZE - offset_in_page(pos));

	if (page_ops && page_ops->page_prepare) {
		status = page_ops->page_prepare(iter->inode, pos, len);
		if (status)
			return status;
	}

	folio = __filemap_get_folio(iter->inode->i_mapping, pos >> PAGE_SHIFT,
			fgp, mapping_gfp_mask(iter->inode->i_mapping));
	if (!folio) {
		status = (iter->flags & IOMAP_NOWAIT) ? -EAGAIN : -ENOMEM;
		goto out_no_page;
	}
	if (pos + len > folio_pos(folio) + folio_size(folio))
		len = folio_pos(folio) + folio_size(folio) - pos;

	if (srcmap->type == IOMAP_INLINE)
		status = iomap_write_begin_inline(iter, folio);
	else if (srcmap->flags & IOMAP_F_BUFFER_HEAD)
		status = __block_write_begin_int(folio, pos, len, NULL, srcmap);
	else
		status = __iomap_write_begin(iter, pos, len, folio);

	if (unlikely(status))
		goto out_unlock;

	*foliop = folio;
	return 0;

out_unlock:
	folio_unlock(folio);
	folio_put(folio);
	iomap_write_failed(iter->inode, pos, len);

out_no_page:
	if (page_ops && page_ops->page_done)
		page_ops->page_done(iter->inode, pos, 0, NULL);
	return status;
}

static size_t __iomap_write_end(struct inode *inode, loff_t pos, size_t len,
		size_t copied, struct folio *folio)
{
	struct iomap_page *iop = to_iomap_page(folio);
	flush_dcache_folio(folio);

	/*
	 * The blocks that were entirely written will now be uptodate, so we
	 * don't have to worry about a read_folio reading them and overwriting a
	 * partial write.  However, if we've encountered a short write and only
	 * partially written into a block, it will not be marked uptodate, so a
	 * read_folio might come in and destroy our partial write.
	 *
	 * Do the simplest thing and just treat any short write to a
	 * non-uptodate page as a zero-length write, and force the caller to
	 * redo the whole thing.
	 */
	if (unlikely(copied < len && !folio_test_uptodate(folio)))
		return 0;
	iomap_set_range_uptodate(folio, iop, offset_in_folio(folio, pos), len);
	filemap_dirty_folio(inode->i_mapping, folio);
	return copied;
}

static size_t iomap_write_end_inline(const struct iomap_iter *iter,
		struct folio *folio, loff_t pos, size_t copied)
{
	const struct iomap *iomap = &iter->iomap;
	void *addr;

	WARN_ON_ONCE(!folio_test_uptodate(folio));
	BUG_ON(!iomap_inline_data_valid(iomap));

	flush_dcache_folio(folio);
	addr = kmap_local_folio(folio, pos);
	memcpy(iomap_inline_data(iomap, pos), addr, copied);
	kunmap_local(addr);

	mark_inode_dirty(iter->inode);
	return copied;
}

/* Returns the number of bytes copied.  May be 0.  Cannot be an errno. */
static size_t iomap_write_end(struct iomap_iter *iter, loff_t pos, size_t len,
		size_t copied, struct folio *folio)
{
	const struct iomap_page_ops *page_ops = iter->iomap.page_ops;
	const struct iomap *srcmap = iomap_iter_srcmap(iter);
	loff_t old_size = iter->inode->i_size;
	size_t ret;

	if (srcmap->type == IOMAP_INLINE) {
		ret = iomap_write_end_inline(iter, folio, pos, copied);
	} else if (srcmap->flags & IOMAP_F_BUFFER_HEAD) {
		ret = block_write_end(NULL, iter->inode->i_mapping, pos, len,
				copied, &folio->page, NULL);
	} else {
		ret = __iomap_write_end(iter->inode, pos, len, copied, folio);
	}

	/*
	 * Update the in-memory inode size after copying the data into the page
	 * cache.  It's up to the file system to write the updated size to disk,
	 * preferably after I/O completion so that no stale data is exposed.
	 */
	if (pos + ret > old_size) {
		i_size_write(iter->inode, pos + ret);
		iter->iomap.flags |= IOMAP_F_SIZE_CHANGED;
	}
	folio_unlock(folio);

	if (old_size < pos)
		pagecache_isize_extended(iter->inode, old_size, pos);
	if (page_ops && page_ops->page_done)
		page_ops->page_done(iter->inode, pos, ret, &folio->page);
	folio_put(folio);

	if (ret < len)
		iomap_write_failed(iter->inode, pos + ret, len - ret);
	return ret;
}

static loff_t iomap_write_iter(struct iomap_iter *iter, struct iov_iter *i)
{
	loff_t length = iomap_length(iter);
	loff_t pos = iter->pos;
	ssize_t written = 0;
	long status = 0;
	struct address_space *mapping = iter->inode->i_mapping;
	unsigned int bdp_flags = (iter->flags & IOMAP_NOWAIT) ? BDP_ASYNC : 0;

	do {
		struct folio *folio;
		struct page *page;
		unsigned long offset;	/* Offset into pagecache page */
		unsigned long bytes;	/* Bytes to write to page */
		size_t copied;		/* Bytes copied from user */

		offset = offset_in_page(pos);
		bytes = min_t(unsigned long, PAGE_SIZE - offset,
						iov_iter_count(i));
again:
		status = balance_dirty_pages_ratelimited_flags(mapping,
							       bdp_flags);
		if (unlikely(status))
			break;

		if (bytes > length)
			bytes = length;

		/*
		 * Bring in the user page that we'll copy from _first_.
		 * Otherwise there's a nasty deadlock on copying from the
		 * same page as we're writing to, without it being marked
		 * up-to-date.
		 *
		 * For async buffered writes the assumption is that the user
		 * page has already been faulted in. This can be optimized by
		 * faulting the user page.
		 */
		if (unlikely(fault_in_iov_iter_readable(i, bytes) == bytes)) {
			status = -EFAULT;
			break;
		}

		status = iomap_write_begin(iter, pos, bytes, &folio);
		if (unlikely(status))
			break;

		page = folio_file_page(folio, pos >> PAGE_SHIFT);
		if (mapping_writably_mapped(mapping))
			flush_dcache_page(page);

		copied = copy_page_from_iter_atomic(page, offset, bytes, i);

		status = iomap_write_end(iter, pos, bytes, copied, folio);

		if (unlikely(copied != status))
			iov_iter_revert(i, copied - status);

		cond_resched();
		if (unlikely(status == 0)) {
			/*
			 * A short copy made iomap_write_end() reject the
			 * thing entirely.  Might be memory poisoning
			 * halfway through, might be a race with munmap,
			 * might be severe memory pressure.
			 */
			if (copied)
				bytes = copied;
			goto again;
		}
		pos += status;
		written += status;
		length -= status;
	} while (iov_iter_count(i) && length);

	if (status == -EAGAIN) {
		iov_iter_revert(i, written);
		return -EAGAIN;
	}
	return written ? written : status;
}

ssize_t
iomap_file_buffered_write(struct kiocb *iocb, struct iov_iter *i,
		const struct iomap_ops *ops)
{
	struct iomap_iter iter = {
		.inode		= iocb->ki_filp->f_mapping->host,
		.pos		= iocb->ki_pos,
		.len		= iov_iter_count(i),
		.flags		= IOMAP_WRITE,
	};
	int ret;

	if (iocb->ki_flags & IOCB_NOWAIT)
		iter.flags |= IOMAP_NOWAIT;

	while ((ret = iomap_iter(&iter, ops)) > 0)
		iter.processed = iomap_write_iter(&iter, i);
	if (iter.pos == iocb->ki_pos)
		return ret;
	return iter.pos - iocb->ki_pos;
}
EXPORT_SYMBOL_GPL(iomap_file_buffered_write);

/*
 * Scan the data range passed to us for dirty page cache folios. If we find a
 * dirty folio, punch out the preceeding range and update the offset from which
 * the next punch will start from.
 *
 * We can punch out storage reservations under clean pages because they either
 * contain data that has been written back - in which case the delalloc punch
 * over that range is a no-op - or they have been read faults in which case they
 * contain zeroes and we can remove the delalloc backing range and any new
 * writes to those pages will do the normal hole filling operation...
 *
 * This makes the logic simple: we only need to keep the delalloc extents only
 * over the dirty ranges of the page cache.
 *
 * This function uses [start_byte, end_byte) intervals (i.e. open ended) to
 * simplify range iterations.
 */
static int iomap_write_delalloc_scan(struct inode *inode,
		loff_t *punch_start_byte, loff_t start_byte, loff_t end_byte,
		int (*punch)(struct inode *inode, loff_t offset, loff_t length))
{
	while (start_byte < end_byte) {
		struct folio	*folio;

		/* grab locked page */
		folio = filemap_lock_folio(inode->i_mapping,
				start_byte >> PAGE_SHIFT);
		if (!folio) {
			start_byte = ALIGN_DOWN(start_byte, PAGE_SIZE) +
					PAGE_SIZE;
			continue;
		}

		/* if dirty, punch up to offset */
		if (folio_test_dirty(folio)) {
			if (start_byte > *punch_start_byte) {
				int	error;

				error = punch(inode, *punch_start_byte,
						start_byte - *punch_start_byte);
				if (error) {
					folio_unlock(folio);
					folio_put(folio);
					return error;
				}
			}

			/*
			 * Make sure the next punch start is correctly bound to
			 * the end of this data range, not the end of the folio.
			 */
			*punch_start_byte = min_t(loff_t, end_byte,
					folio_next_index(folio) << PAGE_SHIFT);
		}

		/* move offset to start of next folio in range */
		start_byte = folio_next_index(folio) << PAGE_SHIFT;
		folio_unlock(folio);
		folio_put(folio);
	}
	return 0;
}

/*
 * Punch out all the delalloc blocks in the range given except for those that
 * have dirty data still pending in the page cache - those are going to be
 * written and so must still retain the delalloc backing for writeback.
 *
 * As we are scanning the page cache for data, we don't need to reimplement the
 * wheel - mapping_seek_hole_data() does exactly what we need to identify the
 * start and end of data ranges correctly even for sub-folio block sizes. This
 * byte range based iteration is especially convenient because it means we
 * don't have to care about variable size folios, nor where the start or end of
 * the data range lies within a folio, if they lie within the same folio or even
 * if there are multiple discontiguous data ranges within the folio.
 *
 * It should be noted that mapping_seek_hole_data() is not aware of EOF, and so
 * can return data ranges that exist in the cache beyond EOF. e.g. a page fault
 * spanning EOF will initialise the post-EOF data to zeroes and mark it up to
 * date. A write page fault can then mark it dirty. If we then fail a write()
 * beyond EOF into that up to date cached range, we allocate a delalloc block
 * beyond EOF and then have to punch it out. Because the range is up to date,
 * mapping_seek_hole_data() will return it, and we will skip the punch because
 * the folio is dirty. THis is incorrect - we always need to punch out delalloc
 * beyond EOF in this case as writeback will never write back and covert that
 * delalloc block beyond EOF. Hence we limit the cached data scan range to EOF,
 * resulting in always punching out the range from the EOF to the end of the
 * range the iomap spans.
 *
 * Intervals are of the form [start_byte, end_byte) (i.e. open ended) because it
 * matches the intervals returned by mapping_seek_hole_data(). i.e. SEEK_DATA
 * returns the start of a data range (start_byte), and SEEK_HOLE(start_byte)
 * returns the end of the data range (data_end). Using closed intervals would
 * require sprinkling this code with magic "+ 1" and "- 1" arithmetic and expose
 * the code to subtle off-by-one bugs....
 */
static int iomap_write_delalloc_release(struct inode *inode,
		loff_t start_byte, loff_t end_byte,
		int (*punch)(struct inode *inode, loff_t pos, loff_t length))
{
	loff_t punch_start_byte = start_byte;
	loff_t scan_end_byte = min(i_size_read(inode), end_byte);
	int error = 0;

	/*
	 * Lock the mapping to avoid races with page faults re-instantiating
	 * folios and dirtying them via ->page_mkwrite whilst we walk the
	 * cache and perform delalloc extent removal. Failing to do this can
	 * leave dirty pages with no space reservation in the cache.
	 */
	filemap_invalidate_lock(inode->i_mapping);
	while (start_byte < scan_end_byte) {
		loff_t		data_end;

		start_byte = mapping_seek_hole_data(inode->i_mapping,
				start_byte, scan_end_byte, SEEK_DATA);
		/*
		 * If there is no more data to scan, all that is left is to
		 * punch out the remaining range.
		 */
		if (start_byte == -ENXIO || start_byte == scan_end_byte)
			break;
		if (start_byte < 0) {
			error = start_byte;
			goto out_unlock;
		}
		WARN_ON_ONCE(start_byte < punch_start_byte);
		WARN_ON_ONCE(start_byte > scan_end_byte);

		/*
		 * We find the end of this contiguous cached data range by
		 * seeking from start_byte to the beginning of the next hole.
		 */
		data_end = mapping_seek_hole_data(inode->i_mapping, start_byte,
				scan_end_byte, SEEK_HOLE);
		if (data_end < 0) {
			error = data_end;
			goto out_unlock;
		}

		/*
		 * If we race with post-direct I/O invalidation of the page cache,
		 * there might be no data left at start_byte.
		 */
		if (data_end == start_byte)
			continue;

		WARN_ON_ONCE(data_end < start_byte);
		WARN_ON_ONCE(data_end > scan_end_byte);

		error = iomap_write_delalloc_scan(inode, &punch_start_byte,
				start_byte, data_end, punch);
		if (error)
			goto out_unlock;

		/* The next data search starts at the end of this one. */
		start_byte = data_end;
	}

	if (punch_start_byte < end_byte)
		error = punch(inode, punch_start_byte,
				end_byte - punch_start_byte);
out_unlock:
	filemap_invalidate_unlock(inode->i_mapping);
	return error;
}

/*
 * When a short write occurs, the filesystem may need to remove reserved space
 * that was allocated in ->iomap_begin from it's ->iomap_end method. For
 * filesystems that use delayed allocation, we need to punch out delalloc
 * extents from the range that are not dirty in the page cache. As the write can
 * race with page faults, there can be dirty pages over the delalloc extent
 * outside the range of a short write but still within the delalloc extent
 * allocated for this iomap.
 *
 * This function uses [start_byte, end_byte) intervals (i.e. open ended) to
 * simplify range iterations.
 *
 * The punch() callback *must* only punch delalloc extents in the range passed
 * to it. It must skip over all other types of extents in the range and leave
 * them completely unchanged. It must do this punch atomically with respect to
 * other extent modifications.
 *
 * The punch() callback may be called with a folio locked to prevent writeback
 * extent allocation racing at the edge of the range we are currently punching.
 * The locked folio may or may not cover the range being punched, so it is not
 * safe for the punch() callback to lock folios itself.
 *
 * Lock order is:
 *
 * inode->i_rwsem (shared or exclusive)
 *   inode->i_mapping->invalidate_lock (exclusive)
 *     folio_lock()
 *       ->punch
 *         internal filesystem allocation lock
 */
int iomap_file_buffered_write_punch_delalloc(struct inode *inode,
		struct iomap *iomap, loff_t pos, loff_t length,
		ssize_t written,
		int (*punch)(struct inode *inode, loff_t pos, loff_t length))
{
	loff_t			start_byte;
	loff_t			end_byte;
	int			blocksize = i_blocksize(inode);

	if (iomap->type != IOMAP_DELALLOC)
		return 0;

	/* If we didn't reserve the blocks, we're not allowed to punch them. */
	if (!(iomap->flags & IOMAP_F_NEW))
		return 0;

	/*
	 * start_byte refers to the first unused block after a short write. If
	 * nothing was written, round offset down to point at the first block in
	 * the range.
	 */
	if (unlikely(!written))
		start_byte = round_down(pos, blocksize);
	else
		start_byte = round_up(pos + written, blocksize);
	end_byte = round_up(pos + length, blocksize);

	/* Nothing to do if we've written the entire delalloc extent */
	if (start_byte >= end_byte)
		return 0;

	return iomap_write_delalloc_release(inode, start_byte, end_byte,
					punch);
}
EXPORT_SYMBOL_GPL(iomap_file_buffered_write_punch_delalloc);

bool iomap_want_unshare_iter(const struct iomap_iter *iter)
{
	/*
	 * Don't bother with blocks that are not shared to start with; or
	 * mappings that cannot be shared, such as inline data, delalloc
	 * reservations, holes or unwritten extents.
	 *
	 * Note that we use srcmap directly instead of iomap_iter_srcmap as
	 * unsharing requires providing a separate source map, and the presence
	 * of one is a good indicator that unsharing is needed, unlike
	 * IOMAP_F_SHARED which can be set for any data that goes into the COW
	 * fork for XFS.
	 */
	return (iter->iomap.flags & IOMAP_F_SHARED) &&
		iter->srcmap.type == IOMAP_MAPPED;
}

static loff_t iomap_unshare_iter(struct iomap_iter *iter)
{
	struct iomap *iomap = &iter->iomap;
	loff_t pos = iter->pos;
	loff_t length = iomap_length(iter);
	loff_t written = 0;

	if (!iomap_want_unshare_iter(iter))
		return length;

	do {
		struct folio *folio;
		int status;
		size_t offset;
		size_t bytes = min_t(u64, SIZE_MAX, length);

		status = iomap_write_begin(iter, pos, bytes, &folio);
		if (unlikely(status))
			return status;
<<<<<<< HEAD
=======
		if (iomap->flags & IOMAP_F_STALE)
			break;
>>>>>>> bdbc96c2

		offset = offset_in_folio(folio, pos);
		if (bytes > folio_size(folio) - offset)
			bytes = folio_size(folio) - offset;

		bytes = iomap_write_end(iter, pos, bytes, bytes, folio);
		if (WARN_ON_ONCE(bytes == 0))
			return -EIO;

		cond_resched();

		pos += bytes;
		written += bytes;
		length -= bytes;

		balance_dirty_pages_ratelimited(iter->inode->i_mapping);
	} while (length > 0);

	return written;
}

int
iomap_file_unshare(struct inode *inode, loff_t pos, loff_t len,
		const struct iomap_ops *ops)
{
	struct iomap_iter iter = {
		.inode		= inode,
		.pos		= pos,
		.flags		= IOMAP_WRITE | IOMAP_UNSHARE,
	};
	loff_t size = i_size_read(inode);
	int ret;

	if (pos < 0 || pos >= size)
		return 0;

	iter.len = min(len, size - pos);
	while ((ret = iomap_iter(&iter, ops)) > 0)
		iter.processed = iomap_unshare_iter(&iter);
	return ret;
}
EXPORT_SYMBOL_GPL(iomap_file_unshare);

static loff_t iomap_zero_iter(struct iomap_iter *iter, bool *did_zero)
{
	const struct iomap *srcmap = iomap_iter_srcmap(iter);
	loff_t pos = iter->pos;
	loff_t length = iomap_length(iter);
	loff_t written = 0;

	/* already zeroed?  we're done. */
	if (srcmap->type == IOMAP_HOLE || srcmap->type == IOMAP_UNWRITTEN)
		return length;

	do {
		struct folio *folio;
		int status;
		size_t offset;
		size_t bytes = min_t(u64, SIZE_MAX, length);

		status = iomap_write_begin(iter, pos, bytes, &folio);
		if (status)
			return status;

		offset = offset_in_folio(folio, pos);
		if (bytes > folio_size(folio) - offset)
			bytes = folio_size(folio) - offset;

		folio_zero_range(folio, offset, bytes);
		folio_mark_accessed(folio);

		bytes = iomap_write_end(iter, pos, bytes, bytes, folio);
		if (WARN_ON_ONCE(bytes == 0))
			return -EIO;

		pos += bytes;
		length -= bytes;
		written += bytes;
	} while (length > 0);

	if (did_zero)
		*did_zero = true;
	return written;
}

int
iomap_zero_range(struct inode *inode, loff_t pos, loff_t len, bool *did_zero,
		const struct iomap_ops *ops)
{
	struct iomap_iter iter = {
		.inode		= inode,
		.pos		= pos,
		.len		= len,
		.flags		= IOMAP_ZERO,
	};
	int ret;

	while ((ret = iomap_iter(&iter, ops)) > 0)
		iter.processed = iomap_zero_iter(&iter, did_zero);
	return ret;
}
EXPORT_SYMBOL_GPL(iomap_zero_range);

int
iomap_truncate_page(struct inode *inode, loff_t pos, bool *did_zero,
		const struct iomap_ops *ops)
{
	unsigned int blocksize = i_blocksize(inode);
	unsigned int off = pos & (blocksize - 1);

	/* Block boundary? Nothing to do */
	if (!off)
		return 0;
	return iomap_zero_range(inode, pos, blocksize - off, did_zero, ops);
}
EXPORT_SYMBOL_GPL(iomap_truncate_page);

static loff_t iomap_folio_mkwrite_iter(struct iomap_iter *iter,
		struct folio *folio)
{
	loff_t length = iomap_length(iter);
	int ret;

	if (iter->iomap.flags & IOMAP_F_BUFFER_HEAD) {
		ret = __block_write_begin_int(folio, iter->pos, length, NULL,
					      &iter->iomap);
		if (ret)
			return ret;
		block_commit_write(&folio->page, 0, length);
	} else {
		WARN_ON_ONCE(!folio_test_uptodate(folio));
		folio_mark_dirty(folio);
	}

	return length;
}

vm_fault_t iomap_page_mkwrite(struct vm_fault *vmf, const struct iomap_ops *ops)
{
	struct iomap_iter iter = {
		.inode		= file_inode(vmf->vma->vm_file),
		.flags		= IOMAP_WRITE | IOMAP_FAULT,
	};
	struct folio *folio = page_folio(vmf->page);
	ssize_t ret;

	folio_lock(folio);
	ret = folio_mkwrite_check_truncate(folio, iter.inode);
	if (ret < 0)
		goto out_unlock;
	iter.pos = folio_pos(folio);
	iter.len = ret;
	while ((ret = iomap_iter(&iter, ops)) > 0)
		iter.processed = iomap_folio_mkwrite_iter(&iter, folio);

	if (ret < 0)
		goto out_unlock;
	folio_wait_stable(folio);
	return VM_FAULT_LOCKED;
out_unlock:
	folio_unlock(folio);
	return block_page_mkwrite_return(ret);
}
EXPORT_SYMBOL_GPL(iomap_page_mkwrite);

static void iomap_finish_folio_write(struct inode *inode, struct folio *folio,
		size_t len, int error)
{
	struct iomap_page *iop = to_iomap_page(folio);

	if (error) {
		folio_set_error(folio);
		mapping_set_error(inode->i_mapping, error);
	}

	WARN_ON_ONCE(i_blocks_per_folio(inode, folio) > 1 && !iop);
	WARN_ON_ONCE(iop && atomic_read(&iop->write_bytes_pending) <= 0);

	if (!iop || atomic_sub_and_test(len, &iop->write_bytes_pending))
		folio_end_writeback(folio);
}

/*
 * We're now finished for good with this ioend structure.  Update the page
 * state, release holds on bios, and finally free up memory.  Do not use the
 * ioend after this.
 */
static u32
iomap_finish_ioend(struct iomap_ioend *ioend, int error)
{
	struct inode *inode = ioend->io_inode;
	struct bio *bio = &ioend->io_inline_bio;
	struct bio *last = ioend->io_bio, *next;
	u64 start = bio->bi_iter.bi_sector;
	loff_t offset = ioend->io_offset;
	bool quiet = bio_flagged(bio, BIO_QUIET);
	u32 folio_count = 0;

	for (bio = &ioend->io_inline_bio; bio; bio = next) {
		struct folio_iter fi;

		/*
		 * For the last bio, bi_private points to the ioend, so we
		 * need to explicitly end the iteration here.
		 */
		if (bio == last)
			next = NULL;
		else
			next = bio->bi_private;

		/* walk all folios in bio, ending page IO on them */
		bio_for_each_folio_all(fi, bio) {
			iomap_finish_folio_write(inode, fi.folio, fi.length,
					error);
			folio_count++;
		}
		bio_put(bio);
	}
	/* The ioend has been freed by bio_put() */

	if (unlikely(error && !quiet)) {
		printk_ratelimited(KERN_ERR
"%s: writeback error on inode %lu, offset %lld, sector %llu",
			inode->i_sb->s_id, inode->i_ino, offset, start);
	}
	return folio_count;
}

/*
 * Ioend completion routine for merged bios. This can only be called from task
 * contexts as merged ioends can be of unbound length. Hence we have to break up
 * the writeback completions into manageable chunks to avoid long scheduler
 * holdoffs. We aim to keep scheduler holdoffs down below 10ms so that we get
 * good batch processing throughput without creating adverse scheduler latency
 * conditions.
 */
void
iomap_finish_ioends(struct iomap_ioend *ioend, int error)
{
	struct list_head tmp;
	u32 completions;

	might_sleep();

	list_replace_init(&ioend->io_list, &tmp);
	completions = iomap_finish_ioend(ioend, error);

	while (!list_empty(&tmp)) {
		if (completions > IOEND_BATCH_SIZE * 8) {
			cond_resched();
			completions = 0;
		}
		ioend = list_first_entry(&tmp, struct iomap_ioend, io_list);
		list_del_init(&ioend->io_list);
		completions += iomap_finish_ioend(ioend, error);
	}
}
EXPORT_SYMBOL_GPL(iomap_finish_ioends);

/*
 * We can merge two adjacent ioends if they have the same set of work to do.
 */
static bool
iomap_ioend_can_merge(struct iomap_ioend *ioend, struct iomap_ioend *next)
{
	if (ioend->io_bio->bi_status != next->io_bio->bi_status)
		return false;
	if ((ioend->io_flags & IOMAP_F_SHARED) ^
	    (next->io_flags & IOMAP_F_SHARED))
		return false;
	if ((ioend->io_type == IOMAP_UNWRITTEN) ^
	    (next->io_type == IOMAP_UNWRITTEN))
		return false;
	if (ioend->io_offset + ioend->io_size != next->io_offset)
		return false;
	/*
	 * Do not merge physically discontiguous ioends. The filesystem
	 * completion functions will have to iterate the physical
	 * discontiguities even if we merge the ioends at a logical level, so
	 * we don't gain anything by merging physical discontiguities here.
	 *
	 * We cannot use bio->bi_iter.bi_sector here as it is modified during
	 * submission so does not point to the start sector of the bio at
	 * completion.
	 */
	if (ioend->io_sector + (ioend->io_size >> 9) != next->io_sector)
		return false;
	return true;
}

void
iomap_ioend_try_merge(struct iomap_ioend *ioend, struct list_head *more_ioends)
{
	struct iomap_ioend *next;

	INIT_LIST_HEAD(&ioend->io_list);

	while ((next = list_first_entry_or_null(more_ioends, struct iomap_ioend,
			io_list))) {
		if (!iomap_ioend_can_merge(ioend, next))
			break;
		list_move_tail(&next->io_list, &ioend->io_list);
		ioend->io_size += next->io_size;
	}
}
EXPORT_SYMBOL_GPL(iomap_ioend_try_merge);

static int
iomap_ioend_compare(void *priv, const struct list_head *a,
		const struct list_head *b)
{
	struct iomap_ioend *ia = container_of(a, struct iomap_ioend, io_list);
	struct iomap_ioend *ib = container_of(b, struct iomap_ioend, io_list);

	if (ia->io_offset < ib->io_offset)
		return -1;
	if (ia->io_offset > ib->io_offset)
		return 1;
	return 0;
}

void
iomap_sort_ioends(struct list_head *ioend_list)
{
	list_sort(NULL, ioend_list, iomap_ioend_compare);
}
EXPORT_SYMBOL_GPL(iomap_sort_ioends);

static void iomap_writepage_end_bio(struct bio *bio)
{
	struct iomap_ioend *ioend = bio->bi_private;

	iomap_finish_ioend(ioend, blk_status_to_errno(bio->bi_status));
}

/*
 * Submit the final bio for an ioend.
 *
 * If @error is non-zero, it means that we have a situation where some part of
 * the submission process has failed after we've marked pages for writeback
 * and unlocked them.  In this situation, we need to fail the bio instead of
 * submitting it.  This typically only happens on a filesystem shutdown.
 */
static int
iomap_submit_ioend(struct iomap_writepage_ctx *wpc, struct iomap_ioend *ioend,
		int error)
{
	ioend->io_bio->bi_private = ioend;
	ioend->io_bio->bi_end_io = iomap_writepage_end_bio;

	if (wpc->ops->prepare_ioend)
		error = wpc->ops->prepare_ioend(ioend, error);
	if (error) {
		/*
		 * If we're failing the IO now, just mark the ioend with an
		 * error and finish it.  This will run IO completion immediately
		 * as there is only one reference to the ioend at this point in
		 * time.
		 */
		ioend->io_bio->bi_status = errno_to_blk_status(error);
		bio_endio(ioend->io_bio);
		return error;
	}

	submit_bio(ioend->io_bio);
	return 0;
}

static struct iomap_ioend *
iomap_alloc_ioend(struct inode *inode, struct iomap_writepage_ctx *wpc,
		loff_t offset, sector_t sector, struct writeback_control *wbc)
{
	struct iomap_ioend *ioend;
	struct bio *bio;

	bio = bio_alloc_bioset(wpc->iomap.bdev, BIO_MAX_VECS,
			       REQ_OP_WRITE | wbc_to_write_flags(wbc),
			       GFP_NOFS, &iomap_ioend_bioset);
	bio->bi_iter.bi_sector = sector;
	wbc_init_bio(wbc, bio);

	ioend = container_of(bio, struct iomap_ioend, io_inline_bio);
	INIT_LIST_HEAD(&ioend->io_list);
	ioend->io_type = wpc->iomap.type;
	ioend->io_flags = wpc->iomap.flags;
	ioend->io_inode = inode;
	ioend->io_size = 0;
	ioend->io_folios = 0;
	ioend->io_offset = offset;
	ioend->io_bio = bio;
	ioend->io_sector = sector;
	return ioend;
}

/*
 * Allocate a new bio, and chain the old bio to the new one.
 *
 * Note that we have to perform the chaining in this unintuitive order
 * so that the bi_private linkage is set up in the right direction for the
 * traversal in iomap_finish_ioend().
 */
static struct bio *
iomap_chain_bio(struct bio *prev)
{
	struct bio *new;

	new = bio_alloc(prev->bi_bdev, BIO_MAX_VECS, prev->bi_opf, GFP_NOFS);
	bio_clone_blkg_association(new, prev);
	new->bi_iter.bi_sector = bio_end_sector(prev);

	bio_chain(prev, new);
	bio_get(prev);		/* for iomap_finish_ioend */
	submit_bio(prev);
	return new;
}

static bool
iomap_can_add_to_ioend(struct iomap_writepage_ctx *wpc, loff_t offset,
		sector_t sector)
{
	if ((wpc->iomap.flags & IOMAP_F_SHARED) !=
	    (wpc->ioend->io_flags & IOMAP_F_SHARED))
		return false;
	if (wpc->iomap.type != wpc->ioend->io_type)
		return false;
	if (offset != wpc->ioend->io_offset + wpc->ioend->io_size)
		return false;
	if (sector != bio_end_sector(wpc->ioend->io_bio))
		return false;
	/*
	 * Limit ioend bio chain lengths to minimise IO completion latency. This
	 * also prevents long tight loops ending page writeback on all the
	 * folios in the ioend.
	 */
	if (wpc->ioend->io_folios >= IOEND_BATCH_SIZE)
		return false;
	return true;
}

/*
 * Test to see if we have an existing ioend structure that we could append to
 * first; otherwise finish off the current ioend and start another.
 */
static void
iomap_add_to_ioend(struct inode *inode, loff_t pos, struct folio *folio,
		struct iomap_page *iop, struct iomap_writepage_ctx *wpc,
		struct writeback_control *wbc, struct list_head *iolist)
{
	sector_t sector = iomap_sector(&wpc->iomap, pos);
	unsigned len = i_blocksize(inode);
	size_t poff = offset_in_folio(folio, pos);

	if (!wpc->ioend || !iomap_can_add_to_ioend(wpc, pos, sector)) {
		if (wpc->ioend)
			list_add(&wpc->ioend->io_list, iolist);
		wpc->ioend = iomap_alloc_ioend(inode, wpc, pos, sector, wbc);
	}

	if (!bio_add_folio(wpc->ioend->io_bio, folio, len, poff)) {
		wpc->ioend->io_bio = iomap_chain_bio(wpc->ioend->io_bio);
		bio_add_folio(wpc->ioend->io_bio, folio, len, poff);
	}

	if (iop)
		atomic_add(len, &iop->write_bytes_pending);
	wpc->ioend->io_size += len;
	wbc_account_cgroup_owner(wbc, &folio->page, len);
}

/*
 * We implement an immediate ioend submission policy here to avoid needing to
 * chain multiple ioends and hence nest mempool allocations which can violate
 * the forward progress guarantees we need to provide. The current ioend we're
 * adding blocks to is cached in the writepage context, and if the new block
 * doesn't append to the cached ioend, it will create a new ioend and cache that
 * instead.
 *
 * If a new ioend is created and cached, the old ioend is returned and queued
 * locally for submission once the entire page is processed or an error has been
 * detected.  While ioends are submitted immediately after they are completed,
 * batching optimisations are provided by higher level block plugging.
 *
 * At the end of a writeback pass, there will be a cached ioend remaining on the
 * writepage context that the caller will need to submit.
 */
static int
iomap_writepage_map(struct iomap_writepage_ctx *wpc,
		struct writeback_control *wbc, struct inode *inode,
		struct folio *folio, u64 end_pos)
{
	struct iomap_page *iop = iomap_page_create(inode, folio, 0);
	struct iomap_ioend *ioend, *next;
	unsigned len = i_blocksize(inode);
	unsigned nblocks = i_blocks_per_folio(inode, folio);
	u64 pos = folio_pos(folio);
	int error = 0, count = 0, i;
	LIST_HEAD(submit_list);

	WARN_ON_ONCE(iop && atomic_read(&iop->write_bytes_pending) != 0);

	/*
	 * Walk through the folio to find areas to write back. If we
	 * run off the end of the current map or find the current map
	 * invalid, grab a new one.
	 */
	for (i = 0; i < nblocks && pos < end_pos; i++, pos += len) {
		if (iop && !test_bit(i, iop->uptodate))
			continue;

		error = wpc->ops->map_blocks(wpc, inode, pos);
		if (error)
			break;
		trace_iomap_writepage_map(inode, &wpc->iomap);
		if (WARN_ON_ONCE(wpc->iomap.type == IOMAP_INLINE))
			continue;
		if (wpc->iomap.type == IOMAP_HOLE)
			continue;
		iomap_add_to_ioend(inode, pos, folio, iop, wpc, wbc,
				 &submit_list);
		count++;
	}
	if (count)
		wpc->ioend->io_folios++;

	WARN_ON_ONCE(!wpc->ioend && !list_empty(&submit_list));
	WARN_ON_ONCE(!folio_test_locked(folio));
	WARN_ON_ONCE(folio_test_writeback(folio));
	WARN_ON_ONCE(folio_test_dirty(folio));

	/*
	 * We cannot cancel the ioend directly here on error.  We may have
	 * already set other pages under writeback and hence we have to run I/O
	 * completion to mark the error state of the pages under writeback
	 * appropriately.
	 */
	if (unlikely(error)) {
		/*
		 * Let the filesystem know what portion of the current page
		 * failed to map. If the page hasn't been added to ioend, it
		 * won't be affected by I/O completion and we must unlock it
		 * now.
		 */
		if (wpc->ops->discard_folio)
			wpc->ops->discard_folio(folio, pos);
		if (!count) {
			folio_unlock(folio);
			goto done;
		}
	}

	folio_start_writeback(folio);
	folio_unlock(folio);

	/*
	 * Preserve the original error if there was one; catch
	 * submission errors here and propagate into subsequent ioend
	 * submissions.
	 */
	list_for_each_entry_safe(ioend, next, &submit_list, io_list) {
		int error2;

		list_del_init(&ioend->io_list);
		error2 = iomap_submit_ioend(wpc, ioend, error);
		if (error2 && !error)
			error = error2;
	}

	/*
	 * We can end up here with no error and nothing to write only if we race
	 * with a partial page truncate on a sub-page block sized filesystem.
	 */
	if (!count)
		folio_end_writeback(folio);
done:
	mapping_set_error(inode->i_mapping, error);
	return error;
}

/*
 * Write out a dirty page.
 *
 * For delalloc space on the page, we need to allocate space and flush it.
 * For unwritten space on the page, we need to start the conversion to
 * regular allocated space.
 */
static int
iomap_do_writepage(struct page *page, struct writeback_control *wbc, void *data)
{
	struct folio *folio = page_folio(page);
	struct iomap_writepage_ctx *wpc = data;
	struct inode *inode = folio->mapping->host;
	u64 end_pos, isize;

	trace_iomap_writepage(inode, folio_pos(folio), folio_size(folio));

	/*
	 * Refuse to write the folio out if we're called from reclaim context.
	 *
	 * This avoids stack overflows when called from deeply used stacks in
	 * random callers for direct reclaim or memcg reclaim.  We explicitly
	 * allow reclaim from kswapd as the stack usage there is relatively low.
	 *
	 * This should never happen except in the case of a VM regression so
	 * warn about it.
	 */
	if (WARN_ON_ONCE((current->flags & (PF_MEMALLOC|PF_KSWAPD)) ==
			PF_MEMALLOC))
		goto redirty;

	/*
	 * Is this folio beyond the end of the file?
	 *
	 * The folio index is less than the end_index, adjust the end_pos
	 * to the highest offset that this folio should represent.
	 * -----------------------------------------------------
	 * |			file mapping	       | <EOF> |
	 * -----------------------------------------------------
	 * | Page ... | Page N-2 | Page N-1 |  Page N  |       |
	 * ^--------------------------------^----------|--------
	 * |     desired writeback range    |      see else    |
	 * ---------------------------------^------------------|
	 */
	isize = i_size_read(inode);
	end_pos = folio_pos(folio) + folio_size(folio);
	if (end_pos > isize) {
		/*
		 * Check whether the page to write out is beyond or straddles
		 * i_size or not.
		 * -------------------------------------------------------
		 * |		file mapping		        | <EOF>  |
		 * -------------------------------------------------------
		 * | Page ... | Page N-2 | Page N-1 |  Page N   | Beyond |
		 * ^--------------------------------^-----------|---------
		 * |				    |      Straddles     |
		 * ---------------------------------^-----------|--------|
		 */
		size_t poff = offset_in_folio(folio, isize);
		pgoff_t end_index = isize >> PAGE_SHIFT;

		/*
		 * Skip the page if it's fully outside i_size, e.g.
		 * due to a truncate operation that's in progress.  We've
		 * cleaned this page and truncate will finish things off for
		 * us.
		 *
		 * Note that the end_index is unsigned long.  If the given
		 * offset is greater than 16TB on a 32-bit system then if we
		 * checked if the page is fully outside i_size with
		 * "if (page->index >= end_index + 1)", "end_index + 1" would
		 * overflow and evaluate to 0.  Hence this page would be
		 * redirtied and written out repeatedly, which would result in
		 * an infinite loop; the user program performing this operation
		 * would hang.  Instead, we can detect this situation by
		 * checking if the page is totally beyond i_size or if its
		 * offset is just equal to the EOF.
		 */
		if (folio->index > end_index ||
		    (folio->index == end_index && poff == 0))
			goto unlock;

		/*
		 * The page straddles i_size.  It must be zeroed out on each
		 * and every writepage invocation because it may be mmapped.
		 * "A file is mapped in multiples of the page size.  For a file
		 * that is not a multiple of the page size, the remaining
		 * memory is zeroed when mapped, and writes to that region are
		 * not written out to the file."
		 */
		folio_zero_segment(folio, poff, folio_size(folio));
		end_pos = isize;
	}

	return iomap_writepage_map(wpc, wbc, inode, folio, end_pos);

redirty:
	folio_redirty_for_writepage(wbc, folio);
unlock:
	folio_unlock(folio);
	return 0;
}

int
iomap_writepages(struct address_space *mapping, struct writeback_control *wbc,
		struct iomap_writepage_ctx *wpc,
		const struct iomap_writeback_ops *ops)
{
	int			ret;

	wpc->ops = ops;
	ret = write_cache_pages(mapping, wbc, iomap_do_writepage, wpc);
	if (!wpc->ioend)
		return ret;
	return iomap_submit_ioend(wpc, wpc->ioend, ret);
}
EXPORT_SYMBOL_GPL(iomap_writepages);

static int __init iomap_init(void)
{
	return bioset_init(&iomap_ioend_bioset, 4 * (PAGE_SIZE / SECTOR_SIZE),
			   offsetof(struct iomap_ioend, io_inline_bio),
			   BIOSET_NEED_BVECS);
}
fs_initcall(iomap_init);<|MERGE_RESOLUTION|>--- conflicted
+++ resolved
@@ -1080,7 +1080,6 @@
 
 static loff_t iomap_unshare_iter(struct iomap_iter *iter)
 {
-	struct iomap *iomap = &iter->iomap;
 	loff_t pos = iter->pos;
 	loff_t length = iomap_length(iter);
 	loff_t written = 0;
@@ -1097,11 +1096,6 @@
 		status = iomap_write_begin(iter, pos, bytes, &folio);
 		if (unlikely(status))
 			return status;
-<<<<<<< HEAD
-=======
-		if (iomap->flags & IOMAP_F_STALE)
-			break;
->>>>>>> bdbc96c2
 
 		offset = offset_in_folio(folio, pos);
 		if (bytes > folio_size(folio) - offset)
