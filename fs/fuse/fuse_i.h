--- conflicted
+++ resolved
@@ -313,14 +313,11 @@
 	struct fuse_in_arg in_args[3];
 	struct fuse_arg out_args[2];
 	void (*end)(struct fuse_mount *fm, struct fuse_args *args, int error);
-<<<<<<< HEAD
+	/* Used for kvec iter backed by vmalloc address */
+	void *vmap_base;
 
 	/* Path used for completing d_canonical_path */
 	struct path *canonical_path;
-=======
-	/* Used for kvec iter backed by vmalloc address */
-	void *vmap_base;
->>>>>>> da7df496
 };
 
 struct fuse_args_pages {
