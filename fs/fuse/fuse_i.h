--- conflicted
+++ resolved
@@ -215,17 +215,6 @@
 struct fuse_mount;
 union fuse_file_args;
 
-/**
- * Reference to lower filesystem file for read/write operations handled in
- * passthrough mode.
- * This struct also tracks the credentials to be used for handling read/write
- * operations.
- */
-struct fuse_passthrough {
-	struct file *filp;
-	struct cred *cred;
-};
-
 /** FUSE specific file data */
 struct fuse_file {
 	/** Fuse connection for this file */
@@ -264,9 +253,6 @@
 		u64 version;
 
 	} readdir;
-
-	/** Container for data related to the passthrough functionality */
-	struct fuse_passthrough passthrough;
 
 	/** RB node to be linked on fuse_conn->polled_files */
 	struct rb_node polled_node;
@@ -326,9 +312,6 @@
 	struct fuse_in_arg in_args[3];
 	struct fuse_arg out_args[2];
 	void (*end)(struct fuse_mount *fm, struct fuse_args *args, int error);
-
-	/* Path used for completing d_canonical_path */
-	struct path *canonical_path;
 };
 
 struct fuse_args_pages {
@@ -445,8 +428,10 @@
 	/** Used to wake up the task waiting for completion of request*/
 	wait_queue_head_t waitq;
 
+#if IS_ENABLED(CONFIG_VIRTIO_FS)
 	/** virtio-fs's physically contiguous buffer for in and out args */
 	void *argbuf;
+#endif
 
 	/** fuse_mount this request belongs to */
 	struct fuse_mount *fm;
@@ -466,19 +451,19 @@
 	/**
 	 * Signal that a forget has been queued
 	 */
-	void (*wake_forget_and_unlock)(struct fuse_iqueue *fiq, bool sync)
+	void (*wake_forget_and_unlock)(struct fuse_iqueue *fiq)
 		__releases(fiq->lock);
 
 	/**
 	 * Signal that an INTERRUPT request has been queued
 	 */
-	void (*wake_interrupt_and_unlock)(struct fuse_iqueue *fiq, bool sync)
+	void (*wake_interrupt_and_unlock)(struct fuse_iqueue *fiq)
 		__releases(fiq->lock);
 
 	/**
 	 * Signal that a request has been queued
 	 */
-	void (*wake_pending_and_unlock)(struct fuse_iqueue *fiq, bool sync)
+	void (*wake_pending_and_unlock)(struct fuse_iqueue *fiq)
 		__releases(fiq->lock);
 
 	/**
@@ -851,9 +836,6 @@
 	/* Auto-mount submounts announced by the server */
 	unsigned int auto_submounts:1;
 
-	/** Passthrough mode for read/write IO */
-	unsigned int passthrough:1;
-
 	/* Propagate syncfs() to server */
 	unsigned int sync_fs:1;
 
@@ -931,18 +913,10 @@
 	/* New writepages go into this bucket */
 	struct fuse_sync_bucket __rcu *curr_bucket;
 
-<<<<<<< HEAD
-	/** IDR for passthrough requests */
-	struct idr passthrough_req;
-
-	/** Protects passthrough_req */
-	spinlock_t passthrough_req_lock;
-=======
 #ifdef CONFIG_FUSE_PASSTHROUGH
 	/** IDR for backing files ids */
 	struct idr backing_files_map;
 #endif
->>>>>>> 6ce8b2ce
 };
 
 /*
@@ -1434,14 +1408,6 @@
 		       unsigned int open_flags, fl_owner_t id, bool isdir);
 
 /* passthrough.c */
-<<<<<<< HEAD
-int fuse_passthrough_open(struct fuse_dev *fud, u32 lower_fd);
-int fuse_passthrough_setup(struct fuse_conn *fc, struct fuse_file *ff,
-			   struct fuse_open_out *openarg);
-void fuse_passthrough_release(struct fuse_passthrough *passthrough);
-ssize_t fuse_passthrough_read_iter(struct kiocb *iocb, struct iov_iter *to);
-ssize_t fuse_passthrough_write_iter(struct kiocb *iocb, struct iov_iter *from);
-=======
 static inline struct fuse_backing *fuse_inode_backing(struct fuse_inode *fi)
 {
 #ifdef CONFIG_FUSE_PASSTHROUGH
@@ -1503,7 +1469,6 @@
 ssize_t fuse_passthrough_splice_write(struct pipe_inode_info *pipe,
 				      struct file *out, loff_t *ppos,
 				      size_t len, unsigned int flags);
->>>>>>> 6ce8b2ce
 ssize_t fuse_passthrough_mmap(struct file *file, struct vm_area_struct *vma);
 
 #endif /* _FS_FUSE_I_H */