--- conflicted
+++ resolved
@@ -1050,17 +1050,15 @@
 			    !fuse_dax_check_alignment(fc, arg->map_alignment)) {
 				ok = false;
 			}
-<<<<<<< HEAD
+			if (arg->flags & FUSE_HANDLE_KILLPRIV_V2) {
+				fc->handle_killpriv_v2 = 1;
+				fm->sb->s_flags |= SB_NOSEC;
+			}
 			if (arg->flags & FUSE_PASSTHROUGH) {
 				fc->passthrough = 1;
 				/* Prevent further stacking */
 				fm->sb->s_stack_depth =
 					FILESYSTEM_MAX_STACK_DEPTH;
-=======
-			if (arg->flags & FUSE_HANDLE_KILLPRIV_V2) {
-				fc->handle_killpriv_v2 = 1;
-				fm->sb->s_flags |= SB_NOSEC;
->>>>>>> 65de0b89
 			}
 		} else {
 			ra_pages = fc->max_read / PAGE_SIZE;
@@ -1105,11 +1103,8 @@
 		FUSE_PARALLEL_DIROPS | FUSE_HANDLE_KILLPRIV | FUSE_POSIX_ACL |
 		FUSE_ABORT_ERROR | FUSE_MAX_PAGES | FUSE_CACHE_SYMLINKS |
 		FUSE_NO_OPENDIR_SUPPORT | FUSE_EXPLICIT_INVAL_DATA |
-<<<<<<< HEAD
+		FUSE_HANDLE_KILLPRIV_V2 |
 		FUSE_PASSTHROUGH;
-=======
-		FUSE_HANDLE_KILLPRIV_V2;
->>>>>>> 65de0b89
 #ifdef CONFIG_FUSE_DAX
 	if (fm->fc->dax)
 		ia->in.flags |= FUSE_MAP_ALIGNMENT;
