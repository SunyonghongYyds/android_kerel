--- conflicted
+++ resolved
@@ -1443,15 +1443,10 @@
 	int oif = sk->sk_bound_dev_if;
 	struct dst_entry *dst;
 
-<<<<<<< HEAD
-	ip6_update_pmtu(skb, sock_net(sk), mtu,
-			sk->sk_bound_dev_if, sk->sk_mark, sk->sk_uid);
-=======
 	if (!oif && skb->dev)
 		oif = l3mdev_master_ifindex(skb->dev);
 
-	ip6_update_pmtu(skb, sock_net(sk), mtu, oif, sk->sk_mark);
->>>>>>> 44caf8b3
+	ip6_update_pmtu(skb, sock_net(sk), mtu, oif, sk->sk_mark, sk->sk_uid);
 
 	dst = __sk_dst_get(sk);
 	if (!dst || !dst->obsolete ||
