/* SPDX-License-Identifier: GPL-2.0 */
/* XDP user-space ring structure
 * Copyright(c) 2018 Intel Corporation.
 */

#ifndef _LINUX_XSK_QUEUE_H
#define _LINUX_XSK_QUEUE_H

#include <linux/types.h>
#include <linux/if_xdp.h>
#include <net/xdp_sock.h>
#include <net/xsk_buff_pool.h>

#include "xsk.h"

struct xdp_ring {
	u32 producer ____cacheline_aligned_in_smp;
	/* Hinder the adjacent cache prefetcher to prefetch the consumer
	 * pointer if the producer pointer is touched and vice versa.
	 */
	u32 pad1 ____cacheline_aligned_in_smp;
	u32 consumer ____cacheline_aligned_in_smp;
	u32 pad2 ____cacheline_aligned_in_smp;
	u32 flags;
	u32 pad3 ____cacheline_aligned_in_smp;
};

/* Used for the RX and TX queues for packets */
struct xdp_rxtx_ring {
	struct xdp_ring ptrs;
	struct xdp_desc desc[] ____cacheline_aligned_in_smp;
};

/* Used for the fill and completion queues for buffers */
struct xdp_umem_ring {
	struct xdp_ring ptrs;
	u64 desc[] ____cacheline_aligned_in_smp;
};

struct xsk_queue {
	u32 ring_mask;
	u32 nentries;
	u32 cached_prod;
	u32 cached_cons;
	struct xdp_ring *ring;
	u64 invalid_descs;
	u64 queue_empty_descs;
};

/* The structure of the shared state of the rings are a simple
 * circular buffer, as outlined in
 * Documentation/core-api/circular-buffers.rst. For the Rx and
 * completion ring, the kernel is the producer and user space is the
 * consumer. For the Tx and fill rings, the kernel is the consumer and
 * user space is the producer.
 *
 * producer                         consumer
 *
 * if (LOAD ->consumer) {  (A)      LOAD.acq ->producer  (C)
 *    STORE $data                   LOAD $data
 *    STORE.rel ->producer (B)      STORE.rel ->consumer (D)
 * }
 *
 * (A) pairs with (D), and (B) pairs with (C).
 *
 * Starting with (B), it protects the data from being written after
 * the producer pointer. If this barrier was missing, the consumer
 * could observe the producer pointer being set and thus load the data
 * before the producer has written the new data. The consumer would in
 * this case load the old data.
 *
 * (C) protects the consumer from speculatively loading the data before
 * the producer pointer actually has been read. If we do not have this
 * barrier, some architectures could load old data as speculative loads
 * are not discarded as the CPU does not know there is a dependency
 * between ->producer and data.
 *
 * (A) is a control dependency that separates the load of ->consumer
 * from the stores of $data. In case ->consumer indicates there is no
 * room in the buffer to store $data we do not. The dependency will
 * order both of the stores after the loads. So no barrier is needed.
 *
 * (D) protects the load of the data to be observed to happen after the
 * store of the consumer pointer. If we did not have this memory
 * barrier, the producer could observe the consumer pointer being set
 * and overwrite the data with a new value before the consumer got the
 * chance to read the old value. The consumer would thus miss reading
 * the old entry and very likely read the new entry twice, once right
 * now and again after circling through the ring.
 */

/* The operations on the rings are the following:
 *
 * producer                           consumer
 *
 * RESERVE entries                    PEEK in the ring for entries
 * WRITE data into the ring           READ data from the ring
 * SUBMIT entries                     RELEASE entries
 *
 * The producer reserves one or more entries in the ring. It can then
 * fill in these entries and finally submit them so that they can be
 * seen and read by the consumer.
 *
 * The consumer peeks into the ring to see if the producer has written
 * any new entries. If so, the consumer can then read these entries
 * and when it is done reading them release them back to the producer
 * so that the producer can use these slots to fill in new entries.
 *
 * The function names below reflect these operations.
 */

/* Functions that read and validate content from consumer rings. */

static inline void __xskq_cons_read_addr_unchecked(struct xsk_queue *q, u32 cached_cons, u64 *addr)
{
	struct xdp_umem_ring *ring = (struct xdp_umem_ring *)q->ring;
	u32 idx = cached_cons & q->ring_mask;

	*addr = ring->desc[idx];
}

static inline bool xskq_cons_read_addr_unchecked(struct xsk_queue *q, u64 *addr)
{
	if (q->cached_cons != q->cached_prod) {
		__xskq_cons_read_addr_unchecked(q, q->cached_cons, addr);
		return true;
	}

	return false;
}

static inline bool xp_aligned_validate_desc(struct xsk_buff_pool *pool,
					    struct xdp_desc *desc)
{
	u64 chunk, chunk_end;

	chunk = xp_aligned_extract_addr(pool, desc->addr);
	if (likely(desc->len)) {
		chunk_end = xp_aligned_extract_addr(pool, desc->addr + desc->len - 1);
		if (chunk != chunk_end)
			return false;
	}

	if (chunk >= pool->addrs_cnt)
		return false;

	if (desc->options)
		return false;
	return true;
}

static inline bool xp_unaligned_validate_desc(struct xsk_buff_pool *pool,
					      struct xdp_desc *desc)
{
	u64 addr, base_addr;

	base_addr = xp_unaligned_extract_addr(desc->addr);
	addr = xp_unaligned_add_offset_to_addr(desc->addr);

	if (desc->len > pool->chunk_size)
		return false;

	if (base_addr >= pool->addrs_cnt || addr >= pool->addrs_cnt ||
	    xp_desc_crosses_non_contig_pg(pool, addr, desc->len))
		return false;

	if (desc->options)
		return false;
	return true;
}

static inline bool xp_validate_desc(struct xsk_buff_pool *pool,
				    struct xdp_desc *desc)
{
	return pool->unaligned ? xp_unaligned_validate_desc(pool, desc) :
		xp_aligned_validate_desc(pool, desc);
}

static inline bool xskq_cons_is_valid_desc(struct xsk_queue *q,
					   struct xdp_desc *d,
					   struct xsk_buff_pool *pool)
{
	if (!xp_validate_desc(pool, d)) {
		q->invalid_descs++;
		return false;
	}
	return true;
}

static inline bool xskq_cons_read_desc(struct xsk_queue *q,
				       struct xdp_desc *desc,
				       struct xsk_buff_pool *pool)
{
	while (q->cached_cons != q->cached_prod) {
		struct xdp_rxtx_ring *ring = (struct xdp_rxtx_ring *)q->ring;
		u32 idx = q->cached_cons & q->ring_mask;

		*desc = ring->desc[idx];
		if (xskq_cons_is_valid_desc(q, desc, pool))
			return true;

		q->cached_cons++;
	}

	return false;
}

static inline u32 xskq_cons_read_desc_batch(struct xsk_queue *q, struct xsk_buff_pool *pool,
					    u32 max)
{
	u32 cached_cons = q->cached_cons, nb_entries = 0;
	struct xdp_desc *descs = pool->tx_descs;

	while (cached_cons != q->cached_prod && nb_entries < max) {
		struct xdp_rxtx_ring *ring = (struct xdp_rxtx_ring *)q->ring;
		u32 idx = cached_cons & q->ring_mask;

		descs[nb_entries] = ring->desc[idx];
		if (unlikely(!xskq_cons_is_valid_desc(q, &descs[nb_entries], pool))) {
			/* Skip the entry */
			cached_cons++;
			continue;
		}

		nb_entries++;
		cached_cons++;
	}

	return nb_entries;
}

/* Functions for consumers */

static inline void __xskq_cons_release(struct xsk_queue *q)
{
	smp_store_release(&q->ring->consumer, q->cached_cons); /* D, matchees A */
}

static inline void __xskq_cons_peek(struct xsk_queue *q)
{
	/* Refresh the local pointer */
	q->cached_prod = smp_load_acquire(&q->ring->producer);  /* C, matches B */
}

static inline void xskq_cons_get_entries(struct xsk_queue *q)
{
	__xskq_cons_release(q);
	__xskq_cons_peek(q);
}

static inline u32 xskq_cons_nb_entries(struct xsk_queue *q, u32 max)
{
	u32 entries = q->cached_prod - q->cached_cons;

	if (entries >= max)
		return max;

	__xskq_cons_peek(q);
	entries = q->cached_prod - q->cached_cons;

	return entries >= max ? max : entries;
}

static inline bool xskq_cons_has_entries(struct xsk_queue *q, u32 cnt)
{
	return xskq_cons_nb_entries(q, cnt) >= cnt;
}

static inline bool xskq_cons_peek_addr_unchecked(struct xsk_queue *q, u64 *addr)
{
	if (q->cached_prod == q->cached_cons)
		xskq_cons_get_entries(q);
	return xskq_cons_read_addr_unchecked(q, addr);
}

static inline bool xskq_cons_peek_desc(struct xsk_queue *q,
				       struct xdp_desc *desc,
				       struct xsk_buff_pool *pool)
{
	if (q->cached_prod == q->cached_cons)
		xskq_cons_get_entries(q);
	return xskq_cons_read_desc(q, desc, pool);
}

<<<<<<< HEAD
static inline u32 xskq_cons_peek_desc_batch(struct xsk_queue *q, struct xsk_buff_pool *pool,
					    u32 max)
{
	u32 entries = xskq_cons_nb_entries(q, max);

	return xskq_cons_read_desc_batch(q, pool, entries);
}

=======
>>>>>>> 88084a3d
/* To improve performance in the xskq_cons_release functions, only update local state here.
 * Reflect this to global state when we get new entries from the ring in
 * xskq_cons_get_entries() and whenever Rx or Tx processing are completed in the NAPI loop.
 */
static inline void xskq_cons_release(struct xsk_queue *q)
{
	q->cached_cons++;
}

static inline void xskq_cons_release_n(struct xsk_queue *q, u32 cnt)
{
	q->cached_cons += cnt;
}

static inline u32 xskq_cons_present_entries(struct xsk_queue *q)
{
	/* No barriers needed since data is not accessed */
	return READ_ONCE(q->ring->producer) - READ_ONCE(q->ring->consumer);
}

/* Functions for producers */

static inline u32 xskq_prod_nb_free(struct xsk_queue *q, u32 max)
{
	u32 free_entries = q->nentries - (q->cached_prod - q->cached_cons);

	if (free_entries >= max)
		return max;

	/* Refresh the local tail pointer */
	q->cached_cons = READ_ONCE(q->ring->consumer);
	free_entries = q->nentries - (q->cached_prod - q->cached_cons);

	return free_entries >= max ? max : free_entries;
}

static inline bool xskq_prod_is_full(struct xsk_queue *q)
{
	return xskq_prod_nb_free(q, 1) ? false : true;
}

static inline void xskq_prod_cancel(struct xsk_queue *q)
{
	q->cached_prod--;
}

static inline int xskq_prod_reserve(struct xsk_queue *q)
{
	if (xskq_prod_is_full(q))
		return -ENOSPC;

	/* A, matches D */
	q->cached_prod++;
	return 0;
}

static inline int xskq_prod_reserve_addr(struct xsk_queue *q, u64 addr)
{
	struct xdp_umem_ring *ring = (struct xdp_umem_ring *)q->ring;

	if (xskq_prod_is_full(q))
		return -ENOSPC;

	/* A, matches D */
	ring->desc[q->cached_prod++ & q->ring_mask] = addr;
	return 0;
}

static inline u32 xskq_prod_reserve_addr_batch(struct xsk_queue *q, struct xdp_desc *descs,
					       u32 max)
{
	struct xdp_umem_ring *ring = (struct xdp_umem_ring *)q->ring;
	u32 nb_entries, i, cached_prod;

	nb_entries = xskq_prod_nb_free(q, max);

	/* A, matches D */
	cached_prod = q->cached_prod;
	for (i = 0; i < nb_entries; i++)
		ring->desc[cached_prod++ & q->ring_mask] = descs[i].addr;
	q->cached_prod = cached_prod;

	return nb_entries;
}

static inline int xskq_prod_reserve_desc(struct xsk_queue *q,
					 u64 addr, u32 len)
{
	struct xdp_rxtx_ring *ring = (struct xdp_rxtx_ring *)q->ring;
	u32 idx;

	if (xskq_prod_is_full(q))
		return -ENOBUFS;

	/* A, matches D */
	idx = q->cached_prod++ & q->ring_mask;
	ring->desc[idx].addr = addr;
	ring->desc[idx].len = len;

	return 0;
}

static inline void __xskq_prod_submit(struct xsk_queue *q, u32 idx)
{
	smp_store_release(&q->ring->producer, idx); /* B, matches C */
}

static inline void xskq_prod_submit(struct xsk_queue *q)
{
	__xskq_prod_submit(q, q->cached_prod);
}

static inline void xskq_prod_submit_addr(struct xsk_queue *q, u64 addr)
{
	struct xdp_umem_ring *ring = (struct xdp_umem_ring *)q->ring;
	u32 idx = q->ring->producer;

	ring->desc[idx++ & q->ring_mask] = addr;

	__xskq_prod_submit(q, idx);
}

static inline void xskq_prod_submit_n(struct xsk_queue *q, u32 nb_entries)
{
	__xskq_prod_submit(q, q->ring->producer + nb_entries);
}

static inline bool xskq_prod_is_empty(struct xsk_queue *q)
{
	/* No barriers needed since data is not accessed */
	return READ_ONCE(q->ring->consumer) == READ_ONCE(q->ring->producer);
}

/* For both producers and consumers */

static inline u64 xskq_nb_invalid_descs(struct xsk_queue *q)
{
	return q ? q->invalid_descs : 0;
}

static inline u64 xskq_nb_queue_empty_descs(struct xsk_queue *q)
{
	return q ? q->queue_empty_descs : 0;
}

struct xsk_queue *xskq_create(u32 nentries, bool umem_queue);
void xskq_destroy(struct xsk_queue *q_ops);

#endif /* _LINUX_XSK_QUEUE_H */<|MERGE_RESOLUTION|>--- conflicted
+++ resolved
@@ -282,17 +282,6 @@
 	return xskq_cons_read_desc(q, desc, pool);
 }
 
-<<<<<<< HEAD
-static inline u32 xskq_cons_peek_desc_batch(struct xsk_queue *q, struct xsk_buff_pool *pool,
-					    u32 max)
-{
-	u32 entries = xskq_cons_nb_entries(q, max);
-
-	return xskq_cons_read_desc_batch(q, pool, entries);
-}
-
-=======
->>>>>>> 88084a3d
 /* To improve performance in the xskq_cons_release functions, only update local state here.
  * Reflect this to global state when we get new entries from the ring in
  * xskq_cons_get_entries() and whenever Rx or Tx processing are completed in the NAPI loop.
