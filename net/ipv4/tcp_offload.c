// SPDX-License-Identifier: GPL-2.0-or-later
/*
 *	IPV4 GSO/GRO offload support
 *	Linux INET implementation
 *
 *	TCPv4 GSO/GRO support
 */

#include <linux/indirect_call_wrapper.h>
#include <linux/skbuff.h>
#include <net/gro.h>
#include <net/gso.h>
#include <net/tcp.h>
#include <net/protocol.h>

static void tcp_gso_tstamp(struct sk_buff *skb, unsigned int ts_seq,
			   unsigned int seq, unsigned int mss)
{
	while (skb) {
		if (before(ts_seq, seq + mss)) {
			skb_shinfo(skb)->tx_flags |= SKBTX_SW_TSTAMP;
			skb_shinfo(skb)->tskey = ts_seq;
			return;
		}

		skb = skb->next;
		seq += mss;
	}
}

static void __tcpv4_gso_segment_csum(struct sk_buff *seg,
				     __be32 *oldip, __be32 newip,
				     __be16 *oldport, __be16 newport)
{
	struct tcphdr *th;
	struct iphdr *iph;

	if (*oldip == newip && *oldport == newport)
		return;

	th = tcp_hdr(seg);
	iph = ip_hdr(seg);

	inet_proto_csum_replace4(&th->check, seg, *oldip, newip, true);
	inet_proto_csum_replace2(&th->check, seg, *oldport, newport, false);
	*oldport = newport;

	csum_replace4(&iph->check, *oldip, newip);
	*oldip = newip;
}

static struct sk_buff *__tcpv4_gso_segment_list_csum(struct sk_buff *segs)
{
	const struct tcphdr *th;
	const struct iphdr *iph;
	struct sk_buff *seg;
	struct tcphdr *th2;
	struct iphdr *iph2;

	seg = segs;
	th = tcp_hdr(seg);
	iph = ip_hdr(seg);
	th2 = tcp_hdr(seg->next);
	iph2 = ip_hdr(seg->next);

	if (!(*(const u32 *)&th->source ^ *(const u32 *)&th2->source) &&
	    iph->daddr == iph2->daddr && iph->saddr == iph2->saddr)
		return segs;

	while ((seg = seg->next)) {
		th2 = tcp_hdr(seg);
		iph2 = ip_hdr(seg);

		__tcpv4_gso_segment_csum(seg,
					 &iph2->saddr, iph->saddr,
					 &th2->source, th->source);
		__tcpv4_gso_segment_csum(seg,
					 &iph2->daddr, iph->daddr,
					 &th2->dest, th->dest);
	}

	return segs;
}

static struct sk_buff *__tcp4_gso_segment_list(struct sk_buff *skb,
					      netdev_features_t features)
{
	skb = skb_segment_list(skb, features, skb_mac_header_len(skb));
	if (IS_ERR(skb))
		return skb;

	return __tcpv4_gso_segment_list_csum(skb);
}

static struct sk_buff *tcp4_gso_segment(struct sk_buff *skb,
					netdev_features_t features)
{
	if (!(skb_shinfo(skb)->gso_type & SKB_GSO_TCPV4))
		return ERR_PTR(-EINVAL);

	if (!pskb_may_pull(skb, sizeof(struct tcphdr)))
		return ERR_PTR(-EINVAL);

	if (skb_shinfo(skb)->gso_type & SKB_GSO_FRAGLIST)
		return __tcp4_gso_segment_list(skb, features);

	if (unlikely(skb->ip_summed != CHECKSUM_PARTIAL)) {
		const struct iphdr *iph = ip_hdr(skb);
		struct tcphdr *th = tcp_hdr(skb);

		/* Set up checksum pseudo header, usually expect stack to
		 * have done this already.
		 */

		th->check = 0;
		skb->ip_summed = CHECKSUM_PARTIAL;
		__tcp_v4_send_check(skb, iph->saddr, iph->daddr);
	}

	return tcp_gso_segment(skb, features);
}

struct sk_buff *tcp_gso_segment(struct sk_buff *skb,
				netdev_features_t features)
{
	struct sk_buff *segs = ERR_PTR(-EINVAL);
	unsigned int sum_truesize = 0;
	struct tcphdr *th;
	unsigned int thlen;
	unsigned int seq;
	unsigned int oldlen;
	unsigned int mss;
	struct sk_buff *gso_skb = skb;
	__sum16 newcheck;
	bool ooo_okay, copy_destructor;
	__wsum delta;

	th = tcp_hdr(skb);
	thlen = th->doff * 4;
	if (thlen < sizeof(*th))
		goto out;

	if (!pskb_may_pull(skb, thlen))
		goto out;

	oldlen = ~skb->len;
	__skb_pull(skb, thlen);

	mss = skb_shinfo(skb)->gso_size;
	if (unlikely(skb->len <= mss))
		goto out;

	if (skb_gso_ok(skb, features | NETIF_F_GSO_ROBUST)) {
		/* Packet is from an untrusted source, reset gso_segs. */

		skb_shinfo(skb)->gso_segs = DIV_ROUND_UP(skb->len, mss);

		segs = NULL;
		goto out;
	}

	copy_destructor = gso_skb->destructor == tcp_wfree;
	ooo_okay = gso_skb->ooo_okay;
	/* All segments but the first should have ooo_okay cleared */
	skb->ooo_okay = 0;

	segs = skb_segment(skb, features);
	if (IS_ERR(segs))
		goto out;

	/* Only first segment might have ooo_okay set */
	segs->ooo_okay = ooo_okay;

	/* GSO partial and frag_list segmentation only requires splitting
	 * the frame into an MSS multiple and possibly a remainder, both
	 * cases return a GSO skb. So update the mss now.
	 */
	if (skb_is_gso(segs))
		mss *= skb_shinfo(segs)->gso_segs;

	delta = (__force __wsum)htonl(oldlen + thlen + mss);

	skb = segs;
	th = tcp_hdr(skb);
	seq = ntohl(th->seq);

	if (unlikely(skb_shinfo(gso_skb)->tx_flags & SKBTX_SW_TSTAMP))
		tcp_gso_tstamp(segs, skb_shinfo(gso_skb)->tskey, seq, mss);

	newcheck = ~csum_fold(csum_add(csum_unfold(th->check), delta));

	while (skb->next) {
		th->fin = th->psh = 0;
		th->check = newcheck;

		if (skb->ip_summed == CHECKSUM_PARTIAL)
			gso_reset_checksum(skb, ~th->check);
		else
			th->check = gso_make_checksum(skb, ~th->check);

		seq += mss;
		if (copy_destructor) {
			skb->destructor = gso_skb->destructor;
			skb->sk = gso_skb->sk;
			sum_truesize += skb->truesize;
		}
		skb = skb->next;
		th = tcp_hdr(skb);

		th->seq = htonl(seq);
		th->cwr = 0;
	}

	/* Following permits TCP Small Queues to work well with GSO :
	 * The callback to TCP stack will be called at the time last frag
	 * is freed at TX completion, and not right now when gso_skb
	 * is freed by GSO engine
	 */
	if (copy_destructor) {
		int delta;

		swap(gso_skb->sk, skb->sk);
		swap(gso_skb->destructor, skb->destructor);
		sum_truesize += skb->truesize;
		delta = sum_truesize - gso_skb->truesize;
		/* In some pathological cases, delta can be negative.
		 * We need to either use refcount_add() or refcount_sub_and_test()
		 */
		if (likely(delta >= 0))
			refcount_add(delta, &skb->sk->sk_wmem_alloc);
		else
			WARN_ON_ONCE(refcount_sub_and_test(-delta, &skb->sk->sk_wmem_alloc));
	}

	delta = (__force __wsum)htonl(oldlen +
				      (skb_tail_pointer(skb) -
				       skb_transport_header(skb)) +
				      skb->data_len);
	th->check = ~csum_fold(csum_add(csum_unfold(th->check), delta));
	if (skb->ip_summed == CHECKSUM_PARTIAL)
		gso_reset_checksum(skb, ~th->check);
	else
		th->check = gso_make_checksum(skb, ~th->check);
out:
	return segs;
}

struct sk_buff *tcp_gro_lookup(struct list_head *head, struct tcphdr *th)
{
	struct tcphdr *th2;
	struct sk_buff *p;

	list_for_each_entry(p, head, list) {
		if (!NAPI_GRO_CB(p)->same_flow)
			continue;

		th2 = tcp_hdr(p);
		if (*(u32 *)&th->source ^ *(u32 *)&th2->source) {
			NAPI_GRO_CB(p)->same_flow = 0;
			continue;
		}

		return p;
	}

	return NULL;
}

struct tcphdr *tcp_gro_pull_header(struct sk_buff *skb)
{
	unsigned int thlen, hlen, off;
	struct tcphdr *th;

	off = skb_gro_offset(skb);
	hlen = off + sizeof(*th);
	th = skb_gro_header(skb, hlen, off);
	if (unlikely(!th))
		return NULL;

	thlen = th->doff * 4;
	if (thlen < sizeof(*th))
		return NULL;

	hlen = off + thlen;
	if (!skb_gro_may_pull(skb, hlen)) {
		th = skb_gro_header_slow(skb, hlen, off);
		if (unlikely(!th))
			return NULL;
	}

	skb_gro_pull(skb, thlen);

	return th;
}

struct sk_buff *tcp_gro_receive(struct list_head *head, struct sk_buff *skb,
				struct tcphdr *th)
{
	unsigned int thlen = th->doff * 4;
	struct sk_buff *pp = NULL;
	struct sk_buff *p;
	struct tcphdr *th2;
	unsigned int len;
	__be32 flags;
	unsigned int mss = 1;
	int flush = 1;
	int i;

	len = skb_gro_len(skb);
	flags = tcp_flag_word(th);

	p = tcp_gro_lookup(head, th);
	if (!p)
		goto out_check_final;

	th2 = tcp_hdr(p);
	flush = (__force int)(flags & TCP_FLAG_CWR);
	flush |= (__force int)((flags ^ tcp_flag_word(th2)) &
		  ~(TCP_FLAG_CWR | TCP_FLAG_FIN | TCP_FLAG_PSH));
	flush |= (__force int)(th->ack_seq ^ th2->ack_seq);
	for (i = sizeof(*th); i < thlen; i += 4)
		flush |= *(u32 *)((u8 *)th + i) ^
			 *(u32 *)((u8 *)th2 + i);

	flush |= gro_receive_network_flush(th, th2, p);

	mss = skb_shinfo(p)->gso_size;

	/* If skb is a GRO packet, make sure its gso_size matches prior packet mss.
	 * If it is a single frame, do not aggregate it if its length
	 * is bigger than our mss.
	 */
	if (unlikely(skb_is_gso(skb)))
		flush |= (mss != skb_shinfo(skb)->gso_size);
	else
		flush |= (len - 1) >= mss;

	flush |= (ntohl(th2->seq) + skb_gro_len(p)) ^ ntohl(th->seq);
	flush |= skb_cmp_decrypted(p, skb);
<<<<<<< HEAD
=======

	if (unlikely(NAPI_GRO_CB(p)->is_flist)) {
		flush |= (__force int)(flags ^ tcp_flag_word(th2));
		flush |= skb->ip_summed != p->ip_summed;
		flush |= skb->csum_level != p->csum_level;
		flush |= NAPI_GRO_CB(p)->count >= 64;

		if (flush || skb_gro_receive_list(p, skb))
			mss = 1;

		goto out_check_final;
	}
>>>>>>> 1613e604

	if (flush || skb_gro_receive(p, skb)) {
		mss = 1;
		goto out_check_final;
	}

	tcp_flag_word(th2) |= flags & (TCP_FLAG_FIN | TCP_FLAG_PSH);

out_check_final:
	/* Force a flush if last segment is smaller than mss. */
	if (unlikely(skb_is_gso(skb)))
		flush = len != NAPI_GRO_CB(skb)->count * skb_shinfo(skb)->gso_size;
	else
		flush = len < mss;

	flush |= (__force int)(flags & (TCP_FLAG_URG | TCP_FLAG_PSH |
					TCP_FLAG_RST | TCP_FLAG_SYN |
					TCP_FLAG_FIN));

	if (p && (!NAPI_GRO_CB(skb)->same_flow || flush))
		pp = p;

	NAPI_GRO_CB(skb)->flush |= (flush != 0);

	return pp;
}

void tcp_gro_complete(struct sk_buff *skb)
{
	struct tcphdr *th = tcp_hdr(skb);
	struct skb_shared_info *shinfo;

	if (skb->encapsulation)
		skb->inner_transport_header = skb->transport_header;

	skb->csum_start = (unsigned char *)th - skb->head;
	skb->csum_offset = offsetof(struct tcphdr, check);
	skb->ip_summed = CHECKSUM_PARTIAL;

	shinfo = skb_shinfo(skb);
	shinfo->gso_segs = NAPI_GRO_CB(skb)->count;

	if (th->cwr)
		shinfo->gso_type |= SKB_GSO_TCP_ECN;
}
EXPORT_SYMBOL(tcp_gro_complete);

static void tcp4_check_fraglist_gro(struct list_head *head, struct sk_buff *skb,
				    struct tcphdr *th)
{
	const struct iphdr *iph;
	struct sk_buff *p;
	struct sock *sk;
	struct net *net;
	int iif, sdif;

	if (likely(!(skb->dev->features & NETIF_F_GRO_FRAGLIST)))
		return;

	p = tcp_gro_lookup(head, th);
	if (p) {
		NAPI_GRO_CB(skb)->is_flist = NAPI_GRO_CB(p)->is_flist;
		return;
	}

	inet_get_iif_sdif(skb, &iif, &sdif);
	iph = skb_gro_network_header(skb);
	net = dev_net(skb->dev);
	sk = __inet_lookup_established(net, net->ipv4.tcp_death_row.hashinfo,
				       iph->saddr, th->source,
				       iph->daddr, ntohs(th->dest),
				       iif, sdif);
	NAPI_GRO_CB(skb)->is_flist = !sk;
	if (sk)
		sock_put(sk);
}

INDIRECT_CALLABLE_SCOPE
struct sk_buff *tcp4_gro_receive(struct list_head *head, struct sk_buff *skb)
{
	struct tcphdr *th;

	/* Don't bother verifying checksum if we're going to flush anyway. */
	if (!NAPI_GRO_CB(skb)->flush &&
	    skb_gro_checksum_validate(skb, IPPROTO_TCP,
				      inet_gro_compute_pseudo))
		goto flush;

	th = tcp_gro_pull_header(skb);
	if (!th)
		goto flush;

	tcp4_check_fraglist_gro(head, skb, th);

	return tcp_gro_receive(head, skb, th);

flush:
	NAPI_GRO_CB(skb)->flush = 1;
	return NULL;
}

INDIRECT_CALLABLE_SCOPE int tcp4_gro_complete(struct sk_buff *skb, int thoff)
{
	const u16 offset = NAPI_GRO_CB(skb)->network_offsets[skb->encapsulation];
	const struct iphdr *iph = (struct iphdr *)(skb->data + offset);
	struct tcphdr *th = tcp_hdr(skb);

	if (unlikely(NAPI_GRO_CB(skb)->is_flist)) {
		skb_shinfo(skb)->gso_type |= SKB_GSO_FRAGLIST | SKB_GSO_TCPV4;
		skb_shinfo(skb)->gso_segs = NAPI_GRO_CB(skb)->count;

		__skb_incr_checksum_unnecessary(skb);

		return 0;
	}

	th->check = ~tcp_v4_check(skb->len - thoff, iph->saddr,
				  iph->daddr, 0);

	skb_shinfo(skb)->gso_type |= SKB_GSO_TCPV4 |
			(NAPI_GRO_CB(skb)->ip_fixedid * SKB_GSO_TCP_FIXEDID);

	tcp_gro_complete(skb);
	return 0;
}

int __init tcpv4_offload_init(void)
{
	net_hotdata.tcpv4_offload = (struct net_offload) {
		.callbacks = {
			.gso_segment	=	tcp4_gso_segment,
			.gro_receive	=	tcp4_gro_receive,
			.gro_complete	=	tcp4_gro_complete,
		},
	};
	return inet_add_offload(&net_hotdata.tcpv4_offload, IPPROTO_TCP);
}<|MERGE_RESOLUTION|>--- conflicted
+++ resolved
@@ -337,8 +337,6 @@
 
 	flush |= (ntohl(th2->seq) + skb_gro_len(p)) ^ ntohl(th->seq);
 	flush |= skb_cmp_decrypted(p, skb);
-<<<<<<< HEAD
-=======
 
 	if (unlikely(NAPI_GRO_CB(p)->is_flist)) {
 		flush |= (__force int)(flags ^ tcp_flag_word(th2));
@@ -351,7 +349,6 @@
 
 		goto out_check_final;
 	}
->>>>>>> 1613e604
 
 	if (flush || skb_gro_receive(p, skb)) {
 		mss = 1;
