--- conflicted
+++ resolved
@@ -77,13 +77,7 @@
 				  struct net_bridge_vlan *v,
 				  u8 state)
 {
-<<<<<<< HEAD
-	struct net_bridge_vlan_group *vg = nbp_vlan_group(p);
-
-	if (v->state == state)
-=======
 	if (br_vlan_get_state(v) == state)
->>>>>>> 2cd8ac81
 		return;
 
 	br_vlan_set_state(v, state);
@@ -105,16 +99,12 @@
 	};
 	struct net_bridge_vlan_group *vg;
 	struct net_bridge_vlan *v;
-	int err;
-
-<<<<<<< HEAD
-	vg = nbp_vlan_group(p);
-=======
+	int err = 0;
+
 	rcu_read_lock();
 	vg = nbp_vlan_group_rcu(p);
->>>>>>> 2cd8ac81
 	if (!vg)
-		return 0;
+		goto out;
 
 	/* MSTI 0 (CST) state changes are notified via the regular
 	 * SWITCHDEV_ATTR_ID_PORT_STP_STATE.
@@ -122,17 +112,20 @@
 	if (msti) {
 		err = switchdev_port_attr_set(p->dev, &attr, extack);
 		if (err && err != -EOPNOTSUPP)
-			return err;
-	}
-
-	list_for_each_entry(v, &vg->vlan_list, vlist) {
+			goto out;
+	}
+
+	err = 0;
+	list_for_each_entry_rcu(v, &vg->vlan_list, vlist) {
 		if (v->brvlan->msti != msti)
 			continue;
 
 		br_mst_vlan_set_state(vg, v, state);
 	}
 
-	return 0;
+out:
+	rcu_read_unlock();
+	return err;
 }
 
 static void br_mst_vlan_sync_state(struct net_bridge_vlan *pv, u16 msti)
