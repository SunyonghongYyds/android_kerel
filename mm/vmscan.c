// SPDX-License-Identifier: GPL-2.0
/*
 *  Copyright (C) 1991, 1992, 1993, 1994  Linus Torvalds
 *
 *  Swap reorganised 29.12.95, Stephen Tweedie.
 *  kswapd added: 7.1.96  sct
 *  Removed kswapd_ctl limits, and swap out as many pages as needed
 *  to bring the system back to freepages.high: 2.4.97, Rik van Riel.
 *  Zone aware kswapd started 02/00, Kanoj Sarcar (kanoj@sgi.com).
 *  Multiqueue VM started 5.8.00, Rik van Riel.
 */

#define pr_fmt(fmt) KBUILD_MODNAME ": " fmt

#include <linux/mm.h>
#include <linux/sched/mm.h>
#include <linux/module.h>
#include <linux/gfp.h>
#include <linux/kernel_stat.h>
#include <linux/swap.h>
#include <linux/pagemap.h>
#include <linux/init.h>
#include <linux/highmem.h>
#include <linux/vmpressure.h>
#include <linux/vmstat.h>
#include <linux/file.h>
#include <linux/writeback.h>
#include <linux/blkdev.h>
#include <linux/buffer_head.h>	/* for try_to_release_page(),
					buffer_heads_over_limit */
#include <linux/mm_inline.h>
#include <linux/backing-dev.h>
#include <linux/rmap.h>
#include <linux/topology.h>
#include <linux/cpu.h>
#include <linux/cpuset.h>
#include <linux/compaction.h>
#include <linux/notifier.h>
#include <linux/rwsem.h>
#include <linux/delay.h>
#include <linux/kthread.h>
#include <linux/freezer.h>
#include <linux/memcontrol.h>
#include <linux/migrate.h>
#include <linux/delayacct.h>
#include <linux/sysctl.h>
#include <linux/oom.h>
#include <linux/pagevec.h>
#include <linux/prefetch.h>
#include <linux/printk.h>
#include <linux/dax.h>
#include <linux/psi.h>
#include <linux/pagewalk.h>
#include <linux/shmem_fs.h>
#include <linux/ctype.h>
#include <linux/debugfs.h>
#include <linux/rculist_nulls.h>
#include <linux/random.h>

#include <asm/tlbflush.h>
#include <asm/div64.h>

#include <linux/swapops.h>
#include <linux/balloon_compaction.h>

#include "internal.h"

#define CREATE_TRACE_POINTS
#include <trace/events/vmscan.h>

#undef CREATE_TRACE_POINTS
#include <trace/hooks/vmscan.h>

#undef CREATE_TRACE_POINTS
#include <trace/hooks/mm.h>

EXPORT_TRACEPOINT_SYMBOL_GPL(mm_vmscan_direct_reclaim_begin);
EXPORT_TRACEPOINT_SYMBOL_GPL(mm_vmscan_direct_reclaim_end);

struct scan_control {
	/* How many pages shrink_list() should reclaim */
	unsigned long nr_to_reclaim;

	/*
	 * Nodemask of nodes allowed by the caller. If NULL, all nodes
	 * are scanned.
	 */
	nodemask_t	*nodemask;

	/*
	 * The memory cgroup that hit its limit and as a result is the
	 * primary target of this reclaim invocation.
	 */
	struct mem_cgroup *target_mem_cgroup;

	/*
	 * Scan pressure balancing between anon and file LRUs
	 */
	unsigned long	anon_cost;
	unsigned long	file_cost;

	/* Can active pages be deactivated as part of reclaim? */
#define DEACTIVATE_ANON 1
#define DEACTIVATE_FILE 2
	unsigned int may_deactivate:2;
	unsigned int force_deactivate:1;
	unsigned int skipped_deactivate:1;

	/* Writepage batching in laptop mode; RECLAIM_WRITE */
	unsigned int may_writepage:1;

	/* Can mapped pages be reclaimed? */
	unsigned int may_unmap:1;

	/* Can pages be swapped as part of reclaim? */
	unsigned int may_swap:1;

	/* Proactive reclaim invoked by userspace through memory.reclaim */
	unsigned int proactive:1;

	/*
	 * Cgroup memory below memory.low is protected as long as we
	 * don't threaten to OOM. If any cgroup is reclaimed at
	 * reduced force or passed over entirely due to its memory.low
	 * setting (memcg_low_skipped), and nothing is reclaimed as a
	 * result, then go back for one more cycle that reclaims the protected
	 * memory (memcg_low_reclaim) to avert OOM.
	 */
	unsigned int memcg_low_reclaim:1;
	unsigned int memcg_low_skipped:1;

	unsigned int hibernation_mode:1;

	/* One of the zones is ready for compaction */
	unsigned int compaction_ready:1;

	/* There is easily reclaimable cold cache in the current node */
	unsigned int cache_trim_mode:1;

	/* The file pages on the current node are dangerously low */
	unsigned int file_is_tiny:1;

	/* Always discard instead of demoting to lower tier memory */
	unsigned int no_demotion:1;

	/* Allocation order */
	s8 order;

	/* Scan (total_size >> priority) pages at once */
	s8 priority;

	/* The highest zone to isolate pages for reclaim from */
	s8 reclaim_idx;

	/* This context's GFP mask */
	gfp_t gfp_mask;

	/* Incremented by the number of inactive pages that were scanned */
	unsigned long nr_scanned;

	/* Number of pages freed so far during a call to shrink_zones() */
	unsigned long nr_reclaimed;

	struct {
		unsigned int dirty;
		unsigned int unqueued_dirty;
		unsigned int congested;
		unsigned int writeback;
		unsigned int immediate;
		unsigned int file_taken;
		unsigned int taken;
	} nr;

	/* for recording the reclaimed slab by now */
	struct reclaim_state reclaim_state;
};

#ifdef ARCH_HAS_PREFETCHW
#define prefetchw_prev_lru_page(_page, _base, _field)			\
	do {								\
		if ((_page)->lru.prev != _base) {			\
			struct page *prev;				\
									\
			prev = lru_to_page(&(_page->lru));		\
			prefetchw(&prev->_field);			\
		}							\
	} while (0)
#else
#define prefetchw_prev_lru_page(_page, _base, _field) do { } while (0)
#endif

/*
 * From 0 .. 200.  Higher means more swappy.
 */
int vm_swappiness = 60;

static void set_task_reclaim_state(struct task_struct *task,
				   struct reclaim_state *rs)
{
	/* Check for an overwrite */
	WARN_ON_ONCE(rs && task->reclaim_state);

	/* Check for the nulling of an already-nulled member */
	WARN_ON_ONCE(!rs && !task->reclaim_state);

	task->reclaim_state = rs;
}

static LIST_HEAD(shrinker_list);
static DECLARE_RWSEM(shrinker_rwsem);

#ifdef CONFIG_MEMCG
static int shrinker_nr_max;

/* The shrinker_info is expanded in a batch of BITS_PER_LONG */
static inline int shrinker_map_size(int nr_items)
{
	return (DIV_ROUND_UP(nr_items, BITS_PER_LONG) * sizeof(unsigned long));
}

static inline int shrinker_defer_size(int nr_items)
{
	return (round_up(nr_items, BITS_PER_LONG) * sizeof(atomic_long_t));
}

static struct shrinker_info *shrinker_info_protected(struct mem_cgroup *memcg,
						     int nid)
{
	return rcu_dereference_protected(memcg->nodeinfo[nid]->shrinker_info,
					 lockdep_is_held(&shrinker_rwsem));
}

static int expand_one_shrinker_info(struct mem_cgroup *memcg,
				    int map_size, int defer_size,
				    int old_map_size, int old_defer_size)
{
	struct shrinker_info *new, *old;
	struct mem_cgroup_per_node *pn;
	int nid;
	int size = map_size + defer_size;

	for_each_node(nid) {
		pn = memcg->nodeinfo[nid];
		old = shrinker_info_protected(memcg, nid);
		/* Not yet online memcg */
		if (!old)
			return 0;

		new = kvmalloc_node(sizeof(*new) + size, GFP_KERNEL, nid);
		if (!new)
			return -ENOMEM;

		new->nr_deferred = (atomic_long_t *)(new + 1);
		new->map = (void *)new->nr_deferred + defer_size;

		/* map: set all old bits, clear all new bits */
		memset(new->map, (int)0xff, old_map_size);
		memset((void *)new->map + old_map_size, 0, map_size - old_map_size);
		/* nr_deferred: copy old values, clear all new values */
		memcpy(new->nr_deferred, old->nr_deferred, old_defer_size);
		memset((void *)new->nr_deferred + old_defer_size, 0,
		       defer_size - old_defer_size);

		rcu_assign_pointer(pn->shrinker_info, new);
		kvfree_rcu(old, rcu);
	}

	return 0;
}

void free_shrinker_info(struct mem_cgroup *memcg)
{
	struct mem_cgroup_per_node *pn;
	struct shrinker_info *info;
	int nid;

	for_each_node(nid) {
		pn = memcg->nodeinfo[nid];
		info = rcu_dereference_protected(pn->shrinker_info, true);
		kvfree(info);
		rcu_assign_pointer(pn->shrinker_info, NULL);
	}
}

int alloc_shrinker_info(struct mem_cgroup *memcg)
{
	struct shrinker_info *info;
	int nid, size, ret = 0;
	int map_size, defer_size = 0;

	down_write(&shrinker_rwsem);
	map_size = shrinker_map_size(shrinker_nr_max);
	defer_size = shrinker_defer_size(shrinker_nr_max);
	size = map_size + defer_size;
	for_each_node(nid) {
		info = kvzalloc_node(sizeof(*info) + size, GFP_KERNEL, nid);
		if (!info) {
			free_shrinker_info(memcg);
			ret = -ENOMEM;
			break;
		}
		info->nr_deferred = (atomic_long_t *)(info + 1);
		info->map = (void *)info->nr_deferred + defer_size;
		rcu_assign_pointer(memcg->nodeinfo[nid]->shrinker_info, info);
	}
	up_write(&shrinker_rwsem);

	return ret;
}

static inline bool need_expand(int nr_max)
{
	return round_up(nr_max, BITS_PER_LONG) >
	       round_up(shrinker_nr_max, BITS_PER_LONG);
}

static int expand_shrinker_info(int new_id)
{
	int ret = 0;
	int new_nr_max = new_id + 1;
	int map_size, defer_size = 0;
	int old_map_size, old_defer_size = 0;
	struct mem_cgroup *memcg;

	if (!need_expand(new_nr_max))
		goto out;

	if (!root_mem_cgroup)
		goto out;

	lockdep_assert_held(&shrinker_rwsem);

	map_size = shrinker_map_size(new_nr_max);
	defer_size = shrinker_defer_size(new_nr_max);
	old_map_size = shrinker_map_size(shrinker_nr_max);
	old_defer_size = shrinker_defer_size(shrinker_nr_max);

	memcg = mem_cgroup_iter(NULL, NULL, NULL);
	do {
		ret = expand_one_shrinker_info(memcg, map_size, defer_size,
					       old_map_size, old_defer_size);
		if (ret) {
			mem_cgroup_iter_break(NULL, memcg);
			goto out;
		}
	} while ((memcg = mem_cgroup_iter(NULL, memcg, NULL)) != NULL);
out:
	if (!ret)
		shrinker_nr_max = new_nr_max;

	return ret;
}

void set_shrinker_bit(struct mem_cgroup *memcg, int nid, int shrinker_id)
{
	if (shrinker_id >= 0 && memcg && !mem_cgroup_is_root(memcg)) {
		struct shrinker_info *info;

		rcu_read_lock();
		info = rcu_dereference(memcg->nodeinfo[nid]->shrinker_info);
		/* Pairs with smp mb in shrink_slab() */
		smp_mb__before_atomic();
		set_bit(shrinker_id, info->map);
		rcu_read_unlock();
	}
}

static DEFINE_IDR(shrinker_idr);

static int prealloc_memcg_shrinker(struct shrinker *shrinker)
{
	int id, ret = -ENOMEM;

	if (mem_cgroup_disabled())
		return -ENOSYS;

	down_write(&shrinker_rwsem);
	/* This may call shrinker, so it must use down_read_trylock() */
	id = idr_alloc(&shrinker_idr, shrinker, 0, 0, GFP_KERNEL);
	if (id < 0)
		goto unlock;

	if (id >= shrinker_nr_max) {
		if (expand_shrinker_info(id)) {
			idr_remove(&shrinker_idr, id);
			goto unlock;
		}
	}
	shrinker->id = id;
	ret = 0;
unlock:
	up_write(&shrinker_rwsem);
	return ret;
}

static void unregister_memcg_shrinker(struct shrinker *shrinker)
{
	int id = shrinker->id;

	BUG_ON(id < 0);

	lockdep_assert_held(&shrinker_rwsem);

	idr_remove(&shrinker_idr, id);
}

static long xchg_nr_deferred_memcg(int nid, struct shrinker *shrinker,
				   struct mem_cgroup *memcg)
{
	struct shrinker_info *info;

	info = shrinker_info_protected(memcg, nid);
	return atomic_long_xchg(&info->nr_deferred[shrinker->id], 0);
}

static long add_nr_deferred_memcg(long nr, int nid, struct shrinker *shrinker,
				  struct mem_cgroup *memcg)
{
	struct shrinker_info *info;

	info = shrinker_info_protected(memcg, nid);
	return atomic_long_add_return(nr, &info->nr_deferred[shrinker->id]);
}

void reparent_shrinker_deferred(struct mem_cgroup *memcg)
{
	int i, nid;
	long nr;
	struct mem_cgroup *parent;
	struct shrinker_info *child_info, *parent_info;

	parent = parent_mem_cgroup(memcg);
	if (!parent)
		parent = root_mem_cgroup;

	/* Prevent from concurrent shrinker_info expand */
	down_read(&shrinker_rwsem);
	for_each_node(nid) {
		child_info = shrinker_info_protected(memcg, nid);
		parent_info = shrinker_info_protected(parent, nid);
		for (i = 0; i < shrinker_nr_max; i++) {
			nr = atomic_long_read(&child_info->nr_deferred[i]);
			atomic_long_add(nr, &parent_info->nr_deferred[i]);
		}
	}
	up_read(&shrinker_rwsem);
}

static bool cgroup_reclaim(struct scan_control *sc)
{
	return sc->target_mem_cgroup;
}

static bool global_reclaim(struct scan_control *sc)
{
	return !sc->target_mem_cgroup || mem_cgroup_is_root(sc->target_mem_cgroup);
}

/**
 * writeback_throttling_sane - is the usual dirty throttling mechanism available?
 * @sc: scan_control in question
 *
 * The normal page dirty throttling mechanism in balance_dirty_pages() is
 * completely broken with the legacy memcg and direct stalling in
 * shrink_page_list() is used for throttling instead, which lacks all the
 * niceties such as fairness, adaptive pausing, bandwidth proportional
 * allocation and configurability.
 *
 * This function tests whether the vmscan currently in progress can assume
 * that the normal dirty throttling mechanism is operational.
 */
static bool writeback_throttling_sane(struct scan_control *sc)
{
	if (!cgroup_reclaim(sc))
		return true;
#ifdef CONFIG_CGROUP_WRITEBACK
	if (cgroup_subsys_on_dfl(memory_cgrp_subsys))
		return true;
#endif
	return false;
}
#else
static int prealloc_memcg_shrinker(struct shrinker *shrinker)
{
	return -ENOSYS;
}

static void unregister_memcg_shrinker(struct shrinker *shrinker)
{
}

static long xchg_nr_deferred_memcg(int nid, struct shrinker *shrinker,
				   struct mem_cgroup *memcg)
{
	return 0;
}

static long add_nr_deferred_memcg(long nr, int nid, struct shrinker *shrinker,
				  struct mem_cgroup *memcg)
{
	return 0;
}

static bool cgroup_reclaim(struct scan_control *sc)
{
	return false;
}

static bool global_reclaim(struct scan_control *sc)
{
	return true;
}

static bool writeback_throttling_sane(struct scan_control *sc)
{
	return true;
}
#endif

static long xchg_nr_deferred(struct shrinker *shrinker,
			     struct shrink_control *sc)
{
	int nid = sc->nid;

	if (!(shrinker->flags & SHRINKER_NUMA_AWARE))
		nid = 0;

	if (sc->memcg &&
	    (shrinker->flags & SHRINKER_MEMCG_AWARE))
		return xchg_nr_deferred_memcg(nid, shrinker,
					      sc->memcg);

	return atomic_long_xchg(&shrinker->nr_deferred[nid], 0);
}


static long add_nr_deferred(long nr, struct shrinker *shrinker,
			    struct shrink_control *sc)
{
	int nid = sc->nid;

	if (!(shrinker->flags & SHRINKER_NUMA_AWARE))
		nid = 0;

	if (sc->memcg &&
	    (shrinker->flags & SHRINKER_MEMCG_AWARE))
		return add_nr_deferred_memcg(nr, nid, shrinker,
					     sc->memcg);

	return atomic_long_add_return(nr, &shrinker->nr_deferred[nid]);
}

static bool can_demote(int nid, struct scan_control *sc)
{
	if (!numa_demotion_enabled)
		return false;
	if (sc) {
		if (sc->no_demotion)
			return false;
		/* It is pointless to do demotion in memcg reclaim */
		if (cgroup_reclaim(sc))
			return false;
	}
	if (next_demotion_node(nid) == NUMA_NO_NODE)
		return false;

	return true;
}

static inline bool can_reclaim_anon_pages(struct mem_cgroup *memcg,
					  int nid,
					  struct scan_control *sc)
{
	if (memcg == NULL) {
		/*
		 * For non-memcg reclaim, is there
		 * space in any swap device?
		 */
		if (get_nr_swap_pages() > 0)
			return true;
	} else {
		/* Is the memcg below its swap limit? */
		if (mem_cgroup_get_nr_swap_pages(memcg) > 0)
			return true;
	}

	/*
	 * The page can not be swapped.
	 *
	 * Can it be reclaimed from this node via demotion?
	 */
	return can_demote(nid, sc);
}

/*
 * This misses isolated pages which are not accounted for to save counters.
 * As the data only determines if reclaim or compaction continues, it is
 * not expected that isolated pages will be a dominating factor.
 */
unsigned long zone_reclaimable_pages(struct zone *zone)
{
	unsigned long nr;

	nr = zone_page_state_snapshot(zone, NR_ZONE_INACTIVE_FILE) +
		zone_page_state_snapshot(zone, NR_ZONE_ACTIVE_FILE);
	if (can_reclaim_anon_pages(NULL, zone_to_nid(zone), NULL))
		nr += zone_page_state_snapshot(zone, NR_ZONE_INACTIVE_ANON) +
			zone_page_state_snapshot(zone, NR_ZONE_ACTIVE_ANON);

	return nr;
}

/**
 * lruvec_lru_size -  Returns the number of pages on the given LRU list.
 * @lruvec: lru vector
 * @lru: lru to use
 * @zone_idx: zones to consider (use MAX_NR_ZONES for the whole LRU list)
 */
static unsigned long lruvec_lru_size(struct lruvec *lruvec, enum lru_list lru,
				     int zone_idx)
{
	unsigned long size = 0;
	int zid;

	for (zid = 0; zid <= zone_idx && zid < MAX_NR_ZONES; zid++) {
		struct zone *zone = &lruvec_pgdat(lruvec)->node_zones[zid];

		if (!managed_zone(zone))
			continue;

		if (!mem_cgroup_disabled())
			size += mem_cgroup_get_zone_lru_size(lruvec, lru, zid);
		else
			size += zone_page_state(zone, NR_ZONE_LRU_BASE + lru);
	}
	return size;
}

/*
 * Add a shrinker callback to be called from the vm.
 */
int prealloc_shrinker(struct shrinker *shrinker)
{
	unsigned int size;
	int err;

	if (shrinker->flags & SHRINKER_MEMCG_AWARE) {
		err = prealloc_memcg_shrinker(shrinker);
		if (err != -ENOSYS)
			return err;

		shrinker->flags &= ~SHRINKER_MEMCG_AWARE;
	}

	size = sizeof(*shrinker->nr_deferred);
	if (shrinker->flags & SHRINKER_NUMA_AWARE)
		size *= nr_node_ids;

	shrinker->nr_deferred = kzalloc(size, GFP_KERNEL);
	if (!shrinker->nr_deferred)
		return -ENOMEM;

	return 0;
}

void free_prealloced_shrinker(struct shrinker *shrinker)
{
	if (shrinker->flags & SHRINKER_MEMCG_AWARE) {
		down_write(&shrinker_rwsem);
		unregister_memcg_shrinker(shrinker);
		up_write(&shrinker_rwsem);
		return;
	}

	kfree(shrinker->nr_deferred);
	shrinker->nr_deferred = NULL;
}

void register_shrinker_prepared(struct shrinker *shrinker)
{
	down_write(&shrinker_rwsem);
	list_add_tail(&shrinker->list, &shrinker_list);
	shrinker->flags |= SHRINKER_REGISTERED;
	up_write(&shrinker_rwsem);
}

int register_shrinker(struct shrinker *shrinker)
{
	int err = prealloc_shrinker(shrinker);

	if (err)
		return err;
	register_shrinker_prepared(shrinker);
	return 0;
}
EXPORT_SYMBOL(register_shrinker);

/*
 * Remove one
 */
void unregister_shrinker(struct shrinker *shrinker)
{
	if (!(shrinker->flags & SHRINKER_REGISTERED))
		return;

	down_write(&shrinker_rwsem);
	list_del(&shrinker->list);
	shrinker->flags &= ~SHRINKER_REGISTERED;
	if (shrinker->flags & SHRINKER_MEMCG_AWARE)
		unregister_memcg_shrinker(shrinker);
	up_write(&shrinker_rwsem);

	kfree(shrinker->nr_deferred);
	shrinker->nr_deferred = NULL;
}
EXPORT_SYMBOL(unregister_shrinker);

#define SHRINK_BATCH 128

static unsigned long do_shrink_slab(struct shrink_control *shrinkctl,
				    struct shrinker *shrinker, int priority)
{
	unsigned long freed = 0;
	unsigned long long delta;
	long total_scan;
	long freeable;
	long nr;
	long new_nr;
	long batch_size = shrinker->batch ? shrinker->batch
					  : SHRINK_BATCH;
	long scanned = 0, next_deferred;

	trace_android_vh_do_shrink_slab(shrinker, shrinkctl, priority);

	freeable = shrinker->count_objects(shrinker, shrinkctl);
	if (freeable == 0 || freeable == SHRINK_EMPTY)
		return freeable;

	/*
	 * copy the current shrinker scan count into a local variable
	 * and zero it so that other concurrent shrinker invocations
	 * don't also do this scanning work.
	 */
	nr = xchg_nr_deferred(shrinker, shrinkctl);

	if (shrinker->seeks) {
		delta = freeable >> priority;
		delta *= 4;
		do_div(delta, shrinker->seeks);
	} else {
		/*
		 * These objects don't require any IO to create. Trim
		 * them aggressively under memory pressure to keep
		 * them from causing refetches in the IO caches.
		 */
		delta = freeable / 2;
	}

	total_scan = nr >> priority;
	total_scan += delta;
	total_scan = min(total_scan, (2 * freeable));

	trace_mm_shrink_slab_start(shrinker, shrinkctl, nr,
				   freeable, delta, total_scan, priority);

	/*
	 * Normally, we should not scan less than batch_size objects in one
	 * pass to avoid too frequent shrinker calls, but if the slab has less
	 * than batch_size objects in total and we are really tight on memory,
	 * we will try to reclaim all available objects, otherwise we can end
	 * up failing allocations although there are plenty of reclaimable
	 * objects spread over several slabs with usage less than the
	 * batch_size.
	 *
	 * We detect the "tight on memory" situations by looking at the total
	 * number of objects we want to scan (total_scan). If it is greater
	 * than the total number of objects on slab (freeable), we must be
	 * scanning at high prio and therefore should try to reclaim as much as
	 * possible.
	 */
	while (total_scan >= batch_size ||
	       total_scan >= freeable) {
		unsigned long ret;
		unsigned long nr_to_scan = min(batch_size, total_scan);

		shrinkctl->nr_to_scan = nr_to_scan;
		shrinkctl->nr_scanned = nr_to_scan;
		ret = shrinker->scan_objects(shrinker, shrinkctl);
		if (ret == SHRINK_STOP)
			break;
		freed += ret;

		count_vm_events(SLABS_SCANNED, shrinkctl->nr_scanned);
		total_scan -= shrinkctl->nr_scanned;
		scanned += shrinkctl->nr_scanned;

		cond_resched();
	}

	/*
	 * The deferred work is increased by any new work (delta) that wasn't
	 * done, decreased by old deferred work that was done now.
	 *
	 * And it is capped to two times of the freeable items.
	 */
	next_deferred = max_t(long, (nr + delta - scanned), 0);
	next_deferred = min(next_deferred, (2 * freeable));

	/*
	 * move the unused scan count back into the shrinker in a
	 * manner that handles concurrent updates.
	 */
	new_nr = add_nr_deferred(next_deferred, shrinker, shrinkctl);

	trace_mm_shrink_slab_end(shrinker, shrinkctl->nid, freed, nr, new_nr, total_scan);
	return freed;
}

#ifdef CONFIG_MEMCG
static unsigned long shrink_slab_memcg(gfp_t gfp_mask, int nid,
			struct mem_cgroup *memcg, int priority)
{
	struct shrinker_info *info;
	unsigned long ret, freed = 0;
	int i;

	if (!mem_cgroup_online(memcg))
		return 0;

	if (!down_read_trylock(&shrinker_rwsem))
		return 0;

	info = shrinker_info_protected(memcg, nid);
	if (unlikely(!info))
		goto unlock;

	for_each_set_bit(i, info->map, shrinker_nr_max) {
		struct shrink_control sc = {
			.gfp_mask = gfp_mask,
			.nid = nid,
			.memcg = memcg,
		};
		struct shrinker *shrinker;

		shrinker = idr_find(&shrinker_idr, i);
		if (unlikely(!shrinker || !(shrinker->flags & SHRINKER_REGISTERED))) {
			if (!shrinker)
				clear_bit(i, info->map);
			continue;
		}

		/* Call non-slab shrinkers even though kmem is disabled */
		if (!memcg_kmem_enabled() &&
		    !(shrinker->flags & SHRINKER_NONSLAB))
			continue;

		ret = do_shrink_slab(&sc, shrinker, priority);
		if (ret == SHRINK_EMPTY) {
			clear_bit(i, info->map);
			/*
			 * After the shrinker reported that it had no objects to
			 * free, but before we cleared the corresponding bit in
			 * the memcg shrinker map, a new object might have been
			 * added. To make sure, we have the bit set in this
			 * case, we invoke the shrinker one more time and reset
			 * the bit if it reports that it is not empty anymore.
			 * The memory barrier here pairs with the barrier in
			 * set_shrinker_bit():
			 *
			 * list_lru_add()     shrink_slab_memcg()
			 *   list_add_tail()    clear_bit()
			 *   <MB>               <MB>
			 *   set_bit()          do_shrink_slab()
			 */
			smp_mb__after_atomic();
			ret = do_shrink_slab(&sc, shrinker, priority);
			if (ret == SHRINK_EMPTY)
				ret = 0;
			else
				set_shrinker_bit(memcg, nid, i);
		}
		freed += ret;

		if (rwsem_is_contended(&shrinker_rwsem)) {
			freed = freed ? : 1;
			break;
		}
	}
unlock:
	up_read(&shrinker_rwsem);
	return freed;
}
#else /* CONFIG_MEMCG */
static unsigned long shrink_slab_memcg(gfp_t gfp_mask, int nid,
			struct mem_cgroup *memcg, int priority)
{
	return 0;
}
#endif /* CONFIG_MEMCG */

/**
 * shrink_slab - shrink slab caches
 * @gfp_mask: allocation context
 * @nid: node whose slab caches to target
 * @memcg: memory cgroup whose slab caches to target
 * @priority: the reclaim priority
 *
 * Call the shrink functions to age shrinkable caches.
 *
 * @nid is passed along to shrinkers with SHRINKER_NUMA_AWARE set,
 * unaware shrinkers will receive a node id of 0 instead.
 *
 * @memcg specifies the memory cgroup to target. Unaware shrinkers
 * are called only if it is the root cgroup.
 *
 * @priority is sc->priority, we take the number of objects and >> by priority
 * in order to get the scan target.
 *
 * Returns the number of reclaimed slab objects.
 */
unsigned long shrink_slab(gfp_t gfp_mask, int nid,
				 struct mem_cgroup *memcg,
				 int priority)
{
	unsigned long ret, freed = 0;
	struct shrinker *shrinker;
	bool bypass = false;

	trace_android_vh_shrink_slab_bypass(gfp_mask, nid, memcg, priority, &bypass);
	if (bypass)
		return 0;

	/*
	 * The root memcg might be allocated even though memcg is disabled
	 * via "cgroup_disable=memory" boot parameter.  This could make
	 * mem_cgroup_is_root() return false, then just run memcg slab
	 * shrink, but skip global shrink.  This may result in premature
	 * oom.
	 */
	if (!mem_cgroup_disabled() && !mem_cgroup_is_root(memcg))
		return shrink_slab_memcg(gfp_mask, nid, memcg, priority);

	if (!down_read_trylock(&shrinker_rwsem))
		goto out;

	list_for_each_entry(shrinker, &shrinker_list, list) {
		struct shrink_control sc = {
			.gfp_mask = gfp_mask,
			.nid = nid,
			.memcg = memcg,
		};

		ret = do_shrink_slab(&sc, shrinker, priority);
		if (ret == SHRINK_EMPTY)
			ret = 0;
		freed += ret;
		/*
		 * Bail out if someone want to register a new shrinker to
		 * prevent the registration from being stalled for long periods
		 * by parallel ongoing shrinking.
		 */
		if (rwsem_is_contended(&shrinker_rwsem)) {
			freed = freed ? : 1;
			break;
		}
	}

	up_read(&shrinker_rwsem);
out:
	cond_resched();
	return freed;
}
EXPORT_SYMBOL_GPL(shrink_slab);

void drop_slab_node(int nid)
{
	unsigned long freed;
	int shift = 0;

	do {
		struct mem_cgroup *memcg = NULL;

		if (fatal_signal_pending(current))
			return;

		freed = 0;
		memcg = mem_cgroup_iter(NULL, NULL, NULL);
		do {
			freed += shrink_slab(GFP_KERNEL, nid, memcg, 0);
		} while ((memcg = mem_cgroup_iter(NULL, memcg, NULL)) != NULL);
	} while ((freed >> shift++) > 1);
}

void drop_slab(void)
{
	int nid;

	for_each_online_node(nid)
		drop_slab_node(nid);
}

static inline int is_page_cache_freeable(struct page *page)
{
	/*
	 * A freeable page cache page is referenced only by the caller
	 * that isolated the page, the page cache and optional buffer
	 * heads at page->private.
	 */
	int page_cache_pins = thp_nr_pages(page);
	return page_count(page) - page_has_private(page) == 1 + page_cache_pins;
}

static int may_write_to_inode(struct inode *inode)
{
	if (current->flags & PF_SWAPWRITE)
		return 1;
	if (!inode_write_congested(inode))
		return 1;
	if (inode_to_bdi(inode) == current->backing_dev_info)
		return 1;
	return 0;
}

/*
 * We detected a synchronous write error writing a page out.  Probably
 * -ENOSPC.  We need to propagate that into the address_space for a subsequent
 * fsync(), msync() or close().
 *
 * The tricky part is that after writepage we cannot touch the mapping: nothing
 * prevents it from being freed up.  But we have a ref on the page and once
 * that page is locked, the mapping is pinned.
 *
 * We're allowed to run sleeping lock_page() here because we know the caller has
 * __GFP_FS.
 */
static void handle_write_error(struct address_space *mapping,
				struct page *page, int error)
{
	lock_page(page);
	if (page_mapping(page) == mapping)
		mapping_set_error(mapping, error);
	unlock_page(page);
}

/* possible outcome of pageout() */
typedef enum {
	/* failed to write page out, page is locked */
	PAGE_KEEP,
	/* move page to the active list, page is locked */
	PAGE_ACTIVATE,
	/* page has been sent to the disk successfully, page is unlocked */
	PAGE_SUCCESS,
	/* page is clean and locked */
	PAGE_CLEAN,
} pageout_t;

/*
 * pageout is called by shrink_page_list() for each dirty page.
 * Calls ->writepage().
 */
static pageout_t pageout(struct page *page, struct address_space *mapping)
{
	/*
	 * If the page is dirty, only perform writeback if that write
	 * will be non-blocking.  To prevent this allocation from being
	 * stalled by pagecache activity.  But note that there may be
	 * stalls if we need to run get_block().  We could test
	 * PagePrivate for that.
	 *
	 * If this process is currently in __generic_file_write_iter() against
	 * this page's queue, we can perform writeback even if that
	 * will block.
	 *
	 * If the page is swapcache, write it back even if that would
	 * block, for some throttling. This happens by accident, because
	 * swap_backing_dev_info is bust: it doesn't reflect the
	 * congestion state of the swapdevs.  Easy to fix, if needed.
	 */
	if (!is_page_cache_freeable(page))
		return PAGE_KEEP;
	if (!mapping) {
		/*
		 * Some data journaling orphaned pages can have
		 * page->mapping == NULL while being dirty with clean buffers.
		 */
		if (page_has_private(page)) {
			if (try_to_free_buffers(page)) {
				ClearPageDirty(page);
				pr_info("%s: orphaned page\n", __func__);
				return PAGE_CLEAN;
			}
		}
		return PAGE_KEEP;
	}
	if (mapping->a_ops->writepage == NULL)
		return PAGE_ACTIVATE;
	if (!may_write_to_inode(mapping->host))
		return PAGE_KEEP;

	if (clear_page_dirty_for_io(page)) {
		int res;
		struct writeback_control wbc = {
			.sync_mode = WB_SYNC_NONE,
			.nr_to_write = SWAP_CLUSTER_MAX,
			.range_start = 0,
			.range_end = LLONG_MAX,
			.for_reclaim = 1,
		};

		SetPageReclaim(page);
		res = mapping->a_ops->writepage(page, &wbc);
		if (res < 0)
			handle_write_error(mapping, page, res);
		if (res == AOP_WRITEPAGE_ACTIVATE) {
			ClearPageReclaim(page);
			return PAGE_ACTIVATE;
		}

		if (!PageWriteback(page)) {
			/* synchronous write or broken a_ops? */
			ClearPageReclaim(page);
		}
		trace_mm_vmscan_writepage(page);
		inc_node_page_state(page, NR_VMSCAN_WRITE);
		return PAGE_SUCCESS;
	}

	return PAGE_CLEAN;
}

/*
 * Same as remove_mapping, but if the page is removed from the mapping, it
 * gets returned with a refcount of 0.
 */
static int __remove_mapping(struct address_space *mapping, struct page *page,
			    bool reclaimed, struct mem_cgroup *target_memcg)
{
	int refcount;
	void *shadow = NULL;

	BUG_ON(!PageLocked(page));
	BUG_ON(mapping != page_mapping(page));

	xa_lock_irq(&mapping->i_pages);
	/*
	 * The non racy check for a busy page.
	 *
	 * Must be careful with the order of the tests. When someone has
	 * a ref to the page, it may be possible that they dirty it then
	 * drop the reference. So if PageDirty is tested before page_count
	 * here, then the following race may occur:
	 *
	 * get_user_pages(&page);
	 * [user mapping goes away]
	 * write_to(page);
	 *				!PageDirty(page)    [good]
	 * SetPageDirty(page);
	 * put_page(page);
	 *				!page_count(page)   [good, discard it]
	 *
	 * [oops, our write_to data is lost]
	 *
	 * Reversing the order of the tests ensures such a situation cannot
	 * escape unnoticed. The smp_rmb is needed to ensure the page->flags
	 * load is not satisfied before that of page->_refcount.
	 *
	 * Note that if SetPageDirty is always performed via set_page_dirty,
	 * and thus under the i_pages lock, then this ordering is not required.
	 */
	refcount = 1 + compound_nr(page);
	if (!page_ref_freeze(page, refcount))
		goto cannot_free;
	/* note: atomic_cmpxchg in page_ref_freeze provides the smp_rmb */
	if (unlikely(PageDirty(page))) {
		page_ref_unfreeze(page, refcount);
		goto cannot_free;
	}

	if (PageSwapCache(page)) {
		swp_entry_t swap = { .val = page_private(page) };

		/* get a shadow entry before mem_cgroup_swapout() clears page_memcg() */
		if (reclaimed && !mapping_exiting(mapping))
			shadow = workingset_eviction(page, target_memcg);
		mem_cgroup_swapout(page, swap);
		__delete_from_swap_cache(page, swap, shadow);
		xa_unlock_irq(&mapping->i_pages);
		put_swap_page(page, swap);
	} else {
		void (*freepage)(struct page *);

		freepage = mapping->a_ops->freepage;
		/*
		 * Remember a shadow entry for reclaimed file cache in
		 * order to detect refaults, thus thrashing, later on.
		 *
		 * But don't store shadows in an address space that is
		 * already exiting.  This is not just an optimization,
		 * inode reclaim needs to empty out the radix tree or
		 * the nodes are lost.  Don't plant shadows behind its
		 * back.
		 *
		 * We also don't store shadows for DAX mappings because the
		 * only page cache pages found in these are zero pages
		 * covering holes, and because we don't want to mix DAX
		 * exceptional entries and shadow exceptional entries in the
		 * same address_space.
		 */
		if (reclaimed && page_is_file_lru(page) &&
		    !mapping_exiting(mapping) && !dax_mapping(mapping))
			shadow = workingset_eviction(page, target_memcg);
		__delete_from_page_cache(page, shadow);
		xa_unlock_irq(&mapping->i_pages);

		if (freepage != NULL)
			freepage(page);
	}

	return 1;

cannot_free:
	xa_unlock_irq(&mapping->i_pages);
	return 0;
}

/*
 * Attempt to detach a locked page from its ->mapping.  If it is dirty or if
 * someone else has a ref on the page, abort and return 0.  If it was
 * successfully detached, return 1.  Assumes the caller has a single ref on
 * this page.
 */
int remove_mapping(struct address_space *mapping, struct page *page)
{
	if (__remove_mapping(mapping, page, false, NULL)) {
		/*
		 * Unfreezing the refcount with 1 rather than 2 effectively
		 * drops the pagecache ref for us without requiring another
		 * atomic operation.
		 */
		page_ref_unfreeze(page, 1);
		return 1;
	}
	return 0;
}

/**
 * putback_lru_page - put previously isolated page onto appropriate LRU list
 * @page: page to be put back to appropriate lru list
 *
 * Add previously isolated @page to appropriate LRU list.
 * Page may still be unevictable for other reasons.
 *
 * lru_lock must not be held, interrupts must be enabled.
 */
void putback_lru_page(struct page *page)
{
	lru_cache_add(page);
	put_page(page);		/* drop ref from isolate */
}

enum page_references {
	PAGEREF_RECLAIM,
	PAGEREF_RECLAIM_CLEAN,
	PAGEREF_KEEP,
	PAGEREF_ACTIVATE,
};

static enum page_references page_check_references(struct page *page,
						  struct scan_control *sc)
{
	int referenced_ptes, referenced_page;
	unsigned long vm_flags;

	referenced_ptes = page_referenced(page, 1, sc->target_mem_cgroup,
					  &vm_flags);
	referenced_page = TestClearPageReferenced(page);

	/*
	 * Mlock lost the isolation race with us.  Let try_to_unmap()
	 * move the page to the unevictable list.
	 */
	if (vm_flags & VM_LOCKED)
		return PAGEREF_RECLAIM;

	/* rmap lock contention: rotate */
	if (referenced_ptes == -1)
		return PAGEREF_KEEP;

	if (referenced_ptes) {
		/*
		 * All mapped pages start out with page table
		 * references from the instantiating fault, so we need
		 * to look twice if a mapped file page is used more
		 * than once.
		 *
		 * Mark it and spare it for another trip around the
		 * inactive list.  Another page table reference will
		 * lead to its activation.
		 *
		 * Note: the mark is set for activated pages as well
		 * so that recently deactivated but used pages are
		 * quickly recovered.
		 */
		SetPageReferenced(page);

		if (referenced_page || referenced_ptes > 1)
			return PAGEREF_ACTIVATE;

		/*
		 * Activate file-backed executable pages after first usage.
		 */
		if ((vm_flags & VM_EXEC) && !PageSwapBacked(page))
			return PAGEREF_ACTIVATE;

		return PAGEREF_KEEP;
	}

	/* Reclaim if clean, defer dirty pages to writeback */
	if (referenced_page && !PageSwapBacked(page))
		return PAGEREF_RECLAIM_CLEAN;

	return PAGEREF_RECLAIM;
}

/* Check if a page is dirty or under writeback */
static void page_check_dirty_writeback(struct page *page,
				       bool *dirty, bool *writeback)
{
	struct address_space *mapping;

	/*
	 * Anonymous pages are not handled by flushers and must be written
	 * from reclaim context. Do not stall reclaim based on them
	 */
	if (!page_is_file_lru(page) ||
	    (PageAnon(page) && !PageSwapBacked(page))) {
		*dirty = false;
		*writeback = false;
		return;
	}

	/* By default assume that the page flags are accurate */
	*dirty = PageDirty(page);
	*writeback = PageWriteback(page);

	/* Verify dirty/writeback state if the filesystem supports it */
	if (!page_has_private(page))
		return;

	mapping = page_mapping(page);
	if (mapping && mapping->a_ops->is_dirty_writeback)
		mapping->a_ops->is_dirty_writeback(page, dirty, writeback);
}

static struct page *alloc_demote_page(struct page *page, unsigned long node)
{
	struct migration_target_control mtc = {
		/*
		 * Allocate from 'node', or fail quickly and quietly.
		 * When this happens, 'page' will likely just be discarded
		 * instead of migrated.
		 */
		.gfp_mask = (GFP_HIGHUSER_MOVABLE & ~__GFP_RECLAIM) |
			    __GFP_THISNODE  | __GFP_NOWARN |
			    __GFP_NOMEMALLOC | GFP_NOWAIT,
		.nid = node
	};

	return alloc_migration_target(page, (unsigned long)&mtc);
}

/*
 * Take pages on @demote_list and attempt to demote them to
 * another node.  Pages which are not demoted are left on
 * @demote_pages.
 */
static unsigned int demote_page_list(struct list_head *demote_pages,
				     struct pglist_data *pgdat)
{
	int target_nid = next_demotion_node(pgdat->node_id);
	unsigned int nr_succeeded;
	int err;

	if (list_empty(demote_pages))
		return 0;

	if (target_nid == NUMA_NO_NODE)
		return 0;

	/* Demotion ignores all cpuset and mempolicy settings */
	err = migrate_pages(demote_pages, alloc_demote_page, NULL,
			    target_nid, MIGRATE_ASYNC, MR_DEMOTION,
			    &nr_succeeded);

	if (current_is_kswapd())
		__count_vm_events(PGDEMOTE_KSWAPD, nr_succeeded);
	else
		__count_vm_events(PGDEMOTE_DIRECT, nr_succeeded);

	return nr_succeeded;
}

/*
 * shrink_page_list() returns the number of reclaimed pages
 */
static unsigned int shrink_page_list(struct list_head *page_list,
				     struct pglist_data *pgdat,
				     struct scan_control *sc,
				     struct reclaim_stat *stat,
				     bool ignore_references)
{
	LIST_HEAD(ret_pages);
	LIST_HEAD(free_pages);
	LIST_HEAD(demote_pages);
	unsigned int nr_reclaimed = 0;
	unsigned int pgactivate = 0;
	bool do_demote_pass;

	memset(stat, 0, sizeof(*stat));
	cond_resched();
	do_demote_pass = can_demote(pgdat->node_id, sc);

retry:
	while (!list_empty(page_list)) {
		struct address_space *mapping;
		struct page *page;
		enum page_references references = PAGEREF_RECLAIM;
		bool dirty, writeback, may_enter_fs;
		unsigned int nr_pages;

		cond_resched();

		page = lru_to_page(page_list);
		list_del(&page->lru);

		if (!trylock_page(page))
			goto keep;

		VM_BUG_ON_PAGE(PageActive(page), page);

		nr_pages = compound_nr(page);

		/* Account the number of base pages even though THP */
		sc->nr_scanned += nr_pages;

		if (unlikely(!page_evictable(page)))
			goto activate_locked;

		if (!sc->may_unmap && page_mapped(page))
			goto keep_locked;

		/* page_update_gen() tried to promote this page? */
		if (lru_gen_enabled() && !ignore_references &&
		    page_mapped(page) && PageReferenced(page))
			goto keep_locked;

		may_enter_fs = (sc->gfp_mask & __GFP_FS) ||
			(PageSwapCache(page) && (sc->gfp_mask & __GFP_IO));

		/*
		 * The number of dirty pages determines if a node is marked
		 * reclaim_congested which affects wait_iff_congested. kswapd
		 * will stall and start writing pages if the tail of the LRU
		 * is all dirty unqueued pages.
		 */
		page_check_dirty_writeback(page, &dirty, &writeback);
		if (dirty || writeback)
			stat->nr_dirty++;

		if (dirty && !writeback)
			stat->nr_unqueued_dirty++;

		/*
		 * Treat this page as congested if the underlying BDI is or if
		 * pages are cycling through the LRU so quickly that the
		 * pages marked for immediate reclaim are making it to the
		 * end of the LRU a second time.
		 */
		mapping = page_mapping(page);
		if (((dirty || writeback) && mapping &&
		     inode_write_congested(mapping->host)) ||
		    (writeback && PageReclaim(page)))
			stat->nr_congested++;

		/*
		 * If a page at the tail of the LRU is under writeback, there
		 * are three cases to consider.
		 *
		 * 1) If reclaim is encountering an excessive number of pages
		 *    under writeback and this page is both under writeback and
		 *    PageReclaim then it indicates that pages are being queued
		 *    for IO but are being recycled through the LRU before the
		 *    IO can complete. Waiting on the page itself risks an
		 *    indefinite stall if it is impossible to writeback the
		 *    page due to IO error or disconnected storage so instead
		 *    note that the LRU is being scanned too quickly and the
		 *    caller can stall after page list has been processed.
		 *
		 * 2) Global or new memcg reclaim encounters a page that is
		 *    not marked for immediate reclaim, or the caller does not
		 *    have __GFP_FS (or __GFP_IO if it's simply going to swap,
		 *    not to fs). In this case mark the page for immediate
		 *    reclaim and continue scanning.
		 *
		 *    Require may_enter_fs because we would wait on fs, which
		 *    may not have submitted IO yet. And the loop driver might
		 *    enter reclaim, and deadlock if it waits on a page for
		 *    which it is needed to do the write (loop masks off
		 *    __GFP_IO|__GFP_FS for this reason); but more thought
		 *    would probably show more reasons.
		 *
		 * 3) Legacy memcg encounters a page that is already marked
		 *    PageReclaim. memcg does not have any dirty pages
		 *    throttling so we could easily OOM just because too many
		 *    pages are in writeback and there is nothing else to
		 *    reclaim. Wait for the writeback to complete.
		 *
		 * In cases 1) and 2) we activate the pages to get them out of
		 * the way while we continue scanning for clean pages on the
		 * inactive list and refilling from the active list. The
		 * observation here is that waiting for disk writes is more
		 * expensive than potentially causing reloads down the line.
		 * Since they're marked for immediate reclaim, they won't put
		 * memory pressure on the cache working set any longer than it
		 * takes to write them to disk.
		 */
		if (PageWriteback(page)) {
			/* Case 1 above */
			if (current_is_kswapd() &&
			    PageReclaim(page) &&
			    test_bit(PGDAT_WRITEBACK, &pgdat->flags)) {
				stat->nr_immediate++;
				goto activate_locked;

			/* Case 2 above */
			} else if (writeback_throttling_sane(sc) ||
			    !PageReclaim(page) || !may_enter_fs) {
				/*
				 * This is slightly racy - end_page_writeback()
				 * might have just cleared PageReclaim, then
				 * setting PageReclaim here end up interpreted
				 * as PageReadahead - but that does not matter
				 * enough to care.  What we do want is for this
				 * page to have PageReclaim set next time memcg
				 * reclaim reaches the tests above, so it will
				 * then wait_on_page_writeback() to avoid OOM;
				 * and it's also appropriate in global reclaim.
				 */
				SetPageReclaim(page);
				stat->nr_writeback++;
				goto activate_locked;

			/* Case 3 above */
			} else {
				unlock_page(page);
				wait_on_page_writeback(page);
				/* then go back and try same page again */
				list_add_tail(&page->lru, page_list);
				continue;
			}
		}

		if (!ignore_references)
			references = page_check_references(page, sc);

		switch (references) {
		case PAGEREF_ACTIVATE:
			goto activate_locked;
		case PAGEREF_KEEP:
			stat->nr_ref_keep += nr_pages;
			goto keep_locked;
		case PAGEREF_RECLAIM:
		case PAGEREF_RECLAIM_CLEAN:
			; /* try to reclaim the page below */
		}

		/*
		 * Before reclaiming the page, try to relocate
		 * its contents to another node.
		 */
		if (do_demote_pass &&
		    (thp_migration_supported() || !PageTransHuge(page))) {
			list_add(&page->lru, &demote_pages);
			unlock_page(page);
			continue;
		}

		/*
		 * Anonymous process memory has backing store?
		 * Try to allocate it some swap space here.
		 * Lazyfree page could be freed directly
		 */
		if (PageAnon(page) && PageSwapBacked(page)) {
			if (!PageSwapCache(page)) {
				if (!(sc->gfp_mask & __GFP_IO))
					goto keep_locked;
				if (page_maybe_dma_pinned(page))
					goto keep_locked;
				if (PageTransHuge(page)) {
					/* cannot split THP, skip it */
					if (!can_split_huge_page(page, NULL))
						goto activate_locked;
					/*
					 * Split pages without a PMD map right
					 * away. Chances are some or all of the
					 * tail pages can be freed without IO.
					 */
					if (!compound_mapcount(page) &&
					    split_huge_page_to_list(page,
								    page_list))
						goto activate_locked;
				}
				if (!add_to_swap(page)) {
					if (!PageTransHuge(page))
						goto activate_locked_split;
					/* Fallback to swap normal pages */
					if (split_huge_page_to_list(page,
								    page_list))
						goto activate_locked;
#ifdef CONFIG_TRANSPARENT_HUGEPAGE
					count_vm_event(THP_SWPOUT_FALLBACK);
#endif
					if (!add_to_swap(page))
						goto activate_locked_split;
				}

				may_enter_fs = true;

				/* Adding to swap updated mapping */
				mapping = page_mapping(page);
			}
		} else if (unlikely(PageTransHuge(page))) {
			/* Split file THP */
			if (split_huge_page_to_list(page, page_list))
				goto keep_locked;
		}

		/*
		 * THP may get split above, need minus tail pages and update
		 * nr_pages to avoid accounting tail pages twice.
		 *
		 * The tail pages that are added into swap cache successfully
		 * reach here.
		 */
		if ((nr_pages > 1) && !PageTransHuge(page)) {
			sc->nr_scanned -= (nr_pages - 1);
			nr_pages = 1;
		}

		/*
		 * The page is mapped into the page tables of one or more
		 * processes. Try to unmap it here.
		 */
		if (page_mapped(page)) {
			enum ttu_flags flags = TTU_BATCH_FLUSH;
			bool was_swapbacked = PageSwapBacked(page);

			if (unlikely(PageTransHuge(page)))
				flags |= TTU_SPLIT_HUGE_PMD;

			try_to_unmap(page, flags);
			if (page_mapped(page)) {
				stat->nr_unmap_fail += nr_pages;
				if (!was_swapbacked && PageSwapBacked(page))
					stat->nr_lazyfree_fail += nr_pages;
				goto activate_locked;
			}
		}

		if (PageDirty(page)) {
			/*
			 * Only kswapd can writeback filesystem pages
			 * to avoid risk of stack overflow. But avoid
			 * injecting inefficient single-page IO into
			 * flusher writeback as much as possible: only
			 * write pages when we've encountered many
			 * dirty pages, and when we've already scanned
			 * the rest of the LRU for clean pages and see
			 * the same dirty pages again (PageReclaim).
			 */
			if (page_is_file_lru(page) &&
			    (!current_is_kswapd() || !PageReclaim(page) ||
			     !test_bit(PGDAT_DIRTY, &pgdat->flags))) {
				/*
				 * Immediately reclaim when written back.
				 * Similar in principal to deactivate_page()
				 * except we already have the page isolated
				 * and know it's dirty
				 */
				inc_node_page_state(page, NR_VMSCAN_IMMEDIATE);
				SetPageReclaim(page);

				goto activate_locked;
			}

			if (references == PAGEREF_RECLAIM_CLEAN)
				goto keep_locked;
			if (!may_enter_fs)
				goto keep_locked;
			if (!sc->may_writepage)
				goto keep_locked;

			/*
			 * Page is dirty. Flush the TLB if a writable entry
			 * potentially exists to avoid CPU writes after IO
			 * starts and then write it out here.
			 */
			try_to_unmap_flush_dirty();
			switch (pageout(page, mapping)) {
			case PAGE_KEEP:
				goto keep_locked;
			case PAGE_ACTIVATE:
				goto activate_locked;
			case PAGE_SUCCESS:
				stat->nr_pageout += thp_nr_pages(page);

				if (PageWriteback(page))
					goto keep;
				if (PageDirty(page))
					goto keep;

				/*
				 * A synchronous write - probably a ramdisk.  Go
				 * ahead and try to reclaim the page.
				 */
				if (!trylock_page(page))
					goto keep;
				if (PageDirty(page) || PageWriteback(page))
					goto keep_locked;
				mapping = page_mapping(page);
				fallthrough;
			case PAGE_CLEAN:
				; /* try to free the page below */
			}
		}

		/*
		 * If the page has buffers, try to free the buffer mappings
		 * associated with this page. If we succeed we try to free
		 * the page as well.
		 *
		 * We do this even if the page is PageDirty().
		 * try_to_release_page() does not perform I/O, but it is
		 * possible for a page to have PageDirty set, but it is actually
		 * clean (all its buffers are clean).  This happens if the
		 * buffers were written out directly, with submit_bh(). ext3
		 * will do this, as well as the blockdev mapping.
		 * try_to_release_page() will discover that cleanness and will
		 * drop the buffers and mark the page clean - it can be freed.
		 *
		 * Rarely, pages can have buffers and no ->mapping.  These are
		 * the pages which were not successfully invalidated in
		 * truncate_cleanup_page().  We try to drop those buffers here
		 * and if that worked, and the page is no longer mapped into
		 * process address space (page_count == 1) it can be freed.
		 * Otherwise, leave the page on the LRU so it is swappable.
		 */
		if (page_has_private(page)) {
			if (!try_to_release_page(page, sc->gfp_mask))
				goto activate_locked;
			if (!mapping && page_count(page) == 1) {
				unlock_page(page);
				if (put_page_testzero(page))
					goto free_it;
				else {
					/*
					 * rare race with speculative reference.
					 * the speculative reference will free
					 * this page shortly, so we may
					 * increment nr_reclaimed here (and
					 * leave it off the LRU).
					 */
					nr_reclaimed++;
					continue;
				}
			}
		}

		if (PageAnon(page) && !PageSwapBacked(page)) {
			/* follow __remove_mapping for reference */
			if (!page_ref_freeze(page, 1))
				goto keep_locked;
			/*
			 * The page has only one reference left, which is
			 * from the isolation. After the caller puts the
			 * page back on lru and drops the reference, the
			 * page will be freed anyway. It doesn't matter
			 * which lru it goes. So we don't bother checking
			 * PageDirty here.
			 */
			count_vm_event(PGLAZYFREED);
			count_memcg_page_event(page, PGLAZYFREED);
		} else if (!mapping || !__remove_mapping(mapping, page, true,
							 sc->target_mem_cgroup))
			goto keep_locked;

		unlock_page(page);
free_it:
		/*
		 * THP may get swapped out in a whole, need account
		 * all base pages.
		 */
		nr_reclaimed += nr_pages;

		/*
		 * Is there need to periodically free_page_list? It would
		 * appear not as the counts should be low
		 */
		if (unlikely(PageTransHuge(page)))
			destroy_compound_page(page);
		else
			list_add(&page->lru, &free_pages);
		continue;

activate_locked_split:
		/*
		 * The tail pages that are failed to add into swap cache
		 * reach here.  Fixup nr_scanned and nr_pages.
		 */
		if (nr_pages > 1) {
			sc->nr_scanned -= (nr_pages - 1);
			nr_pages = 1;
		}
activate_locked:
		/* Not a candidate for swapping, so reclaim swap space. */
		if (PageSwapCache(page) && (mem_cgroup_swap_full(page) ||
						PageMlocked(page)))
			try_to_free_swap(page);
		VM_BUG_ON_PAGE(PageActive(page), page);
		if (!PageMlocked(page)) {
			int type = page_is_file_lru(page);
			SetPageActive(page);
			stat->nr_activate[type] += nr_pages;
			count_memcg_page_event(page, PGACTIVATE);
		}
keep_locked:
		unlock_page(page);
keep:
		list_add(&page->lru, &ret_pages);
		VM_BUG_ON_PAGE(PageLRU(page) || PageUnevictable(page), page);
	}
	/* 'page_list' is always empty here */

	/* Migrate pages selected for demotion */
	nr_reclaimed += demote_page_list(&demote_pages, pgdat);
	/* Pages that could not be demoted are still in @demote_pages */
	if (!list_empty(&demote_pages)) {
		/* Pages which failed to demoted go back on @page_list for retry: */
		list_splice_init(&demote_pages, page_list);
		do_demote_pass = false;
		goto retry;
	}

	pgactivate = stat->nr_activate[0] + stat->nr_activate[1];

	mem_cgroup_uncharge_list(&free_pages);
	try_to_unmap_flush();
	free_unref_page_list(&free_pages);

	list_splice(&ret_pages, page_list);
	count_vm_events(PGACTIVATE, pgactivate);

	return nr_reclaimed;
}

unsigned int reclaim_clean_pages_from_list(struct zone *zone,
					    struct list_head *page_list)
{
	struct scan_control sc = {
		.gfp_mask = GFP_KERNEL,
		.may_unmap = 1,
	};
	struct reclaim_stat stat;
	unsigned int nr_reclaimed;
	struct page *page, *next;
	LIST_HEAD(clean_pages);
	unsigned int noreclaim_flag;

	list_for_each_entry_safe(page, next, page_list, lru) {
		if (!PageHuge(page) && page_is_file_lru(page) &&
		    !PageDirty(page) && !__PageMovable(page) &&
		    !PageUnevictable(page)) {
			ClearPageActive(page);
			list_move(&page->lru, &clean_pages);
		}
	}

	/*
	 * We should be safe here since we are only dealing with file pages and
	 * we are not kswapd and therefore cannot write dirty file pages. But
	 * call memalloc_noreclaim_save() anyway, just in case these conditions
	 * change in the future.
	 */
	noreclaim_flag = memalloc_noreclaim_save();
	nr_reclaimed = shrink_page_list(&clean_pages, zone->zone_pgdat, &sc,
					&stat, true);
	memalloc_noreclaim_restore(noreclaim_flag);

	list_splice(&clean_pages, page_list);
	mod_node_page_state(zone->zone_pgdat, NR_ISOLATED_FILE,
			    -(long)nr_reclaimed);
	/*
	 * Since lazyfree pages are isolated from file LRU from the beginning,
	 * they will rotate back to anonymous LRU in the end if it failed to
	 * discard so isolated count will be mismatched.
	 * Compensate the isolated count for both LRU lists.
	 */
	mod_node_page_state(zone->zone_pgdat, NR_ISOLATED_ANON,
			    stat.nr_lazyfree_fail);
	mod_node_page_state(zone->zone_pgdat, NR_ISOLATED_FILE,
			    -(long)stat.nr_lazyfree_fail);
	return nr_reclaimed;
}

/*
 * Update LRU sizes after isolating pages. The LRU size updates must
 * be complete before mem_cgroup_update_lru_size due to a sanity check.
 */
static __always_inline void update_lru_sizes(struct lruvec *lruvec,
			enum lru_list lru, unsigned long *nr_zone_taken)
{
	int zid;

	for (zid = 0; zid < MAX_NR_ZONES; zid++) {
		if (!nr_zone_taken[zid])
			continue;

		update_lru_size(lruvec, lru, zid, -nr_zone_taken[zid]);
	}

}

#ifdef CONFIG_CMA
/*
 * It is waste of effort to scan and reclaim CMA pages if it is not available
 * for current allocation context. Kswapd can not be enrolled as it can not
 * distinguish this scenario by using sc->gfp_mask = GFP_KERNEL
 */
static bool skip_cma(struct page *page, struct scan_control *sc)
{
	return !current_is_kswapd() &&
			gfp_migratetype(sc->gfp_mask) != MIGRATE_MOVABLE &&
			get_pageblock_migratetype(page) == MIGRATE_CMA;
}
#else
static bool skip_cma(struct page *page, struct scan_control *sc)
{
	return false;
}
#endif

/*
 * Isolating page from the lruvec to fill in @dst list by nr_to_scan times.
 *
 * lruvec->lru_lock is heavily contended.  Some of the functions that
 * shrink the lists perform better by taking out a batch of pages
 * and working on them outside the LRU lock.
 *
 * For pagecache intensive workloads, this function is the hottest
 * spot in the kernel (apart from copy_*_user functions).
 *
 * Lru_lock must be held before calling this function.
 *
 * @nr_to_scan:	The number of eligible pages to look through on the list.
 * @lruvec:	The LRU vector to pull pages from.
 * @dst:	The temp list to put pages on to.
 * @nr_scanned:	The number of pages that were scanned.
 * @sc:		The scan_control struct for this reclaim session
 * @lru:	LRU list id for isolating
 *
 * returns how many pages were moved onto *@dst.
 */
static unsigned long isolate_lru_pages(unsigned long nr_to_scan,
		struct lruvec *lruvec, struct list_head *dst,
		unsigned long *nr_scanned, struct scan_control *sc,
		enum lru_list lru)
{
	struct list_head *src = &lruvec->lists[lru];
	unsigned long nr_taken = 0;
	unsigned long nr_zone_taken[MAX_NR_ZONES] = { 0 };
	unsigned long nr_skipped[MAX_NR_ZONES] = { 0, };
	unsigned long skipped = 0;
	unsigned long scan, total_scan, nr_pages;
	LIST_HEAD(pages_skipped);

	total_scan = 0;
	scan = 0;
	while (scan < nr_to_scan && !list_empty(src)) {
		struct list_head *move_to = src;
		struct page *page;

		page = lru_to_page(src);
		prefetchw_prev_lru_page(page, src, flags);

		nr_pages = compound_nr(page);
		total_scan += nr_pages;

		if (page_zonenum(page) > sc->reclaim_idx ||
				skip_cma(page, sc)) {
			nr_skipped[page_zonenum(page)] += nr_pages;
			move_to = &pages_skipped;
			goto move;
		}

		/*
		 * Do not count skipped pages because that makes the function
		 * return with no isolated pages if the LRU mostly contains
		 * ineligible pages.  This causes the VM to not reclaim any
		 * pages, triggering a premature OOM.
		 * Account all tail pages of THP.
		 */
		scan += nr_pages;

		if (!PageLRU(page))
			goto move;
		if (!sc->may_unmap && page_mapped(page))
			goto move;

		/*
		 * Be careful not to clear PageLRU until after we're
		 * sure the page is not being freed elsewhere -- the
		 * page release code relies on it.
		 */
		if (unlikely(!get_page_unless_zero(page)))
			goto move;

		if (!TestClearPageLRU(page)) {
			/* Another thread is already isolating this page */
			put_page(page);
			goto move;
		}

		nr_taken += nr_pages;
		nr_zone_taken[page_zonenum(page)] += nr_pages;
		move_to = dst;
move:
		list_move(&page->lru, move_to);
	}

	/*
	 * Splice any skipped pages to the start of the LRU list. Note that
	 * this disrupts the LRU order when reclaiming for lower zones but
	 * we cannot splice to the tail. If we did then the SWAP_CLUSTER_MAX
	 * scanning would soon rescan the same pages to skip and put the
	 * system at risk of premature OOM.
	 */
	if (!list_empty(&pages_skipped)) {
		int zid;

		list_splice(&pages_skipped, src);
		for (zid = 0; zid < MAX_NR_ZONES; zid++) {
			if (!nr_skipped[zid])
				continue;

			__count_zid_vm_events(PGSCAN_SKIP, zid, nr_skipped[zid]);
			skipped += nr_skipped[zid];
		}
	}
	*nr_scanned = total_scan;
	trace_mm_vmscan_lru_isolate(sc->reclaim_idx, sc->order, nr_to_scan,
				    total_scan, skipped, nr_taken,
				    sc->may_unmap ? 0 : ISOLATE_UNMAPPED, lru);
	update_lru_sizes(lruvec, lru, nr_zone_taken);
	return nr_taken;
}

/**
 * isolate_lru_page - tries to isolate a page from its LRU list
 * @page: page to isolate from its LRU list
 *
 * Isolates a @page from an LRU list, clears PageLRU and adjusts the
 * vmstat statistic corresponding to whatever LRU list the page was on.
 *
 * Returns 0 if the page was removed from an LRU list.
 * Returns -EBUSY if the page was not on an LRU list.
 *
 * The returned page will have PageLRU() cleared.  If it was found on
 * the active list, it will have PageActive set.  If it was found on
 * the unevictable list, it will have the PageUnevictable bit set. That flag
 * may need to be cleared by the caller before letting the page go.
 *
 * The vmstat statistic corresponding to the list on which the page was
 * found will be decremented.
 *
 * Restrictions:
 *
 * (1) Must be called with an elevated refcount on the page. This is a
 *     fundamental difference from isolate_lru_pages (which is called
 *     without a stable reference).
 * (2) the lru_lock must not be held.
 * (3) interrupts must be enabled.
 */
int isolate_lru_page(struct page *page)
{
	int ret = -EBUSY;

	VM_BUG_ON_PAGE(!page_count(page), page);
	WARN_RATELIMIT(PageTail(page), "trying to isolate tail page");

	if (TestClearPageLRU(page)) {
		struct lruvec *lruvec;

		get_page(page);
		lruvec = lock_page_lruvec_irq(page);
		del_page_from_lru_list(page, lruvec);
		unlock_page_lruvec_irq(lruvec);
		ret = 0;
	}

	return ret;
}

/*
 * A direct reclaimer may isolate SWAP_CLUSTER_MAX pages from the LRU list and
 * then get rescheduled. When there are massive number of tasks doing page
 * allocation, such sleeping direct reclaimers may keep piling up on each CPU,
 * the LRU list will go small and be scanned faster than necessary, leading to
 * unnecessary swapping, thrashing and OOM.
 */
static int too_many_isolated(struct pglist_data *pgdat, int file,
		struct scan_control *sc)
{
	unsigned long inactive, isolated;

	if (current_is_kswapd())
		return 0;

	if (!writeback_throttling_sane(sc))
		return 0;

	if (file) {
		inactive = node_page_state(pgdat, NR_INACTIVE_FILE);
		isolated = node_page_state(pgdat, NR_ISOLATED_FILE);
	} else {
		inactive = node_page_state(pgdat, NR_INACTIVE_ANON);
		isolated = node_page_state(pgdat, NR_ISOLATED_ANON);
	}

	/*
	 * GFP_NOIO/GFP_NOFS callers are allowed to isolate more pages, so they
	 * won't get blocked by normal direct-reclaimers, forming a circular
	 * deadlock.
	 */
	if ((sc->gfp_mask & (__GFP_IO | __GFP_FS)) == (__GFP_IO | __GFP_FS))
		inactive >>= 3;

	return isolated > inactive;
}

/*
 * move_pages_to_lru() moves pages from private @list to appropriate LRU list.
 * On return, @list is reused as a list of pages to be freed by the caller.
 *
 * Returns the number of pages moved to the given lruvec.
 */
static unsigned int move_pages_to_lru(struct lruvec *lruvec,
				      struct list_head *list)
{
	int nr_pages, nr_moved = 0;
	LIST_HEAD(pages_to_free);
	struct page *page;

	while (!list_empty(list)) {
		page = lru_to_page(list);
		VM_BUG_ON_PAGE(PageLRU(page), page);
		list_del(&page->lru);
		if (unlikely(!page_evictable(page))) {
			spin_unlock_irq(&lruvec->lru_lock);
			putback_lru_page(page);
			spin_lock_irq(&lruvec->lru_lock);
			continue;
		}

		/*
		 * The SetPageLRU needs to be kept here for list integrity.
		 * Otherwise:
		 *   #0 move_pages_to_lru             #1 release_pages
		 *   if !put_page_testzero
		 *				      if (put_page_testzero())
		 *				        !PageLRU //skip lru_lock
		 *     SetPageLRU()
		 *     list_add(&page->lru,)
		 *                                        list_add(&page->lru,)
		 */
		SetPageLRU(page);

		if (unlikely(put_page_testzero(page))) {
			__clear_page_lru_flags(page);

			if (unlikely(PageCompound(page))) {
				spin_unlock_irq(&lruvec->lru_lock);
				destroy_compound_page(page);
				spin_lock_irq(&lruvec->lru_lock);
			} else
				list_add(&page->lru, &pages_to_free);

			continue;
		}

		/*
		 * All pages were isolated from the same lruvec (and isolation
		 * inhibits memcg migration).
		 */
		VM_BUG_ON_PAGE(!page_matches_lruvec(page, lruvec), page);
		add_page_to_lru_list(page, lruvec);
		nr_pages = thp_nr_pages(page);
		nr_moved += nr_pages;
		if (PageActive(page))
			workingset_age_nonresident(lruvec, nr_pages);
	}

	/*
	 * To save our caller's stack, now use input list for pages to free.
	 */
	list_splice(&pages_to_free, list);

	return nr_moved;
}

/*
 * If a kernel thread (such as nfsd for loop-back mounts) services
 * a backing device by writing to the page cache it sets PF_LOCAL_THROTTLE.
 * In that case we should only throttle if the backing device it is
 * writing to is congested.  In other cases it is safe to throttle.
 */
static int current_may_throttle(void)
{
	return !(current->flags & PF_LOCAL_THROTTLE) ||
		current->backing_dev_info == NULL ||
		bdi_write_congested(current->backing_dev_info);
}

/*
 * shrink_inactive_list() is a helper for shrink_node().  It returns the number
 * of reclaimed pages
 */
static unsigned long
shrink_inactive_list(unsigned long nr_to_scan, struct lruvec *lruvec,
		     struct scan_control *sc, enum lru_list lru)
{
	LIST_HEAD(page_list);
	unsigned long nr_scanned;
	unsigned int nr_reclaimed = 0;
	unsigned long nr_taken;
	struct reclaim_stat stat;
	bool file = is_file_lru(lru);
	enum vm_event_item item;
	struct pglist_data *pgdat = lruvec_pgdat(lruvec);
	bool stalled = false;
	struct blk_plug plug;
	bool do_plug = false;

	while (unlikely(too_many_isolated(pgdat, file, sc))) {
		if (stalled)
			return 0;

		/* wait a bit for the reclaimer. */
		msleep(100);
		stalled = true;

		/* We are about to die and free our memory. Return now. */
		if (fatal_signal_pending(current))
			return SWAP_CLUSTER_MAX;
	}

	lru_add_drain();

	spin_lock_irq(&lruvec->lru_lock);

	nr_taken = isolate_lru_pages(nr_to_scan, lruvec, &page_list,
				     &nr_scanned, sc, lru);

	__mod_node_page_state(pgdat, NR_ISOLATED_ANON + file, nr_taken);
	item = current_is_kswapd() ? PGSCAN_KSWAPD : PGSCAN_DIRECT;
	if (!cgroup_reclaim(sc))
		__count_vm_events(item, nr_scanned);
	__count_memcg_events(lruvec_memcg(lruvec), item, nr_scanned);
	__count_vm_events(PGSCAN_ANON + file, nr_scanned);

	spin_unlock_irq(&lruvec->lru_lock);

	if (nr_taken == 0)
		return 0;

	trace_android_vh_shrink_inactive_list_blk_plug(&do_plug);
	if (do_plug)
		blk_start_plug(&plug);
	nr_reclaimed = shrink_page_list(&page_list, pgdat, sc, &stat, false);

	spin_lock_irq(&lruvec->lru_lock);
	move_pages_to_lru(lruvec, &page_list);

	__mod_node_page_state(pgdat, NR_ISOLATED_ANON + file, -nr_taken);
	item = current_is_kswapd() ? PGSTEAL_KSWAPD : PGSTEAL_DIRECT;
	if (!cgroup_reclaim(sc))
		__count_vm_events(item, nr_reclaimed);
	__count_memcg_events(lruvec_memcg(lruvec), item, nr_reclaimed);
	__count_vm_events(PGSTEAL_ANON + file, nr_reclaimed);
	spin_unlock_irq(&lruvec->lru_lock);

	if (do_plug)
		blk_finish_plug(&plug);

	lru_note_cost(lruvec, file, stat.nr_pageout);
	mem_cgroup_uncharge_list(&page_list);
	free_unref_page_list(&page_list);

	/*
	 * If dirty pages are scanned that are not queued for IO, it
	 * implies that flushers are not doing their job. This can
	 * happen when memory pressure pushes dirty pages to the end of
	 * the LRU before the dirty limits are breached and the dirty
	 * data has expired. It can also happen when the proportion of
	 * dirty pages grows not through writes but through memory
	 * pressure reclaiming all the clean cache. And in some cases,
	 * the flushers simply cannot keep up with the allocation
	 * rate. Nudge the flusher threads in case they are asleep.
	 */
	if (stat.nr_unqueued_dirty == nr_taken)
		wakeup_flusher_threads(WB_REASON_VMSCAN);

	sc->nr.dirty += stat.nr_dirty;
	sc->nr.congested += stat.nr_congested;
	sc->nr.unqueued_dirty += stat.nr_unqueued_dirty;
	sc->nr.writeback += stat.nr_writeback;
	sc->nr.immediate += stat.nr_immediate;
	sc->nr.taken += nr_taken;
	if (file)
		sc->nr.file_taken += nr_taken;

	trace_mm_vmscan_lru_shrink_inactive(pgdat->node_id,
			nr_scanned, nr_reclaimed, &stat, sc->priority, file);
	return nr_reclaimed;
}

/*
 * shrink_active_list() moves pages from the active LRU to the inactive LRU.
 *
 * We move them the other way if the page is referenced by one or more
 * processes.
 *
 * If the pages are mostly unmapped, the processing is fast and it is
 * appropriate to hold lru_lock across the whole operation.  But if
 * the pages are mapped, the processing is slow (page_referenced()), so
 * we should drop lru_lock around each page.  It's impossible to balance
 * this, so instead we remove the pages from the LRU while processing them.
 * It is safe to rely on PG_active against the non-LRU pages in here because
 * nobody will play with that bit on a non-LRU page.
 *
 * The downside is that we have to touch page->_refcount against each page.
 * But we had to alter page->flags anyway.
 */
static void shrink_active_list(unsigned long nr_to_scan,
			       struct lruvec *lruvec,
			       struct scan_control *sc,
			       enum lru_list lru)
{
	unsigned long nr_taken;
	unsigned long nr_scanned;
	unsigned long vm_flags;
	LIST_HEAD(l_hold);	/* The pages which were snipped off */
	LIST_HEAD(l_active);
	LIST_HEAD(l_inactive);
	struct page *page;
	unsigned nr_deactivate, nr_activate;
	unsigned nr_rotated = 0;
	int file = is_file_lru(lru);
	struct pglist_data *pgdat = lruvec_pgdat(lruvec);
	bool bypass = false;

	lru_add_drain();

	spin_lock_irq(&lruvec->lru_lock);

	nr_taken = isolate_lru_pages(nr_to_scan, lruvec, &l_hold,
				     &nr_scanned, sc, lru);

	__mod_node_page_state(pgdat, NR_ISOLATED_ANON + file, nr_taken);

	if (!cgroup_reclaim(sc))
		__count_vm_events(PGREFILL, nr_scanned);
	__count_memcg_events(lruvec_memcg(lruvec), PGREFILL, nr_scanned);

	spin_unlock_irq(&lruvec->lru_lock);

	while (!list_empty(&l_hold)) {
		cond_resched();
		page = lru_to_page(&l_hold);
		list_del(&page->lru);

		if (unlikely(!page_evictable(page))) {
			putback_lru_page(page);
			continue;
		}

		if (unlikely(buffer_heads_over_limit)) {
			if (page_has_private(page) && trylock_page(page)) {
				if (page_has_private(page))
					try_to_release_page(page, 0);
				unlock_page(page);
			}
		}

		trace_android_vh_page_referenced_check_bypass(page, nr_to_scan, lru, &bypass);
		if (bypass)
			goto skip_page_referenced;

		/* Referenced or rmap lock contention: rotate */
		if (page_referenced(page, 0, sc->target_mem_cgroup,
				    &vm_flags) != 0) {
			/*
			 * Identify referenced, file-backed active pages and
			 * give them one more trip around the active list. So
			 * that executable code get better chances to stay in
			 * memory under moderate memory pressure.  Anon pages
			 * are not likely to be evicted by use-once streaming
			 * IO, plus JVM can create lots of anon VM_EXEC pages,
			 * so we ignore them here.
			 */
			if ((vm_flags & VM_EXEC) && page_is_file_lru(page)) {
				nr_rotated += thp_nr_pages(page);
				list_add(&page->lru, &l_active);
				continue;
			}
		}
skip_page_referenced:
		ClearPageActive(page);	/* we are de-activating */
		SetPageWorkingset(page);
		list_add(&page->lru, &l_inactive);
	}

	/*
	 * Move pages back to the lru list.
	 */
	spin_lock_irq(&lruvec->lru_lock);

	nr_activate = move_pages_to_lru(lruvec, &l_active);
	nr_deactivate = move_pages_to_lru(lruvec, &l_inactive);
	/* Keep all free pages in l_active list */
	list_splice(&l_inactive, &l_active);

	__count_vm_events(PGDEACTIVATE, nr_deactivate);
	__count_memcg_events(lruvec_memcg(lruvec), PGDEACTIVATE, nr_deactivate);

	__mod_node_page_state(pgdat, NR_ISOLATED_ANON + file, -nr_taken);
	spin_unlock_irq(&lruvec->lru_lock);

	mem_cgroup_uncharge_list(&l_active);
	free_unref_page_list(&l_active);
	trace_mm_vmscan_lru_shrink_active(pgdat->node_id, nr_taken, nr_activate,
			nr_deactivate, nr_rotated, sc->priority, file);
}

unsigned long reclaim_pages(struct list_head *page_list)
{
	int nid = NUMA_NO_NODE;
	unsigned int nr_reclaimed = 0;
	LIST_HEAD(node_page_list);
	struct reclaim_stat dummy_stat;
	struct page *page;
	struct blk_plug plug;
	bool do_plug = false;
	unsigned int noreclaim_flag;
	struct scan_control sc = {
		.gfp_mask = GFP_KERNEL,
		.may_writepage = 1,
		.may_unmap = 1,
		.may_swap = 1,
		.no_demotion = 1,
	};

	noreclaim_flag = memalloc_noreclaim_save();

	trace_android_vh_reclaim_pages_plug(&do_plug);
	if (do_plug)
		blk_start_plug(&plug);

	while (!list_empty(page_list)) {
		page = lru_to_page(page_list);
		if (nid == NUMA_NO_NODE) {
			nid = page_to_nid(page);
			INIT_LIST_HEAD(&node_page_list);
		}

		if (nid == page_to_nid(page)) {
			ClearPageActive(page);
			list_move(&page->lru, &node_page_list);
			continue;
		}

		nr_reclaimed += shrink_page_list(&node_page_list,
						NODE_DATA(nid),
						&sc, &dummy_stat, false);
		while (!list_empty(&node_page_list)) {
			page = lru_to_page(&node_page_list);
			list_del(&page->lru);
			putback_lru_page(page);
		}

		nid = NUMA_NO_NODE;
	}

	if (!list_empty(&node_page_list)) {
		nr_reclaimed += shrink_page_list(&node_page_list,
						NODE_DATA(nid),
						&sc, &dummy_stat, false);
		while (!list_empty(&node_page_list)) {
			page = lru_to_page(&node_page_list);
			list_del(&page->lru);
			putback_lru_page(page);
		}
	}

	memalloc_noreclaim_restore(noreclaim_flag);

	if (do_plug)
		blk_finish_plug(&plug);

	return nr_reclaimed;
}

static unsigned long shrink_list(enum lru_list lru, unsigned long nr_to_scan,
				 struct lruvec *lruvec, struct scan_control *sc)
{
	if (is_active_lru(lru)) {
		if (sc->may_deactivate & (1 << is_file_lru(lru)))
			shrink_active_list(nr_to_scan, lruvec, sc, lru);
		else
			sc->skipped_deactivate = 1;
		return 0;
	}

	return shrink_inactive_list(nr_to_scan, lruvec, sc, lru);
}

/*
 * The inactive anon list should be small enough that the VM never has
 * to do too much work.
 *
 * The inactive file list should be small enough to leave most memory
 * to the established workingset on the scan-resistant active list,
 * but large enough to avoid thrashing the aggregate readahead window.
 *
 * Both inactive lists should also be large enough that each inactive
 * page has a chance to be referenced again before it is reclaimed.
 *
 * If that fails and refaulting is observed, the inactive list grows.
 *
 * The inactive_ratio is the target ratio of ACTIVE to INACTIVE pages
 * on this LRU, maintained by the pageout code. An inactive_ratio
 * of 3 means 3:1 or 25% of the pages are kept on the inactive list.
 *
 * total     target    max
 * memory    ratio     inactive
 * -------------------------------------
 *   10MB       1         5MB
 *  100MB       1        50MB
 *    1GB       3       250MB
 *   10GB      10       0.9GB
 *  100GB      31         3GB
 *    1TB     101        10GB
 *   10TB     320        32GB
 */
static bool inactive_is_low(struct lruvec *lruvec, enum lru_list inactive_lru)
{
	enum lru_list active_lru = inactive_lru + LRU_ACTIVE;
	unsigned long inactive, active;
	unsigned long inactive_ratio;
	unsigned long gb;

	inactive = lruvec_page_state(lruvec, NR_LRU_BASE + inactive_lru);
	active = lruvec_page_state(lruvec, NR_LRU_BASE + active_lru);

	gb = (inactive + active) >> (30 - PAGE_SHIFT);
	if (gb)
		inactive_ratio = int_sqrt(10 * gb);
	else
		inactive_ratio = 1;

	return inactive * inactive_ratio < active;
}

enum scan_balance {
	SCAN_EQUAL,
	SCAN_FRACT,
	SCAN_ANON,
	SCAN_FILE,
};

static void prepare_scan_count(pg_data_t *pgdat, struct scan_control *sc)
{
	unsigned long file;
	struct lruvec *target_lruvec;

	if (lru_gen_enabled())
		return;

	target_lruvec = mem_cgroup_lruvec(sc->target_mem_cgroup, pgdat);

	/*
	 * Flush the memory cgroup stats, so that we read accurate per-memcg
	 * lruvec stats for heuristics.
	 */
	mem_cgroup_flush_stats();

	/*
	 * Determine the scan balance between anon and file LRUs.
	 */
	spin_lock_irq(&target_lruvec->lru_lock);
	sc->anon_cost = target_lruvec->anon_cost;
	sc->file_cost = target_lruvec->file_cost;
	spin_unlock_irq(&target_lruvec->lru_lock);

	/*
	 * Target desirable inactive:active list ratios for the anon
	 * and file LRU lists.
	 */
	if (!sc->force_deactivate) {
		unsigned long refaults;

		refaults = lruvec_page_state(target_lruvec,
				WORKINGSET_ACTIVATE_ANON);
		if (refaults != target_lruvec->refaults[0] ||
			inactive_is_low(target_lruvec, LRU_INACTIVE_ANON))
			sc->may_deactivate |= DEACTIVATE_ANON;
		else
			sc->may_deactivate &= ~DEACTIVATE_ANON;

		/*
		 * When refaults are being observed, it means a new
		 * workingset is being established. Deactivate to get
		 * rid of any stale active pages quickly.
		 */
		refaults = lruvec_page_state(target_lruvec,
				WORKINGSET_ACTIVATE_FILE);
		if (refaults != target_lruvec->refaults[1] ||
		    inactive_is_low(target_lruvec, LRU_INACTIVE_FILE))
			sc->may_deactivate |= DEACTIVATE_FILE;
		else
			sc->may_deactivate &= ~DEACTIVATE_FILE;
	} else
		sc->may_deactivate = DEACTIVATE_ANON | DEACTIVATE_FILE;

	/*
	 * If we have plenty of inactive file pages that aren't
	 * thrashing, try to reclaim those first before touching
	 * anonymous pages.
	 */
	file = lruvec_page_state(target_lruvec, NR_INACTIVE_FILE);
	if (file >> sc->priority && !(sc->may_deactivate & DEACTIVATE_FILE))
		sc->cache_trim_mode = 1;
	else
		sc->cache_trim_mode = 0;

	/*
	 * Prevent the reclaimer from falling into the cache trap: as
	 * cache pages start out inactive, every cache fault will tip
	 * the scan balance towards the file LRU.  And as the file LRU
	 * shrinks, so does the window for rotation from references.
	 * This means we have a runaway feedback loop where a tiny
	 * thrashing file LRU becomes infinitely more attractive than
	 * anon pages.  Try to detect this based on file LRU size.
	 */
	if (!cgroup_reclaim(sc)) {
		unsigned long total_high_wmark = 0;
		unsigned long free, anon;
		int z;

		free = sum_zone_node_page_state(pgdat->node_id, NR_FREE_PAGES);
		file = node_page_state(pgdat, NR_ACTIVE_FILE) +
			   node_page_state(pgdat, NR_INACTIVE_FILE);

		for (z = 0; z < MAX_NR_ZONES; z++) {
			struct zone *zone = &pgdat->node_zones[z];

			if (!managed_zone(zone))
				continue;

			total_high_wmark += high_wmark_pages(zone);
		}

		/*
		 * Consider anon: if that's low too, this isn't a
		 * runaway file reclaim problem, but rather just
		 * extreme pressure. Reclaim as per usual then.
		 */
		anon = node_page_state(pgdat, NR_INACTIVE_ANON);

		sc->file_is_tiny =
			file + free <= total_high_wmark &&
			!(sc->may_deactivate & DEACTIVATE_ANON) &&
			anon >> sc->priority;
	}
}

/*
 * Determine how aggressively the anon and file LRU lists should be
 * scanned.  The relative value of each set of LRU lists is determined
 * by looking at the fraction of the pages scanned we did rotate back
 * onto the active list instead of evict.
 *
 * nr[0] = anon inactive pages to scan; nr[1] = anon active pages to scan
 * nr[2] = file inactive pages to scan; nr[3] = file active pages to scan
 */
static void get_scan_count(struct lruvec *lruvec, struct scan_control *sc,
			   unsigned long *nr)
{
	struct pglist_data *pgdat = lruvec_pgdat(lruvec);
	struct mem_cgroup *memcg = lruvec_memcg(lruvec);
	unsigned long anon_cost, file_cost, total_cost;
	int swappiness = mem_cgroup_swappiness(memcg);
	u64 fraction[ANON_AND_FILE];
	u64 denominator = 0;	/* gcc */
	enum scan_balance scan_balance;
	unsigned long ap, fp;
	enum lru_list lru;
	bool balance_anon_file_reclaim = false;

	/* If we have no swap space, do not bother scanning anon pages. */
	if (!sc->may_swap || !can_reclaim_anon_pages(memcg, pgdat->node_id, sc)) {
		scan_balance = SCAN_FILE;
		goto out;
	}

	/*
	 * Global reclaim will swap to prevent OOM even with no
	 * swappiness, but memcg users want to use this knob to
	 * disable swapping for individual groups completely when
	 * using the memory controller's swap limit feature would be
	 * too expensive.
	 */
	if (cgroup_reclaim(sc) && !swappiness) {
		scan_balance = SCAN_FILE;
		goto out;
	}

	/*
	 * Do not apply any pressure balancing cleverness when the
	 * system is close to OOM, scan both anon and file equally
	 * (unless the swappiness setting disagrees with swapping).
	 */
	if (!sc->priority && swappiness) {
		scan_balance = SCAN_EQUAL;
		goto out;
	}

	/*
	 * If the system is almost out of file pages, force-scan anon.
	 */
	if (sc->file_is_tiny) {
		scan_balance = SCAN_ANON;
		goto out;
	}

	trace_android_rvh_set_balance_anon_file_reclaim(&balance_anon_file_reclaim);

	/*
	 * If there is enough inactive page cache, we do not reclaim
	 * anything from the anonymous working right now. But when balancing
	 * anon and page cache files for reclaim, allow swapping of anon pages
	 * even if there are a number of inactive file cache pages.
	 */
	if (!balance_anon_file_reclaim && sc->cache_trim_mode) {
		scan_balance = SCAN_FILE;
		goto out;
	}

	scan_balance = SCAN_FRACT;
	/*
	 * Calculate the pressure balance between anon and file pages.
	 *
	 * The amount of pressure we put on each LRU is inversely
	 * proportional to the cost of reclaiming each list, as
	 * determined by the share of pages that are refaulting, times
	 * the relative IO cost of bringing back a swapped out
	 * anonymous page vs reloading a filesystem page (swappiness).
	 *
	 * Although we limit that influence to ensure no list gets
	 * left behind completely: at least a third of the pressure is
	 * applied, before swappiness.
	 *
	 * With swappiness at 100, anon and file have equal IO cost.
	 */
	total_cost = sc->anon_cost + sc->file_cost;
	anon_cost = total_cost + sc->anon_cost;
	file_cost = total_cost + sc->file_cost;
	total_cost = anon_cost + file_cost;

	ap = swappiness * (total_cost + 1);
	ap /= anon_cost + 1;

	fp = (200 - swappiness) * (total_cost + 1);
	fp /= file_cost + 1;

	fraction[0] = ap;
	fraction[1] = fp;
	denominator = ap + fp;
out:
	for_each_evictable_lru(lru) {
		int file = is_file_lru(lru);
		unsigned long lruvec_size;
		unsigned long low, min;
		unsigned long scan;

		lruvec_size = lruvec_lru_size(lruvec, lru, sc->reclaim_idx);
		mem_cgroup_protection(sc->target_mem_cgroup, memcg,
				      &min, &low);

		if (min || low) {
			/*
			 * Scale a cgroup's reclaim pressure by proportioning
			 * its current usage to its memory.low or memory.min
			 * setting.
			 *
			 * This is important, as otherwise scanning aggression
			 * becomes extremely binary -- from nothing as we
			 * approach the memory protection threshold, to totally
			 * nominal as we exceed it.  This results in requiring
			 * setting extremely liberal protection thresholds. It
			 * also means we simply get no protection at all if we
			 * set it too low, which is not ideal.
			 *
			 * If there is any protection in place, we reduce scan
			 * pressure by how much of the total memory used is
			 * within protection thresholds.
			 *
			 * There is one special case: in the first reclaim pass,
			 * we skip over all groups that are within their low
			 * protection. If that fails to reclaim enough pages to
			 * satisfy the reclaim goal, we come back and override
			 * the best-effort low protection. However, we still
			 * ideally want to honor how well-behaved groups are in
			 * that case instead of simply punishing them all
			 * equally. As such, we reclaim them based on how much
			 * memory they are using, reducing the scan pressure
			 * again by how much of the total memory used is under
			 * hard protection.
			 */
			unsigned long cgroup_size = mem_cgroup_size(memcg);
			unsigned long protection;

			/* memory.low scaling, make sure we retry before OOM */
			if (!sc->memcg_low_reclaim && low > min) {
				protection = low;
				sc->memcg_low_skipped = 1;
			} else {
				protection = min;
			}

			/* Avoid TOCTOU with earlier protection check */
			cgroup_size = max(cgroup_size, protection);

			scan = lruvec_size - lruvec_size * protection /
				(cgroup_size + 1);

			/*
			 * Minimally target SWAP_CLUSTER_MAX pages to keep
			 * reclaim moving forwards, avoiding decrementing
			 * sc->priority further than desirable.
			 */
			scan = max(scan, SWAP_CLUSTER_MAX);
		} else {
			scan = lruvec_size;
		}

		scan >>= sc->priority;

		/*
		 * If the cgroup's already been deleted, make sure to
		 * scrape out the remaining cache.
		 */
		if (!scan && !mem_cgroup_online(memcg))
			scan = min(lruvec_size, SWAP_CLUSTER_MAX);

		switch (scan_balance) {
		case SCAN_EQUAL:
			/* Scan lists relative to size */
			break;
		case SCAN_FRACT:
			/*
			 * Scan types proportional to swappiness and
			 * their relative recent reclaim efficiency.
			 * Make sure we don't miss the last page on
			 * the offlined memory cgroups because of a
			 * round-off error.
			 */
			scan = mem_cgroup_online(memcg) ?
			       div64_u64(scan * fraction[file], denominator) :
			       DIV64_U64_ROUND_UP(scan * fraction[file],
						  denominator);
			break;
		case SCAN_FILE:
		case SCAN_ANON:
			/* Scan one type exclusively */
			if ((scan_balance == SCAN_FILE) != file)
				scan = 0;
			break;
		default:
			/* Look ma, no brain */
			BUG();
		}

		nr[lru] = scan;
	}
}

/*
 * Anonymous LRU management is a waste if there is
 * ultimately no way to reclaim the memory.
 */
static bool can_age_anon_pages(struct pglist_data *pgdat,
			       struct scan_control *sc)
{
	/* Aging the anon LRU is valuable if swap is present: */
	if (total_swap_pages > 0)
		return true;

	/* Also valuable if anon pages can be demoted: */
	return can_demote(pgdat->node_id, sc);
}

#ifdef CONFIG_LRU_GEN

#ifdef CONFIG_LRU_GEN_ENABLED
DEFINE_STATIC_KEY_ARRAY_TRUE(lru_gen_caps, NR_LRU_GEN_CAPS);
#define get_cap(cap)	static_branch_likely(&lru_gen_caps[cap])
#else
DEFINE_STATIC_KEY_ARRAY_FALSE(lru_gen_caps, NR_LRU_GEN_CAPS);
#define get_cap(cap)	static_branch_unlikely(&lru_gen_caps[cap])
#endif

/******************************************************************************
 *                          shorthand helpers
 ******************************************************************************/

#define LRU_REFS_FLAGS	(BIT(PG_referenced) | BIT(PG_workingset))

#define DEFINE_MAX_SEQ(lruvec)						\
	unsigned long max_seq = READ_ONCE((lruvec)->lrugen.max_seq)

#define DEFINE_MIN_SEQ(lruvec)						\
	unsigned long min_seq[ANON_AND_FILE] = {			\
		READ_ONCE((lruvec)->lrugen.min_seq[LRU_GEN_ANON]),	\
		READ_ONCE((lruvec)->lrugen.min_seq[LRU_GEN_FILE]),	\
	}

#define for_each_gen_type_zone(gen, type, zone)				\
	for ((gen) = 0; (gen) < MAX_NR_GENS; (gen)++)			\
		for ((type) = 0; (type) < ANON_AND_FILE; (type)++)	\
			for ((zone) = 0; (zone) < MAX_NR_ZONES; (zone)++)

#define get_memcg_gen(seq)	((seq) % MEMCG_NR_GENS)
#define get_memcg_bin(bin)	((bin) % MEMCG_NR_BINS)

static struct lruvec *get_lruvec(struct mem_cgroup *memcg, int nid)
{
	struct pglist_data *pgdat = NODE_DATA(nid);

#ifdef CONFIG_MEMCG
	if (memcg) {
		struct lruvec *lruvec = &memcg->nodeinfo[nid]->lruvec;

		/* for hotadd_new_pgdat() */
		if (!lruvec->pgdat)
			lruvec->pgdat = pgdat;

		return lruvec;
	}
#endif
	VM_WARN_ON_ONCE(!mem_cgroup_disabled());

	return pgdat ? &pgdat->__lruvec : NULL;
}

static int get_swappiness(struct lruvec *lruvec, struct scan_control *sc)
{
	struct mem_cgroup *memcg = lruvec_memcg(lruvec);
	struct pglist_data *pgdat = lruvec_pgdat(lruvec);

	if (!sc->may_swap)
		return 0;

	if (!can_demote(pgdat->node_id, sc) &&
		mem_cgroup_get_nr_swap_pages(memcg) <= 0)
		return 0;

	return mem_cgroup_swappiness(memcg);
}

static int get_nr_gens(struct lruvec *lruvec, int type)
{
<<<<<<< HEAD
	return lruvec->lrugen.max_seq - lruvec->lrugen.min_seq[type] + 1;
}

static bool __maybe_unused seq_is_valid(struct lruvec *lruvec)
{
	/* see the comment on lru_gen_page */
	return get_nr_gens(lruvec, LRU_GEN_FILE) >= MIN_NR_GENS &&
	       get_nr_gens(lruvec, LRU_GEN_FILE) <= get_nr_gens(lruvec, LRU_GEN_ANON) &&
	       get_nr_gens(lruvec, LRU_GEN_ANON) <= MAX_NR_GENS;
}

/******************************************************************************
 *                          mm_struct list
 ******************************************************************************/

static struct lru_gen_mm_list *get_mm_list(struct mem_cgroup *memcg)
{
	static struct lru_gen_mm_list mm_list = {
		.fifo = LIST_HEAD_INIT(mm_list.fifo),
		.lock = __SPIN_LOCK_UNLOCKED(mm_list.lock),
	};

#ifdef CONFIG_MEMCG
	if (memcg)
		return &memcg->mm_list;
#endif
	VM_WARN_ON_ONCE(!mem_cgroup_disabled());

	return &mm_list;
}

void lru_gen_add_mm(struct mm_struct *mm)
{
	int nid;
	struct mem_cgroup *memcg = get_mem_cgroup_from_mm(mm);
	struct lru_gen_mm_list *mm_list = get_mm_list(memcg);

	VM_WARN_ON_ONCE(!list_empty(&mm->lru_gen.list));
#ifdef CONFIG_MEMCG
	VM_WARN_ON_ONCE(mm->lru_gen.memcg);
	mm->lru_gen.memcg = memcg;
#endif
	spin_lock(&mm_list->lock);

	for_each_node_state(nid, N_MEMORY) {
		struct lruvec *lruvec = get_lruvec(memcg, nid);

		if (!lruvec)
			continue;

		/* the first addition since the last iteration */
		if (lruvec->mm_state.tail == &mm_list->fifo)
			lruvec->mm_state.tail = &mm->lru_gen.list;
	}

	list_add_tail(&mm->lru_gen.list, &mm_list->fifo);

	spin_unlock(&mm_list->lock);
}

void lru_gen_del_mm(struct mm_struct *mm)
{
	int nid;
	struct lru_gen_mm_list *mm_list;
	struct mem_cgroup *memcg = NULL;

	if (list_empty(&mm->lru_gen.list))
		return;

#ifdef CONFIG_MEMCG
	memcg = mm->lru_gen.memcg;
#endif
	mm_list = get_mm_list(memcg);

	spin_lock(&mm_list->lock);

	for_each_node(nid) {
		struct lruvec *lruvec = get_lruvec(memcg, nid);

		if (!lruvec)
			continue;

		/* where the current iteration continues after */
		if (lruvec->mm_state.head == &mm->lru_gen.list)
			lruvec->mm_state.head = lruvec->mm_state.head->prev;

		/* where the last iteration ended before */
		if (lruvec->mm_state.tail == &mm->lru_gen.list)
			lruvec->mm_state.tail = lruvec->mm_state.tail->next;
	}

	list_del_init(&mm->lru_gen.list);

	spin_unlock(&mm_list->lock);

#ifdef CONFIG_MEMCG
	mem_cgroup_put(mm->lru_gen.memcg);
	mm->lru_gen.memcg = NULL;
#endif
}

#ifdef CONFIG_MEMCG
void lru_gen_migrate_mm(struct mm_struct *mm)
{
	struct mem_cgroup *memcg;
	struct task_struct *task = rcu_dereference_protected(mm->owner, true);

	VM_WARN_ON_ONCE(task->mm != mm);
	lockdep_assert_held(&task->alloc_lock);

	/* for mm_update_next_owner() */
	if (mem_cgroup_disabled())
		return;

	/* migration can happen before addition */
	if (!mm->lru_gen.memcg)
		return;

	rcu_read_lock();
	memcg = mem_cgroup_from_task(task);
	rcu_read_unlock();
	if (memcg == mm->lru_gen.memcg)
		return;

	VM_WARN_ON_ONCE(list_empty(&mm->lru_gen.list));

	lru_gen_del_mm(mm);
	lru_gen_add_mm(mm);
}
#endif

/*
 * Bloom filters with m=1<<15, k=2 and the false positive rates of ~1/5 when
 * n=10,000 and ~1/2 when n=20,000, where, conventionally, m is the number of
 * bits in a bitmap, k is the number of hash functions and n is the number of
 * inserted items.
 *
 * Page table walkers use one of the two filters to reduce their search space.
 * To get rid of non-leaf entries that no longer have enough leaf entries, the
 * aging uses the double-buffering technique to flip to the other filter each
 * time it produces a new generation. For non-leaf entries that have enough
 * leaf entries, the aging carries them over to the next generation in
 * walk_pmd_range(); the eviction also report them when walking the rmap
 * in lru_gen_look_around().
 *
 * For future optimizations:
 * 1. It's not necessary to keep both filters all the time. The spare one can be
 *    freed after the RCU grace period and reallocated if needed again.
 * 2. And when reallocating, it's worth scaling its size according to the number
 *    of inserted entries in the other filter, to reduce the memory overhead on
 *    small systems and false positives on large systems.
 * 3. Jenkins' hash function is an alternative to Knuth's.
 */
#define BLOOM_FILTER_SHIFT	15

static inline int filter_gen_from_seq(unsigned long seq)
{
	return seq % NR_BLOOM_FILTERS;
}

static void get_item_key(void *item, int *key)
{
	u32 hash = hash_ptr(item, BLOOM_FILTER_SHIFT * 2);

	BUILD_BUG_ON(BLOOM_FILTER_SHIFT * 2 > BITS_PER_TYPE(u32));

	key[0] = hash & (BIT(BLOOM_FILTER_SHIFT) - 1);
	key[1] = hash >> BLOOM_FILTER_SHIFT;
}

static void reset_bloom_filter(struct lruvec *lruvec, unsigned long seq)
{
	unsigned long *filter;
	int gen = filter_gen_from_seq(seq);

	filter = lruvec->mm_state.filters[gen];
	if (filter) {
		bitmap_clear(filter, 0, BIT(BLOOM_FILTER_SHIFT));
		return;
	}

	filter = bitmap_zalloc(BIT(BLOOM_FILTER_SHIFT),
			       __GFP_HIGH | __GFP_NOMEMALLOC | __GFP_NOWARN);
	WRITE_ONCE(lruvec->mm_state.filters[gen], filter);
}

static void update_bloom_filter(struct lruvec *lruvec, unsigned long seq, void *item)
{
	int key[2];
	unsigned long *filter;
	int gen = filter_gen_from_seq(seq);

	filter = READ_ONCE(lruvec->mm_state.filters[gen]);
	if (!filter)
		return;

	get_item_key(item, key);

	if (!test_bit(key[0], filter))
		set_bit(key[0], filter);
	if (!test_bit(key[1], filter))
		set_bit(key[1], filter);
}

static bool test_bloom_filter(struct lruvec *lruvec, unsigned long seq, void *item)
{
	int key[2];
	unsigned long *filter;
	int gen = filter_gen_from_seq(seq);

	filter = READ_ONCE(lruvec->mm_state.filters[gen]);
	if (!filter)
		return true;

	get_item_key(item, key);

	return test_bit(key[0], filter) && test_bit(key[1], filter);
}

static void reset_mm_stats(struct lruvec *lruvec, struct lru_gen_mm_walk *walk, bool last)
{
	int i;
	int hist;

	lockdep_assert_held(&get_mm_list(lruvec_memcg(lruvec))->lock);

	if (walk) {
		hist = lru_hist_from_seq(walk->max_seq);

		for (i = 0; i < NR_MM_STATS; i++) {
			WRITE_ONCE(lruvec->mm_state.stats[hist][i],
				   lruvec->mm_state.stats[hist][i] + walk->mm_stats[i]);
			walk->mm_stats[i] = 0;
		}
	}

	if (NR_HIST_GENS > 1 && last) {
		hist = lru_hist_from_seq(lruvec->mm_state.seq + 1);

		for (i = 0; i < NR_MM_STATS; i++)
			WRITE_ONCE(lruvec->mm_state.stats[hist][i], 0);
	}
}

static bool should_skip_mm(struct mm_struct *mm, struct lru_gen_mm_walk *walk)
{
	int type;
	unsigned long size = 0;
	struct pglist_data *pgdat = lruvec_pgdat(walk->lruvec);
	int key = pgdat->node_id % BITS_PER_TYPE(mm->lru_gen.bitmap);

	if (!walk->force_scan && !test_bit(key, &mm->lru_gen.bitmap))
		return true;

	clear_bit(key, &mm->lru_gen.bitmap);

	for (type = !walk->can_swap; type < ANON_AND_FILE; type++) {
		size += type ? get_mm_counter(mm, MM_FILEPAGES) :
			       get_mm_counter(mm, MM_ANONPAGES) +
			       get_mm_counter(mm, MM_SHMEMPAGES);
	}

	if (size < MIN_LRU_BATCH)
		return true;

	return !mmget_not_zero(mm);
}

static bool iterate_mm_list(struct lruvec *lruvec, struct lru_gen_mm_walk *walk,
			    struct mm_struct **iter)
{
	bool first = false;
	bool last = false;
	struct mm_struct *mm = NULL;
	struct mem_cgroup *memcg = lruvec_memcg(lruvec);
	struct lru_gen_mm_list *mm_list = get_mm_list(memcg);
	struct lru_gen_mm_state *mm_state = &lruvec->mm_state;

	/*
	 * mm_state->seq is incremented after each iteration of mm_list. There
	 * are three interesting cases for this page table walker:
	 * 1. It tries to start a new iteration with a stale max_seq: there is
	 *    nothing left to do.
	 * 2. It started the next iteration: it needs to reset the Bloom filter
	 *    so that a fresh set of PTE tables can be recorded.
	 * 3. It ended the current iteration: it needs to reset the mm stats
	 *    counters and tell its caller to increment max_seq.
	 */
	spin_lock(&mm_list->lock);

	VM_WARN_ON_ONCE(mm_state->seq + 1 < walk->max_seq);

	if (walk->max_seq <= mm_state->seq)
		goto done;

	if (!mm_state->head)
		mm_state->head = &mm_list->fifo;

	if (mm_state->head == &mm_list->fifo)
		first = true;

	do {
		mm_state->head = mm_state->head->next;
		if (mm_state->head == &mm_list->fifo) {
			WRITE_ONCE(mm_state->seq, mm_state->seq + 1);
			last = true;
			break;
		}

		/* force scan for those added after the last iteration */
		if (!mm_state->tail || mm_state->tail == mm_state->head) {
			mm_state->tail = mm_state->head->next;
			walk->force_scan = true;
		}

		mm = list_entry(mm_state->head, struct mm_struct, lru_gen.list);
		if (should_skip_mm(mm, walk))
			mm = NULL;
	} while (!mm);
done:
	if (*iter || last)
		reset_mm_stats(lruvec, walk, last);

	spin_unlock(&mm_list->lock);

	if (mm && first)
		reset_bloom_filter(lruvec, walk->max_seq + 1);

	if (*iter)
		mmput_async(*iter);

	*iter = mm;

	return last;
}

static bool iterate_mm_list_nowalk(struct lruvec *lruvec, unsigned long max_seq)
{
	bool success = false;
	struct mem_cgroup *memcg = lruvec_memcg(lruvec);
	struct lru_gen_mm_list *mm_list = get_mm_list(memcg);
	struct lru_gen_mm_state *mm_state = &lruvec->mm_state;

	spin_lock(&mm_list->lock);

	VM_WARN_ON_ONCE(mm_state->seq + 1 < max_seq);

	if (max_seq > mm_state->seq) {
		mm_state->head = NULL;
		mm_state->tail = NULL;
		WRITE_ONCE(mm_state->seq, mm_state->seq + 1);
		reset_mm_stats(lruvec, NULL, true);
		success = true;
	}

	spin_unlock(&mm_list->lock);

	return success;
}

/******************************************************************************
 *                          refault feedback loop
 ******************************************************************************/

/*
 * A feedback loop based on Proportional-Integral-Derivative (PID) controller.
 *
 * The P term is refaulted/(evicted+protected) from a tier in the generation
 * currently being evicted; the I term is the exponential moving average of the
 * P term over the generations previously evicted, using the smoothing factor
 * 1/2; the D term isn't supported.
 *
 * The setpoint (SP) is always the first tier of one type; the process variable
 * (PV) is either any tier of the other type or any other tier of the same
 * type.
 *
 * The error is the difference between the SP and the PV; the correction is to
 * turn off protection when SP>PV or turn on protection when SP<PV.
 *
 * For future optimizations:
 * 1. The D term may discount the other two terms over time so that long-lived
 *    generations can resist stale information.
 */
struct ctrl_pos {
	unsigned long refaulted;
	unsigned long total;
	int gain;
};

static void read_ctrl_pos(struct lruvec *lruvec, int type, int tier, int gain,
			  struct ctrl_pos *pos)
{
	struct lru_gen_page *lrugen = &lruvec->lrugen;
	int hist = lru_hist_from_seq(lrugen->min_seq[type]);

	pos->refaulted = lrugen->avg_refaulted[type][tier] +
			 atomic_long_read(&lrugen->refaulted[hist][type][tier]);
	pos->total = lrugen->avg_total[type][tier] +
		     atomic_long_read(&lrugen->evicted[hist][type][tier]);
	if (tier)
		pos->total += lrugen->protected[hist][type][tier - 1];
	pos->gain = gain;
}

static void reset_ctrl_pos(struct lruvec *lruvec, int type, bool carryover)
{
	int hist, tier;
	struct lru_gen_page *lrugen = &lruvec->lrugen;
	bool clear = carryover ? NR_HIST_GENS == 1 : NR_HIST_GENS > 1;
	unsigned long seq = carryover ? lrugen->min_seq[type] : lrugen->max_seq + 1;

	lockdep_assert_held(&lruvec->lru_lock);

	if (!carryover && !clear)
		return;

	hist = lru_hist_from_seq(seq);

	for (tier = 0; tier < MAX_NR_TIERS; tier++) {
		if (carryover) {
			unsigned long sum;

			sum = lrugen->avg_refaulted[type][tier] +
			      atomic_long_read(&lrugen->refaulted[hist][type][tier]);
			WRITE_ONCE(lrugen->avg_refaulted[type][tier], sum / 2);

			sum = lrugen->avg_total[type][tier] +
			      atomic_long_read(&lrugen->evicted[hist][type][tier]);
			if (tier)
				sum += lrugen->protected[hist][type][tier - 1];
			WRITE_ONCE(lrugen->avg_total[type][tier], sum / 2);
		}

		if (clear) {
			atomic_long_set(&lrugen->refaulted[hist][type][tier], 0);
			atomic_long_set(&lrugen->evicted[hist][type][tier], 0);
			if (tier)
				WRITE_ONCE(lrugen->protected[hist][type][tier - 1], 0);
		}
	}
}

static bool positive_ctrl_err(struct ctrl_pos *sp, struct ctrl_pos *pv)
{
	/*
	 * Return true if the PV has a limited number of refaults or a lower
	 * refaulted/total than the SP.
	 */
	return pv->refaulted < MIN_LRU_BATCH ||
	       pv->refaulted * (sp->total + MIN_LRU_BATCH) * sp->gain <=
	       (sp->refaulted + 1) * pv->total * pv->gain;
}

/******************************************************************************
 *                          the aging
 ******************************************************************************/

/* promote pages accessed through page tables */
static int page_update_gen(struct page *page, int gen)
{
	unsigned long new_flags, old_flags = READ_ONCE(page->flags);

	VM_WARN_ON_ONCE(gen >= MAX_NR_GENS);
	VM_WARN_ON_ONCE(!rcu_read_lock_held());

	do {
		/* lru_gen_del_page() has isolated this page? */
		if (!(old_flags & LRU_GEN_MASK)) {
			/* for shrink_page_list() */
			new_flags = old_flags | BIT(PG_referenced);
			continue;
		}

		new_flags = old_flags & ~(LRU_GEN_MASK | LRU_REFS_MASK | LRU_REFS_FLAGS);
		new_flags |= (gen + 1UL) << LRU_GEN_PGOFF;
	} while (!try_cmpxchg(&page->flags, &old_flags, new_flags));

	return ((old_flags & LRU_GEN_MASK) >> LRU_GEN_PGOFF) - 1;
}

/* protect pages accessed multiple times through file descriptors */
static int page_inc_gen(struct lruvec *lruvec, struct page *page, bool reclaiming)
{
	int type = page_is_file_lru(page);
	struct lru_gen_page *lrugen = &lruvec->lrugen;
	int new_gen, old_gen = lru_gen_from_seq(lrugen->min_seq[type]);
	unsigned long new_flags, old_flags = READ_ONCE(page->flags);

	VM_WARN_ON_ONCE_PAGE(!(old_flags & LRU_GEN_MASK), page);

	do {
		new_gen = ((old_flags & LRU_GEN_MASK) >> LRU_GEN_PGOFF) - 1;
		/* page_update_gen() has promoted this page? */
		if (new_gen >= 0 && new_gen != old_gen)
			return new_gen;

		new_gen = (old_gen + 1) % MAX_NR_GENS;

		new_flags = old_flags & ~(LRU_GEN_MASK | LRU_REFS_MASK | LRU_REFS_FLAGS);
		new_flags |= (new_gen + 1UL) << LRU_GEN_PGOFF;
		/* for end_page_writeback() */
		if (reclaiming)
			new_flags |= BIT(PG_reclaim);
	} while (!try_cmpxchg(&page->flags, &old_flags, new_flags));

	lru_gen_update_size(lruvec, page, old_gen, new_gen);

	return new_gen;
}

static void update_batch_size(struct lru_gen_mm_walk *walk, struct page *page,
			      int old_gen, int new_gen)
{
	int type = page_is_file_lru(page);
	int zone = page_zonenum(page);
	int delta = thp_nr_pages(page);

	VM_WARN_ON_ONCE(old_gen >= MAX_NR_GENS);
	VM_WARN_ON_ONCE(new_gen >= MAX_NR_GENS);

	walk->batched++;

	walk->nr_pages[old_gen][type][zone] -= delta;
	walk->nr_pages[new_gen][type][zone] += delta;
}

static void reset_batch_size(struct lruvec *lruvec, struct lru_gen_mm_walk *walk)
{
	int gen, type, zone;
	struct lru_gen_page *lrugen = &lruvec->lrugen;

	walk->batched = 0;

	for_each_gen_type_zone(gen, type, zone) {
		enum lru_list lru = type * LRU_INACTIVE_FILE;
		int delta = walk->nr_pages[gen][type][zone];

		if (!delta)
			continue;

		walk->nr_pages[gen][type][zone] = 0;
		WRITE_ONCE(lrugen->nr_pages[gen][type][zone],
			   lrugen->nr_pages[gen][type][zone] + delta);

		if (lru_gen_is_active(lruvec, gen))
			lru += LRU_ACTIVE;
		__update_lru_size(lruvec, lru, zone, delta);
	}
}

static int should_skip_vma(unsigned long start, unsigned long end, struct mm_walk *args)
{
	struct address_space *mapping;
	struct vm_area_struct *vma = args->vma;
	struct lru_gen_mm_walk *walk = args->private;

	if (!vma_is_accessible(vma))
		return true;

	if (is_vm_hugetlb_page(vma))
		return true;

	if (!vma_has_recency(vma))
		return true;

	if (vma->vm_flags & (VM_LOCKED | VM_SPECIAL))
		return true;

	if (vma == get_gate_vma(vma->vm_mm))
		return true;

	if (vma_is_anonymous(vma))
		return !walk->can_swap;

	if (WARN_ON_ONCE(!vma->vm_file || !vma->vm_file->f_mapping))
		return true;

	mapping = vma->vm_file->f_mapping;
	if (mapping_unevictable(mapping))
		return true;

	if (shmem_mapping(mapping))
		return !walk->can_swap;

	/* to exclude special mappings like dax, etc. */
	return !mapping->a_ops->readpage;
}

/*
 * Some userspace memory allocators map many single-page VMAs. Instead of
 * returning back to the PGD table for each of such VMAs, finish an entire PMD
 * table to reduce zigzags and improve cache performance.
 */
static bool get_next_vma(unsigned long mask, unsigned long size, struct mm_walk *args,
			 unsigned long *vm_start, unsigned long *vm_end)
{
	unsigned long start = round_up(*vm_end, size);
	unsigned long end = (start | ~mask) + 1;

	VM_WARN_ON_ONCE(mask & size);
	VM_WARN_ON_ONCE((start & mask) != (*vm_start & mask));

	while (args->vma) {
		if (start >= args->vma->vm_end) {
			args->vma = args->vma->vm_next;
			continue;
		}

		if (end && end <= args->vma->vm_start)
			return false;

		if (should_skip_vma(args->vma->vm_start, args->vma->vm_end, args)) {
			args->vma = args->vma->vm_next;
			continue;
		}

		*vm_start = max(start, args->vma->vm_start);
		*vm_end = min(end - 1, args->vma->vm_end - 1) + 1;

		return true;
	}

	return false;
}

static unsigned long get_pte_pfn(pte_t pte, struct vm_area_struct *vma, unsigned long addr)
{
	unsigned long pfn = pte_pfn(pte);

	VM_WARN_ON_ONCE(addr < vma->vm_start || addr >= vma->vm_end);

	if (!pte_present(pte) || is_zero_pfn(pfn))
		return -1;

	if (WARN_ON_ONCE(pte_devmap(pte) || pte_special(pte)))
		return -1;

	if (WARN_ON_ONCE(!pfn_valid(pfn)))
		return -1;

	return pfn;
}

#if defined(CONFIG_TRANSPARENT_HUGEPAGE) || defined(CONFIG_ARCH_HAS_NONLEAF_PMD_YOUNG)
static unsigned long get_pmd_pfn(pmd_t pmd, struct vm_area_struct *vma, unsigned long addr)
{
	unsigned long pfn = pmd_pfn(pmd);

	VM_WARN_ON_ONCE(addr < vma->vm_start || addr >= vma->vm_end);

	if (!pmd_present(pmd) || is_huge_zero_pmd(pmd))
		return -1;

	if (WARN_ON_ONCE(pmd_devmap(pmd)))
		return -1;

	if (WARN_ON_ONCE(!pfn_valid(pfn)))
		return -1;

	return pfn;
}
#endif

static struct page *get_pfn_page(unsigned long pfn, struct mem_cgroup *memcg,
				 struct pglist_data *pgdat, bool can_swap)
{
	struct page *page;

	/* try to avoid unnecessary memory loads */
	if (pfn < pgdat->node_start_pfn || pfn >= pgdat_end_pfn(pgdat))
		return NULL;

	page = compound_head(pfn_to_page(pfn));
	if (page_to_nid(page) != pgdat->node_id)
		return NULL;

	if (page_memcg_rcu(page) != memcg)
		return NULL;

	/* file VMAs can contain anon pages from COW */
	if (!page_is_file_lru(page) && !can_swap)
		return NULL;

	return page;
}

static bool suitable_to_scan(int total, int young)
{
	int n = clamp_t(int, cache_line_size() / sizeof(pte_t), 2, 8);

	/* suitable if the average number of young PTEs per cacheline is >=1 */
	return young * n >= total;
}

static bool walk_pte_range(pmd_t *pmd, unsigned long start, unsigned long end,
			   struct mm_walk *args)
{
	int i;
	pte_t *pte;
	spinlock_t *ptl;
	unsigned long addr;
	int total = 0;
	int young = 0;
	struct lru_gen_mm_walk *walk = args->private;
	struct mem_cgroup *memcg = lruvec_memcg(walk->lruvec);
	struct pglist_data *pgdat = lruvec_pgdat(walk->lruvec);
	int old_gen, new_gen = lru_gen_from_seq(walk->max_seq);

	VM_WARN_ON_ONCE(pmd_leaf(*pmd));

	ptl = pte_lockptr(args->mm, pmd);
	if (!spin_trylock(ptl))
		return false;

	arch_enter_lazy_mmu_mode();

	pte = pte_offset_map(pmd, start & PMD_MASK);
restart:
	for (i = pte_index(start), addr = start; addr != end; i++, addr += PAGE_SIZE) {
		unsigned long pfn;
		struct page *page;

		total++;
		walk->mm_stats[MM_LEAF_TOTAL]++;

		pfn = get_pte_pfn(pte[i], args->vma, addr);
		if (pfn == -1)
			continue;

		if (!pte_young(pte[i])) {
			walk->mm_stats[MM_LEAF_OLD]++;
			continue;
		}

		page = get_pfn_page(pfn, memcg, pgdat, walk->can_swap);
		if (!page)
			continue;

		if (!ptep_test_and_clear_young(args->vma, addr, pte + i))
			VM_WARN_ON_ONCE(true);

		young++;
		walk->mm_stats[MM_LEAF_YOUNG]++;

		if (pte_dirty(pte[i]) && !PageDirty(page) &&
		    !(PageAnon(page) && PageSwapBacked(page) &&
		      !PageSwapCache(page)))
			set_page_dirty(page);

		old_gen = page_update_gen(page, new_gen);
		if (old_gen >= 0 && old_gen != new_gen)
			update_batch_size(walk, page, old_gen, new_gen);
	}

	if (i < PTRS_PER_PTE && get_next_vma(PMD_MASK, PAGE_SIZE, args, &start, &end))
		goto restart;

	pte_unmap(pte);

	arch_leave_lazy_mmu_mode();
	spin_unlock(ptl);

	return suitable_to_scan(total, young);
}

#if defined(CONFIG_TRANSPARENT_HUGEPAGE) || defined(CONFIG_ARCH_HAS_NONLEAF_PMD_YOUNG)
static void walk_pmd_range_locked(pud_t *pud, unsigned long next, struct vm_area_struct *vma,
				  struct mm_walk *args, unsigned long *bitmap, unsigned long *start)
{
	int i;
	pmd_t *pmd;
	spinlock_t *ptl;
	struct lru_gen_mm_walk *walk = args->private;
	struct mem_cgroup *memcg = lruvec_memcg(walk->lruvec);
	struct pglist_data *pgdat = lruvec_pgdat(walk->lruvec);
	int old_gen, new_gen = lru_gen_from_seq(walk->max_seq);

	VM_WARN_ON_ONCE(pud_leaf(*pud));

	/* try to batch at most 1+MIN_LRU_BATCH+1 entries */
	if (*start == -1) {
		*start = next;
		return;
	}

	i = next == -1 ? 0 : pmd_index(next) - pmd_index(*start);
	if (i && i <= MIN_LRU_BATCH) {
		__set_bit(i - 1, bitmap);
		return;
	}

	pmd = pmd_offset(pud, *start);

	ptl = pmd_lockptr(args->mm, pmd);
	if (!spin_trylock(ptl))
		goto done;

	arch_enter_lazy_mmu_mode();

	do {
		unsigned long pfn;
		struct page *page;
		unsigned long addr = i ? (*start & PMD_MASK) + i * PMD_SIZE : *start;

		pfn = get_pmd_pfn(pmd[i], vma, addr);
		if (pfn == -1)
			goto next;

		if (!pmd_trans_huge(pmd[i])) {
			if (arch_has_hw_nonleaf_pmd_young() &&
			    get_cap(LRU_GEN_NONLEAF_YOUNG))
				pmdp_test_and_clear_young(vma, addr, pmd + i);
			goto next;
		}

		page = get_pfn_page(pfn, memcg, pgdat, walk->can_swap);
		if (!page)
			goto next;

		if (!pmdp_test_and_clear_young(vma, addr, pmd + i))
			goto next;

		walk->mm_stats[MM_LEAF_YOUNG]++;

		if (pmd_dirty(pmd[i]) && !PageDirty(page) &&
		    !(PageAnon(page) && PageSwapBacked(page) &&
		      !PageSwapCache(page)))
			set_page_dirty(page);

		old_gen = page_update_gen(page, new_gen);
		if (old_gen >= 0 && old_gen != new_gen)
			update_batch_size(walk, page, old_gen, new_gen);
next:
		i = i > MIN_LRU_BATCH ? 0 : find_next_bit(bitmap, MIN_LRU_BATCH, i) + 1;
	} while (i <= MIN_LRU_BATCH);

	arch_leave_lazy_mmu_mode();
	spin_unlock(ptl);
done:
	*start = -1;
	bitmap_zero(bitmap, MIN_LRU_BATCH);
}
#else
static void walk_pmd_range_locked(pud_t *pud, unsigned long next, struct vm_area_struct *vma,
				  struct mm_walk *args, unsigned long *bitmap, unsigned long *start)
{
}
#endif

static void walk_pmd_range(pud_t *pud, unsigned long start, unsigned long end,
			   struct mm_walk *args)
{
	int i;
	pmd_t *pmd;
	unsigned long next;
	unsigned long addr;
	struct vm_area_struct *vma;
	unsigned long pos = -1;
	struct lru_gen_mm_walk *walk = args->private;
	unsigned long bitmap[BITS_TO_LONGS(MIN_LRU_BATCH)] = {};

	VM_WARN_ON_ONCE(pud_leaf(*pud));

	/*
	 * Finish an entire PMD in two passes: the first only reaches to PTE
	 * tables to avoid taking the PMD lock; the second, if necessary, takes
	 * the PMD lock to clear the accessed bit in PMD entries.
	 */
	pmd = pmd_offset(pud, start & PUD_MASK);
restart:
	/* walk_pte_range() may call get_next_vma() */
	vma = args->vma;
	for (i = pmd_index(start), addr = start; addr != end; i++, addr = next) {
		pmd_t val = pmd_read_atomic(pmd + i);

		/* for pmd_read_atomic() */
		barrier();

		next = pmd_addr_end(addr, end);

		if (!pmd_present(val) || is_huge_zero_pmd(val)) {
			walk->mm_stats[MM_LEAF_TOTAL]++;
			continue;
		}

#ifdef CONFIG_TRANSPARENT_HUGEPAGE
		if (pmd_trans_huge(val)) {
			unsigned long pfn = pmd_pfn(val);
			struct pglist_data *pgdat = lruvec_pgdat(walk->lruvec);

			walk->mm_stats[MM_LEAF_TOTAL]++;

			if (!pmd_young(val)) {
				walk->mm_stats[MM_LEAF_OLD]++;
				continue;
			}

			/* try to avoid unnecessary memory loads */
			if (pfn < pgdat->node_start_pfn || pfn >= pgdat_end_pfn(pgdat))
				continue;

			walk_pmd_range_locked(pud, addr, vma, args, bitmap, &pos);
			continue;
		}
#endif
		walk->mm_stats[MM_NONLEAF_TOTAL]++;

		if (arch_has_hw_nonleaf_pmd_young() &&
		    get_cap(LRU_GEN_NONLEAF_YOUNG)) {
			if (!pmd_young(val))
				continue;

			walk_pmd_range_locked(pud, addr, vma, args, bitmap, &pos);
		}

		if (!walk->force_scan && !test_bloom_filter(walk->lruvec, walk->max_seq, pmd + i))
			continue;

		walk->mm_stats[MM_NONLEAF_FOUND]++;

		if (!walk_pte_range(&val, addr, next, args))
			continue;

		walk->mm_stats[MM_NONLEAF_ADDED]++;

		/* carry over to the next generation */
		update_bloom_filter(walk->lruvec, walk->max_seq + 1, pmd + i);
	}

	walk_pmd_range_locked(pud, -1, vma, args, bitmap, &pos);

	if (i < PTRS_PER_PMD && get_next_vma(PUD_MASK, PMD_SIZE, args, &start, &end))
		goto restart;
}

static int walk_pud_range(p4d_t *p4d, unsigned long start, unsigned long end,
			  struct mm_walk *args)
{
	int i;
	pud_t *pud;
	unsigned long addr;
	unsigned long next;
	struct lru_gen_mm_walk *walk = args->private;

	VM_WARN_ON_ONCE(p4d_leaf(*p4d));

	pud = pud_offset(p4d, start & P4D_MASK);
restart:
	for (i = pud_index(start), addr = start; addr != end; i++, addr = next) {
		pud_t val = READ_ONCE(pud[i]);

		next = pud_addr_end(addr, end);

		if (!pud_present(val) || WARN_ON_ONCE(pud_leaf(val)))
			continue;

		walk_pmd_range(&val, addr, next, args);

		if (need_resched() || walk->batched >= MAX_LRU_BATCH) {
			end = (addr | ~PUD_MASK) + 1;
			goto done;
		}
	}

	if (i < PTRS_PER_PUD && get_next_vma(P4D_MASK, PUD_SIZE, args, &start, &end))
		goto restart;

	end = round_up(end, P4D_SIZE);
done:
	if (!end || !args->vma)
		return 1;

	walk->next_addr = max(end, args->vma->vm_start);

	return -EAGAIN;
}

static void walk_mm(struct lruvec *lruvec, struct mm_struct *mm, struct lru_gen_mm_walk *walk)
{
	static const struct mm_walk_ops mm_walk_ops = {
		.test_walk = should_skip_vma,
		.p4d_entry = walk_pud_range,
	};

	int err;
	struct mem_cgroup *memcg = lruvec_memcg(lruvec);

	walk->next_addr = FIRST_USER_ADDRESS;

	do {
		DEFINE_MAX_SEQ(lruvec);

		err = -EBUSY;

		/* another thread might have called inc_max_seq() */
		if (walk->max_seq != max_seq)
			break;

		/* page_update_gen() requires stable page_memcg() */
		if (!mem_cgroup_trylock_pages(memcg))
			break;

		/* the caller might be holding the lock for write */
		if (mmap_read_trylock(mm)) {
			err = walk_page_range(mm, walk->next_addr, ULONG_MAX, &mm_walk_ops, walk);

			mmap_read_unlock(mm);
		}

		mem_cgroup_unlock_pages();

		if (walk->batched) {
			spin_lock_irq(&lruvec->lru_lock);
			reset_batch_size(lruvec, walk);
			spin_unlock_irq(&lruvec->lru_lock);
		}

		cond_resched();
	} while (err == -EAGAIN);
}

static struct lru_gen_mm_walk *set_mm_walk(struct pglist_data *pgdat, bool force_alloc)
{
	struct lru_gen_mm_walk *walk = current->reclaim_state->mm_walk;

	if (pgdat && current_is_kswapd()) {
		VM_WARN_ON_ONCE(walk);

		walk = &pgdat->mm_walk;
	} else if (!walk && force_alloc) {
		VM_WARN_ON_ONCE(current_is_kswapd());

		walk = kzalloc(sizeof(*walk), __GFP_HIGH | __GFP_NOMEMALLOC | __GFP_NOWARN);
	}

	current->reclaim_state->mm_walk = walk;

	return walk;
}

static void clear_mm_walk(void)
{
	struct lru_gen_mm_walk *walk = current->reclaim_state->mm_walk;

	VM_WARN_ON_ONCE(walk && memchr_inv(walk->nr_pages, 0, sizeof(walk->nr_pages)));
	VM_WARN_ON_ONCE(walk && memchr_inv(walk->mm_stats, 0, sizeof(walk->mm_stats)));

	current->reclaim_state->mm_walk = NULL;

	if (!current_is_kswapd())
		kfree(walk);
}

static bool inc_min_seq(struct lruvec *lruvec, int type, bool can_swap)
{
	int zone;
	int remaining = MAX_LRU_BATCH;
	struct lru_gen_page *lrugen = &lruvec->lrugen;
	int new_gen, old_gen = lru_gen_from_seq(lrugen->min_seq[type]);

	if (type == LRU_GEN_ANON && !can_swap)
		goto done;

	/* prevent cold/hot inversion if force_scan is true */
	for (zone = 0; zone < MAX_NR_ZONES; zone++) {
		struct list_head *head = &lrugen->pages[old_gen][type][zone];

		while (!list_empty(head)) {
			struct page *page = lru_to_page(head);

			VM_WARN_ON_ONCE_PAGE(PageUnevictable(page), page);
			VM_WARN_ON_ONCE_PAGE(PageActive(page), page);
			VM_WARN_ON_ONCE_PAGE(page_is_file_lru(page) != type, page);
			VM_WARN_ON_ONCE_PAGE(page_zonenum(page) != zone, page);

			new_gen = page_inc_gen(lruvec, page, false);
			list_move_tail(&page->lru, &lrugen->pages[new_gen][type][zone]);

			if (!--remaining)
				return false;
		}
	}
done:
	reset_ctrl_pos(lruvec, type, true);
	WRITE_ONCE(lrugen->min_seq[type], lrugen->min_seq[type] + 1);

	return true;
}

static bool try_to_inc_min_seq(struct lruvec *lruvec, bool can_swap)
{
	int gen, type, zone;
	bool success = false;
	struct lru_gen_page *lrugen = &lruvec->lrugen;
	DEFINE_MIN_SEQ(lruvec);

	VM_WARN_ON_ONCE(!seq_is_valid(lruvec));

	/* find the oldest populated generation */
	for (type = !can_swap; type < ANON_AND_FILE; type++) {
		while (min_seq[type] + MIN_NR_GENS <= lrugen->max_seq) {
			gen = lru_gen_from_seq(min_seq[type]);

			for (zone = 0; zone < MAX_NR_ZONES; zone++) {
				if (!list_empty(&lrugen->pages[gen][type][zone]))
					goto next;
			}

			min_seq[type]++;
		}
next:
		;
	}

	/* see the comment on lru_gen_page */
	if (can_swap) {
		min_seq[LRU_GEN_ANON] = min(min_seq[LRU_GEN_ANON], min_seq[LRU_GEN_FILE]);
		min_seq[LRU_GEN_FILE] = max(min_seq[LRU_GEN_ANON], lrugen->min_seq[LRU_GEN_FILE]);
	}

	for (type = !can_swap; type < ANON_AND_FILE; type++) {
		if (min_seq[type] == lrugen->min_seq[type])
			continue;

		reset_ctrl_pos(lruvec, type, true);
		WRITE_ONCE(lrugen->min_seq[type], min_seq[type]);
		success = true;
	}

	return success;
}

static void inc_max_seq(struct lruvec *lruvec, bool can_swap, bool force_scan)
{
	int prev, next;
	int type, zone;
	struct lru_gen_page *lrugen = &lruvec->lrugen;
restart:
	spin_lock_irq(&lruvec->lru_lock);

	VM_WARN_ON_ONCE(!seq_is_valid(lruvec));

	for (type = ANON_AND_FILE - 1; type >= 0; type--) {
		if (get_nr_gens(lruvec, type) != MAX_NR_GENS)
			continue;

		VM_WARN_ON_ONCE(!force_scan && (type == LRU_GEN_FILE || can_swap));

		if (inc_min_seq(lruvec, type, can_swap))
			continue;

		spin_unlock_irq(&lruvec->lru_lock);
		cond_resched();
		goto restart;
	}

	/*
	 * Update the active/inactive LRU sizes for compatibility. Both sides of
	 * the current max_seq need to be covered, since max_seq+1 can overlap
	 * with min_seq[LRU_GEN_ANON] if swapping is constrained. And if they do
	 * overlap, cold/hot inversion happens.
	 */
	prev = lru_gen_from_seq(lrugen->max_seq - 1);
	next = lru_gen_from_seq(lrugen->max_seq + 1);

	for (type = 0; type < ANON_AND_FILE; type++) {
		for (zone = 0; zone < MAX_NR_ZONES; zone++) {
			enum lru_list lru = type * LRU_INACTIVE_FILE;
			long delta = lrugen->nr_pages[prev][type][zone] -
				     lrugen->nr_pages[next][type][zone];

			if (!delta)
				continue;

			__update_lru_size(lruvec, lru, zone, delta);
			__update_lru_size(lruvec, lru + LRU_ACTIVE, zone, -delta);
		}
	}

	for (type = 0; type < ANON_AND_FILE; type++)
		reset_ctrl_pos(lruvec, type, false);

	WRITE_ONCE(lrugen->timestamps[next], jiffies);
	/* make sure preceding modifications appear */
	smp_store_release(&lrugen->max_seq, lrugen->max_seq + 1);

	spin_unlock_irq(&lruvec->lru_lock);
}

static bool try_to_inc_max_seq(struct lruvec *lruvec, unsigned long max_seq,
			       struct scan_control *sc, bool can_swap, bool force_scan)
{
	bool success;
	struct lru_gen_mm_walk *walk;
	struct mm_struct *mm = NULL;
	struct lru_gen_page *lrugen = &lruvec->lrugen;

	VM_WARN_ON_ONCE(max_seq > READ_ONCE(lrugen->max_seq));

	/* see the comment in iterate_mm_list() */
	if (max_seq <= READ_ONCE(lruvec->mm_state.seq)) {
		success = false;
		goto done;
	}

	/*
	 * If the hardware doesn't automatically set the accessed bit, fallback
	 * to lru_gen_look_around(), which only clears the accessed bit in a
	 * handful of PTEs. Spreading the work out over a period of time usually
	 * is less efficient, but it avoids bursty page faults.
	 */
	if (!arch_has_hw_pte_young() || !get_cap(LRU_GEN_MM_WALK)) {
		success = iterate_mm_list_nowalk(lruvec, max_seq);
		goto done;
	}

	walk = set_mm_walk(NULL, true);
	if (!walk) {
		success = iterate_mm_list_nowalk(lruvec, max_seq);
		goto done;
	}

	walk->lruvec = lruvec;
	walk->max_seq = max_seq;
	walk->can_swap = can_swap;
	walk->force_scan = force_scan;

	do {
		success = iterate_mm_list(lruvec, walk, &mm);
		if (mm)
			walk_mm(lruvec, mm, walk);
	} while (mm);
done:
	if (success)
		inc_max_seq(lruvec, can_swap, force_scan);

	return success;
}

static bool lruvec_is_sizable(struct lruvec *lruvec, struct scan_control *sc)
{
	int gen, type, zone;
	unsigned long total = 0;
	bool can_swap = get_swappiness(lruvec, sc);
	struct lru_gen_page *lrugen = &lruvec->lrugen;
	struct mem_cgroup *memcg = lruvec_memcg(lruvec);
	DEFINE_MAX_SEQ(lruvec);
	DEFINE_MIN_SEQ(lruvec);

	for (type = !can_swap; type < ANON_AND_FILE; type++) {
		unsigned long seq;

		for (seq = min_seq[type]; seq <= max_seq; seq++) {
			gen = lru_gen_from_seq(seq);

			for (zone = 0; zone < MAX_NR_ZONES; zone++)
				total += max(READ_ONCE(lrugen->nr_pages[gen][type][zone]), 0L);
		}
	}

	/* whether the size is big enough to be helpful */
	return mem_cgroup_online(memcg) ? (total >> sc->priority) : total;
}

static bool lruvec_is_reclaimable(struct lruvec *lruvec, struct scan_control *sc,
				  unsigned long min_ttl)
{
	int gen;
	unsigned long birth;
	struct mem_cgroup *memcg = lruvec_memcg(lruvec);
	DEFINE_MIN_SEQ(lruvec);

	/* see the comment on lru_gen_page */
	gen = lru_gen_from_seq(min_seq[LRU_GEN_FILE]);
	birth = READ_ONCE(lruvec->lrugen.timestamps[gen]);

	if (time_is_after_jiffies(birth + min_ttl))
		return false;

	if (!lruvec_is_sizable(lruvec, sc))
		return false;

	mem_cgroup_calculate_protection(NULL, memcg);

	return !mem_cgroup_below_min(memcg);
}

/* to protect the working set of the last N jiffies */
static unsigned long lru_gen_min_ttl __read_mostly;

static void lru_gen_age_node(struct pglist_data *pgdat, struct scan_control *sc)
{
	struct mem_cgroup *memcg;
	unsigned long min_ttl = READ_ONCE(lru_gen_min_ttl);

	VM_WARN_ON_ONCE(!current_is_kswapd());

	/* check the order to exclude compaction-induced reclaim */
	if (!min_ttl || sc->order || sc->priority == DEF_PRIORITY)
		return;

	memcg = mem_cgroup_iter(NULL, NULL, NULL);
	do {
		struct lruvec *lruvec = mem_cgroup_lruvec(memcg, pgdat);

		if (lruvec_is_reclaimable(lruvec, sc, min_ttl)) {
			mem_cgroup_iter_break(NULL, memcg);
			return;
		}

		cond_resched();
	} while ((memcg = mem_cgroup_iter(NULL, memcg, NULL)));

	/*
	 * The main goal is to OOM kill if every generation from all memcgs is
	 * younger than min_ttl. However, another possibility is all memcgs are
	 * either too small or below min.
	 */
	if (mutex_trylock(&oom_lock)) {
		struct oom_control oc = {
			.gfp_mask = sc->gfp_mask,
		};

		out_of_memory(&oc);

		mutex_unlock(&oom_lock);
	}
}

/*
 * This function exploits spatial locality when shrink_page_list() walks the
 * rmap. It scans the adjacent PTEs of a young PTE and promotes hot pages. If
 * the scan was done cacheline efficiently, it adds the PMD entry pointing to
 * the PTE table to the Bloom filter. This forms a feedback loop between the
 * eviction and the aging.
 */
void lru_gen_look_around(struct page_vma_mapped_walk *pvmw)
{
	int i;
	pte_t *pte;
	unsigned long start;
	unsigned long end;
	unsigned long addr;
	struct lru_gen_mm_walk *walk;
	int young = 0;
	unsigned long bitmap[BITS_TO_LONGS(MIN_LRU_BATCH)] = {};
	struct page *page = pvmw->page;
	bool can_swap = !page_is_file_lru(page);
	struct mem_cgroup *memcg = page_memcg(page);
	struct pglist_data *pgdat = page_pgdat(page);
	struct lruvec *lruvec = mem_cgroup_lruvec(memcg, pgdat);
	DEFINE_MAX_SEQ(lruvec);
	int old_gen, new_gen = lru_gen_from_seq(max_seq);

	lockdep_assert_held(pvmw->ptl);
	VM_WARN_ON_ONCE_PAGE(PageLRU(page), page);

	if (spin_is_contended(pvmw->ptl))
		return;

	/* avoid taking the LRU lock under the PTL when possible */
	walk = current->reclaim_state ? current->reclaim_state->mm_walk : NULL;

	start = max(pvmw->address & PMD_MASK, pvmw->vma->vm_start);
	end = min(pvmw->address | ~PMD_MASK, pvmw->vma->vm_end - 1) + 1;

	if (end - start > MIN_LRU_BATCH * PAGE_SIZE) {
		if (pvmw->address - start < MIN_LRU_BATCH * PAGE_SIZE / 2)
			end = start + MIN_LRU_BATCH * PAGE_SIZE;
		else if (end - pvmw->address < MIN_LRU_BATCH * PAGE_SIZE / 2)
			start = end - MIN_LRU_BATCH * PAGE_SIZE;
		else {
			start = pvmw->address - MIN_LRU_BATCH * PAGE_SIZE / 2;
			end = pvmw->address + MIN_LRU_BATCH * PAGE_SIZE / 2;
		}
	}

	pte = pvmw->pte - (pvmw->address - start) / PAGE_SIZE;

	rcu_read_lock();
	arch_enter_lazy_mmu_mode();

	for (i = 0, addr = start; addr != end; i++, addr += PAGE_SIZE) {
		unsigned long pfn;

		pfn = get_pte_pfn(pte[i], pvmw->vma, addr);
		if (pfn == -1)
			continue;

		if (!pte_young(pte[i]))
			continue;

		page = get_pfn_page(pfn, memcg, pgdat, can_swap);
		if (!page)
			continue;

		if (!ptep_test_and_clear_young(pvmw->vma, addr, pte + i))
			VM_WARN_ON_ONCE(true);

		young++;

		if (pte_dirty(pte[i]) && !PageDirty(page) &&
		    !(PageAnon(page) && PageSwapBacked(page) &&
		      !PageSwapCache(page)))
			set_page_dirty(page);

		old_gen = page_lru_gen(page);
		if (old_gen < 0)
			SetPageReferenced(page);
		else if (old_gen != new_gen)
			__set_bit(i, bitmap);
	}

	arch_leave_lazy_mmu_mode();
	rcu_read_unlock();

	/* feedback from rmap walkers to page table walkers */
	if (suitable_to_scan(i, young))
		update_bloom_filter(lruvec, max_seq, pvmw->pmd);

	if (!walk && bitmap_weight(bitmap, MIN_LRU_BATCH) < PAGEVEC_SIZE) {
		for_each_set_bit(i, bitmap, MIN_LRU_BATCH) {
			page = pte_page(pte[i]);
			activate_page(page);
		}
		return;
	}

	/* page_update_gen() requires stable page_memcg() */
	if (!mem_cgroup_trylock_pages(memcg))
		return;

	if (!walk) {
		spin_lock_irq(&lruvec->lru_lock);
		new_gen = lru_gen_from_seq(lruvec->lrugen.max_seq);
	}

	for_each_set_bit(i, bitmap, MIN_LRU_BATCH) {
		page = compound_head(pte_page(pte[i]));
		if (page_memcg_rcu(page) != memcg)
			continue;

		old_gen = page_update_gen(page, new_gen);
		if (old_gen < 0 || old_gen == new_gen)
			continue;

		if (walk)
			update_batch_size(walk, page, old_gen, new_gen);
		else
			lru_gen_update_size(lruvec, page, old_gen, new_gen);
	}

	if (!walk)
		spin_unlock_irq(&lruvec->lru_lock);

	mem_cgroup_unlock_pages();
}

/******************************************************************************
 *                          the eviction
 ******************************************************************************/

static bool sort_page(struct lruvec *lruvec, struct page *page, struct scan_control *sc,
		       int tier_idx)
{
	bool success;
	int gen = page_lru_gen(page);
	int type = page_is_file_lru(page);
	int zone = page_zonenum(page);
	int delta = thp_nr_pages(page);
	int refs = page_lru_refs(page);
	int tier = lru_tier_from_refs(refs);
	struct lru_gen_page *lrugen = &lruvec->lrugen;

	VM_WARN_ON_ONCE_PAGE(gen >= MAX_NR_GENS, page);

	/* unevictable */
	if (!page_evictable(page)) {
		success = lru_gen_del_page(lruvec, page, true);
		VM_WARN_ON_ONCE_PAGE(!success, page);
		SetPageUnevictable(page);
		add_page_to_lru_list(page, lruvec);
		__count_vm_events(UNEVICTABLE_PGCULLED, delta);
		return true;
	}

	/* dirty lazyfree */
	if (type == LRU_GEN_FILE && PageAnon(page) && PageDirty(page)) {
		success = lru_gen_del_page(lruvec, page, true);
		VM_WARN_ON_ONCE_PAGE(!success, page);
		SetPageSwapBacked(page);
		add_page_to_lru_list_tail(page, lruvec);
		return true;
	}

	/* promoted */
	if (gen != lru_gen_from_seq(lrugen->min_seq[type])) {
		list_move(&page->lru, &lrugen->pages[gen][type][zone]);
		return true;
	}

	/* protected */
	if (tier > tier_idx) {
		int hist = lru_hist_from_seq(lrugen->min_seq[type]);

		gen = page_inc_gen(lruvec, page, false);
		list_move_tail(&page->lru, &lrugen->pages[gen][type][zone]);

		WRITE_ONCE(lrugen->protected[hist][type][tier - 1],
			   lrugen->protected[hist][type][tier - 1] + delta);
		return true;
	}

	/* ineligible */
	if (zone > sc->reclaim_idx || skip_cma(page, sc)) {
		gen = page_inc_gen(lruvec, page, false);
		list_move_tail(&page->lru, &lrugen->pages[gen][type][zone]);
		return true;
	}

	/* waiting for writeback */
	if (PageLocked(page) || PageWriteback(page) ||
	    (type == LRU_GEN_FILE && PageDirty(page))) {
		gen = page_inc_gen(lruvec, page, true);
		list_move(&page->lru, &lrugen->pages[gen][type][zone]);
		return true;
	}

	return false;
}

static bool isolate_page(struct lruvec *lruvec, struct page *page, struct scan_control *sc)
{
	bool success;

	/* swapping inhibited */
	if (!(sc->gfp_mask & __GFP_IO) &&
	    (PageDirty(page) ||
	     (PageAnon(page) && !PageSwapCache(page))))
		return false;

	/* raced with release_pages() */
	if (!get_page_unless_zero(page))
		return false;

	/* raced with another isolation */
	if (!TestClearPageLRU(page)) {
		put_page(page);
		return false;
	}

	/* see the comment on MAX_NR_TIERS */
	if (!PageReferenced(page))
		set_mask_bits(&page->flags, LRU_REFS_MASK | LRU_REFS_FLAGS, 0);

	/* for shrink_page_list() */
	ClearPageReclaim(page);
	ClearPageReferenced(page);

	success = lru_gen_del_page(lruvec, page, true);
	VM_WARN_ON_ONCE_PAGE(!success, page);

	return true;
}

static int scan_pages(struct lruvec *lruvec, struct scan_control *sc,
		      int type, int tier, struct list_head *list)
{
	int i;
	int gen;
	enum vm_event_item item;
	int sorted = 0;
	int scanned = 0;
	int isolated = 0;
	int remaining = MAX_LRU_BATCH;
	struct lru_gen_page *lrugen = &lruvec->lrugen;
	struct mem_cgroup *memcg = lruvec_memcg(lruvec);

	VM_WARN_ON_ONCE(!list_empty(list));

	if (get_nr_gens(lruvec, type) == MIN_NR_GENS)
		return 0;

	gen = lru_gen_from_seq(lrugen->min_seq[type]);

	for (i = MAX_NR_ZONES; i > 0; i--) {
		LIST_HEAD(moved);
		int skipped = 0;
		int zone = (sc->reclaim_idx + i) % MAX_NR_ZONES;
		struct list_head *head = &lrugen->pages[gen][type][zone];

		while (!list_empty(head)) {
			struct page *page = lru_to_page(head);
			int delta = thp_nr_pages(page);

			VM_WARN_ON_ONCE_PAGE(PageUnevictable(page), page);
			VM_WARN_ON_ONCE_PAGE(PageActive(page), page);
			VM_WARN_ON_ONCE_PAGE(page_is_file_lru(page) != type, page);
			VM_WARN_ON_ONCE_PAGE(page_zonenum(page) != zone, page);

			scanned += delta;

			if (sort_page(lruvec, page, sc, tier))
				sorted += delta;
			else if (isolate_page(lruvec, page, sc)) {
				list_add(&page->lru, list);
				isolated += delta;
			} else {
				list_move(&page->lru, &moved);
				skipped += delta;
			}

			if (!--remaining || max(isolated, skipped) >= MIN_LRU_BATCH)
				break;
		}

		if (skipped) {
			list_splice(&moved, head);
			__count_zid_vm_events(PGSCAN_SKIP, zone, skipped);
		}

		if (!remaining || isolated >= MIN_LRU_BATCH)
			break;
	}

	item = current_is_kswapd() ? PGSCAN_KSWAPD : PGSCAN_DIRECT;
	if (!cgroup_reclaim(sc)) {
		__count_vm_events(item, isolated);
		__count_vm_events(PGREFILL, sorted);
	}
	__count_memcg_events(memcg, item, isolated);
	__count_memcg_events(memcg, PGREFILL, sorted);
	__count_vm_events(PGSCAN_ANON + type, isolated);

	/*
	 * There might not be eligible pages due to reclaim_idx. Check the
	 * remaining to prevent livelock if it's not making progress.
	 */
	return isolated || !remaining ? scanned : 0;
}

static int get_tier_idx(struct lruvec *lruvec, int type)
{
	int tier;
	struct ctrl_pos sp, pv;

	/*
	 * To leave a margin for fluctuations, use a larger gain factor (1:2).
	 * This value is chosen because any other tier would have at least twice
	 * as many refaults as the first tier.
	 */
	read_ctrl_pos(lruvec, type, 0, 1, &sp);
	for (tier = 1; tier < MAX_NR_TIERS; tier++) {
		read_ctrl_pos(lruvec, type, tier, 2, &pv);
		if (!positive_ctrl_err(&sp, &pv))
			break;
	}

	return tier - 1;
}

static int get_type_to_scan(struct lruvec *lruvec, int swappiness, int *tier_idx)
{
	int type, tier;
	struct ctrl_pos sp, pv;
	int gain[ANON_AND_FILE] = { swappiness, 200 - swappiness };

	/*
	 * Compare the first tier of anon with that of file to determine which
	 * type to scan. Also need to compare other tiers of the selected type
	 * with the first tier of the other type to determine the last tier (of
	 * the selected type) to evict.
	 */
	read_ctrl_pos(lruvec, LRU_GEN_ANON, 0, gain[LRU_GEN_ANON], &sp);
	read_ctrl_pos(lruvec, LRU_GEN_FILE, 0, gain[LRU_GEN_FILE], &pv);
	type = positive_ctrl_err(&sp, &pv);

	read_ctrl_pos(lruvec, !type, 0, gain[!type], &sp);
	for (tier = 1; tier < MAX_NR_TIERS; tier++) {
		read_ctrl_pos(lruvec, type, tier, gain[type], &pv);
		if (!positive_ctrl_err(&sp, &pv))
			break;
	}

	*tier_idx = tier - 1;

	return type;
}

static int isolate_pages(struct lruvec *lruvec, struct scan_control *sc, int swappiness,
			 int *type_scanned, struct list_head *list)
{
	int i;
	int type;
	int scanned;
	int tier = -1;
	DEFINE_MIN_SEQ(lruvec);

	/*
	 * Try to make the obvious choice first. When anon and file are both
	 * available from the same generation, interpret swappiness 1 as file
	 * first and 200 as anon first.
	 */
	if (!swappiness)
		type = LRU_GEN_FILE;
	else if (min_seq[LRU_GEN_ANON] < min_seq[LRU_GEN_FILE])
		type = LRU_GEN_ANON;
	else if (swappiness == 1)
		type = LRU_GEN_FILE;
	else if (swappiness == 200)
		type = LRU_GEN_ANON;
	else
		type = get_type_to_scan(lruvec, swappiness, &tier);

	for (i = !swappiness; i < ANON_AND_FILE; i++) {
		if (tier < 0)
			tier = get_tier_idx(lruvec, type);

		scanned = scan_pages(lruvec, sc, type, tier, list);
		if (scanned)
			break;

		type = !type;
		tier = -1;
	}

	*type_scanned = type;

	return scanned;
}

static int evict_pages(struct lruvec *lruvec, struct scan_control *sc, int swappiness)
{
	int type;
	int scanned;
	int reclaimed;
	LIST_HEAD(list);
	LIST_HEAD(clean);
	struct page *page;
	struct page *next;
	enum vm_event_item item;
	struct reclaim_stat stat;
	struct lru_gen_mm_walk *walk;
	bool skip_retry = false;
	struct mem_cgroup *memcg = lruvec_memcg(lruvec);
	struct pglist_data *pgdat = lruvec_pgdat(lruvec);

	spin_lock_irq(&lruvec->lru_lock);

	scanned = isolate_pages(lruvec, sc, swappiness, &type, &list);

	scanned += try_to_inc_min_seq(lruvec, swappiness);

	if (get_nr_gens(lruvec, !swappiness) == MIN_NR_GENS)
		scanned = 0;

	spin_unlock_irq(&lruvec->lru_lock);

	if (list_empty(&list))
		return scanned;
retry:
	reclaimed = shrink_page_list(&list, pgdat, sc, &stat, false);
	sc->nr_reclaimed += reclaimed;

	list_for_each_entry_safe_reverse(page, next, &list, lru) {
		if (!page_evictable(page)) {
			list_del(&page->lru);
			putback_lru_page(page);
			continue;
		}

		if (PageReclaim(page) &&
		    (PageDirty(page) || PageWriteback(page))) {
			/* restore LRU_REFS_FLAGS cleared by isolate_page() */
			if (PageWorkingset(page))
				SetPageReferenced(page);
			continue;
		}

		if (skip_retry || PageActive(page) || PageReferenced(page) ||
		    page_mapped(page) || PageLocked(page) ||
		    PageDirty(page) || PageWriteback(page)) {
			/* don't add rejected pages to the oldest generation */
			set_mask_bits(&page->flags, LRU_REFS_MASK | LRU_REFS_FLAGS,
				      BIT(PG_active));
			continue;
		}

		/* retry pages that may have missed rotate_reclaimable_page() */
		list_move(&page->lru, &clean);
		sc->nr_scanned -= thp_nr_pages(page);
	}

	spin_lock_irq(&lruvec->lru_lock);

	move_pages_to_lru(lruvec, &list);

	walk = current->reclaim_state->mm_walk;
	if (walk && walk->batched)
		reset_batch_size(lruvec, walk);

	item = current_is_kswapd() ? PGSTEAL_KSWAPD : PGSTEAL_DIRECT;
	if (!cgroup_reclaim(sc))
		__count_vm_events(item, reclaimed);
	__count_memcg_events(memcg, item, reclaimed);
	__count_vm_events(PGSTEAL_ANON + type, reclaimed);

	spin_unlock_irq(&lruvec->lru_lock);

	mem_cgroup_uncharge_list(&list);
	free_unref_page_list(&list);

	INIT_LIST_HEAD(&list);
	list_splice_init(&clean, &list);

	if (!list_empty(&list)) {
		skip_retry = true;
		goto retry;
	}

	return scanned;
}

static bool should_run_aging(struct lruvec *lruvec, unsigned long max_seq,
			     struct scan_control *sc, bool can_swap, unsigned long *nr_to_scan)
{
	int gen, type, zone;
	unsigned long old = 0;
	unsigned long young = 0;
	unsigned long total = 0;
	struct lru_gen_page *lrugen = &lruvec->lrugen;
	struct mem_cgroup *memcg = lruvec_memcg(lruvec);
	DEFINE_MIN_SEQ(lruvec);

	/* whether this lruvec is completely out of cold pages */
	if (min_seq[!can_swap] + MIN_NR_GENS > max_seq) {
		*nr_to_scan = 0;
		return true;
	}

	for (type = !can_swap; type < ANON_AND_FILE; type++) {
		unsigned long seq;

		for (seq = min_seq[type]; seq <= max_seq; seq++) {
			unsigned long size = 0;

			gen = lru_gen_from_seq(seq);

			for (zone = 0; zone < MAX_NR_ZONES; zone++)
				size += max(READ_ONCE(lrugen->nr_pages[gen][type][zone]), 0L);

			total += size;
			if (seq == max_seq)
				young += size;
			else if (seq + MIN_NR_GENS == max_seq)
				old += size;
		}
	}

	/* try to scrape all its memory if this memcg was deleted */
	*nr_to_scan = mem_cgroup_online(memcg) ? (total >> sc->priority) : total;

	/*
	 * The aging tries to be lazy to reduce the overhead, while the eviction
	 * stalls when the number of generations reaches MIN_NR_GENS. Hence, the
	 * ideal number of generations is MIN_NR_GENS+1.
	 */
	if (min_seq[!can_swap] + MIN_NR_GENS < max_seq)
		return false;

	/*
	 * It's also ideal to spread pages out evenly, i.e., 1/(MIN_NR_GENS+1)
	 * of the total number of pages for each generation. A reasonable range
	 * for this average portion is [1/MIN_NR_GENS, 1/(MIN_NR_GENS+2)]. The
	 * aging cares about the upper bound of hot pages, while the eviction
	 * cares about the lower bound of cold pages.
	 */
	if (young * MIN_NR_GENS > total)
		return true;
	if (old * (MIN_NR_GENS + 2) < total)
		return true;

	return false;
}

/*
 * For future optimizations:
 * 1. Defer try_to_inc_max_seq() to workqueues to reduce latency for memcg
 *    reclaim.
 */
static long get_nr_to_scan(struct lruvec *lruvec, struct scan_control *sc, bool can_swap)
{
	unsigned long nr_to_scan;
	struct mem_cgroup *memcg = lruvec_memcg(lruvec);
	DEFINE_MAX_SEQ(lruvec);

	if (mem_cgroup_below_min(memcg))
		return 0;

	if (!should_run_aging(lruvec, max_seq, sc, can_swap, &nr_to_scan))
		return nr_to_scan;

	/* skip the aging path at the default priority */
	if (sc->priority == DEF_PRIORITY)
		return nr_to_scan;

	/* skip this lruvec as it's low on cold pages */
	return try_to_inc_max_seq(lruvec, max_seq, sc, can_swap, false) ? -1 : 0;
}

static unsigned long get_nr_to_reclaim(struct scan_control *sc)
{
	/* don't abort memcg reclaim to ensure fairness */
	if (!global_reclaim(sc))
		return -1;

	return max(sc->nr_to_reclaim, compact_gap(sc->order));
}

static bool try_to_shrink_lruvec(struct lruvec *lruvec, struct scan_control *sc)
{
	long nr_to_scan;
	unsigned long scanned = 0;
	unsigned long nr_to_reclaim = get_nr_to_reclaim(sc);
	int swappiness = get_swappiness(lruvec, sc);

	/* clean file pages are more likely to exist */
	if (swappiness && !(sc->gfp_mask & __GFP_IO))
		swappiness = 1;

	while (true) {
		int delta;

		nr_to_scan = get_nr_to_scan(lruvec, sc, swappiness);
		if (nr_to_scan <= 0)
			break;

		delta = evict_pages(lruvec, sc, swappiness);
		if (!delta)
			break;

		scanned += delta;
		if (scanned >= nr_to_scan)
			break;

		if (sc->nr_reclaimed >= nr_to_reclaim)
			break;

		cond_resched();
	}

	/* whether try_to_inc_max_seq() was successful */
	return nr_to_scan < 0;
}

static int shrink_one(struct lruvec *lruvec, struct scan_control *sc)
{
	bool success;
	unsigned long scanned = sc->nr_scanned;
	unsigned long reclaimed = sc->nr_reclaimed;
	int seg = lru_gen_memcg_seg(lruvec);
	struct mem_cgroup *memcg = lruvec_memcg(lruvec);
	struct pglist_data *pgdat = lruvec_pgdat(lruvec);

	/* see the comment on MEMCG_NR_GENS */
	if (!lruvec_is_sizable(lruvec, sc))
		return seg != MEMCG_LRU_TAIL ? MEMCG_LRU_TAIL : MEMCG_LRU_YOUNG;

	mem_cgroup_calculate_protection(NULL, memcg);

	if (mem_cgroup_below_min(memcg))
		return MEMCG_LRU_YOUNG;

	if (mem_cgroup_below_low(memcg)) {
		/* see the comment on MEMCG_NR_GENS */
		if (seg != MEMCG_LRU_TAIL)
			return MEMCG_LRU_TAIL;

		memcg_memory_event(memcg, MEMCG_LOW);
	}

	success = try_to_shrink_lruvec(lruvec, sc);

	shrink_slab(sc->gfp_mask, pgdat->node_id, memcg, sc->priority);

	vmpressure(sc->gfp_mask, memcg, false, sc->nr_scanned - scanned,
		   sc->nr_reclaimed - reclaimed);

	sc->nr_reclaimed += current->reclaim_state->reclaimed_slab;
	current->reclaim_state->reclaimed_slab = 0;

	return success ? MEMCG_LRU_YOUNG : 0;
}

#ifdef CONFIG_MEMCG

static void shrink_many(struct pglist_data *pgdat, struct scan_control *sc)
{
	int op;
	int gen;
	int bin;
	int first_bin;
	struct lruvec *lruvec;
	struct lru_gen_page *lrugen;
	struct mem_cgroup *memcg;
	const struct hlist_nulls_node *pos;
	unsigned long nr_to_reclaim = get_nr_to_reclaim(sc);

	bin = first_bin = prandom_u32_max(MEMCG_NR_BINS);
restart:
	op = 0;
	memcg = NULL;
	gen = get_memcg_gen(READ_ONCE(pgdat->memcg_lru.seq));

	rcu_read_lock();

	hlist_nulls_for_each_entry_rcu(lrugen, pos, &pgdat->memcg_lru.fifo[gen][bin], list) {
		if (op)
			lru_gen_rotate_memcg(lruvec, op);

		mem_cgroup_put(memcg);

		lruvec = container_of(lrugen, struct lruvec, lrugen);
		memcg = lruvec_memcg(lruvec);

		if (!mem_cgroup_tryget(memcg)) {
			op = 0;
			memcg = NULL;
			continue;
		}

		rcu_read_unlock();

		op = shrink_one(lruvec, sc);

		rcu_read_lock();

		if (sc->nr_reclaimed >= nr_to_reclaim)
			break;
	}

	rcu_read_unlock();

	if (op)
		lru_gen_rotate_memcg(lruvec, op);

	mem_cgroup_put(memcg);

	if (sc->nr_reclaimed >= nr_to_reclaim)
		return;

	/* restart if raced with lru_gen_rotate_memcg() */
	if (gen != get_nulls_value(pos))
		goto restart;

	/* try the rest of the bins of the current generation */
	bin = get_memcg_bin(bin + 1);
	if (bin != first_bin)
		goto restart;
}

static void lru_gen_shrink_lruvec(struct lruvec *lruvec, struct scan_control *sc)
{
	struct blk_plug plug;

	VM_WARN_ON_ONCE(global_reclaim(sc));
	VM_WARN_ON_ONCE(!sc->may_writepage || !sc->may_unmap);

	lru_add_drain();

	blk_start_plug(&plug);

	set_mm_walk(NULL, false);

	if (try_to_shrink_lruvec(lruvec, sc))
		lru_gen_rotate_memcg(lruvec, MEMCG_LRU_YOUNG);

	clear_mm_walk();

	blk_finish_plug(&plug);
}

#else /* !CONFIG_MEMCG */

static void shrink_many(struct pglist_data *pgdat, struct scan_control *sc)
{
	BUILD_BUG();
}

static void lru_gen_shrink_lruvec(struct lruvec *lruvec, struct scan_control *sc)
{
	BUILD_BUG();
}

#endif

static void set_initial_priority(struct pglist_data *pgdat, struct scan_control *sc)
{
	int priority;
	unsigned long reclaimable;
	struct lruvec *lruvec = mem_cgroup_lruvec(NULL, pgdat);

	if (sc->priority != DEF_PRIORITY || sc->nr_to_reclaim < MIN_LRU_BATCH)
		return;
	/*
	 * Determine the initial priority based on ((total / MEMCG_NR_GENS) >>
	 * priority) * reclaimed_to_scanned_ratio = nr_to_reclaim, where the
	 * estimated reclaimed_to_scanned_ratio = inactive / total.
	 */
	reclaimable = node_page_state(pgdat, NR_INACTIVE_FILE);
	if (get_swappiness(lruvec, sc))
		reclaimable += node_page_state(pgdat, NR_INACTIVE_ANON);

	reclaimable /= MEMCG_NR_GENS;

	/* round down reclaimable and round up sc->nr_to_reclaim */
	priority = fls_long(reclaimable) - 1 - fls_long(sc->nr_to_reclaim - 1);

	sc->priority = clamp(priority, 0, DEF_PRIORITY);
}

static void lru_gen_shrink_node(struct pglist_data *pgdat, struct scan_control *sc)
{
	struct blk_plug plug;
	unsigned long reclaimed = sc->nr_reclaimed;

	VM_WARN_ON_ONCE(!global_reclaim(sc));

	/*
	 * Unmapped clean pages are already prioritized. Scanning for more of
	 * them is likely futile and can cause high reclaim latency when there
	 * is a large number of memcgs.
	 */
	if (!sc->may_writepage || !sc->may_unmap)
		goto done;

	lru_add_drain();

	blk_start_plug(&plug);

	set_mm_walk(pgdat, false);

	set_initial_priority(pgdat, sc);

	if (current_is_kswapd())
		sc->nr_reclaimed = 0;

	if (mem_cgroup_disabled())
		shrink_one(&pgdat->__lruvec, sc);
	else
		shrink_many(pgdat, sc);

	if (current_is_kswapd())
		sc->nr_reclaimed += reclaimed;

	clear_mm_walk();

	blk_finish_plug(&plug);
done:
	/* kswapd should never fail */
	pgdat->kswapd_failures = 0;
}

#ifdef CONFIG_MEMCG
void lru_gen_rotate_memcg(struct lruvec *lruvec, int op)
{
	int seg;
	int old, new;
	int bin = prandom_u32_max(MEMCG_NR_BINS);
	struct pglist_data *pgdat = lruvec_pgdat(lruvec);

	spin_lock(&pgdat->memcg_lru.lock);

	VM_WARN_ON_ONCE(hlist_nulls_unhashed(&lruvec->lrugen.list));

	seg = 0;
	new = old = lruvec->lrugen.gen;

	/* see the comment on MEMCG_NR_GENS */
	if (op == MEMCG_LRU_HEAD)
		seg = MEMCG_LRU_HEAD;
	else if (op == MEMCG_LRU_TAIL)
		seg = MEMCG_LRU_TAIL;
	else if (op == MEMCG_LRU_OLD)
		new = get_memcg_gen(pgdat->memcg_lru.seq);
	else if (op == MEMCG_LRU_YOUNG)
		new = get_memcg_gen(pgdat->memcg_lru.seq + 1);
	else
		VM_WARN_ON_ONCE(true);

	hlist_nulls_del_rcu(&lruvec->lrugen.list);

	if (op == MEMCG_LRU_HEAD || op == MEMCG_LRU_OLD)
		hlist_nulls_add_head_rcu(&lruvec->lrugen.list, &pgdat->memcg_lru.fifo[new][bin]);
	else
		hlist_nulls_add_tail_rcu(&lruvec->lrugen.list, &pgdat->memcg_lru.fifo[new][bin]);

	pgdat->memcg_lru.nr_memcgs[old]--;
	pgdat->memcg_lru.nr_memcgs[new]++;

	lruvec->lrugen.gen = new;
	WRITE_ONCE(lruvec->lrugen.seg, seg);

	if (!pgdat->memcg_lru.nr_memcgs[old] && old == get_memcg_gen(pgdat->memcg_lru.seq))
		WRITE_ONCE(pgdat->memcg_lru.seq, pgdat->memcg_lru.seq + 1);

	spin_unlock(&pgdat->memcg_lru.lock);
}
#endif

/******************************************************************************
 *                          state change
 ******************************************************************************/

static bool __maybe_unused state_is_valid(struct lruvec *lruvec)
{
	struct lru_gen_page *lrugen = &lruvec->lrugen;

	if (lrugen->enabled) {
		enum lru_list lru;

		for_each_evictable_lru(lru) {
			if (!list_empty(&lruvec->lists[lru]))
				return false;
		}
	} else {
		int gen, type, zone;

		for_each_gen_type_zone(gen, type, zone) {
			if (!list_empty(&lrugen->pages[gen][type][zone]))
				return false;
		}
	}

	return true;
}

static bool fill_evictable(struct lruvec *lruvec)
{
	enum lru_list lru;
	int remaining = MAX_LRU_BATCH;

	for_each_evictable_lru(lru) {
		int type = is_file_lru(lru);
		bool active = is_active_lru(lru);
		struct list_head *head = &lruvec->lists[lru];

		while (!list_empty(head)) {
			bool success;
			struct page *page = lru_to_page(head);

			VM_WARN_ON_ONCE_PAGE(PageUnevictable(page), page);
			VM_WARN_ON_ONCE_PAGE(PageActive(page) != active, page);
			VM_WARN_ON_ONCE_PAGE(page_is_file_lru(page) != type, page);
			VM_WARN_ON_ONCE_PAGE(page_lru_gen(page) != -1, page);

			del_page_from_lru_list(page, lruvec);
			success = lru_gen_add_page(lruvec, page, false);
			VM_WARN_ON_ONCE(!success);

			if (!--remaining)
				return false;
		}
	}

	return true;
}

static bool drain_evictable(struct lruvec *lruvec)
{
	int gen, type, zone;
	int remaining = MAX_LRU_BATCH;

	for_each_gen_type_zone(gen, type, zone) {
		struct list_head *head = &lruvec->lrugen.pages[gen][type][zone];

		while (!list_empty(head)) {
			bool success;
			struct page *page = lru_to_page(head);

			VM_WARN_ON_ONCE_PAGE(PageUnevictable(page), page);
			VM_WARN_ON_ONCE_PAGE(PageActive(page), page);
			VM_WARN_ON_ONCE_PAGE(page_is_file_lru(page) != type, page);
			VM_WARN_ON_ONCE_PAGE(page_zonenum(page) != zone, page);

			success = lru_gen_del_page(lruvec, page, false);
			VM_WARN_ON_ONCE(!success);
			add_page_to_lru_list(page, lruvec);

			if (!--remaining)
				return false;
		}
	}

	return true;
}

static void lru_gen_change_state(bool enabled)
{
	static DEFINE_MUTEX(state_mutex);

	struct mem_cgroup *memcg;

	cgroup_lock();
	cpus_read_lock();
	get_online_mems();
	mutex_lock(&state_mutex);

	if (enabled == lru_gen_enabled())
		goto unlock;

	if (enabled)
		static_branch_enable_cpuslocked(&lru_gen_caps[LRU_GEN_CORE]);
	else
		static_branch_disable_cpuslocked(&lru_gen_caps[LRU_GEN_CORE]);

	memcg = mem_cgroup_iter(NULL, NULL, NULL);
	do {
		int nid;

		for_each_node(nid) {
			struct lruvec *lruvec = get_lruvec(memcg, nid);

			if (!lruvec)
				continue;

			spin_lock_irq(&lruvec->lru_lock);

			VM_WARN_ON_ONCE(!seq_is_valid(lruvec));
			VM_WARN_ON_ONCE(!state_is_valid(lruvec));

			lruvec->lrugen.enabled = enabled;

			while (!(enabled ? fill_evictable(lruvec) : drain_evictable(lruvec))) {
				spin_unlock_irq(&lruvec->lru_lock);
				cond_resched();
				spin_lock_irq(&lruvec->lru_lock);
			}

			spin_unlock_irq(&lruvec->lru_lock);
		}

		cond_resched();
	} while ((memcg = mem_cgroup_iter(NULL, memcg, NULL)));
unlock:
	mutex_unlock(&state_mutex);
	put_online_mems();
	cpus_read_unlock();
	cgroup_unlock();
}

/******************************************************************************
 *                          sysfs interface
 ******************************************************************************/

static ssize_t show_min_ttl(struct kobject *kobj, struct kobj_attribute *attr, char *buf)
{
	return sprintf(buf, "%u\n", jiffies_to_msecs(READ_ONCE(lru_gen_min_ttl)));
}

/* see Documentation/admin-guide/mm/multigen_lru.rst for details */
static ssize_t store_min_ttl(struct kobject *kobj, struct kobj_attribute *attr,
			     const char *buf, size_t len)
{
	unsigned int msecs;

	if (kstrtouint(buf, 0, &msecs))
		return -EINVAL;

	WRITE_ONCE(lru_gen_min_ttl, msecs_to_jiffies(msecs));

	return len;
}

static struct kobj_attribute lru_gen_min_ttl_attr = __ATTR(
	min_ttl_ms, 0644, show_min_ttl, store_min_ttl
);

static ssize_t show_enabled(struct kobject *kobj, struct kobj_attribute *attr, char *buf)
{
	unsigned int caps = 0;

	if (get_cap(LRU_GEN_CORE))
		caps |= BIT(LRU_GEN_CORE);

	if (arch_has_hw_pte_young() && get_cap(LRU_GEN_MM_WALK))
		caps |= BIT(LRU_GEN_MM_WALK);

	if (arch_has_hw_nonleaf_pmd_young() && get_cap(LRU_GEN_NONLEAF_YOUNG))
		caps |= BIT(LRU_GEN_NONLEAF_YOUNG);

	return snprintf(buf, PAGE_SIZE, "0x%04x\n", caps);
}

/* see Documentation/admin-guide/mm/multigen_lru.rst for details */
static ssize_t store_enabled(struct kobject *kobj, struct kobj_attribute *attr,
			     const char *buf, size_t len)
{
	int i;
	unsigned int caps;

	if (tolower(*buf) == 'n')
		caps = 0;
	else if (tolower(*buf) == 'y')
		caps = -1;
	else if (kstrtouint(buf, 0, &caps))
		return -EINVAL;

	for (i = 0; i < NR_LRU_GEN_CAPS; i++) {
		bool enabled = caps & BIT(i);

		if (i == LRU_GEN_CORE)
			lru_gen_change_state(enabled);
		else if (enabled)
			static_branch_enable(&lru_gen_caps[i]);
		else
			static_branch_disable(&lru_gen_caps[i]);
	}

	return len;
}

static struct kobj_attribute lru_gen_enabled_attr = __ATTR(
	enabled, 0644, show_enabled, store_enabled
);

static struct attribute *lru_gen_attrs[] = {
	&lru_gen_min_ttl_attr.attr,
	&lru_gen_enabled_attr.attr,
	NULL
};

static struct attribute_group lru_gen_attr_group = {
	.name = "lru_gen",
	.attrs = lru_gen_attrs,
};

/******************************************************************************
 *                          debugfs interface
 ******************************************************************************/

static void *lru_gen_seq_start(struct seq_file *m, loff_t *pos)
{
	struct mem_cgroup *memcg;
	loff_t nr_to_skip = *pos;

	m->private = kvmalloc(PATH_MAX, GFP_KERNEL);
	if (!m->private)
		return ERR_PTR(-ENOMEM);

	memcg = mem_cgroup_iter(NULL, NULL, NULL);
	do {
		int nid;

		for_each_node_state(nid, N_MEMORY) {
			if (!nr_to_skip--)
				return get_lruvec(memcg, nid);
		}
	} while ((memcg = mem_cgroup_iter(NULL, memcg, NULL)));

	return NULL;
}

static void lru_gen_seq_stop(struct seq_file *m, void *v)
{
	if (!IS_ERR_OR_NULL(v))
		mem_cgroup_iter_break(NULL, lruvec_memcg(v));

	kvfree(m->private);
	m->private = NULL;
}

static void *lru_gen_seq_next(struct seq_file *m, void *v, loff_t *pos)
{
	int nid = lruvec_pgdat(v)->node_id;
	struct mem_cgroup *memcg = lruvec_memcg(v);

	++*pos;

	nid = next_memory_node(nid);
	if (nid == MAX_NUMNODES) {
		memcg = mem_cgroup_iter(NULL, memcg, NULL);
		if (!memcg)
			return NULL;

		nid = first_memory_node;
	}

	return get_lruvec(memcg, nid);
}

static void lru_gen_seq_show_full(struct seq_file *m, struct lruvec *lruvec,
				  unsigned long max_seq, unsigned long *min_seq,
				  unsigned long seq)
{
	int i;
	int type, tier;
	int hist = lru_hist_from_seq(seq);
	struct lru_gen_page *lrugen = &lruvec->lrugen;

	for (tier = 0; tier < MAX_NR_TIERS; tier++) {
		seq_printf(m, "            %10d", tier);
		for (type = 0; type < ANON_AND_FILE; type++) {
			const char *s = "   ";
			unsigned long n[3] = {};

			if (seq == max_seq) {
				s = "RT ";
				n[0] = READ_ONCE(lrugen->avg_refaulted[type][tier]);
				n[1] = READ_ONCE(lrugen->avg_total[type][tier]);
			} else if (seq == min_seq[type] || NR_HIST_GENS > 1) {
				s = "rep";
				n[0] = atomic_long_read(&lrugen->refaulted[hist][type][tier]);
				n[1] = atomic_long_read(&lrugen->evicted[hist][type][tier]);
				if (tier)
					n[2] = READ_ONCE(lrugen->protected[hist][type][tier - 1]);
			}

			for (i = 0; i < 3; i++)
				seq_printf(m, " %10lu%c", n[i], s[i]);
		}
		seq_putc(m, '\n');
	}

	seq_puts(m, "                      ");
	for (i = 0; i < NR_MM_STATS; i++) {
		const char *s = "      ";
		unsigned long n = 0;

		if (seq == max_seq && NR_HIST_GENS == 1) {
			s = "LOYNFA";
			n = READ_ONCE(lruvec->mm_state.stats[hist][i]);
		} else if (seq != max_seq && NR_HIST_GENS > 1) {
			s = "loynfa";
			n = READ_ONCE(lruvec->mm_state.stats[hist][i]);
		}

		seq_printf(m, " %10lu%c", n, s[i]);
	}
	seq_putc(m, '\n');
}

/* see Documentation/admin-guide/mm/multigen_lru.rst for details */
static int lru_gen_seq_show(struct seq_file *m, void *v)
{
	unsigned long seq;
	bool full = !debugfs_real_fops(m->file)->write;
	struct lruvec *lruvec = v;
	struct lru_gen_page *lrugen = &lruvec->lrugen;
	int nid = lruvec_pgdat(lruvec)->node_id;
	struct mem_cgroup *memcg = lruvec_memcg(lruvec);
	DEFINE_MAX_SEQ(lruvec);
	DEFINE_MIN_SEQ(lruvec);

	if (nid == first_memory_node) {
		const char *path = memcg ? m->private : "";

#ifdef CONFIG_MEMCG
		if (memcg)
			cgroup_path(memcg->css.cgroup, m->private, PATH_MAX);
#endif
		seq_printf(m, "memcg %5hu %s\n", mem_cgroup_id(memcg), path);
	}

	seq_printf(m, " node %5d\n", nid);

	if (!full)
		seq = min_seq[LRU_GEN_ANON];
	else if (max_seq >= MAX_NR_GENS)
		seq = max_seq - MAX_NR_GENS + 1;
	else
		seq = 0;

	for (; seq <= max_seq; seq++) {
		int type, zone;
		int gen = lru_gen_from_seq(seq);
		unsigned long birth = READ_ONCE(lruvec->lrugen.timestamps[gen]);

		seq_printf(m, " %10lu %10u", seq, jiffies_to_msecs(jiffies - birth));

		for (type = 0; type < ANON_AND_FILE; type++) {
			unsigned long size = 0;
			char mark = full && seq < min_seq[type] ? 'x' : ' ';

			for (zone = 0; zone < MAX_NR_ZONES; zone++)
				size += max(READ_ONCE(lrugen->nr_pages[gen][type][zone]), 0L);

			seq_printf(m, " %10lu%c", size, mark);
		}

		seq_putc(m, '\n');

		if (full)
			lru_gen_seq_show_full(m, lruvec, max_seq, min_seq, seq);
	}

	return 0;
}

static const struct seq_operations lru_gen_seq_ops = {
	.start = lru_gen_seq_start,
	.stop = lru_gen_seq_stop,
	.next = lru_gen_seq_next,
	.show = lru_gen_seq_show,
};

static int run_aging(struct lruvec *lruvec, unsigned long seq, struct scan_control *sc,
		     bool can_swap, bool force_scan)
{
	DEFINE_MAX_SEQ(lruvec);
	DEFINE_MIN_SEQ(lruvec);

	if (seq < max_seq)
		return 0;

	if (seq > max_seq)
		return -EINVAL;

	if (!force_scan && min_seq[!can_swap] + MAX_NR_GENS - 1 <= max_seq)
		return -ERANGE;

	try_to_inc_max_seq(lruvec, max_seq, sc, can_swap, force_scan);

	return 0;
}

static int run_eviction(struct lruvec *lruvec, unsigned long seq, struct scan_control *sc,
			int swappiness, unsigned long nr_to_reclaim)
{
	DEFINE_MAX_SEQ(lruvec);

	if (seq + MIN_NR_GENS > max_seq)
		return -EINVAL;

	sc->nr_reclaimed = 0;

	while (!signal_pending(current)) {
		DEFINE_MIN_SEQ(lruvec);

		if (seq < min_seq[!swappiness])
			return 0;

		if (sc->nr_reclaimed >= nr_to_reclaim)
			return 0;

		if (!evict_pages(lruvec, sc, swappiness))
			return 0;

		cond_resched();
	}

	return -EINTR;
}

static int run_cmd(char cmd, int memcg_id, int nid, unsigned long seq,
		   struct scan_control *sc, int swappiness, unsigned long opt)
{
	struct lruvec *lruvec;
	int err = -EINVAL;
	struct mem_cgroup *memcg = NULL;

	if (nid < 0 || nid >= MAX_NUMNODES || !node_state(nid, N_MEMORY))
		return -EINVAL;

	if (!mem_cgroup_disabled()) {
		rcu_read_lock();

		memcg = mem_cgroup_from_id(memcg_id);
		if (!mem_cgroup_tryget(memcg))
			memcg = NULL;

		rcu_read_unlock();

		if (!memcg)
			return -EINVAL;
	}

	if (memcg_id != mem_cgroup_id(memcg))
		goto done;

	lruvec = get_lruvec(memcg, nid);

	if (swappiness < 0)
		swappiness = get_swappiness(lruvec, sc);
	else if (swappiness > 200)
		goto done;

	switch (cmd) {
	case '+':
		err = run_aging(lruvec, seq, sc, swappiness, opt);
		break;
	case '-':
		err = run_eviction(lruvec, seq, sc, swappiness, opt);
		break;
	}
done:
	mem_cgroup_put(memcg);

	return err;
}

/* see Documentation/admin-guide/mm/multigen_lru.rst for details */
static ssize_t lru_gen_seq_write(struct file *file, const char __user *src,
				 size_t len, loff_t *pos)
{
	void *buf;
	char *cur, *next;
	unsigned int flags;
	struct blk_plug plug;
	int err = -EINVAL;
	struct scan_control sc = {
		.may_writepage = true,
		.may_unmap = true,
		.may_swap = true,
		.reclaim_idx = MAX_NR_ZONES - 1,
		.gfp_mask = GFP_KERNEL,
	};

	buf = kvmalloc(len + 1, GFP_KERNEL);
	if (!buf)
		return -ENOMEM;

	if (copy_from_user(buf, src, len)) {
		kvfree(buf);
		return -EFAULT;
	}

	set_task_reclaim_state(current, &sc.reclaim_state);
	flags = memalloc_noreclaim_save();
	blk_start_plug(&plug);
	if (!set_mm_walk(NULL, true)) {
		err = -ENOMEM;
		goto done;
	}

	next = buf;
	next[len] = '\0';

	while ((cur = strsep(&next, ",;\n"))) {
		int n;
		int end;
		char cmd;
		unsigned int memcg_id;
		unsigned int nid;
		unsigned long seq;
		unsigned int swappiness = -1;
		unsigned long opt = -1;

		cur = skip_spaces(cur);
		if (!*cur)
			continue;

		n = sscanf(cur, "%c %u %u %lu %n %u %n %lu %n", &cmd, &memcg_id, &nid,
			   &seq, &end, &swappiness, &end, &opt, &end);
		if (n < 4 || cur[end]) {
			err = -EINVAL;
			break;
		}

		err = run_cmd(cmd, memcg_id, nid, seq, &sc, swappiness, opt);
		if (err)
			break;
	}
done:
	clear_mm_walk();
	blk_finish_plug(&plug);
	memalloc_noreclaim_restore(flags);
	set_task_reclaim_state(current, NULL);

	kvfree(buf);

	return err ? : len;
}

static int lru_gen_seq_open(struct inode *inode, struct file *file)
{
	return seq_open(file, &lru_gen_seq_ops);
}

static const struct file_operations lru_gen_rw_fops = {
	.open = lru_gen_seq_open,
	.read = seq_read,
	.write = lru_gen_seq_write,
	.llseek = seq_lseek,
	.release = seq_release,
};

static const struct file_operations lru_gen_ro_fops = {
	.open = lru_gen_seq_open,
	.read = seq_read,
	.llseek = seq_lseek,
	.release = seq_release,
};

/******************************************************************************
 *                          initialization
 ******************************************************************************/

void lru_gen_init_lruvec(struct lruvec *lruvec)
{
	int i;
	int gen, type, zone;
	struct lru_gen_page *lrugen = &lruvec->lrugen;

	lrugen->max_seq = MIN_NR_GENS + 1;
	lrugen->enabled = lru_gen_enabled();

	for (i = 0; i <= MIN_NR_GENS + 1; i++)
		lrugen->timestamps[i] = jiffies;

	for_each_gen_type_zone(gen, type, zone)
		INIT_LIST_HEAD(&lrugen->pages[gen][type][zone]);

	lruvec->mm_state.seq = MIN_NR_GENS;
}

#ifdef CONFIG_MEMCG

void lru_gen_init_pgdat(struct pglist_data *pgdat)
{
	int i, j;

	spin_lock_init(&pgdat->memcg_lru.lock);

	for (i = 0; i < MEMCG_NR_GENS; i++) {
		for (j = 0; j < MEMCG_NR_BINS; j++)
			INIT_HLIST_NULLS_HEAD(&pgdat->memcg_lru.fifo[i][j], i);
	}
}

void lru_gen_init_memcg(struct mem_cgroup *memcg)
{
	INIT_LIST_HEAD(&memcg->mm_list.fifo);
	spin_lock_init(&memcg->mm_list.lock);
}

void lru_gen_exit_memcg(struct mem_cgroup *memcg)
{
	int i;
	int nid;

	for_each_node(nid) {
		struct lruvec *lruvec = get_lruvec(memcg, nid);

		VM_WARN_ON_ONCE(memchr_inv(lruvec->lrugen.nr_pages, 0,
					   sizeof(lruvec->lrugen.nr_pages)));

		for (i = 0; i < NR_BLOOM_FILTERS; i++) {
			bitmap_free(lruvec->mm_state.filters[i]);
			lruvec->mm_state.filters[i] = NULL;
		}
	}
}

void lru_gen_online_memcg(struct mem_cgroup *memcg)
{
	int gen;
	int nid;
	int bin = prandom_u32_max(MEMCG_NR_BINS);

	for_each_node(nid) {
		struct pglist_data *pgdat = NODE_DATA(nid);
		struct lruvec *lruvec = get_lruvec(memcg, nid);

		spin_lock(&pgdat->memcg_lru.lock);

		VM_WARN_ON_ONCE(!hlist_nulls_unhashed(&lruvec->lrugen.list));

		gen = get_memcg_gen(pgdat->memcg_lru.seq);

		hlist_nulls_add_tail_rcu(&lruvec->lrugen.list, &pgdat->memcg_lru.fifo[gen][bin]);
		pgdat->memcg_lru.nr_memcgs[gen]++;

		lruvec->lrugen.gen = gen;

		spin_unlock(&pgdat->memcg_lru.lock);
	}
}

void lru_gen_offline_memcg(struct mem_cgroup *memcg)
{
	int nid;

	for_each_node(nid) {
		struct lruvec *lruvec = get_lruvec(memcg, nid);

		lru_gen_rotate_memcg(lruvec, MEMCG_LRU_OLD);
	}
}

void lru_gen_release_memcg(struct mem_cgroup *memcg)
{
	int gen;
	int nid;

	for_each_node(nid) {
		struct pglist_data *pgdat = NODE_DATA(nid);
		struct lruvec *lruvec = get_lruvec(memcg, nid);

		spin_lock(&pgdat->memcg_lru.lock);

		VM_WARN_ON_ONCE(hlist_nulls_unhashed(&lruvec->lrugen.list));

		gen = lruvec->lrugen.gen;

		hlist_nulls_del_rcu(&lruvec->lrugen.list);
		pgdat->memcg_lru.nr_memcgs[gen]--;

		if (!pgdat->memcg_lru.nr_memcgs[gen] && gen == get_memcg_gen(pgdat->memcg_lru.seq))
			WRITE_ONCE(pgdat->memcg_lru.seq, pgdat->memcg_lru.seq + 1);

		spin_unlock(&pgdat->memcg_lru.lock);
	}
}

#endif /* CONFIG_MEMCG */

static int __init init_lru_gen(void)
{
	BUILD_BUG_ON(MIN_NR_GENS + 1 >= MAX_NR_GENS);
	BUILD_BUG_ON(BIT(LRU_GEN_WIDTH) <= MAX_NR_GENS);

	if (sysfs_create_group(mm_kobj, &lru_gen_attr_group))
		pr_err("lru_gen: failed to create sysfs group\n");

	debugfs_create_file("lru_gen", 0644, NULL, NULL, &lru_gen_rw_fops);
	debugfs_create_file("lru_gen_full", 0444, NULL, NULL, &lru_gen_ro_fops);

	return 0;
};
late_initcall(init_lru_gen);

#else /* !CONFIG_LRU_GEN */

static void lru_gen_age_node(struct pglist_data *pgdat, struct scan_control *sc)
{
}

static void lru_gen_shrink_lruvec(struct lruvec *lruvec, struct scan_control *sc)
{
}

static void lru_gen_shrink_node(struct pglist_data *pgdat, struct scan_control *sc)
{
}

#endif /* CONFIG_LRU_GEN */

static void shrink_lruvec(struct lruvec *lruvec, struct scan_control *sc)
{
	unsigned long nr[NR_LRU_LISTS];
	unsigned long targets[NR_LRU_LISTS];
	unsigned long nr_to_scan;
	enum lru_list lru;
	unsigned long nr_reclaimed = 0;
	unsigned long nr_to_reclaim = sc->nr_to_reclaim;
	bool proportional_reclaim;
	struct blk_plug plug;
	bool do_plug = true;

	if (lru_gen_enabled() && !global_reclaim(sc)) {
		lru_gen_shrink_lruvec(lruvec, sc);
		return;
	}

	get_scan_count(lruvec, sc, nr);

	/* Record the original scan target for proportional adjustments later */
	memcpy(targets, nr, sizeof(nr));

	/*
	 * Global reclaiming within direct reclaim at DEF_PRIORITY is a normal
	 * event that can occur when there is little memory pressure e.g.
	 * multiple streaming readers/writers. Hence, we do not abort scanning
	 * when the requested number of pages are reclaimed when scanning at
	 * DEF_PRIORITY on the assumption that the fact we are direct
	 * reclaiming implies that kswapd is not keeping up and it is best to
	 * do a batch of work at once. For memcg reclaim one check is made to
	 * abort proportional reclaim if either the file or anon lru has already
	 * dropped to zero at the first pass.
	 */
	proportional_reclaim = (!cgroup_reclaim(sc) && !current_is_kswapd() &&
				sc->priority == DEF_PRIORITY);

	trace_android_vh_shrink_lruvec_blk_plug(&do_plug);
	if (do_plug)
		blk_start_plug(&plug);
	while (nr[LRU_INACTIVE_ANON] || nr[LRU_ACTIVE_FILE] ||
					nr[LRU_INACTIVE_FILE]) {
		unsigned long nr_anon, nr_file, percentage;
		unsigned long nr_scanned;

		for_each_evictable_lru(lru) {
			if (nr[lru]) {
				nr_to_scan = min(nr[lru], SWAP_CLUSTER_MAX);
				nr[lru] -= nr_to_scan;

				nr_reclaimed += shrink_list(lru, nr_to_scan,
							    lruvec, sc);
			}
		}

		cond_resched();

		if (nr_reclaimed < nr_to_reclaim || proportional_reclaim)
			continue;

		/*
		 * For kswapd and memcg, reclaim at least the number of pages
		 * requested. Ensure that the anon and file LRUs are scanned
		 * proportionally what was requested by get_scan_count(). We
		 * stop reclaiming one LRU and reduce the amount scanning
		 * proportional to the original scan target.
		 */
		nr_file = nr[LRU_INACTIVE_FILE] + nr[LRU_ACTIVE_FILE];
		nr_anon = nr[LRU_INACTIVE_ANON] + nr[LRU_ACTIVE_ANON];

		/*
		 * It's just vindictive to attack the larger once the smaller
		 * has gone to zero.  And given the way we stop scanning the
		 * smaller below, this makes sure that we only make one nudge
		 * towards proportionality once we've got nr_to_reclaim.
		 */
		if (!nr_file || !nr_anon)
			break;

		if (nr_file > nr_anon) {
			unsigned long scan_target = targets[LRU_INACTIVE_ANON] +
						targets[LRU_ACTIVE_ANON] + 1;
			lru = LRU_BASE;
			percentage = nr_anon * 100 / scan_target;
		} else {
			unsigned long scan_target = targets[LRU_INACTIVE_FILE] +
						targets[LRU_ACTIVE_FILE] + 1;
			lru = LRU_FILE;
			percentage = nr_file * 100 / scan_target;
		}

		/* Stop scanning the smaller of the LRU */
		nr[lru] = 0;
		nr[lru + LRU_ACTIVE] = 0;

		/*
		 * Recalculate the other LRU scan count based on its original
		 * scan target and the percentage scanning already complete
		 */
		lru = (lru == LRU_FILE) ? LRU_BASE : LRU_FILE;
		nr_scanned = targets[lru] - nr[lru];
		nr[lru] = targets[lru] * (100 - percentage) / 100;
		nr[lru] -= min(nr[lru], nr_scanned);

		lru += LRU_ACTIVE;
		nr_scanned = targets[lru] - nr[lru];
		nr[lru] = targets[lru] * (100 - percentage) / 100;
		nr[lru] -= min(nr[lru], nr_scanned);
	}
	if (do_plug)
		blk_finish_plug(&plug);
	sc->nr_reclaimed += nr_reclaimed;

	/*
	 * Even if we did not try to evict anon pages at all, we want to
	 * rebalance the anon lru active/inactive ratio.
	 */
	if (can_age_anon_pages(lruvec_pgdat(lruvec), sc) &&
	    inactive_is_low(lruvec, LRU_INACTIVE_ANON))
		shrink_active_list(SWAP_CLUSTER_MAX, lruvec,
				   sc, LRU_ACTIVE_ANON);
}

/* Use reclaim/compaction for costly allocs or under memory pressure */
static bool in_reclaim_compaction(struct scan_control *sc)
{
	if (IS_ENABLED(CONFIG_COMPACTION) && sc->order &&
=======
	if (gfp_compaction_allowed(sc->gfp_mask) && sc->order &&
>>>>>>> 00f75760
			(sc->order > PAGE_ALLOC_COSTLY_ORDER ||
			 sc->priority < DEF_PRIORITY - 2))
		return true;

	return false;
}

/*
 * Reclaim/compaction is used for high-order allocation requests. It reclaims
 * order-0 pages before compacting the zone. should_continue_reclaim() returns
 * true if more pages should be reclaimed such that when the page allocator
 * calls try_to_compact_pages() that it will have enough free pages to succeed.
 * It will give up earlier than that if there is difficulty reclaiming pages.
 */
static inline bool should_continue_reclaim(struct pglist_data *pgdat,
					unsigned long nr_reclaimed,
					struct scan_control *sc)
{
	unsigned long pages_for_compaction;
	unsigned long inactive_lru_pages;
	int z;

	/* If not in reclaim/compaction mode, stop */
	if (!in_reclaim_compaction(sc))
		return false;

	/*
	 * Stop if we failed to reclaim any pages from the last SWAP_CLUSTER_MAX
	 * number of pages that were scanned. This will return to the caller
	 * with the risk reclaim/compaction and the resulting allocation attempt
	 * fails. In the past we have tried harder for __GFP_RETRY_MAYFAIL
	 * allocations through requiring that the full LRU list has been scanned
	 * first, by assuming that zero delta of sc->nr_scanned means full LRU
	 * scan, but that approximation was wrong, and there were corner cases
	 * where always a non-zero amount of pages were scanned.
	 */
	if (!nr_reclaimed)
		return false;

	/* If compaction would go ahead or the allocation would succeed, stop */
	for (z = 0; z <= sc->reclaim_idx; z++) {
		struct zone *zone = &pgdat->node_zones[z];
		if (!managed_zone(zone))
			continue;

		switch (compaction_suitable(zone, sc->order, 0, sc->reclaim_idx)) {
		case COMPACT_SUCCESS:
		case COMPACT_CONTINUE:
			return false;
		default:
			/* check next zone */
			;
		}
	}

	/*
	 * If we have not reclaimed enough pages for compaction and the
	 * inactive lists are large enough, continue reclaiming
	 */
	pages_for_compaction = compact_gap(sc->order);
	inactive_lru_pages = node_page_state(pgdat, NR_INACTIVE_FILE);
	if (can_reclaim_anon_pages(NULL, pgdat->node_id, sc))
		inactive_lru_pages += node_page_state(pgdat, NR_INACTIVE_ANON);

	return inactive_lru_pages > pages_for_compaction;
}

static void shrink_node_memcgs(pg_data_t *pgdat, struct scan_control *sc)
{
	struct mem_cgroup *target_memcg = sc->target_mem_cgroup;
	struct mem_cgroup *memcg;

	memcg = mem_cgroup_iter(target_memcg, NULL, NULL);
	do {
		struct lruvec *lruvec = mem_cgroup_lruvec(memcg, pgdat);
		unsigned long reclaimed;
		unsigned long scanned;
		bool skip = false;

		/*
		 * This loop can become CPU-bound when target memcgs
		 * aren't eligible for reclaim - either because they
		 * don't have any reclaimable pages, or because their
		 * memory is explicitly protected. Avoid soft lockups.
		 */
		cond_resched();

		trace_android_vh_shrink_node_memcgs(memcg, &skip);
		if (skip)
			continue;

		mem_cgroup_calculate_protection(target_memcg, memcg);

		if (mem_cgroup_below_min(memcg)) {
			/*
			 * Hard protection.
			 * If there is no reclaimable memory, OOM.
			 */
			continue;
		} else if (mem_cgroup_below_low(memcg)) {
			/*
			 * Soft protection.
			 * Respect the protection only as long as
			 * there is an unprotected supply
			 * of reclaimable memory from other cgroups.
			 */
			if (!sc->memcg_low_reclaim) {
				sc->memcg_low_skipped = 1;
				continue;
			}
			memcg_memory_event(memcg, MEMCG_LOW);
		}

		reclaimed = sc->nr_reclaimed;
		scanned = sc->nr_scanned;

		shrink_lruvec(lruvec, sc);

		shrink_slab(sc->gfp_mask, pgdat->node_id, memcg,
			    sc->priority);

		/* Record the group's reclaim efficiency */
		if (!sc->proactive)
			vmpressure(sc->gfp_mask, memcg, false,
				   sc->nr_scanned - scanned,
				   sc->nr_reclaimed - reclaimed);

	} while ((memcg = mem_cgroup_iter(target_memcg, memcg, NULL)));
}

static void shrink_node(pg_data_t *pgdat, struct scan_control *sc)
{
	struct reclaim_state *reclaim_state = current->reclaim_state;
	unsigned long nr_reclaimed, nr_scanned;
	struct lruvec *target_lruvec;
	bool reclaimable = false;

	if (lru_gen_enabled() && global_reclaim(sc)) {
		lru_gen_shrink_node(pgdat, sc);
		return;
	}

	target_lruvec = mem_cgroup_lruvec(sc->target_mem_cgroup, pgdat);

again:
	memset(&sc->nr, 0, sizeof(sc->nr));

	nr_reclaimed = sc->nr_reclaimed;
	nr_scanned = sc->nr_scanned;

	prepare_scan_count(pgdat, sc);

	shrink_node_memcgs(pgdat, sc);

	if (reclaim_state) {
		sc->nr_reclaimed += reclaim_state->reclaimed_slab;
		reclaim_state->reclaimed_slab = 0;
	}

	/* Record the subtree's reclaim efficiency */
	if (!sc->proactive)
		vmpressure(sc->gfp_mask, sc->target_mem_cgroup, true,
			   sc->nr_scanned - nr_scanned,
			   sc->nr_reclaimed - nr_reclaimed);

	if (sc->nr_reclaimed - nr_reclaimed)
		reclaimable = true;

	if (current_is_kswapd()) {
		/*
		 * If reclaim is isolating dirty pages under writeback,
		 * it implies that the long-lived page allocation rate
		 * is exceeding the page laundering rate. Either the
		 * global limits are not being effective at throttling
		 * processes due to the page distribution throughout
		 * zones or there is heavy usage of a slow backing
		 * device. The only option is to throttle from reclaim
		 * context which is not ideal as there is no guarantee
		 * the dirtying process is throttled in the same way
		 * balance_dirty_pages() manages.
		 *
		 * Once a node is flagged PGDAT_WRITEBACK, kswapd will
		 * count the number of pages under pages flagged for
		 * immediate reclaim and stall if any are encountered
		 * in the nr_immediate check below.
		 */
		if (sc->nr.writeback && sc->nr.writeback == sc->nr.taken)
			set_bit(PGDAT_WRITEBACK, &pgdat->flags);

		/* Allow kswapd to start writing pages during reclaim.*/
		if (sc->nr.unqueued_dirty == sc->nr.file_taken)
			set_bit(PGDAT_DIRTY, &pgdat->flags);

		/*
		 * If kswapd scans pages marked for immediate
		 * reclaim and under writeback (nr_immediate), it
		 * implies that pages are cycling through the LRU
		 * faster than they are written so also forcibly stall.
		 */
		if (sc->nr.immediate)
			congestion_wait(BLK_RW_ASYNC, HZ/10);
	}

	/*
	 * Tag a node/memcg as congested if all the dirty pages
	 * scanned were backed by a congested BDI and
	 * wait_iff_congested will stall.
	 *
	 * Legacy memcg will stall in page writeback so avoid forcibly
	 * stalling in wait_iff_congested().
	 */
	if ((current_is_kswapd() ||
	     (cgroup_reclaim(sc) && writeback_throttling_sane(sc))) &&
	    sc->nr.dirty && sc->nr.dirty == sc->nr.congested)
		set_bit(LRUVEC_CONGESTED, &target_lruvec->flags);

	/*
	 * Stall direct reclaim for IO completions if underlying BDIs
	 * and node is congested. Allow kswapd to continue until it
	 * starts encountering unqueued dirty pages or cycling through
	 * the LRU too quickly.
	 */
	if (!current_is_kswapd() && current_may_throttle() &&
	    !sc->hibernation_mode &&
	    test_bit(LRUVEC_CONGESTED, &target_lruvec->flags))
		wait_iff_congested(BLK_RW_ASYNC, HZ/10);

	if (should_continue_reclaim(pgdat, sc->nr_reclaimed - nr_reclaimed,
				    sc))
		goto again;

	/*
	 * Kswapd gives up on balancing particular nodes after too
	 * many failures to reclaim anything from them and goes to
	 * sleep. On reclaim progress, reset the failure counter. A
	 * successful direct reclaim run will revive a dormant kswapd.
	 */
	if (reclaimable)
		pgdat->kswapd_failures = 0;
}

/*
 * Returns true if compaction should go ahead for a costly-order request, or
 * the allocation would already succeed without compaction. Return false if we
 * should reclaim first.
 */
static inline bool compaction_ready(struct zone *zone, struct scan_control *sc)
{
	unsigned long watermark;
	enum compact_result suitable;

	if (!gfp_compaction_allowed(sc->gfp_mask))
		return false;

	suitable = compaction_suitable(zone, sc->order, 0, sc->reclaim_idx);
	if (suitable == COMPACT_SUCCESS)
		/* Allocation should succeed already. Don't reclaim. */
		return true;
	if (suitable == COMPACT_SKIPPED)
		/* Compaction cannot yet proceed. Do reclaim. */
		return false;

	/*
	 * Compaction is already possible, but it takes time to run and there
	 * are potentially other callers using the pages just freed. So proceed
	 * with reclaim to make a buffer of free pages available to give
	 * compaction a reasonable chance of completing and allocating the page.
	 * Note that we won't actually reclaim the whole buffer in one attempt
	 * as the target watermark in should_continue_reclaim() is lower. But if
	 * we are already above the high+gap watermark, don't reclaim at all.
	 */
	watermark = high_wmark_pages(zone) + compact_gap(sc->order);

	return zone_watermark_ok_safe(zone, 0, watermark, sc->reclaim_idx);
}

/*
 * This is the direct reclaim path, for page-allocating processes.  We only
 * try to reclaim pages from zones which will satisfy the caller's allocation
 * request.
 *
 * If a zone is deemed to be full of pinned pages then just give it a light
 * scan then give up on it.
 */
static void shrink_zones(struct zonelist *zonelist, struct scan_control *sc)
{
	struct zoneref *z;
	struct zone *zone;
	unsigned long nr_soft_reclaimed;
	unsigned long nr_soft_scanned;
	gfp_t orig_mask;
	pg_data_t *last_pgdat = NULL;

	/*
	 * If the number of buffer_heads in the machine exceeds the maximum
	 * allowed level, force direct reclaim to scan the highmem zone as
	 * highmem pages could be pinning lowmem pages storing buffer_heads
	 */
	orig_mask = sc->gfp_mask;
	if (buffer_heads_over_limit) {
		sc->gfp_mask |= __GFP_HIGHMEM;
		sc->reclaim_idx = gfp_zone(sc->gfp_mask);
	}

	for_each_zone_zonelist_nodemask(zone, z, zonelist,
					sc->reclaim_idx, sc->nodemask) {
		/*
		 * Take care memory controller reclaiming has small influence
		 * to global LRU.
		 */
		if (!cgroup_reclaim(sc)) {
			if (!cpuset_zone_allowed(zone,
						 GFP_KERNEL | __GFP_HARDWALL))
				continue;

			/*
			 * If we already have plenty of memory free for
			 * compaction in this zone, don't free any more.
			 * Even though compaction is invoked for any
			 * non-zero order, only frequent costly order
			 * reclamation is disruptive enough to become a
			 * noticeable problem, like transparent huge
			 * page allocations.
			 */
			if (IS_ENABLED(CONFIG_COMPACTION) &&
			    sc->order > PAGE_ALLOC_COSTLY_ORDER &&
			    compaction_ready(zone, sc)) {
				sc->compaction_ready = true;
				continue;
			}

			/*
			 * Shrink each node in the zonelist once. If the
			 * zonelist is ordered by zone (not the default) then a
			 * node may be shrunk multiple times but in that case
			 * the user prefers lower zones being preserved.
			 */
			if (zone->zone_pgdat == last_pgdat)
				continue;

			/*
			 * This steals pages from memory cgroups over softlimit
			 * and returns the number of reclaimed pages and
			 * scanned pages. This works for global memory pressure
			 * and balancing, not for a memcg's limit.
			 */
			nr_soft_scanned = 0;
			nr_soft_reclaimed = mem_cgroup_soft_limit_reclaim(zone->zone_pgdat,
						sc->order, sc->gfp_mask,
						&nr_soft_scanned);
			sc->nr_reclaimed += nr_soft_reclaimed;
			sc->nr_scanned += nr_soft_scanned;
			/* need some check for avoid more shrink_zone() */
		}

		/* See comment about same check for global reclaim above */
		if (zone->zone_pgdat == last_pgdat)
			continue;
		last_pgdat = zone->zone_pgdat;
		shrink_node(zone->zone_pgdat, sc);
	}

	/*
	 * Restore to original mask to avoid the impact on the caller if we
	 * promoted it to __GFP_HIGHMEM.
	 */
	sc->gfp_mask = orig_mask;
}

static void snapshot_refaults(struct mem_cgroup *target_memcg, pg_data_t *pgdat)
{
	struct lruvec *target_lruvec;
	unsigned long refaults;

	if (lru_gen_enabled())
		return;

	target_lruvec = mem_cgroup_lruvec(target_memcg, pgdat);
	refaults = lruvec_page_state(target_lruvec, WORKINGSET_ACTIVATE_ANON);
	target_lruvec->refaults[0] = refaults;
	refaults = lruvec_page_state(target_lruvec, WORKINGSET_ACTIVATE_FILE);
	target_lruvec->refaults[1] = refaults;
}

/*
 * This is the main entry point to direct page reclaim.
 *
 * If a full scan of the inactive list fails to free enough memory then we
 * are "out of memory" and something needs to be killed.
 *
 * If the caller is !__GFP_FS then the probability of a failure is reasonably
 * high - the zone may be full of dirty or under-writeback pages, which this
 * caller can't do much about.  We kick the writeback threads and take explicit
 * naps in the hope that some of these pages can be written.  But if the
 * allocating task holds filesystem locks which prevent writeout this might not
 * work, and the allocation attempt will fail.
 *
 * returns:	0, if no pages reclaimed
 * 		else, the number of pages reclaimed
 */
static unsigned long do_try_to_free_pages(struct zonelist *zonelist,
					  struct scan_control *sc)
{
	int initial_priority = sc->priority;
	pg_data_t *last_pgdat;
	struct zoneref *z;
	struct zone *zone;
retry:
	delayacct_freepages_start();

	if (!cgroup_reclaim(sc))
		__count_zid_vm_events(ALLOCSTALL, sc->reclaim_idx, 1);

	do {
		if (!sc->proactive)
			vmpressure_prio(sc->gfp_mask, sc->target_mem_cgroup,
					sc->priority);
		sc->nr_scanned = 0;
		shrink_zones(zonelist, sc);

		if (sc->nr_reclaimed >= sc->nr_to_reclaim)
			break;

		if (sc->compaction_ready)
			break;

		/*
		 * If we're getting trouble reclaiming, start doing
		 * writepage even in laptop mode.
		 */
		if (sc->priority < DEF_PRIORITY - 2)
			sc->may_writepage = 1;
	} while (--sc->priority >= 0);

	last_pgdat = NULL;
	for_each_zone_zonelist_nodemask(zone, z, zonelist, sc->reclaim_idx,
					sc->nodemask) {
		if (zone->zone_pgdat == last_pgdat)
			continue;
		last_pgdat = zone->zone_pgdat;

		snapshot_refaults(sc->target_mem_cgroup, zone->zone_pgdat);

		if (cgroup_reclaim(sc)) {
			struct lruvec *lruvec;

			lruvec = mem_cgroup_lruvec(sc->target_mem_cgroup,
						   zone->zone_pgdat);
			clear_bit(LRUVEC_CONGESTED, &lruvec->flags);
		}
	}

	delayacct_freepages_end();

	if (sc->nr_reclaimed)
		return sc->nr_reclaimed;

	/* Aborted reclaim to try compaction? don't OOM, then */
	if (sc->compaction_ready)
		return 1;

	/*
	 * We make inactive:active ratio decisions based on the node's
	 * composition of memory, but a restrictive reclaim_idx or a
	 * memory.low cgroup setting can exempt large amounts of
	 * memory from reclaim. Neither of which are very common, so
	 * instead of doing costly eligibility calculations of the
	 * entire cgroup subtree up front, we assume the estimates are
	 * good, and retry with forcible deactivation if that fails.
	 */
	if (sc->skipped_deactivate) {
		sc->priority = initial_priority;
		sc->force_deactivate = 1;
		sc->skipped_deactivate = 0;
		goto retry;
	}

	/* Untapped cgroup reserves?  Don't OOM, retry. */
	if (sc->memcg_low_skipped) {
		sc->priority = initial_priority;
		sc->force_deactivate = 0;
		sc->memcg_low_reclaim = 1;
		sc->memcg_low_skipped = 0;
		goto retry;
	}

	return 0;
}

static bool allow_direct_reclaim(pg_data_t *pgdat)
{
	struct zone *zone;
	unsigned long pfmemalloc_reserve = 0;
	unsigned long free_pages = 0;
	int i;
	bool wmark_ok;

	if (pgdat->kswapd_failures >= MAX_RECLAIM_RETRIES)
		return true;

	for (i = 0; i <= ZONE_NORMAL; i++) {
		zone = &pgdat->node_zones[i];
		if (!managed_zone(zone))
			continue;

		if (!zone_reclaimable_pages(zone))
			continue;

		pfmemalloc_reserve += min_wmark_pages(zone);
		free_pages += zone_page_state(zone, NR_FREE_PAGES);
	}

	/* If there are no reserves (unexpected config) then do not throttle */
	if (!pfmemalloc_reserve)
		return true;

	wmark_ok = free_pages > pfmemalloc_reserve / 2;

	/* kswapd must be awake if processes are being throttled */
	if (!wmark_ok && waitqueue_active(&pgdat->kswapd_wait)) {
		if (READ_ONCE(pgdat->kswapd_highest_zoneidx) > ZONE_NORMAL)
			WRITE_ONCE(pgdat->kswapd_highest_zoneidx, ZONE_NORMAL);

		wake_up_interruptible(&pgdat->kswapd_wait);
	}

	return wmark_ok;
}

/*
 * Throttle direct reclaimers if backing storage is backed by the network
 * and the PFMEMALLOC reserve for the preferred node is getting dangerously
 * depleted. kswapd will continue to make progress and wake the processes
 * when the low watermark is reached.
 *
 * Returns true if a fatal signal was delivered during throttling. If this
 * happens, the page allocator should not consider triggering the OOM killer.
 */
static bool throttle_direct_reclaim(gfp_t gfp_mask, struct zonelist *zonelist,
					nodemask_t *nodemask)
{
	struct zoneref *z;
	struct zone *zone;
	pg_data_t *pgdat = NULL;

	/*
	 * Kernel threads should not be throttled as they may be indirectly
	 * responsible for cleaning pages necessary for reclaim to make forward
	 * progress. kjournald for example may enter direct reclaim while
	 * committing a transaction where throttling it could forcing other
	 * processes to block on log_wait_commit().
	 */
	if (current->flags & PF_KTHREAD)
		goto out;

	/*
	 * If a fatal signal is pending, this process should not throttle.
	 * It should return quickly so it can exit and free its memory
	 */
	if (fatal_signal_pending(current))
		goto out;

	/*
	 * Check if the pfmemalloc reserves are ok by finding the first node
	 * with a usable ZONE_NORMAL or lower zone. The expectation is that
	 * GFP_KERNEL will be required for allocating network buffers when
	 * swapping over the network so ZONE_HIGHMEM is unusable.
	 *
	 * Throttling is based on the first usable node and throttled processes
	 * wait on a queue until kswapd makes progress and wakes them. There
	 * is an affinity then between processes waking up and where reclaim
	 * progress has been made assuming the process wakes on the same node.
	 * More importantly, processes running on remote nodes will not compete
	 * for remote pfmemalloc reserves and processes on different nodes
	 * should make reasonable progress.
	 */
	for_each_zone_zonelist_nodemask(zone, z, zonelist,
					gfp_zone(gfp_mask), nodemask) {
		if (zone_idx(zone) > ZONE_NORMAL)
			continue;

		/* Throttle based on the first usable node */
		pgdat = zone->zone_pgdat;
		if (allow_direct_reclaim(pgdat))
			goto out;
		break;
	}

	/* If no zone was usable by the allocation flags then do not throttle */
	if (!pgdat)
		goto out;

	/* Account for the throttling */
	count_vm_event(PGSCAN_DIRECT_THROTTLE);

	/*
	 * If the caller cannot enter the filesystem, it's possible that it
	 * is due to the caller holding an FS lock or performing a journal
	 * transaction in the case of a filesystem like ext[3|4]. In this case,
	 * it is not safe to block on pfmemalloc_wait as kswapd could be
	 * blocked waiting on the same lock. Instead, throttle for up to a
	 * second before continuing.
	 */
	if (!(gfp_mask & __GFP_FS))
		wait_event_interruptible_timeout(pgdat->pfmemalloc_wait,
			allow_direct_reclaim(pgdat), HZ);
	else
		/* Throttle until kswapd wakes the process */
		wait_event_killable(zone->zone_pgdat->pfmemalloc_wait,
			allow_direct_reclaim(pgdat));

	if (fatal_signal_pending(current))
		return true;

out:
	return false;
}

unsigned long try_to_free_pages(struct zonelist *zonelist, int order,
				gfp_t gfp_mask, nodemask_t *nodemask)
{
	unsigned long nr_reclaimed;
	struct scan_control sc = {
		.nr_to_reclaim = SWAP_CLUSTER_MAX,
		.gfp_mask = current_gfp_context(gfp_mask),
		.reclaim_idx = gfp_zone(gfp_mask),
		.order = order,
		.nodemask = nodemask,
		.priority = DEF_PRIORITY,
		.may_writepage = !laptop_mode,
		.may_unmap = 1,
		.may_swap = 1,
	};

	/*
	 * scan_control uses s8 fields for order, priority, and reclaim_idx.
	 * Confirm they are large enough for max values.
	 */
	BUILD_BUG_ON(MAX_ORDER > S8_MAX);
	BUILD_BUG_ON(DEF_PRIORITY > S8_MAX);
	BUILD_BUG_ON(MAX_NR_ZONES > S8_MAX);

	/*
	 * Do not enter reclaim if fatal signal was delivered while throttled.
	 * 1 is returned so that the page allocator does not OOM kill at this
	 * point.
	 */
	if (throttle_direct_reclaim(sc.gfp_mask, zonelist, nodemask))
		return 1;

	set_task_reclaim_state(current, &sc.reclaim_state);
	trace_mm_vmscan_direct_reclaim_begin(order, sc.gfp_mask);

	nr_reclaimed = do_try_to_free_pages(zonelist, &sc);

	trace_mm_vmscan_direct_reclaim_end(nr_reclaimed);
	set_task_reclaim_state(current, NULL);

	return nr_reclaimed;
}

#ifdef CONFIG_MEMCG

/* Only used by soft limit reclaim. Do not reuse for anything else. */
unsigned long mem_cgroup_shrink_node(struct mem_cgroup *memcg,
						gfp_t gfp_mask, bool noswap,
						pg_data_t *pgdat,
						unsigned long *nr_scanned)
{
	struct lruvec *lruvec = mem_cgroup_lruvec(memcg, pgdat);
	struct scan_control sc = {
		.nr_to_reclaim = SWAP_CLUSTER_MAX,
		.target_mem_cgroup = memcg,
		.may_writepage = !laptop_mode,
		.may_unmap = 1,
		.reclaim_idx = MAX_NR_ZONES - 1,
		.may_swap = !noswap,
	};

	WARN_ON_ONCE(!current->reclaim_state);

	sc.gfp_mask = (gfp_mask & GFP_RECLAIM_MASK) |
			(GFP_HIGHUSER_MOVABLE & ~GFP_RECLAIM_MASK);

	trace_mm_vmscan_memcg_softlimit_reclaim_begin(sc.order,
						      sc.gfp_mask);

	/*
	 * NOTE: Although we can get the priority field, using it
	 * here is not a good idea, since it limits the pages we can scan.
	 * if we don't reclaim here, the shrink_node from balance_pgdat
	 * will pick up pages from other mem cgroup's as well. We hack
	 * the priority and make it zero.
	 */
	shrink_lruvec(lruvec, &sc);

	trace_mm_vmscan_memcg_softlimit_reclaim_end(sc.nr_reclaimed);

	*nr_scanned = sc.nr_scanned;

	return sc.nr_reclaimed;
}

unsigned long try_to_free_mem_cgroup_pages(struct mem_cgroup *memcg,
					   unsigned long nr_pages,
					   gfp_t gfp_mask,
					   unsigned int reclaim_options)
{
	unsigned long nr_reclaimed;
	unsigned int noreclaim_flag;
	struct scan_control sc = {
		.nr_to_reclaim = max(nr_pages, SWAP_CLUSTER_MAX),
		.gfp_mask = (current_gfp_context(gfp_mask) & GFP_RECLAIM_MASK) |
				(GFP_HIGHUSER_MOVABLE & ~GFP_RECLAIM_MASK),
		.reclaim_idx = MAX_NR_ZONES - 1,
		.target_mem_cgroup = memcg,
		.priority = DEF_PRIORITY,
		.may_writepage = !laptop_mode,
		.may_unmap = 1,
		.may_swap = !!(reclaim_options & MEMCG_RECLAIM_MAY_SWAP),
		.proactive = !!(reclaim_options & MEMCG_RECLAIM_PROACTIVE),
	};
	/*
	 * Traverse the ZONELIST_FALLBACK zonelist of the current node to put
	 * equal pressure on all the nodes. This is based on the assumption that
	 * the reclaim does not bail out early.
	 */
	struct zonelist *zonelist = node_zonelist(numa_node_id(), sc.gfp_mask);

	set_task_reclaim_state(current, &sc.reclaim_state);
	trace_mm_vmscan_memcg_reclaim_begin(0, sc.gfp_mask);
	noreclaim_flag = memalloc_noreclaim_save();

	nr_reclaimed = do_try_to_free_pages(zonelist, &sc);

	memalloc_noreclaim_restore(noreclaim_flag);
	trace_mm_vmscan_memcg_reclaim_end(nr_reclaimed);
	set_task_reclaim_state(current, NULL);

	return nr_reclaimed;
}
EXPORT_SYMBOL_GPL(try_to_free_mem_cgroup_pages);
#endif

static void kswapd_age_node(struct pglist_data *pgdat, struct scan_control *sc)
{
	struct mem_cgroup *memcg;
	struct lruvec *lruvec;

	if (lru_gen_enabled()) {
		lru_gen_age_node(pgdat, sc);
		return;
	}

	if (!can_age_anon_pages(pgdat, sc))
		return;

	lruvec = mem_cgroup_lruvec(NULL, pgdat);
	if (!inactive_is_low(lruvec, LRU_INACTIVE_ANON))
		return;

	memcg = mem_cgroup_iter(NULL, NULL, NULL);
	do {
		lruvec = mem_cgroup_lruvec(memcg, pgdat);
		shrink_active_list(SWAP_CLUSTER_MAX, lruvec,
				   sc, LRU_ACTIVE_ANON);
		memcg = mem_cgroup_iter(NULL, memcg, NULL);
	} while (memcg);
}

static bool pgdat_watermark_boosted(pg_data_t *pgdat, int highest_zoneidx)
{
	int i;
	struct zone *zone;

	/*
	 * Check for watermark boosts top-down as the higher zones
	 * are more likely to be boosted. Both watermarks and boosts
	 * should not be checked at the same time as reclaim would
	 * start prematurely when there is no boosting and a lower
	 * zone is balanced.
	 */
	for (i = highest_zoneidx; i >= 0; i--) {
		zone = pgdat->node_zones + i;
		if (!managed_zone(zone))
			continue;

		if (zone->watermark_boost)
			return true;
	}

	return false;
}

/*
 * Returns true if there is an eligible zone balanced for the request order
 * and highest_zoneidx
 */
static bool pgdat_balanced(pg_data_t *pgdat, int order, int highest_zoneidx)
{
	int i;
	unsigned long mark = -1;
	struct zone *zone;

	/*
	 * Check watermarks bottom-up as lower zones are more likely to
	 * meet watermarks.
	 */
	for (i = 0; i <= highest_zoneidx; i++) {
		zone = pgdat->node_zones + i;

		if (!managed_zone(zone))
			continue;

		mark = high_wmark_pages(zone);
		if (zone_watermark_ok_safe(zone, order, mark, highest_zoneidx))
			return true;
	}

	/*
	 * If a node has no populated zone within highest_zoneidx, it does not
	 * need balancing by definition. This can happen if a zone-restricted
	 * allocation tries to wake a remote kswapd.
	 */
	if (mark == -1)
		return true;

	return false;
}

/* Clear pgdat state for congested, dirty or under writeback. */
static void clear_pgdat_congested(pg_data_t *pgdat)
{
	struct lruvec *lruvec = mem_cgroup_lruvec(NULL, pgdat);

	clear_bit(LRUVEC_CONGESTED, &lruvec->flags);
	clear_bit(PGDAT_DIRTY, &pgdat->flags);
	clear_bit(PGDAT_WRITEBACK, &pgdat->flags);
}

/*
 * Prepare kswapd for sleeping. This verifies that there are no processes
 * waiting in throttle_direct_reclaim() and that watermarks have been met.
 *
 * Returns true if kswapd is ready to sleep
 */
static bool prepare_kswapd_sleep(pg_data_t *pgdat, int order,
				int highest_zoneidx)
{
	/*
	 * The throttled processes are normally woken up in balance_pgdat() as
	 * soon as allow_direct_reclaim() is true. But there is a potential
	 * race between when kswapd checks the watermarks and a process gets
	 * throttled. There is also a potential race if processes get
	 * throttled, kswapd wakes, a large process exits thereby balancing the
	 * zones, which causes kswapd to exit balance_pgdat() before reaching
	 * the wake up checks. If kswapd is going to sleep, no process should
	 * be sleeping on pfmemalloc_wait, so wake them now if necessary. If
	 * the wake up is premature, processes will wake kswapd and get
	 * throttled again. The difference from wake ups in balance_pgdat() is
	 * that here we are under prepare_to_wait().
	 */
	if (waitqueue_active(&pgdat->pfmemalloc_wait))
		wake_up_all(&pgdat->pfmemalloc_wait);

	/* Hopeless node, leave it to direct reclaim */
	if (pgdat->kswapd_failures >= MAX_RECLAIM_RETRIES)
		return true;

	if (pgdat_balanced(pgdat, order, highest_zoneidx)) {
		clear_pgdat_congested(pgdat);
		return true;
	}

	return false;
}

/*
 * kswapd shrinks a node of pages that are at or below the highest usable
 * zone that is currently unbalanced.
 *
 * Returns true if kswapd scanned at least the requested number of pages to
 * reclaim or if the lack of progress was due to pages under writeback.
 * This is used to determine if the scanning priority needs to be raised.
 */
static bool kswapd_shrink_node(pg_data_t *pgdat,
			       struct scan_control *sc)
{
	struct zone *zone;
	int z;

	/* Reclaim a number of pages proportional to the number of zones */
	sc->nr_to_reclaim = 0;
	for (z = 0; z <= sc->reclaim_idx; z++) {
		zone = pgdat->node_zones + z;
		if (!managed_zone(zone))
			continue;

		sc->nr_to_reclaim += max(high_wmark_pages(zone), SWAP_CLUSTER_MAX);
	}

	/*
	 * Historically care was taken to put equal pressure on all zones but
	 * now pressure is applied based on node LRU order.
	 */
	shrink_node(pgdat, sc);

	/*
	 * Fragmentation may mean that the system cannot be rebalanced for
	 * high-order allocations. If twice the allocation size has been
	 * reclaimed then recheck watermarks only at order-0 to prevent
	 * excessive reclaim. Assume that a process requested a high-order
	 * can direct reclaim/compact.
	 */
	if (sc->order && sc->nr_reclaimed >= compact_gap(sc->order))
		sc->order = 0;

	return sc->nr_scanned >= sc->nr_to_reclaim;
}

/* Page allocator PCP high watermark is lowered if reclaim is active. */
static inline void
update_reclaim_active(pg_data_t *pgdat, int highest_zoneidx, bool active)
{
	int i;
	struct zone *zone;

	for (i = 0; i <= highest_zoneidx; i++) {
		zone = pgdat->node_zones + i;

		if (!managed_zone(zone))
			continue;

		if (active)
			set_bit(ZONE_RECLAIM_ACTIVE, &zone->flags);
		else
			clear_bit(ZONE_RECLAIM_ACTIVE, &zone->flags);
	}
}

static inline void
set_reclaim_active(pg_data_t *pgdat, int highest_zoneidx)
{
	update_reclaim_active(pgdat, highest_zoneidx, true);
}

static inline void
clear_reclaim_active(pg_data_t *pgdat, int highest_zoneidx)
{
	update_reclaim_active(pgdat, highest_zoneidx, false);
}

/*
 * For kswapd, balance_pgdat() will reclaim pages across a node from zones
 * that are eligible for use by the caller until at least one zone is
 * balanced.
 *
 * Returns the order kswapd finished reclaiming at.
 *
 * kswapd scans the zones in the highmem->normal->dma direction.  It skips
 * zones which have free_pages > high_wmark_pages(zone), but once a zone is
 * found to have free_pages <= high_wmark_pages(zone), any page in that zone
 * or lower is eligible for reclaim until at least one usable zone is
 * balanced.
 */
static int balance_pgdat(pg_data_t *pgdat, int order, int highest_zoneidx)
{
	int i;
	unsigned long nr_soft_reclaimed;
	unsigned long nr_soft_scanned;
	unsigned long pflags;
	unsigned long nr_boost_reclaim;
	unsigned long zone_boosts[MAX_NR_ZONES] = { 0, };
	bool boosted;
	struct zone *zone;
	struct scan_control sc = {
		.gfp_mask = GFP_KERNEL,
		.order = order,
		.may_unmap = 1,
	};

	set_task_reclaim_state(current, &sc.reclaim_state);
	psi_memstall_enter(&pflags);
	__fs_reclaim_acquire(_THIS_IP_);

	count_vm_event(PAGEOUTRUN);

	/*
	 * Account for the reclaim boost. Note that the zone boost is left in
	 * place so that parallel allocations that are near the watermark will
	 * stall or direct reclaim until kswapd is finished.
	 */
	nr_boost_reclaim = 0;
	for (i = 0; i <= highest_zoneidx; i++) {
		zone = pgdat->node_zones + i;
		if (!managed_zone(zone))
			continue;

		nr_boost_reclaim += zone->watermark_boost;
		zone_boosts[i] = zone->watermark_boost;
	}
	boosted = nr_boost_reclaim;

restart:
	set_reclaim_active(pgdat, highest_zoneidx);
	sc.priority = DEF_PRIORITY;
	do {
		unsigned long nr_reclaimed = sc.nr_reclaimed;
		bool raise_priority = true;
		bool balanced;
		bool ret;

		sc.reclaim_idx = highest_zoneidx;

		/*
		 * If the number of buffer_heads exceeds the maximum allowed
		 * then consider reclaiming from all zones. This has a dual
		 * purpose -- on 64-bit systems it is expected that
		 * buffer_heads are stripped during active rotation. On 32-bit
		 * systems, highmem pages can pin lowmem memory and shrinking
		 * buffers can relieve lowmem pressure. Reclaim may still not
		 * go ahead if all eligible zones for the original allocation
		 * request are balanced to avoid excessive reclaim from kswapd.
		 */
		if (buffer_heads_over_limit) {
			for (i = MAX_NR_ZONES - 1; i >= 0; i--) {
				zone = pgdat->node_zones + i;
				if (!managed_zone(zone))
					continue;

				sc.reclaim_idx = i;
				break;
			}
		}

		/*
		 * If the pgdat is imbalanced then ignore boosting and preserve
		 * the watermarks for a later time and restart. Note that the
		 * zone watermarks will be still reset at the end of balancing
		 * on the grounds that the normal reclaim should be enough to
		 * re-evaluate if boosting is required when kswapd next wakes.
		 */
		balanced = pgdat_balanced(pgdat, sc.order, highest_zoneidx);
		if (!balanced && nr_boost_reclaim) {
			nr_boost_reclaim = 0;
			goto restart;
		}

		/*
		 * If boosting is not active then only reclaim if there are no
		 * eligible zones. Note that sc.reclaim_idx is not used as
		 * buffer_heads_over_limit may have adjusted it.
		 */
		if (!nr_boost_reclaim && balanced)
			goto out;

		/* Limit the priority of boosting to avoid reclaim writeback */
		if (nr_boost_reclaim && sc.priority == DEF_PRIORITY - 2)
			raise_priority = false;

		/*
		 * Do not writeback or swap pages for boosted reclaim. The
		 * intent is to relieve pressure not issue sub-optimal IO
		 * from reclaim context. If no pages are reclaimed, the
		 * reclaim will be aborted.
		 */
		sc.may_writepage = !laptop_mode && !nr_boost_reclaim;
		sc.may_swap = !nr_boost_reclaim;

		/*
		 * Do some background aging, to give pages a chance to be
		 * referenced before reclaiming. All pages are rotated
		 * regardless of classzone as this is about consistent aging.
		 */
		kswapd_age_node(pgdat, &sc);

		/*
		 * If we're getting trouble reclaiming, start doing writepage
		 * even in laptop mode.
		 */
		if (sc.priority < DEF_PRIORITY - 2)
			sc.may_writepage = 1;

		/* Call soft limit reclaim before calling shrink_node. */
		sc.nr_scanned = 0;
		nr_soft_scanned = 0;
		nr_soft_reclaimed = mem_cgroup_soft_limit_reclaim(pgdat, sc.order,
						sc.gfp_mask, &nr_soft_scanned);
		sc.nr_reclaimed += nr_soft_reclaimed;

		/*
		 * There should be no need to raise the scanning priority if
		 * enough pages are already being scanned that that high
		 * watermark would be met at 100% efficiency.
		 */
		if (kswapd_shrink_node(pgdat, &sc))
			raise_priority = false;

		/*
		 * If the low watermark is met there is no need for processes
		 * to be throttled on pfmemalloc_wait as they should not be
		 * able to safely make forward progress. Wake them
		 */
		if (waitqueue_active(&pgdat->pfmemalloc_wait) &&
				allow_direct_reclaim(pgdat))
			wake_up_all(&pgdat->pfmemalloc_wait);

		/* Check if kswapd should be suspending */
		__fs_reclaim_release(_THIS_IP_);
		ret = try_to_freeze();
		__fs_reclaim_acquire(_THIS_IP_);
		if (ret || kthread_should_stop())
			break;

		/*
		 * Raise priority if scanning rate is too low or there was no
		 * progress in reclaiming pages
		 */
		nr_reclaimed = sc.nr_reclaimed - nr_reclaimed;
		nr_boost_reclaim -= min(nr_boost_reclaim, nr_reclaimed);

		/*
		 * If reclaim made no progress for a boost, stop reclaim as
		 * IO cannot be queued and it could be an infinite loop in
		 * extreme circumstances.
		 */
		if (nr_boost_reclaim && !nr_reclaimed)
			break;

		if (raise_priority || !nr_reclaimed)
			sc.priority--;
	} while (sc.priority >= 1);

	if (!sc.nr_reclaimed)
		pgdat->kswapd_failures++;

out:
	clear_reclaim_active(pgdat, highest_zoneidx);

	/* If reclaim was boosted, account for the reclaim done in this pass */
	if (boosted) {
		unsigned long flags;

		for (i = 0; i <= highest_zoneidx; i++) {
			if (!zone_boosts[i])
				continue;

			/* Increments are under the zone lock */
			zone = pgdat->node_zones + i;
			spin_lock_irqsave(&zone->lock, flags);
			zone->watermark_boost -= min(zone->watermark_boost, zone_boosts[i]);
			spin_unlock_irqrestore(&zone->lock, flags);
		}

		/*
		 * As there is now likely space, wakeup kcompact to defragment
		 * pageblocks.
		 */
		wakeup_kcompactd(pgdat, pageblock_order, highest_zoneidx);
	}

	snapshot_refaults(NULL, pgdat);
	__fs_reclaim_release(_THIS_IP_);
	psi_memstall_leave(&pflags);
	set_task_reclaim_state(current, NULL);

	/*
	 * Return the order kswapd stopped reclaiming at as
	 * prepare_kswapd_sleep() takes it into account. If another caller
	 * entered the allocator slow path while kswapd was awake, order will
	 * remain at the higher level.
	 */
	return sc.order;
}

/*
 * The pgdat->kswapd_highest_zoneidx is used to pass the highest zone index to
 * be reclaimed by kswapd from the waker. If the value is MAX_NR_ZONES which is
 * not a valid index then either kswapd runs for first time or kswapd couldn't
 * sleep after previous reclaim attempt (node is still unbalanced). In that
 * case return the zone index of the previous kswapd reclaim cycle.
 */
static enum zone_type kswapd_highest_zoneidx(pg_data_t *pgdat,
					   enum zone_type prev_highest_zoneidx)
{
	enum zone_type curr_idx = READ_ONCE(pgdat->kswapd_highest_zoneidx);

	return curr_idx == MAX_NR_ZONES ? prev_highest_zoneidx : curr_idx;
}

static void kswapd_try_to_sleep(pg_data_t *pgdat, int alloc_order, int reclaim_order,
				unsigned int highest_zoneidx)
{
	long remaining = 0;
	DEFINE_WAIT(wait);

	if (freezing(current) || kthread_should_stop())
		return;

	prepare_to_wait(&pgdat->kswapd_wait, &wait, TASK_INTERRUPTIBLE);

	/*
	 * Try to sleep for a short interval. Note that kcompactd will only be
	 * woken if it is possible to sleep for a short interval. This is
	 * deliberate on the assumption that if reclaim cannot keep an
	 * eligible zone balanced that it's also unlikely that compaction will
	 * succeed.
	 */
	if (prepare_kswapd_sleep(pgdat, reclaim_order, highest_zoneidx)) {
		/*
		 * Compaction records what page blocks it recently failed to
		 * isolate pages from and skips them in the future scanning.
		 * When kswapd is going to sleep, it is reasonable to assume
		 * that pages and compaction may succeed so reset the cache.
		 */
		reset_isolation_suitable(pgdat);

		/*
		 * We have freed the memory, now we should compact it to make
		 * allocation of the requested order possible.
		 */
		wakeup_kcompactd(pgdat, alloc_order, highest_zoneidx);

		remaining = schedule_timeout(HZ/10);

		/*
		 * If woken prematurely then reset kswapd_highest_zoneidx and
		 * order. The values will either be from a wakeup request or
		 * the previous request that slept prematurely.
		 */
		if (remaining) {
			WRITE_ONCE(pgdat->kswapd_highest_zoneidx,
					kswapd_highest_zoneidx(pgdat,
							highest_zoneidx));

			if (READ_ONCE(pgdat->kswapd_order) < reclaim_order)
				WRITE_ONCE(pgdat->kswapd_order, reclaim_order);
		}

		finish_wait(&pgdat->kswapd_wait, &wait);
		prepare_to_wait(&pgdat->kswapd_wait, &wait, TASK_INTERRUPTIBLE);
	}

	/*
	 * After a short sleep, check if it was a premature sleep. If not, then
	 * go fully to sleep until explicitly woken up.
	 */
	if (!remaining &&
	    prepare_kswapd_sleep(pgdat, reclaim_order, highest_zoneidx)) {
		trace_mm_vmscan_kswapd_sleep(pgdat->node_id);

		/*
		 * vmstat counters are not perfectly accurate and the estimated
		 * value for counters such as NR_FREE_PAGES can deviate from the
		 * true value by nr_online_cpus * threshold. To avoid the zone
		 * watermarks being breached while under pressure, we reduce the
		 * per-cpu vmstat threshold while kswapd is awake and restore
		 * them before going back to sleep.
		 */
		set_pgdat_percpu_threshold(pgdat, calculate_normal_threshold);

		if (!kthread_should_stop())
			schedule();

		set_pgdat_percpu_threshold(pgdat, calculate_pressure_threshold);
	} else {
		if (remaining)
			count_vm_event(KSWAPD_LOW_WMARK_HIT_QUICKLY);
		else
			count_vm_event(KSWAPD_HIGH_WMARK_HIT_QUICKLY);
	}
	finish_wait(&pgdat->kswapd_wait, &wait);
}

/*
 * The background pageout daemon, started as a kernel thread
 * from the init process.
 *
 * This basically trickles out pages so that we have _some_
 * free memory available even if there is no other activity
 * that frees anything up. This is needed for things like routing
 * etc, where we otherwise might have all activity going on in
 * asynchronous contexts that cannot page things out.
 *
 * If there are applications that are active memory-allocators
 * (most normal use), this basically shouldn't matter.
 */
int kswapd(void *p)
{
	unsigned int alloc_order, reclaim_order;
	unsigned int highest_zoneidx = MAX_NR_ZONES - 1;
	pg_data_t *pgdat = (pg_data_t *)p;
	struct task_struct *tsk = current;
	const struct cpumask *cpumask = cpumask_of_node(pgdat->node_id);

	if (!cpumask_empty(cpumask))
		set_cpus_allowed_ptr(tsk, cpumask);

	/*
	 * Tell the memory management that we're a "memory allocator",
	 * and that if we need more memory we should get access to it
	 * regardless (see "__alloc_pages()"). "kswapd" should
	 * never get caught in the normal page freeing logic.
	 *
	 * (Kswapd normally doesn't need memory anyway, but sometimes
	 * you need a small amount of memory in order to be able to
	 * page out something else, and this flag essentially protects
	 * us from recursively trying to free more memory as we're
	 * trying to free the first piece of memory in the first place).
	 */
	tsk->flags |= PF_MEMALLOC | PF_SWAPWRITE | PF_KSWAPD;
	set_freezable();

	WRITE_ONCE(pgdat->kswapd_order, 0);
	WRITE_ONCE(pgdat->kswapd_highest_zoneidx, MAX_NR_ZONES);
	for ( ; ; ) {
		bool ret;

		alloc_order = reclaim_order = READ_ONCE(pgdat->kswapd_order);
		highest_zoneidx = kswapd_highest_zoneidx(pgdat,
							highest_zoneidx);

kswapd_try_sleep:
		kswapd_try_to_sleep(pgdat, alloc_order, reclaim_order,
					highest_zoneidx);

		/* Read the new order and highest_zoneidx */
		alloc_order = READ_ONCE(pgdat->kswapd_order);
		highest_zoneidx = kswapd_highest_zoneidx(pgdat,
							highest_zoneidx);
		WRITE_ONCE(pgdat->kswapd_order, 0);
		WRITE_ONCE(pgdat->kswapd_highest_zoneidx, MAX_NR_ZONES);

		ret = try_to_freeze();
		if (kthread_should_stop())
			break;

		/*
		 * We can speed up thawing tasks if we don't call balance_pgdat
		 * after returning from the refrigerator
		 */
		if (ret)
			continue;

		/*
		 * Reclaim begins at the requested order but if a high-order
		 * reclaim fails then kswapd falls back to reclaiming for
		 * order-0. If that happens, kswapd will consider sleeping
		 * for the order it finished reclaiming at (reclaim_order)
		 * but kcompactd is woken to compact for the original
		 * request (alloc_order).
		 */
		trace_mm_vmscan_kswapd_wake(pgdat->node_id, highest_zoneidx,
						alloc_order);
		reclaim_order = balance_pgdat(pgdat, alloc_order,
						highest_zoneidx);
		if (reclaim_order < alloc_order)
			goto kswapd_try_sleep;
	}

	tsk->flags &= ~(PF_MEMALLOC | PF_SWAPWRITE | PF_KSWAPD);

	return 0;
}
EXPORT_SYMBOL_GPL(kswapd);

/*
 * A zone is low on free memory or too fragmented for high-order memory.  If
 * kswapd should reclaim (direct reclaim is deferred), wake it up for the zone's
 * pgdat.  It will wake up kcompactd after reclaiming memory.  If kswapd reclaim
 * has failed or is not needed, still wake up kcompactd if only compaction is
 * needed.
 */
void wakeup_kswapd(struct zone *zone, gfp_t gfp_flags, int order,
		   enum zone_type highest_zoneidx)
{
	pg_data_t *pgdat;
	enum zone_type curr_idx;

	if (!managed_zone(zone))
		return;

	if (!cpuset_zone_allowed(zone, gfp_flags))
		return;

	pgdat = zone->zone_pgdat;
	curr_idx = READ_ONCE(pgdat->kswapd_highest_zoneidx);

	if (curr_idx == MAX_NR_ZONES || curr_idx < highest_zoneidx)
		WRITE_ONCE(pgdat->kswapd_highest_zoneidx, highest_zoneidx);

	if (READ_ONCE(pgdat->kswapd_order) < order)
		WRITE_ONCE(pgdat->kswapd_order, order);

	if (!waitqueue_active(&pgdat->kswapd_wait))
		return;

	/* Hopeless node, leave it to direct reclaim if possible */
	if (pgdat->kswapd_failures >= MAX_RECLAIM_RETRIES ||
	    (pgdat_balanced(pgdat, order, highest_zoneidx) &&
	     !pgdat_watermark_boosted(pgdat, highest_zoneidx))) {
		/*
		 * There may be plenty of free memory available, but it's too
		 * fragmented for high-order allocations.  Wake up kcompactd
		 * and rely on compaction_suitable() to determine if it's
		 * needed.  If it fails, it will defer subsequent attempts to
		 * ratelimit its work.
		 */
		if (!(gfp_flags & __GFP_DIRECT_RECLAIM))
			wakeup_kcompactd(pgdat, order, highest_zoneidx);
		return;
	}

	trace_mm_vmscan_wakeup_kswapd(pgdat->node_id, highest_zoneidx, order,
				      gfp_flags);
	wake_up_interruptible(&pgdat->kswapd_wait);
}

#ifdef CONFIG_HIBERNATION
/*
 * Try to free `nr_to_reclaim' of memory, system-wide, and return the number of
 * freed pages.
 *
 * Rather than trying to age LRUs the aim is to preserve the overall
 * LRU order by reclaiming preferentially
 * inactive > active > active referenced > active mapped
 */
unsigned long shrink_all_memory(unsigned long nr_to_reclaim)
{
	struct scan_control sc = {
		.nr_to_reclaim = nr_to_reclaim,
		.gfp_mask = GFP_HIGHUSER_MOVABLE,
		.reclaim_idx = MAX_NR_ZONES - 1,
		.priority = DEF_PRIORITY,
		.may_writepage = 1,
		.may_unmap = 1,
		.may_swap = 1,
		.hibernation_mode = 1,
	};
	struct zonelist *zonelist = node_zonelist(numa_node_id(), sc.gfp_mask);
	unsigned long nr_reclaimed;
	unsigned int noreclaim_flag;

	fs_reclaim_acquire(sc.gfp_mask);
	noreclaim_flag = memalloc_noreclaim_save();
	set_task_reclaim_state(current, &sc.reclaim_state);

	nr_reclaimed = do_try_to_free_pages(zonelist, &sc);

	set_task_reclaim_state(current, NULL);
	memalloc_noreclaim_restore(noreclaim_flag);
	fs_reclaim_release(sc.gfp_mask);

	return nr_reclaimed;
}
#endif /* CONFIG_HIBERNATION */

/*
 * This kswapd start function will be called by init and node-hot-add.
 * On node-hot-add, kswapd will moved to proper cpus if cpus are hot-added.
 */
void kswapd_run(int nid)
{
	pg_data_t *pgdat = NODE_DATA(nid);
	bool skip = false;

	if (pgdat->kswapd)
		return;

	trace_android_vh_kswapd_per_node(nid, &skip, true);
	if (skip)
		return;
	pgdat->kswapd = kthread_run(kswapd, pgdat, "kswapd%d", nid);
	if (IS_ERR(pgdat->kswapd)) {
		/* failure at boot is fatal */
		BUG_ON(system_state < SYSTEM_RUNNING);
		pr_err("Failed to start kswapd on node %d\n", nid);
		pgdat->kswapd = NULL;
	}
}

/*
 * Called by memory hotplug when all memory in a node is offlined.  Caller must
 * hold mem_hotplug_begin/end().
 */
void kswapd_stop(int nid)
{
	struct task_struct *kswapd = NODE_DATA(nid)->kswapd;
	bool skip = false;

	trace_android_vh_kswapd_per_node(nid, &skip, false);
	if (skip)
		return;
	if (kswapd) {
		kthread_stop(kswapd);
		NODE_DATA(nid)->kswapd = NULL;
	}
}

static int __init kswapd_init(void)
{
	int nid;

	swap_setup();
	for_each_node_state(nid, N_MEMORY)
 		kswapd_run(nid);
	return 0;
}

module_init(kswapd_init)

#ifdef CONFIG_NUMA
/*
 * Node reclaim mode
 *
 * If non-zero call node_reclaim when the number of free pages falls below
 * the watermarks.
 */
int node_reclaim_mode __read_mostly;

/*
 * Priority for NODE_RECLAIM. This determines the fraction of pages
 * of a node considered for each zone_reclaim. 4 scans 1/16th of
 * a zone.
 */
#define NODE_RECLAIM_PRIORITY 4

/*
 * Percentage of pages in a zone that must be unmapped for node_reclaim to
 * occur.
 */
int sysctl_min_unmapped_ratio = 1;

/*
 * If the number of slab pages in a zone grows beyond this percentage then
 * slab reclaim needs to occur.
 */
int sysctl_min_slab_ratio = 5;

static inline unsigned long node_unmapped_file_pages(struct pglist_data *pgdat)
{
	unsigned long file_mapped = node_page_state(pgdat, NR_FILE_MAPPED);
	unsigned long file_lru = node_page_state(pgdat, NR_INACTIVE_FILE) +
		node_page_state(pgdat, NR_ACTIVE_FILE);

	/*
	 * It's possible for there to be more file mapped pages than
	 * accounted for by the pages on the file LRU lists because
	 * tmpfs pages accounted for as ANON can also be FILE_MAPPED
	 */
	return (file_lru > file_mapped) ? (file_lru - file_mapped) : 0;
}

/* Work out how many page cache pages we can reclaim in this reclaim_mode */
static unsigned long node_pagecache_reclaimable(struct pglist_data *pgdat)
{
	unsigned long nr_pagecache_reclaimable;
	unsigned long delta = 0;

	/*
	 * If RECLAIM_UNMAP is set, then all file pages are considered
	 * potentially reclaimable. Otherwise, we have to worry about
	 * pages like swapcache and node_unmapped_file_pages() provides
	 * a better estimate
	 */
	if (node_reclaim_mode & RECLAIM_UNMAP)
		nr_pagecache_reclaimable = node_page_state(pgdat, NR_FILE_PAGES);
	else
		nr_pagecache_reclaimable = node_unmapped_file_pages(pgdat);

	/* If we can't clean pages, remove dirty pages from consideration */
	if (!(node_reclaim_mode & RECLAIM_WRITE))
		delta += node_page_state(pgdat, NR_FILE_DIRTY);

	/* Watch for any possible underflows due to delta */
	if (unlikely(delta > nr_pagecache_reclaimable))
		delta = nr_pagecache_reclaimable;

	return nr_pagecache_reclaimable - delta;
}

/*
 * Try to free up some pages from this node through reclaim.
 */
static int __node_reclaim(struct pglist_data *pgdat, gfp_t gfp_mask, unsigned int order)
{
	/* Minimum pages needed in order to stay on node */
	const unsigned long nr_pages = 1 << order;
	struct task_struct *p = current;
	unsigned int noreclaim_flag;
	struct scan_control sc = {
		.nr_to_reclaim = max(nr_pages, SWAP_CLUSTER_MAX),
		.gfp_mask = current_gfp_context(gfp_mask),
		.order = order,
		.priority = NODE_RECLAIM_PRIORITY,
		.may_writepage = !!(node_reclaim_mode & RECLAIM_WRITE),
		.may_unmap = !!(node_reclaim_mode & RECLAIM_UNMAP),
		.may_swap = 1,
		.reclaim_idx = gfp_zone(gfp_mask),
	};
	unsigned long pflags;

	trace_mm_vmscan_node_reclaim_begin(pgdat->node_id, order,
					   sc.gfp_mask);

	cond_resched();
	psi_memstall_enter(&pflags);
	fs_reclaim_acquire(sc.gfp_mask);
	/*
	 * We need to be able to allocate from the reserves for RECLAIM_UNMAP
	 * and we also need to be able to write out pages for RECLAIM_WRITE
	 * and RECLAIM_UNMAP.
	 */
	noreclaim_flag = memalloc_noreclaim_save();
	p->flags |= PF_SWAPWRITE;
	set_task_reclaim_state(p, &sc.reclaim_state);

	if (node_pagecache_reclaimable(pgdat) > pgdat->min_unmapped_pages) {
		/*
		 * Free memory by calling shrink node with increasing
		 * priorities until we have enough memory freed.
		 */
		do {
			shrink_node(pgdat, &sc);
		} while (sc.nr_reclaimed < nr_pages && --sc.priority >= 0);
	}

	set_task_reclaim_state(p, NULL);
	current->flags &= ~PF_SWAPWRITE;
	memalloc_noreclaim_restore(noreclaim_flag);
	fs_reclaim_release(sc.gfp_mask);
	psi_memstall_leave(&pflags);

	trace_mm_vmscan_node_reclaim_end(sc.nr_reclaimed);

	return sc.nr_reclaimed >= nr_pages;
}

int node_reclaim(struct pglist_data *pgdat, gfp_t gfp_mask, unsigned int order)
{
	int ret;

	/*
	 * Node reclaim reclaims unmapped file backed pages and
	 * slab pages if we are over the defined limits.
	 *
	 * A small portion of unmapped file backed pages is needed for
	 * file I/O otherwise pages read by file I/O will be immediately
	 * thrown out if the node is overallocated. So we do not reclaim
	 * if less than a specified percentage of the node is used by
	 * unmapped file backed pages.
	 */
	if (node_pagecache_reclaimable(pgdat) <= pgdat->min_unmapped_pages &&
	    node_page_state_pages(pgdat, NR_SLAB_RECLAIMABLE_B) <=
	    pgdat->min_slab_pages)
		return NODE_RECLAIM_FULL;

	/*
	 * Do not scan if the allocation should not be delayed.
	 */
	if (!gfpflags_allow_blocking(gfp_mask) || (current->flags & PF_MEMALLOC))
		return NODE_RECLAIM_NOSCAN;

	/*
	 * Only run node reclaim on the local node or on nodes that do not
	 * have associated processors. This will favor the local processor
	 * over remote processors and spread off node memory allocations
	 * as wide as possible.
	 */
	if (node_state(pgdat->node_id, N_CPU) && pgdat->node_id != numa_node_id())
		return NODE_RECLAIM_NOSCAN;

	if (test_and_set_bit(PGDAT_RECLAIM_LOCKED, &pgdat->flags))
		return NODE_RECLAIM_NOSCAN;

	ret = __node_reclaim(pgdat, gfp_mask, order);
	clear_bit(PGDAT_RECLAIM_LOCKED, &pgdat->flags);

	if (!ret)
		count_vm_event(PGSCAN_ZONE_RECLAIM_FAILED);

	return ret;
}
#endif

/**
 * check_move_unevictable_pages - check pages for evictability and move to
 * appropriate zone lru list
 * @pvec: pagevec with lru pages to check
 *
 * Checks pages for evictability, if an evictable page is in the unevictable
 * lru list, moves it to the appropriate evictable lru list. This function
 * should be only used for lru pages.
 */
void check_move_unevictable_pages(struct pagevec *pvec)
{
	struct lruvec *lruvec = NULL;
	int pgscanned = 0;
	int pgrescued = 0;
	int i;

	for (i = 0; i < pvec->nr; i++) {
		struct page *page = pvec->pages[i];
		int nr_pages;

		if (PageTransTail(page))
			continue;

		nr_pages = thp_nr_pages(page);
		pgscanned += nr_pages;

		/* block memcg migration during page moving between lru */
		if (!TestClearPageLRU(page))
			continue;

		lruvec = relock_page_lruvec_irq(page, lruvec);
		if (page_evictable(page) && PageUnevictable(page)) {
			del_page_from_lru_list(page, lruvec);
			ClearPageUnevictable(page);
			add_page_to_lru_list(page, lruvec);
			pgrescued += nr_pages;
		}
		SetPageLRU(page);
	}

	if (lruvec) {
		__count_vm_events(UNEVICTABLE_PGRESCUED, pgrescued);
		__count_vm_events(UNEVICTABLE_PGSCANNED, pgscanned);
		unlock_page_lruvec_irq(lruvec);
	} else if (pgscanned) {
		count_vm_events(UNEVICTABLE_PGSCANNED, pgscanned);
	}
}
EXPORT_SYMBOL_GPL(check_move_unevictable_pages);<|MERGE_RESOLUTION|>--- conflicted
+++ resolved
@@ -2989,7 +2989,6 @@
 
 static int get_nr_gens(struct lruvec *lruvec, int type)
 {
-<<<<<<< HEAD
 	return lruvec->lrugen.max_seq - lruvec->lrugen.min_seq[type] + 1;
 }
 
@@ -6063,10 +6062,7 @@
 /* Use reclaim/compaction for costly allocs or under memory pressure */
 static bool in_reclaim_compaction(struct scan_control *sc)
 {
-	if (IS_ENABLED(CONFIG_COMPACTION) && sc->order &&
-=======
 	if (gfp_compaction_allowed(sc->gfp_mask) && sc->order &&
->>>>>>> 00f75760
 			(sc->order > PAGE_ALLOC_COSTLY_ORDER ||
 			 sc->priority < DEF_PRIORITY - 2))
 		return true;
