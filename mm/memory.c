// SPDX-License-Identifier: GPL-2.0-only
/*
 *  linux/mm/memory.c
 *
 *  Copyright (C) 1991, 1992, 1993, 1994  Linus Torvalds
 */

/*
 * demand-loading started 01.12.91 - seems it is high on the list of
 * things wanted, and it should be easy to implement. - Linus
 */

/*
 * Ok, demand-loading was easy, shared pages a little bit tricker. Shared
 * pages started 02.12.91, seems to work. - Linus.
 *
 * Tested sharing by executing about 30 /bin/sh: under the old kernel it
 * would have taken more than the 6M I have free, but it worked well as
 * far as I could see.
 *
 * Also corrected some "invalidate()"s - I wasn't doing enough of them.
 */

/*
 * Real VM (paging to/from disk) started 18.12.91. Much more work and
 * thought has to go into this. Oh, well..
 * 19.12.91  -  works, somewhat. Sometimes I get faults, don't know why.
 *		Found it. Everything seems to work now.
 * 20.12.91  -  Ok, making the swap-device changeable like the root.
 */

/*
 * 05.04.94  -  Multi-page memory management added for v1.1.
 *              Idea by Alex Bligh (alex@cconcepts.co.uk)
 *
 * 16.07.99  -  Support of BIGMEM added by Gerhard Wichert, Siemens AG
 *		(Gerhard.Wichert@pdb.siemens.de)
 *
 * Aug/Sep 2004 Changed to four level page tables (Andi Kleen)
 */

#include <linux/kernel_stat.h>
#include <linux/mm.h>
#include <linux/mm_inline.h>
#include <linux/sched/mm.h>
#include <linux/sched/coredump.h>
#include <linux/sched/numa_balancing.h>
#include <linux/sched/task.h>
#include <linux/hugetlb.h>
#include <linux/mman.h>
#include <linux/swap.h>
#include <linux/highmem.h>
#include <linux/pagemap.h>
#include <linux/memremap.h>
#include <linux/ksm.h>
#include <linux/rmap.h>
#include <linux/export.h>
#include <linux/delayacct.h>
#include <linux/init.h>
#include <linux/pfn_t.h>
#include <linux/writeback.h>
#include <linux/memcontrol.h>
#include <linux/mmu_notifier.h>
#include <linux/swapops.h>
#include <linux/elf.h>
#include <linux/gfp.h>
#include <linux/migrate.h>
#include <linux/string.h>
#include <linux/debugfs.h>
#include <linux/userfaultfd_k.h>
#include <linux/dax.h>
#include <linux/oom.h>
#include <linux/numa.h>
#include <linux/perf_event.h>
#include <linux/ptrace.h>
#include <linux/vmalloc.h>
#include <trace/hooks/mm.h>

#include <trace/events/kmem.h>

#include <asm/io.h>
#include <asm/mmu_context.h>
#include <asm/pgalloc.h>
#include <linux/uaccess.h>
#include <asm/tlb.h>
#include <asm/tlbflush.h>

#include "pgalloc-track.h"
#include "internal.h"

#if defined(LAST_CPUPID_NOT_IN_PAGE_FLAGS) && !defined(CONFIG_COMPILE_TEST)
#warning Unfortunate NUMA and NUMA Balancing config, growing page-frame for last_cpupid.
#endif

#ifndef CONFIG_NUMA
unsigned long max_mapnr;
EXPORT_SYMBOL(max_mapnr);

struct page *mem_map;
EXPORT_SYMBOL(mem_map);
#endif

/*
 * A number of key systems in x86 including ioremap() rely on the assumption
 * that high_memory defines the upper bound on direct map memory, then end
 * of ZONE_NORMAL.  Under CONFIG_DISCONTIG this means that max_low_pfn and
 * highstart_pfn must be the same; there must be no gap between ZONE_NORMAL
 * and ZONE_HIGHMEM.
 */
void *high_memory;
EXPORT_SYMBOL(high_memory);

/*
 * Randomize the address space (stacks, mmaps, brk, etc.).
 *
 * ( When CONFIG_COMPAT_BRK=y we exclude brk from randomization,
 *   as ancient (libc5 based) binaries can segfault. )
 */
int randomize_va_space __read_mostly =
#ifdef CONFIG_COMPAT_BRK
					1;
#else
					2;
#endif

#ifndef arch_wants_old_prefaulted_pte
static inline bool arch_wants_old_prefaulted_pte(void)
{
	/*
	 * Transitioning a PTE from 'old' to 'young' can be expensive on
	 * some architectures, even if it's performed in hardware. By
	 * default, "false" means prefaulted entries will be 'young'.
	 */
	return false;
}
#endif

static int __init disable_randmaps(char *s)
{
	randomize_va_space = 0;
	return 1;
}
__setup("norandmaps", disable_randmaps);

unsigned long zero_pfn __read_mostly;
EXPORT_SYMBOL(zero_pfn);

unsigned long highest_memmap_pfn __read_mostly;

/*
 * CONFIG_MMU architectures set up ZERO_PAGE in their paging_init()
 */
static int __init init_zero_pfn(void)
{
	zero_pfn = page_to_pfn(ZERO_PAGE(0));
	return 0;
}
early_initcall(init_zero_pfn);

void mm_trace_rss_stat(struct mm_struct *mm, int member, long count)
{
	trace_rss_stat(mm, member, count);
}
EXPORT_SYMBOL_GPL(mm_trace_rss_stat);

#if defined(SPLIT_RSS_COUNTING)

void sync_mm_rss(struct mm_struct *mm)
{
	int i;

	for (i = 0; i < NR_MM_COUNTERS; i++) {
		if (current->rss_stat.count[i]) {
			add_mm_counter(mm, i, current->rss_stat.count[i]);
			current->rss_stat.count[i] = 0;
		}
	}
	current->rss_stat.events = 0;
}

static void add_mm_counter_fast(struct mm_struct *mm, int member, int val)
{
	struct task_struct *task = current;

	if (likely(task->mm == mm))
		task->rss_stat.count[member] += val;
	else
		add_mm_counter(mm, member, val);
}
#define inc_mm_counter_fast(mm, member) add_mm_counter_fast(mm, member, 1)
#define dec_mm_counter_fast(mm, member) add_mm_counter_fast(mm, member, -1)

/* sync counter once per 64 page faults */
#define TASK_RSS_EVENTS_THRESH	(64)
static void check_sync_rss_stat(struct task_struct *task)
{
	if (unlikely(task != current))
		return;
	if (unlikely(task->rss_stat.events++ > TASK_RSS_EVENTS_THRESH))
		sync_mm_rss(task->mm);
}
#else /* SPLIT_RSS_COUNTING */

#define inc_mm_counter_fast(mm, member) inc_mm_counter(mm, member)
#define dec_mm_counter_fast(mm, member) dec_mm_counter(mm, member)

static void check_sync_rss_stat(struct task_struct *task)
{
}

#endif /* SPLIT_RSS_COUNTING */

#ifdef CONFIG_SPECULATIVE_PAGE_FAULT

struct vm_area_struct *get_vma(struct mm_struct *mm, unsigned long addr)
{
	struct vm_area_struct *vma;

	rcu_read_lock();
	vma = find_vma_from_tree(mm, addr);

	/*
	 * atomic_inc_unless_negative() also protects from races with
	 * fast mremap.
	 *
	 * If there is a concurrent fast mremap, bail out since the entire
	 * PMD/PUD subtree may have been remapped.
	 *
	 * This is usually safe for conventional mremap since it takes the
	 * PTE locks as does SPF. However fast mremap only takes the lock
	 * at the PMD/PUD level which is ok as it is done with the mmap
	 * write lock held. But since SPF, as the term implies forgoes,
	 * taking the mmap read lock and also cannot take PTL lock at the
	 * larger PMD/PUD granualrity, since it would introduce huge
	 * contention in the page fault path; fall back to regular fault
	 * handling.
	 */
	if (vma) {
		if (vma->vm_start > addr ||
		    !atomic_inc_unless_negative(&vma->file_ref_count))
			vma = NULL;
	}
	rcu_read_unlock();

	return vma;
}

void put_vma(struct vm_area_struct *vma)
{
	int new_ref_count;

	new_ref_count = atomic_dec_return(&vma->file_ref_count);
	if (new_ref_count < 0)
		vm_area_free_no_check(vma);
}

#if ALLOC_SPLIT_PTLOCKS
static void wait_for_smp_sync(void *arg)
{
}
#endif
#endif	/* CONFIG_SPECULATIVE_PAGE_FAULT */

/*
 * Note: this doesn't free the actual pages themselves. That
 * has been handled earlier when unmapping all the memory regions.
 */
static void free_pte_range(struct mmu_gather *tlb, pmd_t *pmd,
			   unsigned long addr)
{
	pgtable_t token = pmd_pgtable(*pmd);
#ifdef CONFIG_SPECULATIVE_PAGE_FAULT
	/*
	 * Ensure page table destruction is blocked if __pte_map_lock managed
	 * to take this lock. Without this barrier tlb_remove_table_rcu can
	 * destroy ptl after __pte_map_lock locked it and during unlock would
	 * cause a use-after-free.
	 */
	spinlock_t *ptl = pmd_lock(tlb->mm, pmd);
	spin_unlock(ptl);
#if ALLOC_SPLIT_PTLOCKS
	/*
	 * The __pte_map_lock can still be working on the ->ptl in the read side
	 * critical section while ->ptl is freed which results into the use-after
	 * -free. Sync it using the smp_call_().
	 */
	smp_call_function(wait_for_smp_sync, NULL, 1);
#endif
#endif
	pmd_clear(pmd);
	pte_free_tlb(tlb, token, addr);
	mm_dec_nr_ptes(tlb->mm);
}

static inline void free_pmd_range(struct mmu_gather *tlb, pud_t *pud,
				unsigned long addr, unsigned long end,
				unsigned long floor, unsigned long ceiling)
{
	pmd_t *pmd;
	unsigned long next;
	unsigned long start;

	start = addr;
	pmd = pmd_offset(pud, addr);
	do {
		next = pmd_addr_end(addr, end);
		if (pmd_none_or_clear_bad(pmd))
			continue;
		free_pte_range(tlb, pmd, addr);
	} while (pmd++, addr = next, addr != end);

	start &= PUD_MASK;
	if (start < floor)
		return;
	if (ceiling) {
		ceiling &= PUD_MASK;
		if (!ceiling)
			return;
	}
	if (end - 1 > ceiling - 1)
		return;

	pmd = pmd_offset(pud, start);
	pud_clear(pud);
	pmd_free_tlb(tlb, pmd, start);
	mm_dec_nr_pmds(tlb->mm);
}

static inline void free_pud_range(struct mmu_gather *tlb, p4d_t *p4d,
				unsigned long addr, unsigned long end,
				unsigned long floor, unsigned long ceiling)
{
	pud_t *pud;
	unsigned long next;
	unsigned long start;

	start = addr;
	pud = pud_offset(p4d, addr);
	do {
		next = pud_addr_end(addr, end);
		if (pud_none_or_clear_bad(pud))
			continue;
		free_pmd_range(tlb, pud, addr, next, floor, ceiling);
	} while (pud++, addr = next, addr != end);

	start &= P4D_MASK;
	if (start < floor)
		return;
	if (ceiling) {
		ceiling &= P4D_MASK;
		if (!ceiling)
			return;
	}
	if (end - 1 > ceiling - 1)
		return;

	pud = pud_offset(p4d, start);
	p4d_clear(p4d);
	pud_free_tlb(tlb, pud, start);
	mm_dec_nr_puds(tlb->mm);
}

static inline void free_p4d_range(struct mmu_gather *tlb, pgd_t *pgd,
				unsigned long addr, unsigned long end,
				unsigned long floor, unsigned long ceiling)
{
	p4d_t *p4d;
	unsigned long next;
	unsigned long start;

	start = addr;
	p4d = p4d_offset(pgd, addr);
	do {
		next = p4d_addr_end(addr, end);
		if (p4d_none_or_clear_bad(p4d))
			continue;
		free_pud_range(tlb, p4d, addr, next, floor, ceiling);
	} while (p4d++, addr = next, addr != end);

	start &= PGDIR_MASK;
	if (start < floor)
		return;
	if (ceiling) {
		ceiling &= PGDIR_MASK;
		if (!ceiling)
			return;
	}
	if (end - 1 > ceiling - 1)
		return;

	p4d = p4d_offset(pgd, start);
	pgd_clear(pgd);
	p4d_free_tlb(tlb, p4d, start);
}

/*
 * This function frees user-level page tables of a process.
 */
void free_pgd_range(struct mmu_gather *tlb,
			unsigned long addr, unsigned long end,
			unsigned long floor, unsigned long ceiling)
{
	pgd_t *pgd;
	unsigned long next;

	/*
	 * The next few lines have given us lots of grief...
	 *
	 * Why are we testing PMD* at this top level?  Because often
	 * there will be no work to do at all, and we'd prefer not to
	 * go all the way down to the bottom just to discover that.
	 *
	 * Why all these "- 1"s?  Because 0 represents both the bottom
	 * of the address space and the top of it (using -1 for the
	 * top wouldn't help much: the masks would do the wrong thing).
	 * The rule is that addr 0 and floor 0 refer to the bottom of
	 * the address space, but end 0 and ceiling 0 refer to the top
	 * Comparisons need to use "end - 1" and "ceiling - 1" (though
	 * that end 0 case should be mythical).
	 *
	 * Wherever addr is brought up or ceiling brought down, we must
	 * be careful to reject "the opposite 0" before it confuses the
	 * subsequent tests.  But what about where end is brought down
	 * by PMD_SIZE below? no, end can't go down to 0 there.
	 *
	 * Whereas we round start (addr) and ceiling down, by different
	 * masks at different levels, in order to test whether a table
	 * now has no other vmas using it, so can be freed, we don't
	 * bother to round floor or end up - the tests don't need that.
	 */

	addr &= PMD_MASK;
	if (addr < floor) {
		addr += PMD_SIZE;
		if (!addr)
			return;
	}
	if (ceiling) {
		ceiling &= PMD_MASK;
		if (!ceiling)
			return;
	}
	if (end - 1 > ceiling - 1)
		end -= PMD_SIZE;
	if (addr > end - 1)
		return;
	/*
	 * We add page table cache pages with PAGE_SIZE,
	 * (see pte_free_tlb()), flush the tlb if we need
	 */
	tlb_change_page_size(tlb, PAGE_SIZE);
	pgd = pgd_offset(tlb->mm, addr);
	do {
		next = pgd_addr_end(addr, end);
		if (pgd_none_or_clear_bad(pgd))
			continue;
		free_p4d_range(tlb, pgd, addr, next, floor, ceiling);
	} while (pgd++, addr = next, addr != end);
}

void free_pgtables(struct mmu_gather *tlb, struct vm_area_struct *vma,
		unsigned long floor, unsigned long ceiling)
{
	while (vma) {
		struct vm_area_struct *next = vma->vm_next;
		unsigned long addr = vma->vm_start;

		/*
		 * Hide vma from rmap and truncate_pagecache before freeing
		 * pgtables
		 */
		unlink_anon_vmas(vma);
		unlink_file_vma(vma);

		if (is_vm_hugetlb_page(vma)) {
			hugetlb_free_pgd_range(tlb, addr, vma->vm_end,
				floor, next ? next->vm_start : ceiling);
		} else {
			/*
			 * Optimization: gather nearby vmas into one call down
			 */
			while (next && next->vm_start <= vma->vm_end + PMD_SIZE
			       && !is_vm_hugetlb_page(next)) {
				vma = next;
				next = vma->vm_next;
				unlink_anon_vmas(vma);
				unlink_file_vma(vma);
			}
			free_pgd_range(tlb, addr, vma->vm_end,
				floor, next ? next->vm_start : ceiling);
		}
		vma = next;
	}
}

int __pte_alloc(struct mm_struct *mm, pmd_t *pmd)
{
	spinlock_t *ptl;
	pgtable_t new = pte_alloc_one(mm);
	if (!new)
		return -ENOMEM;

	/*
	 * Ensure all pte setup (eg. pte page lock and page clearing) are
	 * visible before the pte is made visible to other CPUs by being
	 * put into page tables.
	 *
	 * The other side of the story is the pointer chasing in the page
	 * table walking code (when walking the page table without locking;
	 * ie. most of the time). Fortunately, these data accesses consist
	 * of a chain of data-dependent loads, meaning most CPUs (alpha
	 * being the notable exception) will already guarantee loads are
	 * seen in-order. See the alpha page table accessors for the
	 * smp_rmb() barriers in page table walking code.
	 */
	smp_wmb(); /* Could be smp_wmb__xxx(before|after)_spin_lock */

	ptl = pmd_lock(mm, pmd);
	if (likely(pmd_none(*pmd))) {	/* Has another populated it ? */
		mm_inc_nr_ptes(mm);
		pmd_populate(mm, pmd, new);
		new = NULL;
	}
	spin_unlock(ptl);
	if (new)
		pte_free(mm, new);
	return 0;
}

int __pte_alloc_kernel(pmd_t *pmd)
{
	pte_t *new = pte_alloc_one_kernel(&init_mm);
	if (!new)
		return -ENOMEM;

	smp_wmb(); /* See comment in __pte_alloc */

	spin_lock(&init_mm.page_table_lock);
	if (likely(pmd_none(*pmd))) {	/* Has another populated it ? */
		pmd_populate_kernel(&init_mm, pmd, new);
		new = NULL;
	}
	spin_unlock(&init_mm.page_table_lock);
	if (new)
		pte_free_kernel(&init_mm, new);
	return 0;
}

static inline void init_rss_vec(int *rss)
{
	memset(rss, 0, sizeof(int) * NR_MM_COUNTERS);
}

static inline void add_mm_rss_vec(struct mm_struct *mm, int *rss)
{
	int i;

	if (current->mm == mm)
		sync_mm_rss(mm);
	for (i = 0; i < NR_MM_COUNTERS; i++)
		if (rss[i])
			add_mm_counter(mm, i, rss[i]);
}

/*
 * This function is called to print an error when a bad pte
 * is found. For example, we might have a PFN-mapped pte in
 * a region that doesn't allow it.
 *
 * The calling function must still handle the error.
 */
static void print_bad_pte(struct vm_area_struct *vma, unsigned long addr,
			  pte_t pte, struct page *page)
{
	pgd_t *pgd = pgd_offset(vma->vm_mm, addr);
	p4d_t *p4d = p4d_offset(pgd, addr);
	pud_t *pud = pud_offset(p4d, addr);
	pmd_t *pmd = pmd_offset(pud, addr);
	struct address_space *mapping;
	pgoff_t index;
	static unsigned long resume;
	static unsigned long nr_shown;
	static unsigned long nr_unshown;

	/*
	 * Allow a burst of 60 reports, then keep quiet for that minute;
	 * or allow a steady drip of one report per second.
	 */
	if (nr_shown == 60) {
		if (time_before(jiffies, resume)) {
			nr_unshown++;
			return;
		}
		if (nr_unshown) {
			pr_alert("BUG: Bad page map: %lu messages suppressed\n",
				 nr_unshown);
			nr_unshown = 0;
		}
		nr_shown = 0;
	}
	if (nr_shown++ == 0)
		resume = jiffies + 60 * HZ;

	mapping = vma->vm_file ? vma->vm_file->f_mapping : NULL;
	index = linear_page_index(vma, addr);

	pr_alert("BUG: Bad page map in process %s  pte:%08llx pmd:%08llx\n",
		 current->comm,
		 (long long)pte_val(pte), (long long)pmd_val(*pmd));
	if (page)
		dump_page(page, "bad pte");
	pr_alert("addr:%px vm_flags:%08lx anon_vma:%px mapping:%px index:%lx\n",
		 (void *)addr, vma->vm_flags, vma->anon_vma, mapping, index);
	pr_alert("file:%pD fault:%ps mmap:%ps readpage:%ps\n",
		 vma->vm_file,
		 vma->vm_ops ? vma->vm_ops->fault : NULL,
		 vma->vm_file ? vma->vm_file->f_op->mmap : NULL,
		 mapping ? mapping->a_ops->readpage : NULL);
	dump_stack();
	add_taint(TAINT_BAD_PAGE, LOCKDEP_NOW_UNRELIABLE);
}

/*
 * vm_normal_page -- This function gets the "struct page" associated with a pte.
 *
 * "Special" mappings do not wish to be associated with a "struct page" (either
 * it doesn't exist, or it exists but they don't want to touch it). In this
 * case, NULL is returned here. "Normal" mappings do have a struct page.
 *
 * There are 2 broad cases. Firstly, an architecture may define a pte_special()
 * pte bit, in which case this function is trivial. Secondly, an architecture
 * may not have a spare pte bit, which requires a more complicated scheme,
 * described below.
 *
 * A raw VM_PFNMAP mapping (ie. one that is not COWed) is always considered a
 * special mapping (even if there are underlying and valid "struct pages").
 * COWed pages of a VM_PFNMAP are always normal.
 *
 * The way we recognize COWed pages within VM_PFNMAP mappings is through the
 * rules set up by "remap_pfn_range()": the vma will have the VM_PFNMAP bit
 * set, and the vm_pgoff will point to the first PFN mapped: thus every special
 * mapping will always honor the rule
 *
 *	pfn_of_page == vma->vm_pgoff + ((addr - vma->vm_start) >> PAGE_SHIFT)
 *
 * And for normal mappings this is false.
 *
 * This restricts such mappings to be a linear translation from virtual address
 * to pfn. To get around this restriction, we allow arbitrary mappings so long
 * as the vma is not a COW mapping; in that case, we know that all ptes are
 * special (because none can have been COWed).
 *
 *
 * In order to support COW of arbitrary special mappings, we have VM_MIXEDMAP.
 *
 * VM_MIXEDMAP mappings can likewise contain memory with or without "struct
 * page" backing, however the difference is that _all_ pages with a struct
 * page (that is, those where pfn_valid is true) are refcounted and considered
 * normal pages by the VM. The disadvantage is that pages are refcounted
 * (which can be slower and simply not an option for some PFNMAP users). The
 * advantage is that we don't have to follow the strict linearity rule of
 * PFNMAP mappings in order to support COWable mappings.
 *
 */
struct page *vm_normal_page(struct vm_area_struct *vma, unsigned long addr,
			    pte_t pte)
{
	unsigned long pfn = pte_pfn(pte);

	if (IS_ENABLED(CONFIG_ARCH_HAS_PTE_SPECIAL)) {
		if (likely(!pte_special(pte)))
			goto check_pfn;
		if (vma->vm_ops && vma->vm_ops->find_special_page)
			return vma->vm_ops->find_special_page(vma, addr);
		if (vma->vm_flags & (VM_PFNMAP | VM_MIXEDMAP))
			return NULL;
		if (is_zero_pfn(pfn))
			return NULL;
		if (pte_devmap(pte))
			return NULL;

		print_bad_pte(vma, addr, pte, NULL);
		return NULL;
	}

	/* !CONFIG_ARCH_HAS_PTE_SPECIAL case follows: */

	if (unlikely(vma->vm_flags & (VM_PFNMAP|VM_MIXEDMAP))) {
		if (vma->vm_flags & VM_MIXEDMAP) {
			if (!pfn_valid(pfn))
				return NULL;
			goto out;
		} else {
			unsigned long off;
			off = (addr - vma->vm_start) >> PAGE_SHIFT;
			if (pfn == vma->vm_pgoff + off)
				return NULL;
			if (!is_cow_mapping(vma->vm_flags))
				return NULL;
		}
	}

	if (is_zero_pfn(pfn))
		return NULL;

check_pfn:
	if (unlikely(pfn > highest_memmap_pfn)) {
		print_bad_pte(vma, addr, pte, NULL);
		return NULL;
	}

	/*
	 * NOTE! We still have PageReserved() pages in the page tables.
	 * eg. VDSO mappings can cause them to exist.
	 */
out:
	return pfn_to_page(pfn);
}

#ifdef CONFIG_TRANSPARENT_HUGEPAGE
struct page *vm_normal_page_pmd(struct vm_area_struct *vma, unsigned long addr,
				pmd_t pmd)
{
	unsigned long pfn = pmd_pfn(pmd);

	/*
	 * There is no pmd_special() but there may be special pmds, e.g.
	 * in a direct-access (dax) mapping, so let's just replicate the
	 * !CONFIG_ARCH_HAS_PTE_SPECIAL case from vm_normal_page() here.
	 */
	if (unlikely(vma->vm_flags & (VM_PFNMAP|VM_MIXEDMAP))) {
		if (vma->vm_flags & VM_MIXEDMAP) {
			if (!pfn_valid(pfn))
				return NULL;
			goto out;
		} else {
			unsigned long off;
			off = (addr - vma->vm_start) >> PAGE_SHIFT;
			if (pfn == vma->vm_pgoff + off)
				return NULL;
			if (!is_cow_mapping(vma->vm_flags))
				return NULL;
		}
	}

	if (pmd_devmap(pmd))
		return NULL;
	if (is_huge_zero_pmd(pmd))
		return NULL;
	if (unlikely(pfn > highest_memmap_pfn))
		return NULL;

	/*
	 * NOTE! We still have PageReserved() pages in the page tables.
	 * eg. VDSO mappings can cause them to exist.
	 */
out:
	return pfn_to_page(pfn);
}
#endif

static void restore_exclusive_pte(struct vm_area_struct *vma,
				  struct page *page, unsigned long address,
				  pte_t *ptep)
{
	pte_t pte;
	swp_entry_t entry;

	pte = pte_mkold(mk_pte(page, READ_ONCE(vma->vm_page_prot)));
	if (pte_swp_soft_dirty(*ptep))
		pte = pte_mksoft_dirty(pte);

	entry = pte_to_swp_entry(*ptep);
	if (pte_swp_uffd_wp(*ptep))
		pte = pte_mkuffd_wp(pte);
	else if (is_writable_device_exclusive_entry(entry))
		pte = maybe_mkwrite(pte_mkdirty(pte), vma);

	set_pte_at(vma->vm_mm, address, ptep, pte);

	/*
	 * No need to take a page reference as one was already
	 * created when the swap entry was made.
	 */
	if (PageAnon(page))
		page_add_anon_rmap(page, vma, address, false);
	else
		/*
		 * Currently device exclusive access only supports anonymous
		 * memory so the entry shouldn't point to a filebacked page.
		 */
		WARN_ON_ONCE(!PageAnon(page));

	if (vma->vm_flags & VM_LOCKED)
		mlock_vma_page(page);

	/*
	 * No need to invalidate - it was non-present before. However
	 * secondary CPUs may have mappings that need invalidating.
	 */
	update_mmu_cache(vma, address, ptep);
}

/*
 * Tries to restore an exclusive pte if the page lock can be acquired without
 * sleeping.
 */
static int
try_restore_exclusive_pte(pte_t *src_pte, struct vm_area_struct *vma,
			unsigned long addr)
{
	swp_entry_t entry = pte_to_swp_entry(*src_pte);
	struct page *page = pfn_swap_entry_to_page(entry);

	if (trylock_page(page)) {
		restore_exclusive_pte(vma, page, addr, src_pte);
		unlock_page(page);
		return 0;
	}

	return -EBUSY;
}

/*
 * copy one vm_area from one task to the other. Assumes the page tables
 * already present in the new task to be cleared in the whole range
 * covered by this vma.
 */

static unsigned long
copy_nonpresent_pte(struct mm_struct *dst_mm, struct mm_struct *src_mm,
		pte_t *dst_pte, pte_t *src_pte, struct vm_area_struct *dst_vma,
		struct vm_area_struct *src_vma, unsigned long addr, int *rss)
{
	unsigned long vm_flags = dst_vma->vm_flags;
	pte_t pte = *src_pte;
	struct page *page;
	swp_entry_t entry = pte_to_swp_entry(pte);

	if (likely(!non_swap_entry(entry))) {
		if (swap_duplicate(entry) < 0)
			return -EIO;

		/* make sure dst_mm is on swapoff's mmlist. */
		if (unlikely(list_empty(&dst_mm->mmlist))) {
			spin_lock(&mmlist_lock);
			if (list_empty(&dst_mm->mmlist))
				list_add(&dst_mm->mmlist,
						&src_mm->mmlist);
			spin_unlock(&mmlist_lock);
		}
		rss[MM_SWAPENTS]++;
	} else if (is_migration_entry(entry)) {
		page = pfn_swap_entry_to_page(entry);

		rss[mm_counter(page)]++;

		if (is_writable_migration_entry(entry) &&
				is_cow_mapping(vm_flags)) {
			/*
			 * COW mappings require pages in both
			 * parent and child to be set to read.
			 */
			entry = make_readable_migration_entry(
							swp_offset(entry));
			pte = swp_entry_to_pte(entry);
			if (pte_swp_soft_dirty(*src_pte))
				pte = pte_swp_mksoft_dirty(pte);
			if (pte_swp_uffd_wp(*src_pte))
				pte = pte_swp_mkuffd_wp(pte);
			set_pte_at(src_mm, addr, src_pte, pte);
		}
	} else if (is_device_private_entry(entry)) {
		page = pfn_swap_entry_to_page(entry);

		/*
		 * Update rss count even for unaddressable pages, as
		 * they should treated just like normal pages in this
		 * respect.
		 *
		 * We will likely want to have some new rss counters
		 * for unaddressable pages, at some point. But for now
		 * keep things as they are.
		 */
		get_page(page);
		rss[mm_counter(page)]++;
		page_dup_rmap(page, false);

		/*
		 * We do not preserve soft-dirty information, because so
		 * far, checkpoint/restore is the only feature that
		 * requires that. And checkpoint/restore does not work
		 * when a device driver is involved (you cannot easily
		 * save and restore device driver state).
		 */
		if (is_writable_device_private_entry(entry) &&
		    is_cow_mapping(vm_flags)) {
			entry = make_readable_device_private_entry(
							swp_offset(entry));
			pte = swp_entry_to_pte(entry);
			if (pte_swp_uffd_wp(*src_pte))
				pte = pte_swp_mkuffd_wp(pte);
			set_pte_at(src_mm, addr, src_pte, pte);
		}
	} else if (is_device_exclusive_entry(entry)) {
		/*
		 * Make device exclusive entries present by restoring the
		 * original entry then copying as for a present pte. Device
		 * exclusive entries currently only support private writable
		 * (ie. COW) mappings.
		 */
		VM_BUG_ON(!is_cow_mapping(src_vma->vm_flags));
		if (try_restore_exclusive_pte(src_pte, src_vma, addr))
			return -EBUSY;
		return -ENOENT;
	}
	if (!userfaultfd_wp(dst_vma))
		pte = pte_swp_clear_uffd_wp(pte);
	set_pte_at(dst_mm, addr, dst_pte, pte);
	return 0;
}

/*
 * Copy a present and normal page if necessary.
 *
 * NOTE! The usual case is that this doesn't need to do
 * anything, and can just return a positive value. That
 * will let the caller know that it can just increase
 * the page refcount and re-use the pte the traditional
 * way.
 *
 * But _if_ we need to copy it because it needs to be
 * pinned in the parent (and the child should get its own
 * copy rather than just a reference to the same page),
 * we'll do that here and return zero to let the caller
 * know we're done.
 *
 * And if we need a pre-allocated page but don't yet have
 * one, return a negative error to let the preallocation
 * code know so that it can do so outside the page table
 * lock.
 */
static inline int
copy_present_page(struct vm_area_struct *dst_vma, struct vm_area_struct *src_vma,
		  pte_t *dst_pte, pte_t *src_pte, unsigned long addr, int *rss,
		  struct page **prealloc, pte_t pte, struct page *page)
{
	struct page *new_page;

	/*
	 * What we want to do is to check whether this page may
	 * have been pinned by the parent process.  If so,
	 * instead of wrprotect the pte on both sides, we copy
	 * the page immediately so that we'll always guarantee
	 * the pinned page won't be randomly replaced in the
	 * future.
	 *
	 * The page pinning checks are just "has this mm ever
	 * seen pinning", along with the (inexact) check of
	 * the page count. That might give false positives for
	 * for pinning, but it will work correctly.
	 */
	if (likely(!page_needs_cow_for_dma(src_vma, page)))
		return 1;

	new_page = *prealloc;
	if (!new_page)
		return -EAGAIN;

	/*
	 * We have a prealloc page, all good!  Take it
	 * over and copy the page & arm it.
	 */
	*prealloc = NULL;
	copy_user_highpage(new_page, page, addr, src_vma);
	__SetPageUptodate(new_page);
	page_add_new_anon_rmap(new_page, dst_vma, addr, false);
	lru_cache_add_inactive_or_unevictable(new_page, dst_vma);
	rss[mm_counter(new_page)]++;

	/* All done, just insert the new page copy in the child */
	pte = mk_pte(new_page, dst_vma->vm_page_prot);
	pte = maybe_mkwrite(pte_mkdirty(pte), dst_vma);
	if (userfaultfd_pte_wp(dst_vma, *src_pte))
		/* Uffd-wp needs to be delivered to dest pte as well */
		pte = pte_wrprotect(pte_mkuffd_wp(pte));
	set_pte_at(dst_vma->vm_mm, addr, dst_pte, pte);
	return 0;
}

/*
 * Copy one pte.  Returns 0 if succeeded, or -EAGAIN if one preallocated page
 * is required to copy this pte.
 */
static inline int
copy_present_pte(struct vm_area_struct *dst_vma, struct vm_area_struct *src_vma,
		 pte_t *dst_pte, pte_t *src_pte, unsigned long addr, int *rss,
		 struct page **prealloc)
{
	struct mm_struct *src_mm = src_vma->vm_mm;
	unsigned long vm_flags = src_vma->vm_flags;
	pte_t pte = *src_pte;
	struct page *page;

	page = vm_normal_page(src_vma, addr, pte);
	if (page) {
		int retval;

		retval = copy_present_page(dst_vma, src_vma, dst_pte, src_pte,
					   addr, rss, prealloc, pte, page);
		if (retval <= 0)
			return retval;

		get_page(page);
		page_dup_rmap(page, false);
		rss[mm_counter(page)]++;
	}

	/*
	 * If it's a COW mapping, write protect it both
	 * in the parent and the child
	 */
	if (is_cow_mapping(vm_flags) && pte_write(pte)) {
		ptep_set_wrprotect(src_mm, addr, src_pte);
		pte = pte_wrprotect(pte);
	}

	/*
	 * If it's a shared mapping, mark it clean in
	 * the child
	 */
	if (vm_flags & VM_SHARED)
		pte = pte_mkclean(pte);
	pte = pte_mkold(pte);

	if (!userfaultfd_wp(dst_vma))
		pte = pte_clear_uffd_wp(pte);

	set_pte_at(dst_vma->vm_mm, addr, dst_pte, pte);
	return 0;
}

static inline struct page *
page_copy_prealloc(struct mm_struct *src_mm, struct vm_area_struct *vma,
		   unsigned long addr)
{
	struct page *new_page;

	new_page = alloc_page_vma(GFP_HIGHUSER_MOVABLE, vma, addr);
	if (!new_page)
		return NULL;

	if (mem_cgroup_charge(new_page, src_mm, GFP_KERNEL)) {
		put_page(new_page);
		return NULL;
	}
	cgroup_throttle_swaprate(new_page, GFP_KERNEL);

	return new_page;
}

static int
copy_pte_range(struct vm_area_struct *dst_vma, struct vm_area_struct *src_vma,
	       pmd_t *dst_pmd, pmd_t *src_pmd, unsigned long addr,
	       unsigned long end)
{
	struct mm_struct *dst_mm = dst_vma->vm_mm;
	struct mm_struct *src_mm = src_vma->vm_mm;
	pte_t *orig_src_pte, *orig_dst_pte;
	pte_t *src_pte, *dst_pte;
	spinlock_t *src_ptl, *dst_ptl;
	int progress, ret = 0;
	int rss[NR_MM_COUNTERS];
	swp_entry_t entry = (swp_entry_t){0};
	struct page *prealloc = NULL;

again:
	progress = 0;
	init_rss_vec(rss);

	dst_pte = pte_alloc_map_lock(dst_mm, dst_pmd, addr, &dst_ptl);
	if (!dst_pte) {
		ret = -ENOMEM;
		goto out;
	}
	src_pte = pte_offset_map(src_pmd, addr);
	src_ptl = pte_lockptr(src_mm, src_pmd);
	spin_lock_nested(src_ptl, SINGLE_DEPTH_NESTING);
	orig_src_pte = src_pte;
	orig_dst_pte = dst_pte;
	arch_enter_lazy_mmu_mode();

	do {
		/*
		 * We are holding two locks at this point - either of them
		 * could generate latencies in another task on another CPU.
		 */
		if (progress >= 32) {
			progress = 0;
			if (need_resched() ||
			    spin_needbreak(src_ptl) || spin_needbreak(dst_ptl))
				break;
		}
		if (pte_none(*src_pte)) {
			progress++;
			continue;
		}
		if (unlikely(!pte_present(*src_pte))) {
			ret = copy_nonpresent_pte(dst_mm, src_mm,
						  dst_pte, src_pte,
						  dst_vma, src_vma,
						  addr, rss);
			if (ret == -EIO) {
				entry = pte_to_swp_entry(*src_pte);
				break;
			} else if (ret == -EBUSY) {
				break;
			} else if (!ret) {
				progress += 8;
				continue;
			}

			/*
			 * Device exclusive entry restored, continue by copying
			 * the now present pte.
			 */
			WARN_ON_ONCE(ret != -ENOENT);
		}
		/* copy_present_pte() will clear `*prealloc' if consumed */
		ret = copy_present_pte(dst_vma, src_vma, dst_pte, src_pte,
				       addr, rss, &prealloc);
		/*
		 * If we need a pre-allocated page for this pte, drop the
		 * locks, allocate, and try again.
		 */
		if (unlikely(ret == -EAGAIN))
			break;
		if (unlikely(prealloc)) {
			/*
			 * pre-alloc page cannot be reused by next time so as
			 * to strictly follow mempolicy (e.g., alloc_page_vma()
			 * will allocate page according to address).  This
			 * could only happen if one pinned pte changed.
			 */
			put_page(prealloc);
			prealloc = NULL;
		}
		progress += 8;
	} while (dst_pte++, src_pte++, addr += PAGE_SIZE, addr != end);

	arch_leave_lazy_mmu_mode();
	spin_unlock(src_ptl);
	pte_unmap(orig_src_pte);
	add_mm_rss_vec(dst_mm, rss);
	pte_unmap_unlock(orig_dst_pte, dst_ptl);
	cond_resched();

	if (ret == -EIO) {
		VM_WARN_ON_ONCE(!entry.val);
		if (add_swap_count_continuation(entry, GFP_KERNEL) < 0) {
			ret = -ENOMEM;
			goto out;
		}
		entry.val = 0;
	} else if (ret == -EBUSY) {
		goto out;
	} else if (ret ==  -EAGAIN) {
		prealloc = page_copy_prealloc(src_mm, src_vma, addr);
		if (!prealloc)
			return -ENOMEM;
	} else if (ret) {
		VM_WARN_ON_ONCE(1);
	}

	/* We've captured and resolved the error. Reset, try again. */
	ret = 0;

	if (addr != end)
		goto again;
out:
	if (unlikely(prealloc))
		put_page(prealloc);
	return ret;
}

static inline int
copy_pmd_range(struct vm_area_struct *dst_vma, struct vm_area_struct *src_vma,
	       pud_t *dst_pud, pud_t *src_pud, unsigned long addr,
	       unsigned long end)
{
	struct mm_struct *dst_mm = dst_vma->vm_mm;
	struct mm_struct *src_mm = src_vma->vm_mm;
	pmd_t *src_pmd, *dst_pmd;
	unsigned long next;

	dst_pmd = pmd_alloc(dst_mm, dst_pud, addr);
	if (!dst_pmd)
		return -ENOMEM;
	src_pmd = pmd_offset(src_pud, addr);
	do {
		next = pmd_addr_end(addr, end);
		if (is_swap_pmd(*src_pmd) || pmd_trans_huge(*src_pmd)
			|| pmd_devmap(*src_pmd)) {
			int err;
			VM_BUG_ON_VMA(next-addr != HPAGE_PMD_SIZE, src_vma);
			err = copy_huge_pmd(dst_mm, src_mm, dst_pmd, src_pmd,
					    addr, dst_vma, src_vma);
			if (err == -ENOMEM)
				return -ENOMEM;
			if (!err)
				continue;
			/* fall through */
		}
		if (pmd_none_or_clear_bad(src_pmd))
			continue;
		if (copy_pte_range(dst_vma, src_vma, dst_pmd, src_pmd,
				   addr, next))
			return -ENOMEM;
	} while (dst_pmd++, src_pmd++, addr = next, addr != end);
	return 0;
}

static inline int
copy_pud_range(struct vm_area_struct *dst_vma, struct vm_area_struct *src_vma,
	       p4d_t *dst_p4d, p4d_t *src_p4d, unsigned long addr,
	       unsigned long end)
{
	struct mm_struct *dst_mm = dst_vma->vm_mm;
	struct mm_struct *src_mm = src_vma->vm_mm;
	pud_t *src_pud, *dst_pud;
	unsigned long next;

	dst_pud = pud_alloc(dst_mm, dst_p4d, addr);
	if (!dst_pud)
		return -ENOMEM;
	src_pud = pud_offset(src_p4d, addr);
	do {
		next = pud_addr_end(addr, end);
		if (pud_trans_huge(*src_pud) || pud_devmap(*src_pud)) {
			int err;

			VM_BUG_ON_VMA(next-addr != HPAGE_PUD_SIZE, src_vma);
			err = copy_huge_pud(dst_mm, src_mm,
					    dst_pud, src_pud, addr, src_vma);
			if (err == -ENOMEM)
				return -ENOMEM;
			if (!err)
				continue;
			/* fall through */
		}
		if (pud_none_or_clear_bad(src_pud))
			continue;
		if (copy_pmd_range(dst_vma, src_vma, dst_pud, src_pud,
				   addr, next))
			return -ENOMEM;
	} while (dst_pud++, src_pud++, addr = next, addr != end);
	return 0;
}

static inline int
copy_p4d_range(struct vm_area_struct *dst_vma, struct vm_area_struct *src_vma,
	       pgd_t *dst_pgd, pgd_t *src_pgd, unsigned long addr,
	       unsigned long end)
{
	struct mm_struct *dst_mm = dst_vma->vm_mm;
	p4d_t *src_p4d, *dst_p4d;
	unsigned long next;

	dst_p4d = p4d_alloc(dst_mm, dst_pgd, addr);
	if (!dst_p4d)
		return -ENOMEM;
	src_p4d = p4d_offset(src_pgd, addr);
	do {
		next = p4d_addr_end(addr, end);
		if (p4d_none_or_clear_bad(src_p4d))
			continue;
		if (copy_pud_range(dst_vma, src_vma, dst_p4d, src_p4d,
				   addr, next))
			return -ENOMEM;
	} while (dst_p4d++, src_p4d++, addr = next, addr != end);
	return 0;
}

int
copy_page_range(struct vm_area_struct *dst_vma, struct vm_area_struct *src_vma)
{
	pgd_t *src_pgd, *dst_pgd;
	unsigned long next;
	unsigned long addr = src_vma->vm_start;
	unsigned long end = src_vma->vm_end;
	struct mm_struct *dst_mm = dst_vma->vm_mm;
	struct mm_struct *src_mm = src_vma->vm_mm;
	struct mmu_notifier_range range;
	bool is_cow;
	int ret;

	/*
	 * Don't copy ptes where a page fault will fill them correctly.
	 * Fork becomes much lighter when there are big shared or private
	 * readonly mappings. The tradeoff is that copy_page_range is more
	 * efficient than faulting.
	 */
	if (!(src_vma->vm_flags & (VM_HUGETLB | VM_PFNMAP | VM_MIXEDMAP)) &&
	    !src_vma->anon_vma)
		return 0;

	if (is_vm_hugetlb_page(src_vma))
		return copy_hugetlb_page_range(dst_mm, src_mm, src_vma);

	if (unlikely(src_vma->vm_flags & VM_PFNMAP)) {
		/*
		 * We do not free on error cases below as remove_vma
		 * gets called on error from higher level routine
		 */
		ret = track_pfn_copy(src_vma);
		if (ret)
			return ret;
	}

	/*
	 * We need to invalidate the secondary MMU mappings only when
	 * there could be a permission downgrade on the ptes of the
	 * parent mm. And a permission downgrade will only happen if
	 * is_cow_mapping() returns true.
	 */
	is_cow = is_cow_mapping(src_vma->vm_flags);

	if (is_cow) {
		mmu_notifier_range_init(&range, MMU_NOTIFY_PROTECTION_PAGE,
					0, src_vma, src_mm, addr, end);
		mmu_notifier_invalidate_range_start(&range);
		/*
		 * Disabling preemption is not needed for the write side, as
		 * the read side doesn't spin, but goes to the mmap_lock.
		 *
		 * Use the raw variant of the seqcount_t write API to avoid
		 * lockdep complaining about preemptibility.
		 */
		mmap_assert_write_locked(src_mm);
		raw_write_seqcount_begin(&src_mm->write_protect_seq);
	}

	ret = 0;
	dst_pgd = pgd_offset(dst_mm, addr);
	src_pgd = pgd_offset(src_mm, addr);
	do {
		next = pgd_addr_end(addr, end);
		if (pgd_none_or_clear_bad(src_pgd))
			continue;
		if (unlikely(copy_p4d_range(dst_vma, src_vma, dst_pgd, src_pgd,
					    addr, next))) {
			ret = -ENOMEM;
			break;
		}
	} while (dst_pgd++, src_pgd++, addr = next, addr != end);

	if (is_cow) {
		raw_write_seqcount_end(&src_mm->write_protect_seq);
		mmu_notifier_invalidate_range_end(&range);
	}
	return ret;
}

/* Whether we should zap all COWed (private) pages too */
static inline bool should_zap_cows(struct zap_details *details)
{
	/* By default, zap all pages */
	if (!details)
		return true;

	/* Or, we zap COWed pages only if the caller wants to */
	return !details->check_mapping;
}

static unsigned long zap_pte_range(struct mmu_gather *tlb,
				struct vm_area_struct *vma, pmd_t *pmd,
				unsigned long addr, unsigned long end,
				struct zap_details *details)
{
	struct mm_struct *mm = tlb->mm;
	int force_flush = 0;
	int rss[NR_MM_COUNTERS];
	spinlock_t *ptl;
	pte_t *start_pte;
	pte_t *pte;
	swp_entry_t entry;
	int v_ret = 0;

	tlb_change_page_size(tlb, PAGE_SIZE);
again:
	trace_android_vh_zap_pte_range_tlb_start(&v_ret);
	init_rss_vec(rss);
	start_pte = pte_offset_map_lock(mm, pmd, addr, &ptl);
	pte = start_pte;
	flush_tlb_batched_pending(mm);
	arch_enter_lazy_mmu_mode();
	do {
		bool flush = false;
		pte_t ptent = *pte;
		if (pte_none(ptent))
			continue;

		if (need_resched())
			break;

		if (pte_present(ptent)) {
			struct page *page;

			page = vm_normal_page(vma, addr, ptent);
			if (unlikely(details) && page) {
				/*
				 * unmap_shared_mapping_pages() wants to
				 * invalidate cache without truncating:
				 * unmap shared but keep private pages.
				 */
				if (details->check_mapping &&
				    details->check_mapping != page_rmapping(page))
					continue;
			}
			ptent = ptep_get_and_clear_full(mm, addr, pte,
							tlb->fullmm);
			tlb_remove_tlb_entry(tlb, pte, addr);
			if (unlikely(!page))
				continue;

			if (!PageAnon(page)) {
				if (pte_dirty(ptent)) {
					force_flush = 1;
					set_page_dirty(page);
				}
				if (pte_young(ptent) && likely(vma_has_recency(vma)))
					mark_page_accessed(page);
			}
			rss[mm_counter(page)]--;
			page_remove_rmap(page, false);
			if (unlikely(page_mapcount(page) < 0))
				print_bad_pte(vma, addr, ptent, page);
			trace_android_vh_zap_pte_range_tlb_force_flush(page, &flush);
			if (unlikely(__tlb_remove_page(tlb, page)) || flush) {
				force_flush = 1;
				addr += PAGE_SIZE;
				break;
			}
			continue;
		}

		entry = pte_to_swp_entry(ptent);
		if (is_device_private_entry(entry) ||
		    is_device_exclusive_entry(entry)) {
			struct page *page = pfn_swap_entry_to_page(entry);

			if (unlikely(details && details->check_mapping)) {
				/*
				 * unmap_shared_mapping_pages() wants to
				 * invalidate cache without truncating:
				 * unmap shared but keep private pages.
				 */
				if (details->check_mapping !=
				    page_rmapping(page))
					continue;
			}

			pte_clear_not_present_full(mm, addr, pte, tlb->fullmm);
			rss[mm_counter(page)]--;

			if (is_device_private_entry(entry))
				page_remove_rmap(page, false);

			put_page(page);
			continue;
		}

		if (!non_swap_entry(entry)) {
			/* Genuine swap entry, hence a private anon page */
			if (!should_zap_cows(details))
				continue;
			rss[MM_SWAPENTS]--;
		} else if (is_migration_entry(entry)) {
			struct page *page;

			page = pfn_swap_entry_to_page(entry);
			if (details && details->check_mapping &&
			    details->check_mapping != page_rmapping(page))
				continue;
			rss[mm_counter(page)]--;
		}
		if (unlikely(!free_swap_and_cache(entry)))
			print_bad_pte(vma, addr, ptent, NULL);
		pte_clear_not_present_full(mm, addr, pte, tlb->fullmm);
	} while (pte++, addr += PAGE_SIZE, addr != end);

	add_mm_rss_vec(mm, rss);
	arch_leave_lazy_mmu_mode();

	/* Do the actual TLB flush before dropping ptl */
	if (force_flush)
		tlb_flush_mmu_tlbonly(tlb);
	pte_unmap_unlock(start_pte, ptl);

	/*
	 * If we forced a TLB flush (either due to running out of
	 * batch buffers or because we needed to flush dirty TLB
	 * entries before releasing the ptl), free the batched
	 * memory too. Restart if we didn't do everything.
	 */
	if (force_flush) {
		force_flush = 0;
		tlb_flush_mmu(tlb);
	}

	trace_android_vh_zap_pte_range_tlb_end(&v_ret);
	if (addr != end) {
		cond_resched();
		goto again;
	}

	return addr;
}

static inline unsigned long zap_pmd_range(struct mmu_gather *tlb,
				struct vm_area_struct *vma, pud_t *pud,
				unsigned long addr, unsigned long end,
				struct zap_details *details)
{
	pmd_t *pmd;
	unsigned long next;

	pmd = pmd_offset(pud, addr);
	do {
		next = pmd_addr_end(addr, end);
		if (is_swap_pmd(*pmd) || pmd_trans_huge(*pmd) || pmd_devmap(*pmd)) {
			if (next - addr != HPAGE_PMD_SIZE)
				__split_huge_pmd(vma, pmd, addr, false, NULL);
			else if (zap_huge_pmd(tlb, vma, pmd, addr))
				goto next;
			/* fall through */
		} else if (details && details->single_page &&
			   PageTransCompound(details->single_page) &&
			   next - addr == HPAGE_PMD_SIZE && pmd_none(*pmd)) {
			spinlock_t *ptl = pmd_lock(tlb->mm, pmd);
			/*
			 * Take and drop THP pmd lock so that we cannot return
			 * prematurely, while zap_huge_pmd() has cleared *pmd,
			 * but not yet decremented compound_mapcount().
			 */
			spin_unlock(ptl);
		}

		/*
		 * Here there can be other concurrent MADV_DONTNEED or
		 * trans huge page faults running, and if the pmd is
		 * none or trans huge it can change under us. This is
		 * because MADV_DONTNEED holds the mmap_lock in read
		 * mode.
		 */
		if (pmd_none_or_trans_huge_or_clear_bad(pmd))
			goto next;
		next = zap_pte_range(tlb, vma, pmd, addr, next, details);
next:
		cond_resched();
	} while (pmd++, addr = next, addr != end);

	return addr;
}

static inline unsigned long zap_pud_range(struct mmu_gather *tlb,
				struct vm_area_struct *vma, p4d_t *p4d,
				unsigned long addr, unsigned long end,
				struct zap_details *details)
{
	pud_t *pud;
	unsigned long next;

	pud = pud_offset(p4d, addr);
	do {
		next = pud_addr_end(addr, end);
		if (pud_trans_huge(*pud) || pud_devmap(*pud)) {
			if (next - addr != HPAGE_PUD_SIZE) {
				mmap_assert_locked(tlb->mm);
				split_huge_pud(vma, pud, addr);
			} else if (zap_huge_pud(tlb, vma, pud, addr))
				goto next;
			/* fall through */
		}
		if (pud_none_or_clear_bad(pud))
			continue;
		next = zap_pmd_range(tlb, vma, pud, addr, next, details);
next:
		cond_resched();
	} while (pud++, addr = next, addr != end);

	return addr;
}

static inline unsigned long zap_p4d_range(struct mmu_gather *tlb,
				struct vm_area_struct *vma, pgd_t *pgd,
				unsigned long addr, unsigned long end,
				struct zap_details *details)
{
	p4d_t *p4d;
	unsigned long next;

	p4d = p4d_offset(pgd, addr);
	do {
		next = p4d_addr_end(addr, end);
		if (p4d_none_or_clear_bad(p4d))
			continue;
		next = zap_pud_range(tlb, vma, p4d, addr, next, details);
	} while (p4d++, addr = next, addr != end);

	return addr;
}

void unmap_page_range(struct mmu_gather *tlb,
			     struct vm_area_struct *vma,
			     unsigned long addr, unsigned long end,
			     struct zap_details *details)
{
	pgd_t *pgd;
	unsigned long next;

	BUG_ON(addr >= end);
	tlb_start_vma(tlb, vma);
	pgd = pgd_offset(vma->vm_mm, addr);
	do {
		next = pgd_addr_end(addr, end);
		if (pgd_none_or_clear_bad(pgd))
			continue;
		next = zap_p4d_range(tlb, vma, pgd, addr, next, details);
	} while (pgd++, addr = next, addr != end);
	tlb_end_vma(tlb, vma);
}


static void unmap_single_vma(struct mmu_gather *tlb,
		struct vm_area_struct *vma, unsigned long start_addr,
		unsigned long end_addr,
		struct zap_details *details)
{
	unsigned long start = max(vma->vm_start, start_addr);
	unsigned long end;

	if (start >= vma->vm_end)
		return;
	end = min(vma->vm_end, end_addr);
	if (end <= vma->vm_start)
		return;

	if (vma->vm_file)
		uprobe_munmap(vma, start, end);

	if (unlikely(vma->vm_flags & VM_PFNMAP))
		untrack_pfn(vma, 0, 0);

	if (start != end) {
		if (unlikely(is_vm_hugetlb_page(vma))) {
			/*
			 * It is undesirable to test vma->vm_file as it
			 * should be non-null for valid hugetlb area.
			 * However, vm_file will be NULL in the error
			 * cleanup path of mmap_region. When
			 * hugetlbfs ->mmap method fails,
			 * mmap_region() nullifies vma->vm_file
			 * before calling this function to clean up.
			 * Since no pte has actually been setup, it is
			 * safe to do nothing in this case.
			 */
			if (vma->vm_file) {
				i_mmap_lock_write(vma->vm_file->f_mapping);
				__unmap_hugepage_range_final(tlb, vma, start, end, NULL);
				i_mmap_unlock_write(vma->vm_file->f_mapping);
			}
		} else
			unmap_page_range(tlb, vma, start, end, details);
	}
}

/**
 * unmap_vmas - unmap a range of memory covered by a list of vma's
 * @tlb: address of the caller's struct mmu_gather
 * @vma: the starting vma
 * @start_addr: virtual address at which to start unmapping
 * @end_addr: virtual address at which to end unmapping
 *
 * Unmap all pages in the vma list.
 *
 * Only addresses between `start' and `end' will be unmapped.
 *
 * The VMA list must be sorted in ascending virtual address order.
 *
 * unmap_vmas() assumes that the caller will flush the whole unmapped address
 * range after unmap_vmas() returns.  So the only responsibility here is to
 * ensure that any thus-far unmapped pages are flushed before unmap_vmas()
 * drops the lock and schedules.
 */
void unmap_vmas(struct mmu_gather *tlb,
		struct vm_area_struct *vma, unsigned long start_addr,
		unsigned long end_addr)
{
	struct mmu_notifier_range range;

	mmu_notifier_range_init(&range, MMU_NOTIFY_UNMAP, 0, vma, vma->vm_mm,
				start_addr, end_addr);
	mmu_notifier_invalidate_range_start(&range);
	for ( ; vma && vma->vm_start < end_addr; vma = vma->vm_next)
		unmap_single_vma(tlb, vma, start_addr, end_addr, NULL);
	mmu_notifier_invalidate_range_end(&range);
}

/**
 * zap_page_range - remove user pages in a given range
 * @vma: vm_area_struct holding the applicable pages
 * @start: starting address of pages to zap
 * @size: number of bytes to zap
 *
 * Caller must protect the VMA list
 */
void zap_page_range(struct vm_area_struct *vma, unsigned long start,
		unsigned long size)
{
	struct mmu_notifier_range range;
	struct mmu_gather tlb;

	lru_add_drain();
	mmu_notifier_range_init(&range, MMU_NOTIFY_CLEAR, 0, vma, vma->vm_mm,
				start, start + size);
	tlb_gather_mmu(&tlb, vma->vm_mm);
	update_hiwater_rss(vma->vm_mm);
	mmu_notifier_invalidate_range_start(&range);
	for ( ; vma && vma->vm_start < range.end; vma = vma->vm_next)
		unmap_single_vma(&tlb, vma, start, range.end, NULL);
	mmu_notifier_invalidate_range_end(&range);
	tlb_finish_mmu(&tlb);
}

/**
 * zap_page_range_single - remove user pages in a given range
 * @vma: vm_area_struct holding the applicable pages
 * @address: starting address of pages to zap
 * @size: number of bytes to zap
 * @details: details of shared cache invalidation
 *
 * The range must fit into one VMA.
 */
static void zap_page_range_single(struct vm_area_struct *vma, unsigned long address,
		unsigned long size, struct zap_details *details)
{
	struct mmu_notifier_range range;
	struct mmu_gather tlb;

	lru_add_drain();
	mmu_notifier_range_init(&range, MMU_NOTIFY_CLEAR, 0, vma, vma->vm_mm,
				address, address + size);
	tlb_gather_mmu(&tlb, vma->vm_mm);
	update_hiwater_rss(vma->vm_mm);
	mmu_notifier_invalidate_range_start(&range);
	unmap_single_vma(&tlb, vma, address, range.end, details);
	mmu_notifier_invalidate_range_end(&range);
	tlb_finish_mmu(&tlb);
}

/**
 * zap_vma_ptes - remove ptes mapping the vma
 * @vma: vm_area_struct holding ptes to be zapped
 * @address: starting address of pages to zap
 * @size: number of bytes to zap
 *
 * This function only unmaps ptes assigned to VM_PFNMAP vmas.
 *
 * The entire address range must be fully contained within the vma.
 *
 */
void zap_vma_ptes(struct vm_area_struct *vma, unsigned long address,
		unsigned long size)
{
	if (address < vma->vm_start || address + size > vma->vm_end ||
	    		!(vma->vm_flags & VM_PFNMAP))
		return;

	zap_page_range_single(vma, address, size, NULL);
}
EXPORT_SYMBOL_GPL(zap_vma_ptes);

static pmd_t *walk_to_pmd(struct mm_struct *mm, unsigned long addr)
{
	pgd_t *pgd;
	p4d_t *p4d;
	pud_t *pud;
	pmd_t *pmd;

	pgd = pgd_offset(mm, addr);
	p4d = p4d_alloc(mm, pgd, addr);
	if (!p4d)
		return NULL;
	pud = pud_alloc(mm, p4d, addr);
	if (!pud)
		return NULL;
	pmd = pmd_alloc(mm, pud, addr);
	if (!pmd)
		return NULL;

	VM_BUG_ON(pmd_trans_huge(*pmd));
	return pmd;
}

pte_t *__get_locked_pte(struct mm_struct *mm, unsigned long addr,
			spinlock_t **ptl)
{
	pmd_t *pmd = walk_to_pmd(mm, addr);

	if (!pmd)
		return NULL;
	return pte_alloc_map_lock(mm, pmd, addr, ptl);
}

static int validate_page_before_insert(struct page *page)
{
	if (PageAnon(page) || PageSlab(page) || page_has_type(page))
		return -EINVAL;
	flush_dcache_page(page);
	return 0;
}

static int insert_page_into_pte_locked(struct mm_struct *mm, pte_t *pte,
			unsigned long addr, struct page *page, pgprot_t prot)
{
	if (!pte_none(*pte))
		return -EBUSY;
	/* Ok, finally just insert the thing.. */
	get_page(page);
	inc_mm_counter_fast(mm, mm_counter_file(page));
	page_add_file_rmap(page, false);
	set_pte_at(mm, addr, pte, mk_pte(page, prot));
	return 0;
}

/*
 * This is the old fallback for page remapping.
 *
 * For historical reasons, it only allows reserved pages. Only
 * old drivers should use this, and they needed to mark their
 * pages reserved for the old functions anyway.
 */
static int insert_page(struct vm_area_struct *vma, unsigned long addr,
			struct page *page, pgprot_t prot)
{
	struct mm_struct *mm = vma->vm_mm;
	int retval;
	pte_t *pte;
	spinlock_t *ptl;

	retval = validate_page_before_insert(page);
	if (retval)
		goto out;
	retval = -ENOMEM;
	pte = get_locked_pte(mm, addr, &ptl);
	if (!pte)
		goto out;
	retval = insert_page_into_pte_locked(mm, pte, addr, page, prot);
	pte_unmap_unlock(pte, ptl);
out:
	return retval;
}

#ifdef pte_index
static int insert_page_in_batch_locked(struct mm_struct *mm, pte_t *pte,
			unsigned long addr, struct page *page, pgprot_t prot)
{
	int err;

	if (!page_count(page))
		return -EINVAL;
	err = validate_page_before_insert(page);
	if (err)
		return err;
	return insert_page_into_pte_locked(mm, pte, addr, page, prot);
}

/* insert_pages() amortizes the cost of spinlock operations
 * when inserting pages in a loop. Arch *must* define pte_index.
 */
static int insert_pages(struct vm_area_struct *vma, unsigned long addr,
			struct page **pages, unsigned long *num, pgprot_t prot)
{
	pmd_t *pmd = NULL;
	pte_t *start_pte, *pte;
	spinlock_t *pte_lock;
	struct mm_struct *const mm = vma->vm_mm;
	unsigned long curr_page_idx = 0;
	unsigned long remaining_pages_total = *num;
	unsigned long pages_to_write_in_pmd;
	int ret;
more:
	ret = -EFAULT;
	pmd = walk_to_pmd(mm, addr);
	if (!pmd)
		goto out;

	pages_to_write_in_pmd = min_t(unsigned long,
		remaining_pages_total, PTRS_PER_PTE - pte_index(addr));

	/* Allocate the PTE if necessary; takes PMD lock once only. */
	ret = -ENOMEM;
	if (pte_alloc(mm, pmd))
		goto out;

	while (pages_to_write_in_pmd) {
		int pte_idx = 0;
		const int batch_size = min_t(int, pages_to_write_in_pmd, 8);

		start_pte = pte_offset_map_lock(mm, pmd, addr, &pte_lock);
		for (pte = start_pte; pte_idx < batch_size; ++pte, ++pte_idx) {
			int err = insert_page_in_batch_locked(mm, pte,
				addr, pages[curr_page_idx], prot);
			if (unlikely(err)) {
				pte_unmap_unlock(start_pte, pte_lock);
				ret = err;
				remaining_pages_total -= pte_idx;
				goto out;
			}
			addr += PAGE_SIZE;
			++curr_page_idx;
		}
		pte_unmap_unlock(start_pte, pte_lock);
		pages_to_write_in_pmd -= batch_size;
		remaining_pages_total -= batch_size;
	}
	if (remaining_pages_total)
		goto more;
	ret = 0;
out:
	*num = remaining_pages_total;
	return ret;
}
#endif  /* ifdef pte_index */

/**
 * vm_insert_pages - insert multiple pages into user vma, batching the pmd lock.
 * @vma: user vma to map to
 * @addr: target start user address of these pages
 * @pages: source kernel pages
 * @num: in: number of pages to map. out: number of pages that were *not*
 * mapped. (0 means all pages were successfully mapped).
 *
 * Preferred over vm_insert_page() when inserting multiple pages.
 *
 * In case of error, we may have mapped a subset of the provided
 * pages. It is the caller's responsibility to account for this case.
 *
 * The same restrictions apply as in vm_insert_page().
 */
int vm_insert_pages(struct vm_area_struct *vma, unsigned long addr,
			struct page **pages, unsigned long *num)
{
#ifdef pte_index
	const unsigned long end_addr = addr + (*num * PAGE_SIZE) - 1;

	if (addr < vma->vm_start || end_addr >= vma->vm_end)
		return -EFAULT;
	if (!(vma->vm_flags & VM_MIXEDMAP)) {
		BUG_ON(mmap_read_trylock(vma->vm_mm));
		BUG_ON(vma->vm_flags & VM_PFNMAP);
		vma->vm_flags |= VM_MIXEDMAP;
	}
	/* Defer page refcount checking till we're about to map that page. */
	return insert_pages(vma, addr, pages, num, vma->vm_page_prot);
#else
	unsigned long idx = 0, pgcount = *num;
	int err = -EINVAL;

	for (; idx < pgcount; ++idx) {
		err = vm_insert_page(vma, addr + (PAGE_SIZE * idx), pages[idx]);
		if (err)
			break;
	}
	*num = pgcount - idx;
	return err;
#endif  /* ifdef pte_index */
}
EXPORT_SYMBOL(vm_insert_pages);

/**
 * vm_insert_page - insert single page into user vma
 * @vma: user vma to map to
 * @addr: target user address of this page
 * @page: source kernel page
 *
 * This allows drivers to insert individual pages they've allocated
 * into a user vma.
 *
 * The page has to be a nice clean _individual_ kernel allocation.
 * If you allocate a compound page, you need to have marked it as
 * such (__GFP_COMP), or manually just split the page up yourself
 * (see split_page()).
 *
 * NOTE! Traditionally this was done with "remap_pfn_range()" which
 * took an arbitrary page protection parameter. This doesn't allow
 * that. Your vma protection will have to be set up correctly, which
 * means that if you want a shared writable mapping, you'd better
 * ask for a shared writable mapping!
 *
 * The page does not need to be reserved.
 *
 * Usually this function is called from f_op->mmap() handler
 * under mm->mmap_lock write-lock, so it can change vma->vm_flags.
 * Caller must set VM_MIXEDMAP on vma if it wants to call this
 * function from other places, for example from page-fault handler.
 *
 * Return: %0 on success, negative error code otherwise.
 */
int vm_insert_page(struct vm_area_struct *vma, unsigned long addr,
			struct page *page)
{
	if (addr < vma->vm_start || addr >= vma->vm_end)
		return -EFAULT;
	if (!page_count(page))
		return -EINVAL;
	if (!(vma->vm_flags & VM_MIXEDMAP)) {
		BUG_ON(mmap_read_trylock(vma->vm_mm));
		BUG_ON(vma->vm_flags & VM_PFNMAP);
		vma->vm_flags |= VM_MIXEDMAP;
	}
	return insert_page(vma, addr, page, vma->vm_page_prot);
}
EXPORT_SYMBOL(vm_insert_page);

/*
 * __vm_map_pages - maps range of kernel pages into user vma
 * @vma: user vma to map to
 * @pages: pointer to array of source kernel pages
 * @num: number of pages in page array
 * @offset: user's requested vm_pgoff
 *
 * This allows drivers to map range of kernel pages into a user vma.
 *
 * Return: 0 on success and error code otherwise.
 */
static int __vm_map_pages(struct vm_area_struct *vma, struct page **pages,
				unsigned long num, unsigned long offset)
{
	unsigned long count = vma_pages(vma);
	unsigned long uaddr = vma->vm_start;
	int ret, i;

	/* Fail if the user requested offset is beyond the end of the object */
	if (offset >= num)
		return -ENXIO;

	/* Fail if the user requested size exceeds available object size */
	if (count > num - offset)
		return -ENXIO;

	for (i = 0; i < count; i++) {
		ret = vm_insert_page(vma, uaddr, pages[offset + i]);
		if (ret < 0)
			return ret;
		uaddr += PAGE_SIZE;
	}

	return 0;
}

/**
 * vm_map_pages - maps range of kernel pages starts with non zero offset
 * @vma: user vma to map to
 * @pages: pointer to array of source kernel pages
 * @num: number of pages in page array
 *
 * Maps an object consisting of @num pages, catering for the user's
 * requested vm_pgoff
 *
 * If we fail to insert any page into the vma, the function will return
 * immediately leaving any previously inserted pages present.  Callers
 * from the mmap handler may immediately return the error as their caller
 * will destroy the vma, removing any successfully inserted pages. Other
 * callers should make their own arrangements for calling unmap_region().
 *
 * Context: Process context. Called by mmap handlers.
 * Return: 0 on success and error code otherwise.
 */
int vm_map_pages(struct vm_area_struct *vma, struct page **pages,
				unsigned long num)
{
	return __vm_map_pages(vma, pages, num, vma->vm_pgoff);
}
EXPORT_SYMBOL(vm_map_pages);

/**
 * vm_map_pages_zero - map range of kernel pages starts with zero offset
 * @vma: user vma to map to
 * @pages: pointer to array of source kernel pages
 * @num: number of pages in page array
 *
 * Similar to vm_map_pages(), except that it explicitly sets the offset
 * to 0. This function is intended for the drivers that did not consider
 * vm_pgoff.
 *
 * Context: Process context. Called by mmap handlers.
 * Return: 0 on success and error code otherwise.
 */
int vm_map_pages_zero(struct vm_area_struct *vma, struct page **pages,
				unsigned long num)
{
	return __vm_map_pages(vma, pages, num, 0);
}
EXPORT_SYMBOL(vm_map_pages_zero);

static vm_fault_t insert_pfn(struct vm_area_struct *vma, unsigned long addr,
			pfn_t pfn, pgprot_t prot, bool mkwrite)
{
	struct mm_struct *mm = vma->vm_mm;
	pte_t *pte, entry;
	spinlock_t *ptl;

	pte = get_locked_pte(mm, addr, &ptl);
	if (!pte)
		return VM_FAULT_OOM;
	if (!pte_none(*pte)) {
		if (mkwrite) {
			/*
			 * For read faults on private mappings the PFN passed
			 * in may not match the PFN we have mapped if the
			 * mapped PFN is a writeable COW page.  In the mkwrite
			 * case we are creating a writable PTE for a shared
			 * mapping and we expect the PFNs to match. If they
			 * don't match, we are likely racing with block
			 * allocation and mapping invalidation so just skip the
			 * update.
			 */
			if (pte_pfn(*pte) != pfn_t_to_pfn(pfn)) {
				WARN_ON_ONCE(!is_zero_pfn(pte_pfn(*pte)));
				goto out_unlock;
			}
			entry = pte_mkyoung(*pte);
			entry = maybe_mkwrite(pte_mkdirty(entry), vma);
			if (ptep_set_access_flags(vma, addr, pte, entry, 1))
				update_mmu_cache(vma, addr, pte);
		}
		goto out_unlock;
	}

	/* Ok, finally just insert the thing.. */
	if (pfn_t_devmap(pfn))
		entry = pte_mkdevmap(pfn_t_pte(pfn, prot));
	else
		entry = pte_mkspecial(pfn_t_pte(pfn, prot));

	if (mkwrite) {
		entry = pte_mkyoung(entry);
		entry = maybe_mkwrite(pte_mkdirty(entry), vma);
	}

	set_pte_at(mm, addr, pte, entry);
	update_mmu_cache(vma, addr, pte); /* XXX: why not for insert_page? */

out_unlock:
	pte_unmap_unlock(pte, ptl);
	return VM_FAULT_NOPAGE;
}

/**
 * vmf_insert_pfn_prot - insert single pfn into user vma with specified pgprot
 * @vma: user vma to map to
 * @addr: target user address of this page
 * @pfn: source kernel pfn
 * @pgprot: pgprot flags for the inserted page
 *
 * This is exactly like vmf_insert_pfn(), except that it allows drivers
 * to override pgprot on a per-page basis.
 *
 * This only makes sense for IO mappings, and it makes no sense for
 * COW mappings.  In general, using multiple vmas is preferable;
 * vmf_insert_pfn_prot should only be used if using multiple VMAs is
 * impractical.
 *
 * See vmf_insert_mixed_prot() for a discussion of the implication of using
 * a value of @pgprot different from that of @vma->vm_page_prot.
 *
 * Context: Process context.  May allocate using %GFP_KERNEL.
 * Return: vm_fault_t value.
 */
vm_fault_t vmf_insert_pfn_prot(struct vm_area_struct *vma, unsigned long addr,
			unsigned long pfn, pgprot_t pgprot)
{
	/*
	 * Technically, architectures with pte_special can avoid all these
	 * restrictions (same for remap_pfn_range).  However we would like
	 * consistency in testing and feature parity among all, so we should
	 * try to keep these invariants in place for everybody.
	 */
	BUG_ON(!(vma->vm_flags & (VM_PFNMAP|VM_MIXEDMAP)));
	BUG_ON((vma->vm_flags & (VM_PFNMAP|VM_MIXEDMAP)) ==
						(VM_PFNMAP|VM_MIXEDMAP));
	BUG_ON((vma->vm_flags & VM_PFNMAP) && is_cow_mapping(vma->vm_flags));
	BUG_ON((vma->vm_flags & VM_MIXEDMAP) && pfn_valid(pfn));

	if (addr < vma->vm_start || addr >= vma->vm_end)
		return VM_FAULT_SIGBUS;

	if (!pfn_modify_allowed(pfn, pgprot))
		return VM_FAULT_SIGBUS;

	track_pfn_insert(vma, &pgprot, __pfn_to_pfn_t(pfn, PFN_DEV));

	return insert_pfn(vma, addr, __pfn_to_pfn_t(pfn, PFN_DEV), pgprot,
			false);
}
EXPORT_SYMBOL(vmf_insert_pfn_prot);

/**
 * vmf_insert_pfn - insert single pfn into user vma
 * @vma: user vma to map to
 * @addr: target user address of this page
 * @pfn: source kernel pfn
 *
 * Similar to vm_insert_page, this allows drivers to insert individual pages
 * they've allocated into a user vma. Same comments apply.
 *
 * This function should only be called from a vm_ops->fault handler, and
 * in that case the handler should return the result of this function.
 *
 * vma cannot be a COW mapping.
 *
 * As this is called only for pages that do not currently exist, we
 * do not need to flush old virtual caches or the TLB.
 *
 * Context: Process context.  May allocate using %GFP_KERNEL.
 * Return: vm_fault_t value.
 */
vm_fault_t vmf_insert_pfn(struct vm_area_struct *vma, unsigned long addr,
			unsigned long pfn)
{
	return vmf_insert_pfn_prot(vma, addr, pfn, vma->vm_page_prot);
}
EXPORT_SYMBOL(vmf_insert_pfn);

static bool vm_mixed_ok(struct vm_area_struct *vma, pfn_t pfn)
{
	/* these checks mirror the abort conditions in vm_normal_page */
	if (vma->vm_flags & VM_MIXEDMAP)
		return true;
	if (pfn_t_devmap(pfn))
		return true;
	if (pfn_t_special(pfn))
		return true;
	if (is_zero_pfn(pfn_t_to_pfn(pfn)))
		return true;
	return false;
}

static vm_fault_t __vm_insert_mixed(struct vm_area_struct *vma,
		unsigned long addr, pfn_t pfn, pgprot_t pgprot,
		bool mkwrite)
{
	int err;

	BUG_ON(!vm_mixed_ok(vma, pfn));

	if (addr < vma->vm_start || addr >= vma->vm_end)
		return VM_FAULT_SIGBUS;

	track_pfn_insert(vma, &pgprot, pfn);

	if (!pfn_modify_allowed(pfn_t_to_pfn(pfn), pgprot))
		return VM_FAULT_SIGBUS;

	/*
	 * If we don't have pte special, then we have to use the pfn_valid()
	 * based VM_MIXEDMAP scheme (see vm_normal_page), and thus we *must*
	 * refcount the page if pfn_valid is true (hence insert_page rather
	 * than insert_pfn).  If a zero_pfn were inserted into a VM_MIXEDMAP
	 * without pte special, it would there be refcounted as a normal page.
	 */
	if (!IS_ENABLED(CONFIG_ARCH_HAS_PTE_SPECIAL) &&
	    !pfn_t_devmap(pfn) && pfn_t_valid(pfn)) {
		struct page *page;

		/*
		 * At this point we are committed to insert_page()
		 * regardless of whether the caller specified flags that
		 * result in pfn_t_has_page() == false.
		 */
		page = pfn_to_page(pfn_t_to_pfn(pfn));
		err = insert_page(vma, addr, page, pgprot);
	} else {
		return insert_pfn(vma, addr, pfn, pgprot, mkwrite);
	}

	if (err == -ENOMEM)
		return VM_FAULT_OOM;
	if (err < 0 && err != -EBUSY)
		return VM_FAULT_SIGBUS;

	return VM_FAULT_NOPAGE;
}

/**
 * vmf_insert_mixed_prot - insert single pfn into user vma with specified pgprot
 * @vma: user vma to map to
 * @addr: target user address of this page
 * @pfn: source kernel pfn
 * @pgprot: pgprot flags for the inserted page
 *
 * This is exactly like vmf_insert_mixed(), except that it allows drivers
 * to override pgprot on a per-page basis.
 *
 * Typically this function should be used by drivers to set caching- and
 * encryption bits different than those of @vma->vm_page_prot, because
 * the caching- or encryption mode may not be known at mmap() time.
 * This is ok as long as @vma->vm_page_prot is not used by the core vm
 * to set caching and encryption bits for those vmas (except for COW pages).
 * This is ensured by core vm only modifying these page table entries using
 * functions that don't touch caching- or encryption bits, using pte_modify()
 * if needed. (See for example mprotect()).
 * Also when new page-table entries are created, this is only done using the
 * fault() callback, and never using the value of vma->vm_page_prot,
 * except for page-table entries that point to anonymous pages as the result
 * of COW.
 *
 * Context: Process context.  May allocate using %GFP_KERNEL.
 * Return: vm_fault_t value.
 */
vm_fault_t vmf_insert_mixed_prot(struct vm_area_struct *vma, unsigned long addr,
				 pfn_t pfn, pgprot_t pgprot)
{
	return __vm_insert_mixed(vma, addr, pfn, pgprot, false);
}
EXPORT_SYMBOL(vmf_insert_mixed_prot);

vm_fault_t vmf_insert_mixed(struct vm_area_struct *vma, unsigned long addr,
		pfn_t pfn)
{
	return __vm_insert_mixed(vma, addr, pfn, vma->vm_page_prot, false);
}
EXPORT_SYMBOL(vmf_insert_mixed);

/*
 *  If the insertion of PTE failed because someone else already added a
 *  different entry in the mean time, we treat that as success as we assume
 *  the same entry was actually inserted.
 */
vm_fault_t vmf_insert_mixed_mkwrite(struct vm_area_struct *vma,
		unsigned long addr, pfn_t pfn)
{
	return __vm_insert_mixed(vma, addr, pfn, vma->vm_page_prot, true);
}
EXPORT_SYMBOL(vmf_insert_mixed_mkwrite);

/*
 * maps a range of physical memory into the requested pages. the old
 * mappings are removed. any references to nonexistent pages results
 * in null mappings (currently treated as "copy-on-access")
 */
static int remap_pte_range(struct mm_struct *mm, pmd_t *pmd,
			unsigned long addr, unsigned long end,
			unsigned long pfn, pgprot_t prot)
{
	pte_t *pte, *mapped_pte;
	spinlock_t *ptl;
	int err = 0;

	mapped_pte = pte = pte_alloc_map_lock(mm, pmd, addr, &ptl);
	if (!pte)
		return -ENOMEM;
	arch_enter_lazy_mmu_mode();
	do {
		BUG_ON(!pte_none(*pte));
		if (!pfn_modify_allowed(pfn, prot)) {
			err = -EACCES;
			break;
		}
		set_pte_at(mm, addr, pte, pte_mkspecial(pfn_pte(pfn, prot)));
		pfn++;
	} while (pte++, addr += PAGE_SIZE, addr != end);
	arch_leave_lazy_mmu_mode();
	pte_unmap_unlock(mapped_pte, ptl);
	return err;
}

static inline int remap_pmd_range(struct mm_struct *mm, pud_t *pud,
			unsigned long addr, unsigned long end,
			unsigned long pfn, pgprot_t prot)
{
	pmd_t *pmd;
	unsigned long next;
	int err;

	pfn -= addr >> PAGE_SHIFT;
	pmd = pmd_alloc(mm, pud, addr);
	if (!pmd)
		return -ENOMEM;
	VM_BUG_ON(pmd_trans_huge(*pmd));
	do {
		next = pmd_addr_end(addr, end);
		err = remap_pte_range(mm, pmd, addr, next,
				pfn + (addr >> PAGE_SHIFT), prot);
		if (err)
			return err;
	} while (pmd++, addr = next, addr != end);
	return 0;
}

static inline int remap_pud_range(struct mm_struct *mm, p4d_t *p4d,
			unsigned long addr, unsigned long end,
			unsigned long pfn, pgprot_t prot)
{
	pud_t *pud;
	unsigned long next;
	int err;

	pfn -= addr >> PAGE_SHIFT;
	pud = pud_alloc(mm, p4d, addr);
	if (!pud)
		return -ENOMEM;
	do {
		next = pud_addr_end(addr, end);
		err = remap_pmd_range(mm, pud, addr, next,
				pfn + (addr >> PAGE_SHIFT), prot);
		if (err)
			return err;
	} while (pud++, addr = next, addr != end);
	return 0;
}

static inline int remap_p4d_range(struct mm_struct *mm, pgd_t *pgd,
			unsigned long addr, unsigned long end,
			unsigned long pfn, pgprot_t prot)
{
	p4d_t *p4d;
	unsigned long next;
	int err;

	pfn -= addr >> PAGE_SHIFT;
	p4d = p4d_alloc(mm, pgd, addr);
	if (!p4d)
		return -ENOMEM;
	do {
		next = p4d_addr_end(addr, end);
		err = remap_pud_range(mm, p4d, addr, next,
				pfn + (addr >> PAGE_SHIFT), prot);
		if (err)
			return err;
	} while (p4d++, addr = next, addr != end);
	return 0;
}

/*
 * Variant of remap_pfn_range that does not call track_pfn_remap.  The caller
 * must have pre-validated the caching bits of the pgprot_t.
 */
int remap_pfn_range_notrack(struct vm_area_struct *vma, unsigned long addr,
		unsigned long pfn, unsigned long size, pgprot_t prot)
{
	pgd_t *pgd;
	unsigned long next;
	unsigned long end = addr + PAGE_ALIGN(size);
	struct mm_struct *mm = vma->vm_mm;
	int err;

	if (WARN_ON_ONCE(!PAGE_ALIGNED(addr)))
		return -EINVAL;

	/*
	 * Physically remapped pages are special. Tell the
	 * rest of the world about it:
	 *   VM_IO tells people not to look at these pages
	 *	(accesses can have side effects).
	 *   VM_PFNMAP tells the core MM that the base pages are just
	 *	raw PFN mappings, and do not have a "struct page" associated
	 *	with them.
	 *   VM_DONTEXPAND
	 *      Disable vma merging and expanding with mremap().
	 *   VM_DONTDUMP
	 *      Omit vma from core dump, even when VM_IO turned off.
	 *
	 * There's a horrible special case to handle copy-on-write
	 * behaviour that some programs depend on. We mark the "original"
	 * un-COW'ed pages by matching them up with "vma->vm_pgoff".
	 * See vm_normal_page() for details.
	 */
	if (is_cow_mapping(vma->vm_flags)) {
		if (addr != vma->vm_start || end != vma->vm_end)
			return -EINVAL;
		vma->vm_pgoff = pfn;
	}

	vma->vm_flags |= VM_IO | VM_PFNMAP | VM_DONTEXPAND | VM_DONTDUMP;

	BUG_ON(addr >= end);
	pfn -= addr >> PAGE_SHIFT;
	pgd = pgd_offset(mm, addr);
	flush_cache_range(vma, addr, end);
	do {
		next = pgd_addr_end(addr, end);
		err = remap_p4d_range(mm, pgd, addr, next,
				pfn + (addr >> PAGE_SHIFT), prot);
		if (err)
			return err;
	} while (pgd++, addr = next, addr != end);

	return 0;
}

/**
 * remap_pfn_range - remap kernel memory to userspace
 * @vma: user vma to map to
 * @addr: target page aligned user address to start at
 * @pfn: page frame number of kernel physical memory address
 * @size: size of mapping area
 * @prot: page protection flags for this mapping
 *
 * Note: this is only safe if the mm semaphore is held when called.
 *
 * Return: %0 on success, negative error code otherwise.
 */
int remap_pfn_range(struct vm_area_struct *vma, unsigned long addr,
		    unsigned long pfn, unsigned long size, pgprot_t prot)
{
	int err;

	err = track_pfn_remap(vma, &prot, pfn, addr, PAGE_ALIGN(size));
	if (err)
		return -EINVAL;

	err = remap_pfn_range_notrack(vma, addr, pfn, size, prot);
	if (err)
		untrack_pfn(vma, pfn, PAGE_ALIGN(size));
	return err;
}
EXPORT_SYMBOL(remap_pfn_range);

/**
 * vm_iomap_memory - remap memory to userspace
 * @vma: user vma to map to
 * @start: start of the physical memory to be mapped
 * @len: size of area
 *
 * This is a simplified io_remap_pfn_range() for common driver use. The
 * driver just needs to give us the physical memory range to be mapped,
 * we'll figure out the rest from the vma information.
 *
 * NOTE! Some drivers might want to tweak vma->vm_page_prot first to get
 * whatever write-combining details or similar.
 *
 * Return: %0 on success, negative error code otherwise.
 */
int vm_iomap_memory(struct vm_area_struct *vma, phys_addr_t start, unsigned long len)
{
	unsigned long vm_len, pfn, pages;

	/* Check that the physical memory area passed in looks valid */
	if (start + len < start)
		return -EINVAL;
	/*
	 * You *really* shouldn't map things that aren't page-aligned,
	 * but we've historically allowed it because IO memory might
	 * just have smaller alignment.
	 */
	len += start & ~PAGE_MASK;
	pfn = start >> PAGE_SHIFT;
	pages = (len + ~PAGE_MASK) >> PAGE_SHIFT;
	if (pfn + pages < pfn)
		return -EINVAL;

	/* We start the mapping 'vm_pgoff' pages into the area */
	if (vma->vm_pgoff > pages)
		return -EINVAL;
	pfn += vma->vm_pgoff;
	pages -= vma->vm_pgoff;

	/* Can we fit all of the mapping? */
	vm_len = vma->vm_end - vma->vm_start;
	if (vm_len >> PAGE_SHIFT > pages)
		return -EINVAL;

	/* Ok, let it rip */
	return io_remap_pfn_range(vma, vma->vm_start, pfn, vm_len, vma->vm_page_prot);
}
EXPORT_SYMBOL(vm_iomap_memory);

static int apply_to_pte_range(struct mm_struct *mm, pmd_t *pmd,
				     unsigned long addr, unsigned long end,
				     pte_fn_t fn, void *data, bool create,
				     pgtbl_mod_mask *mask)
{
	pte_t *pte, *mapped_pte;
	int err = 0;
	spinlock_t *ptl;

	if (create) {
		mapped_pte = pte = (mm == &init_mm) ?
			pte_alloc_kernel_track(pmd, addr, mask) :
			pte_alloc_map_lock(mm, pmd, addr, &ptl);
		if (!pte)
			return -ENOMEM;
	} else {
		mapped_pte = pte = (mm == &init_mm) ?
			pte_offset_kernel(pmd, addr) :
			pte_offset_map_lock(mm, pmd, addr, &ptl);
	}

	BUG_ON(pmd_huge(*pmd));

	arch_enter_lazy_mmu_mode();

	if (fn) {
		do {
			if (create || !pte_none(*pte)) {
				err = fn(pte++, addr, data);
				if (err)
					break;
			}
		} while (addr += PAGE_SIZE, addr != end);
	}
	*mask |= PGTBL_PTE_MODIFIED;

	arch_leave_lazy_mmu_mode();

	if (mm != &init_mm)
		pte_unmap_unlock(mapped_pte, ptl);
	return err;
}

static int apply_to_pmd_range(struct mm_struct *mm, pud_t *pud,
				     unsigned long addr, unsigned long end,
				     pte_fn_t fn, void *data, bool create,
				     pgtbl_mod_mask *mask)
{
	pmd_t *pmd;
	unsigned long next;
	int err = 0;

	BUG_ON(pud_huge(*pud));

	if (create) {
		pmd = pmd_alloc_track(mm, pud, addr, mask);
		if (!pmd)
			return -ENOMEM;
	} else {
		pmd = pmd_offset(pud, addr);
	}
	do {
		next = pmd_addr_end(addr, end);
		if (pmd_none(*pmd) && !create)
			continue;
		if (WARN_ON_ONCE(pmd_leaf(*pmd)))
			return -EINVAL;
		if (!pmd_none(*pmd) && WARN_ON_ONCE(pmd_bad(*pmd))) {
			if (!create)
				continue;
			pmd_clear_bad(pmd);
		}
		err = apply_to_pte_range(mm, pmd, addr, next,
					 fn, data, create, mask);
		if (err)
			break;
	} while (pmd++, addr = next, addr != end);

	return err;
}

static int apply_to_pud_range(struct mm_struct *mm, p4d_t *p4d,
				     unsigned long addr, unsigned long end,
				     pte_fn_t fn, void *data, bool create,
				     pgtbl_mod_mask *mask)
{
	pud_t *pud;
	unsigned long next;
	int err = 0;

	if (create) {
		pud = pud_alloc_track(mm, p4d, addr, mask);
		if (!pud)
			return -ENOMEM;
	} else {
		pud = pud_offset(p4d, addr);
	}
	do {
		next = pud_addr_end(addr, end);
		if (pud_none(*pud) && !create)
			continue;
		if (WARN_ON_ONCE(pud_leaf(*pud)))
			return -EINVAL;
		if (!pud_none(*pud) && WARN_ON_ONCE(pud_bad(*pud))) {
			if (!create)
				continue;
			pud_clear_bad(pud);
		}
		err = apply_to_pmd_range(mm, pud, addr, next,
					 fn, data, create, mask);
		if (err)
			break;
	} while (pud++, addr = next, addr != end);

	return err;
}

static int apply_to_p4d_range(struct mm_struct *mm, pgd_t *pgd,
				     unsigned long addr, unsigned long end,
				     pte_fn_t fn, void *data, bool create,
				     pgtbl_mod_mask *mask)
{
	p4d_t *p4d;
	unsigned long next;
	int err = 0;

	if (create) {
		p4d = p4d_alloc_track(mm, pgd, addr, mask);
		if (!p4d)
			return -ENOMEM;
	} else {
		p4d = p4d_offset(pgd, addr);
	}
	do {
		next = p4d_addr_end(addr, end);
		if (p4d_none(*p4d) && !create)
			continue;
		if (WARN_ON_ONCE(p4d_leaf(*p4d)))
			return -EINVAL;
		if (!p4d_none(*p4d) && WARN_ON_ONCE(p4d_bad(*p4d))) {
			if (!create)
				continue;
			p4d_clear_bad(p4d);
		}
		err = apply_to_pud_range(mm, p4d, addr, next,
					 fn, data, create, mask);
		if (err)
			break;
	} while (p4d++, addr = next, addr != end);

	return err;
}

static int __apply_to_page_range(struct mm_struct *mm, unsigned long addr,
				 unsigned long size, pte_fn_t fn,
				 void *data, bool create)
{
	pgd_t *pgd;
	unsigned long start = addr, next;
	unsigned long end = addr + size;
	pgtbl_mod_mask mask = 0;
	int err = 0;

	if (WARN_ON(addr >= end))
		return -EINVAL;

	pgd = pgd_offset(mm, addr);
	do {
		next = pgd_addr_end(addr, end);
		if (pgd_none(*pgd) && !create)
			continue;
		if (WARN_ON_ONCE(pgd_leaf(*pgd)))
			return -EINVAL;
		if (!pgd_none(*pgd) && WARN_ON_ONCE(pgd_bad(*pgd))) {
			if (!create)
				continue;
			pgd_clear_bad(pgd);
		}
		err = apply_to_p4d_range(mm, pgd, addr, next,
					 fn, data, create, &mask);
		if (err)
			break;
	} while (pgd++, addr = next, addr != end);

	if (mask & ARCH_PAGE_TABLE_SYNC_MASK)
		arch_sync_kernel_mappings(start, start + size);

	return err;
}

/*
 * Scan a region of virtual memory, filling in page tables as necessary
 * and calling a provided function on each leaf page table.
 */
int apply_to_page_range(struct mm_struct *mm, unsigned long addr,
			unsigned long size, pte_fn_t fn, void *data)
{
	return __apply_to_page_range(mm, addr, size, fn, data, true);
}
EXPORT_SYMBOL_GPL(apply_to_page_range);

/*
 * Scan a region of virtual memory, calling a provided function on
 * each leaf page table where it exists.
 *
 * Unlike apply_to_page_range, this does _not_ fill in page tables
 * where they are absent.
 */
int apply_to_existing_page_range(struct mm_struct *mm, unsigned long addr,
				 unsigned long size, pte_fn_t fn, void *data)
{
	return __apply_to_page_range(mm, addr, size, fn, data, false);
}
EXPORT_SYMBOL_GPL(apply_to_existing_page_range);

#ifdef CONFIG_SPECULATIVE_PAGE_FAULT

/*
 * speculative_page_walk_begin() ... speculative_page_walk_end() protects
 * against races with page table reclamation.
 *
 * This is similar to what fast GUP does, but fast GUP also needs to
 * protect against races with THP page splitting, so it always needs
 * to disable interrupts.
 * Speculative page faults need to protect against page table reclamation,
 * even with MMU_GATHER_RCU_TABLE_FREE case page table removal slow-path is
 * not RCU-safe (see comment inside tlb_remove_table_sync_one), therefore
 * we still have to disable IRQs.
 */
#define speculative_page_walk_begin() local_irq_disable()
#define speculative_page_walk_end()   local_irq_enable()

bool __pte_map_lock(struct vm_fault *vmf)
{
	pmd_t pmdval;
	pte_t *pte = vmf->pte;
	spinlock_t *ptl;

	if (!(vmf->flags & FAULT_FLAG_SPECULATIVE)) {
		vmf->ptl = pte_lockptr(vmf->vma->vm_mm, vmf->pmd);
		if (!pte)
			vmf->pte = pte_offset_map(vmf->pmd, vmf->address);
		spin_lock(vmf->ptl);
		return true;
	}

	speculative_page_walk_begin();
	if (!mmap_seq_read_check(vmf->vma->vm_mm, vmf->seq,
				 SPF_ABORT_PTE_MAP_LOCK_SEQ1))
		goto fail;
	/*
	 * The mmap sequence count check guarantees that the page
	 * tables are still valid at that point, and
	 * speculative_page_walk_begin() ensures that they stay around.
	 */
	/*
	 * We check if the pmd value is still the same to ensure that there
	 * is not a huge collapse operation in progress in our back.
	 * It also ensures that pmd was not cleared by pmd_clear in
	 * free_pte_range and ptl is still valid.
	 */
	pmdval = READ_ONCE(*vmf->pmd);
	if (!pmd_same(pmdval, vmf->orig_pmd)) {
		count_vm_spf_event(SPF_ABORT_PTE_MAP_LOCK_PMD);
		goto fail;
	}
	ptl = pte_lockptr(vmf->vma->vm_mm, &pmdval);
	if (!pte)
		pte = pte_offset_map(&pmdval, vmf->address);
	/*
	 * Try locking the page table.
	 *
	 * Note that we might race against zap_pte_range() which
	 * invalidates TLBs while holding the page table lock.
	 * We are still under the speculative_page_walk_begin() section,
	 * and zap_pte_range() could thus deadlock with us if we tried
	 * using spin_lock() here.
	 *
	 * We also don't want to retry until spin_trylock() succeeds,
	 * because of the starvation potential against a stream of lockers.
	 */
	if (unlikely(!spin_trylock(ptl))) {
		count_vm_spf_event(SPF_ABORT_PTE_MAP_LOCK_PTL);
		goto fail;
	}
	/*
	 * The check below will fail if __pte_map_lock passed its ptl barrier
	 * before we took the ptl lock.
	 */
	if (!mmap_seq_read_check(vmf->vma->vm_mm, vmf->seq,
				 SPF_ABORT_PTE_MAP_LOCK_SEQ2))
		goto unlock_fail;
	speculative_page_walk_end();
	vmf->pte = pte;
	vmf->ptl = ptl;
	return true;

unlock_fail:
	spin_unlock(ptl);
fail:
	if (pte)
		pte_unmap(pte);
	speculative_page_walk_end();
	return false;
}

#endif	/* CONFIG_SPECULATIVE_PAGE_FAULT */

/*
 * handle_pte_fault chooses page fault handler according to an entry which was
 * read non-atomically.  Before making any commitment, on those architectures
 * or configurations (e.g. i386 with PAE) which might give a mix of unmatched
 * parts, do_swap_page must check under lock before unmapping the pte and
 * proceeding (but do_wp_page is only called after already making such a check;
 * and do_anonymous_page can safely check later on).
 */
static inline int pte_unmap_same(struct mm_struct *mm, pmd_t *pmd,
				pte_t *page_table, pte_t orig_pte)
{
	int same = 1;
#if defined(CONFIG_SMP) || defined(CONFIG_PREEMPTION)
	if (sizeof(pte_t) > sizeof(unsigned long)) {
		spinlock_t *ptl = pte_lockptr(mm, pmd);
		spin_lock(ptl);
		same = pte_same(*page_table, orig_pte);
		spin_unlock(ptl);
	}
#endif
	pte_unmap(page_table);
	return same;
}

/*
 * Return:
 *	0:		copied succeeded
 *	-EHWPOISON:	copy failed due to hwpoison in source page
 *	-EAGAIN:	copied failed (some other reason)
 */
static inline int cow_user_page(struct page *dst, struct page *src,
				      struct vm_fault *vmf)
{
	int ret;
	void *kaddr;
	void __user *uaddr;
	bool locked = false;
	struct vm_area_struct *vma = vmf->vma;
	struct mm_struct *mm = vma->vm_mm;
	unsigned long addr = vmf->address;

	if (likely(src)) {
		if (copy_mc_user_highpage(dst, src, addr, vma)) {
			memory_failure_queue(page_to_pfn(src), 0);
			return -EHWPOISON;
		}
		return 0;
	}

	/*
	 * If the source page was a PFN mapping, we don't have
	 * a "struct page" for it. We do a best-effort copy by
	 * just copying from the original user address. If that
	 * fails, we just zero-fill it. Live with it.
	 */
	kaddr = kmap_atomic(dst);
	uaddr = (void __user *)(addr & PAGE_MASK);

	/*
	 * On architectures with software "accessed" bits, we would
	 * take a double page fault, so mark it accessed here.
	 */
	if (!arch_has_hw_pte_young() && !pte_young(vmf->orig_pte)) {
		pte_t entry;

		vmf->pte = pte_offset_map_lock(mm, vmf->pmd, addr, &vmf->ptl);
		locked = true;
		if (!likely(pte_same(*vmf->pte, vmf->orig_pte))) {
			/*
			 * Other thread has already handled the fault
			 * and update local tlb only
			 */
			update_mmu_tlb(vma, addr, vmf->pte);
			ret = -EAGAIN;
			goto pte_unlock;
		}

		entry = pte_mkyoung(vmf->orig_pte);
		if (ptep_set_access_flags(vma, addr, vmf->pte, entry, 0))
			update_mmu_cache(vma, addr, vmf->pte);
	}

	/*
	 * This really shouldn't fail, because the page is there
	 * in the page tables. But it might just be unreadable,
	 * in which case we just give up and fill the result with
	 * zeroes.
	 */
	if (__copy_from_user_inatomic(kaddr, uaddr, PAGE_SIZE)) {
		if (locked)
			goto warn;

		/* Re-validate under PTL if the page is still mapped */
		vmf->pte = pte_offset_map_lock(mm, vmf->pmd, addr, &vmf->ptl);
		locked = true;
		if (!likely(pte_same(*vmf->pte, vmf->orig_pte))) {
			/* The PTE changed under us, update local tlb */
			update_mmu_tlb(vma, addr, vmf->pte);
			ret = -EAGAIN;
			goto pte_unlock;
		}

		/*
		 * The same page can be mapped back since last copy attempt.
		 * Try to copy again under PTL.
		 */
		if (__copy_from_user_inatomic(kaddr, uaddr, PAGE_SIZE)) {
			/*
			 * Give a warn in case there can be some obscure
			 * use-case
			 */
warn:
			WARN_ON_ONCE(1);
			clear_page(kaddr);
		}
	}

	ret = 0;

pte_unlock:
	if (locked)
		pte_unmap_unlock(vmf->pte, vmf->ptl);
	kunmap_atomic(kaddr);
	flush_dcache_page(dst);

	return ret;
}

static gfp_t __get_fault_gfp_mask(struct vm_area_struct *vma)
{
	struct file *vm_file = vma->vm_file;

	if (vm_file)
		return mapping_gfp_mask(vm_file->f_mapping) | __GFP_FS | __GFP_IO;

	/*
	 * Special mappings (e.g. VDSO) do not have any file so fake
	 * a default GFP_KERNEL for them.
	 */
	return GFP_KERNEL;
}

/*
 * Notify the address space that the page is about to become writable so that
 * it can prohibit this or wait for the page to get into an appropriate state.
 *
 * We do this without the lock held, so that it can sleep if it needs to.
 */
static vm_fault_t do_page_mkwrite(struct vm_fault *vmf)
{
	vm_fault_t ret;
	struct page *page = vmf->page;
	unsigned int old_flags = vmf->flags;

	vmf->flags = FAULT_FLAG_WRITE|FAULT_FLAG_MKWRITE;

	if (vmf->vma->vm_file &&
	    IS_SWAPFILE(vmf->vma->vm_file->f_mapping->host))
		return VM_FAULT_SIGBUS;

	ret = vmf->vma->vm_ops->page_mkwrite(vmf);
	/* Restore original flags so that caller is not surprised */
	vmf->flags = old_flags;
	if (unlikely(ret & (VM_FAULT_ERROR | VM_FAULT_NOPAGE)))
		return ret;
	if (unlikely(!(ret & VM_FAULT_LOCKED))) {
		lock_page(page);
		if (!page->mapping) {
			unlock_page(page);
			return 0; /* retry */
		}
		ret |= VM_FAULT_LOCKED;
	} else
		VM_BUG_ON_PAGE(!PageLocked(page), page);
	return ret;
}

/*
 * Handle dirtying of a page in shared file mapping on a write fault.
 *
 * The function expects the page to be locked and unlocks it.
 */
static vm_fault_t fault_dirty_shared_page(struct vm_fault *vmf)
{
	struct vm_area_struct *vma = vmf->vma;
	struct address_space *mapping;
	struct page *page = vmf->page;
	bool dirtied;
	bool page_mkwrite = vma->vm_ops && vma->vm_ops->page_mkwrite;

	dirtied = set_page_dirty(page);
	VM_BUG_ON_PAGE(PageAnon(page), page);
	/*
	 * Take a local copy of the address_space - page.mapping may be zeroed
	 * by truncate after unlock_page().   The address_space itself remains
	 * pinned by vma->vm_file's reference.  We rely on unlock_page()'s
	 * release semantics to prevent the compiler from undoing this copying.
	 */
	mapping = page_rmapping(page);
	unlock_page(page);

	if (!page_mkwrite)
		file_update_time(vma->vm_file);

	/*
	 * Throttle page dirtying rate down to writeback speed.
	 *
	 * mapping may be NULL here because some device drivers do not
	 * set page.mapping but still dirty their pages
	 *
	 * Drop the mmap_lock before waiting on IO, if we can. The file
	 * is pinning the mapping, as per above.
	 */
	if ((dirtied || page_mkwrite) && mapping) {
		struct file *fpin;

		fpin = maybe_unlock_mmap_for_io(vmf, NULL);
		balance_dirty_pages_ratelimited(mapping);
		if (fpin) {
			fput(fpin);
			return VM_FAULT_RETRY;
		}
	}

	return 0;
}

/*
 * Handle write page faults for pages that can be reused in the current vma
 *
 * This can happen either due to the mapping being with the VM_SHARED flag,
 * or due to us being the last reference standing to the page. In either
 * case, all we need to do here is to mark the page as writable and update
 * any related book-keeping.
 */
static inline void wp_page_reuse(struct vm_fault *vmf)
	__releases(vmf->ptl)
{
	struct vm_area_struct *vma = vmf->vma;
	struct page *page = vmf->page;
	pte_t entry;
	/*
	 * Clear the pages cpupid information as the existing
	 * information potentially belongs to a now completely
	 * unrelated process.
	 */
	if (page)
		page_cpupid_xchg_last(page, (1 << LAST_CPUPID_SHIFT) - 1);

	flush_cache_page(vma, vmf->address, pte_pfn(vmf->orig_pte));
	entry = pte_mkyoung(vmf->orig_pte);
	entry = maybe_mkwrite(pte_mkdirty(entry), vma);
	if (ptep_set_access_flags(vma, vmf->address, vmf->pte, entry, 1))
		update_mmu_cache(vma, vmf->address, vmf->pte);
	pte_unmap_unlock(vmf->pte, vmf->ptl);
	count_vm_event(PGREUSE);
}

/*
 * Handle the case of a page which we actually need to copy to a new page.
 *
 * Called with mmap_lock locked and the old page referenced, but
 * without the ptl held.
 *
 * High level logic flow:
 *
 * - Allocate a page, copy the content of the old page to the new one.
 * - Handle book keeping and accounting - cgroups, mmu-notifiers, etc.
 * - Take the PTL. If the pte changed, bail out and release the allocated page
 * - If the pte is still the way we remember it, update the page table and all
 *   relevant references. This includes dropping the reference the page-table
 *   held to the old page, as well as updating the rmap.
 * - In any case, unlock the PTL and drop the reference we took to the old page.
 */
static vm_fault_t wp_page_copy(struct vm_fault *vmf)
{
	struct vm_area_struct *vma = vmf->vma;
	struct mm_struct *mm = vma->vm_mm;
	struct page *old_page = vmf->page;
	struct page *new_page = NULL;
	pte_t entry;
	int page_copied = 0;
	struct mmu_notifier_range range;
<<<<<<< HEAD
	vm_fault_t ret = VM_FAULT_OOM;
=======
	int ret;
>>>>>>> d54cfc42

	if (unlikely(!vma->anon_vma)) {
		if (vmf->flags & FAULT_FLAG_SPECULATIVE) {
			count_vm_spf_event(SPF_ABORT_ANON_VMA);
			ret = VM_FAULT_RETRY;
			goto out;
		}
		if (__anon_vma_prepare(vma))
			goto out;
	}

	if (is_zero_pfn(pte_pfn(vmf->orig_pte))) {
		new_page = alloc_zeroed_user_highpage_movable(vma,
							      vmf->address);
		if (!new_page)
			goto out;
	} else {
		new_page = alloc_page_vma(GFP_HIGHUSER_MOVABLE, vma,
				vmf->address);
		if (!new_page)
			goto out;

		ret = cow_user_page(new_page, old_page, vmf);
		if (ret) {
			/*
			 * COW failed, if the fault was solved by other,
			 * it's fine. If not, userspace would re-fault on
			 * the same address and we will handle the fault
			 * from the second attempt.
			 * The -EHWPOISON case will not be retried.
			 */
			put_page(new_page);
			if (old_page)
				put_page(old_page);

			return ret == -EHWPOISON ? VM_FAULT_HWPOISON : 0;
		}
	}

	if (mem_cgroup_charge(new_page, mm, GFP_KERNEL))
		goto out_free_new;
	cgroup_throttle_swaprate(new_page, GFP_KERNEL);

	__SetPageUptodate(new_page);

	if ((vmf->flags & FAULT_FLAG_SPECULATIVE) &&
	    !mmu_notifier_trylock(mm)) {
		ret = VM_FAULT_RETRY;
		goto out_free_new;
	}
	mmu_notifier_range_init(&range, MMU_NOTIFY_CLEAR, 0, vma, mm,
				vmf->address & PAGE_MASK,
				(vmf->address & PAGE_MASK) + PAGE_SIZE);
	mmu_notifier_invalidate_range_start(&range);

	/*
	 * Re-check the pte - we dropped the lock
	 */
	if (!pte_map_lock(vmf)) {
		ret = VM_FAULT_RETRY;
		/* put_page() will uncharge the page */
		goto out_notify;
	}
	if (likely(pte_same(*vmf->pte, vmf->orig_pte))) {
		if (old_page) {
			if (!PageAnon(old_page)) {
				dec_mm_counter_fast(mm,
						mm_counter_file(old_page));
				inc_mm_counter_fast(mm, MM_ANONPAGES);
			}
		} else {
			inc_mm_counter_fast(mm, MM_ANONPAGES);
		}
		flush_cache_page(vma, vmf->address, pte_pfn(vmf->orig_pte));
		entry = mk_pte(new_page, vma->vm_page_prot);
		entry = pte_sw_mkyoung(entry);
		entry = maybe_mkwrite(pte_mkdirty(entry), vma);

		/*
		 * Clear the pte entry and flush it first, before updating the
		 * pte with the new entry, to keep TLBs on different CPUs in
		 * sync. This code used to set the new PTE then flush TLBs, but
		 * that left a window where the new PTE could be loaded into
		 * some TLBs while the old PTE remains in others.
		 */
		ptep_clear_flush_notify(vma, vmf->address, vmf->pte);
		page_add_new_anon_rmap(new_page, vma, vmf->address, false);
		lru_cache_add_inactive_or_unevictable(new_page, vma);
		/*
		 * We call the notify macro here because, when using secondary
		 * mmu page tables (such as kvm shadow page tables), we want the
		 * new page to be mapped directly into the secondary page table.
		 */
		set_pte_at_notify(mm, vmf->address, vmf->pte, entry);
		update_mmu_cache(vma, vmf->address, vmf->pte);
		if (old_page) {
			/*
			 * Only after switching the pte to the new page may
			 * we remove the mapcount here. Otherwise another
			 * process may come and find the rmap count decremented
			 * before the pte is switched to the new page, and
			 * "reuse" the old page writing into it while our pte
			 * here still points into it and can be read by other
			 * threads.
			 *
			 * The critical issue is to order this
			 * page_remove_rmap with the ptp_clear_flush above.
			 * Those stores are ordered by (if nothing else,)
			 * the barrier present in the atomic_add_negative
			 * in page_remove_rmap.
			 *
			 * Then the TLB flush in ptep_clear_flush ensures that
			 * no process can access the old page before the
			 * decremented mapcount is visible. And the old page
			 * cannot be reused until after the decremented
			 * mapcount is visible. So transitively, TLBs to
			 * old page will be flushed before it can be reused.
			 */
			page_remove_rmap(old_page, false);
		}

		/* Free the old page.. */
		new_page = old_page;
		page_copied = 1;
	} else {
		update_mmu_tlb(vma, vmf->address, vmf->pte);
	}

	if (new_page)
		put_page(new_page);

	pte_unmap_unlock(vmf->pte, vmf->ptl);
	/*
	 * No need to double call mmu_notifier->invalidate_range() callback as
	 * the above ptep_clear_flush_notify() did already call it.
	 */
	mmu_notifier_invalidate_range_only_end(&range);
	if (vmf->flags & FAULT_FLAG_SPECULATIVE)
		mmu_notifier_unlock(mm);
	if (old_page) {
		/*
		 * Don't let another task, with possibly unlocked vma,
		 * keep the mlocked page.
		 */
		if (page_copied && (vma->vm_flags & VM_LOCKED)) {
			lock_page(old_page);	/* LRU manipulation */
			if (PageMlocked(old_page))
				munlock_vma_page(old_page);
			unlock_page(old_page);
		}
		if (page_copied)
			free_swap_cache(old_page);
		put_page(old_page);
	}
	return page_copied ? VM_FAULT_WRITE : 0;
out_notify:
	mmu_notifier_invalidate_range_only_end(&range);
	if (vmf->flags & FAULT_FLAG_SPECULATIVE)
		mmu_notifier_unlock(mm);
out_free_new:
	put_page(new_page);
out:
	if (old_page)
		put_page(old_page);
	return ret;
}

/**
 * finish_mkwrite_fault - finish page fault for a shared mapping, making PTE
 *			  writeable once the page is prepared
 *
 * @vmf: structure describing the fault
 *
 * This function handles all that is needed to finish a write page fault in a
 * shared mapping due to PTE being read-only once the mapped page is prepared.
 * It handles locking of PTE and modifying it.
 *
 * The function expects the page to be locked or other protection against
 * concurrent faults / writeback (such as DAX radix tree locks).
 *
 * Return: %0 on success, %VM_FAULT_NOPAGE when PTE got changed before
 * we acquired PTE lock.
 */
vm_fault_t finish_mkwrite_fault(struct vm_fault *vmf)
{
	WARN_ON_ONCE(!(vmf->vma->vm_flags & VM_SHARED));
	vmf->pte = pte_offset_map_lock(vmf->vma->vm_mm, vmf->pmd, vmf->address,
				       &vmf->ptl);
	/*
	 * We might have raced with another page fault while we released the
	 * pte_offset_map_lock.
	 */
	if (!pte_same(*vmf->pte, vmf->orig_pte)) {
		update_mmu_tlb(vmf->vma, vmf->address, vmf->pte);
		pte_unmap_unlock(vmf->pte, vmf->ptl);
		return VM_FAULT_NOPAGE;
	}
	wp_page_reuse(vmf);
	return 0;
}

/*
 * Handle write page faults for VM_MIXEDMAP or VM_PFNMAP for a VM_SHARED
 * mapping
 */
static vm_fault_t wp_pfn_shared(struct vm_fault *vmf)
{
	struct vm_area_struct *vma = vmf->vma;

	VM_BUG_ON(vmf->flags & FAULT_FLAG_SPECULATIVE);
	if (vma->vm_ops && vma->vm_ops->pfn_mkwrite) {
		vm_fault_t ret;

		pte_unmap_unlock(vmf->pte, vmf->ptl);
		vmf->flags |= FAULT_FLAG_MKWRITE;
		ret = vma->vm_ops->pfn_mkwrite(vmf);
		if (ret & (VM_FAULT_ERROR | VM_FAULT_NOPAGE))
			return ret;
		return finish_mkwrite_fault(vmf);
	}
	wp_page_reuse(vmf);
	return VM_FAULT_WRITE;
}

static vm_fault_t wp_page_shared(struct vm_fault *vmf)
	__releases(vmf->ptl)
{
	struct vm_area_struct *vma = vmf->vma;
	vm_fault_t ret = VM_FAULT_WRITE;

	VM_BUG_ON(vmf->flags & FAULT_FLAG_SPECULATIVE);

	get_page(vmf->page);

	if (vma->vm_ops && vma->vm_ops->page_mkwrite) {
		vm_fault_t tmp;

		pte_unmap_unlock(vmf->pte, vmf->ptl);
		tmp = do_page_mkwrite(vmf);
		if (unlikely(!tmp || (tmp &
				      (VM_FAULT_ERROR | VM_FAULT_NOPAGE)))) {
			put_page(vmf->page);
			return tmp;
		}
		tmp = finish_mkwrite_fault(vmf);
		if (unlikely(tmp & (VM_FAULT_ERROR | VM_FAULT_NOPAGE))) {
			unlock_page(vmf->page);
			put_page(vmf->page);
			return tmp;
		}
	} else {
		wp_page_reuse(vmf);
		lock_page(vmf->page);
	}
	ret |= fault_dirty_shared_page(vmf);
	put_page(vmf->page);

	return ret;
}

/*
 * This routine handles present pages, when users try to write
 * to a shared page. It is done by copying the page to a new address
 * and decrementing the shared-page counter for the old page.
 *
 * Note that this routine assumes that the protection checks have been
 * done by the caller (the low-level page fault routine in most cases).
 * Thus we can safely just mark it writable once we've done any necessary
 * COW.
 *
 * We also mark the page dirty at this point even though the page will
 * change only once the write actually happens. This avoids a few races,
 * and potentially makes it more efficient.
 *
 * We enter with non-exclusive mmap_lock (to exclude vma changes,
 * but allow concurrent faults), with pte both mapped and locked.
 * We return with mmap_lock still held, but pte unmapped and unlocked.
 */
static vm_fault_t do_wp_page(struct vm_fault *vmf)
	__releases(vmf->ptl)
{
	struct vm_area_struct *vma = vmf->vma;

	if (vmf->flags & FAULT_FLAG_SPECULATIVE)
		count_vm_spf_event(SPF_ATTEMPT_WP);

	if (userfaultfd_pte_wp(vma, *vmf->pte)) {
		pte_unmap_unlock(vmf->pte, vmf->ptl);
		if (vmf->flags & FAULT_FLAG_SPECULATIVE) {
			count_vm_spf_event(SPF_ABORT_USERFAULTFD);
			return VM_FAULT_RETRY;
		}
		return handle_userfault(vmf, VM_UFFD_WP);
	}

	/*
	 * Userfaultfd write-protect can defer flushes. Ensure the TLB
	 * is flushed in this case before copying.
	 */
	if (unlikely(userfaultfd_wp(vmf->vma) &&
		     mm_tlb_flush_pending(vmf->vma->vm_mm)))
		flush_tlb_page(vmf->vma, vmf->address);

	vmf->page = vm_normal_page(vma, vmf->address, vmf->orig_pte);
	if (!vmf->page) {
		/*
		 * VM_MIXEDMAP !pfn_valid() case, or VM_SOFTDIRTY clear on a
		 * VM_PFNMAP VMA.
		 *
		 * We should not cow pages in a shared writeable mapping.
		 * Just mark the pages writable and/or call ops->pfn_mkwrite.
		 */
		if ((vma->vm_flags & (VM_WRITE|VM_SHARED)) ==
				     (VM_WRITE|VM_SHARED))
			return wp_pfn_shared(vmf);

		pte_unmap_unlock(vmf->pte, vmf->ptl);
		vmf->pte = NULL;
		return wp_page_copy(vmf);
	}

	/*
	 * Take out anonymous pages first, anonymous shared vmas are
	 * not dirty accountable.
	 */
	if (PageAnon(vmf->page)) {
		struct page *page = vmf->page;

		/* PageKsm() doesn't necessarily raise the page refcount */
		if (PageKsm(page) || page_count(page) != 1)
			goto copy;
		if (!trylock_page(page))
			goto copy;
		if (PageKsm(page) || page_mapcount(page) != 1 || page_count(page) != 1) {
			unlock_page(page);
			goto copy;
		}
		/*
		 * Ok, we've got the only map reference, and the only
		 * page count reference, and the page is locked,
		 * it's dark out, and we're wearing sunglasses. Hit it.
		 */
		unlock_page(page);
		wp_page_reuse(vmf);
		return VM_FAULT_WRITE;
	} else if (unlikely((vma->vm_flags & (VM_WRITE|VM_SHARED)) ==
					(VM_WRITE|VM_SHARED))) {
		return wp_page_shared(vmf);
	}
copy:
	/*
	 * Ok, we need to copy. Oh, well..
	 */
	get_page(vmf->page);

	pte_unmap_unlock(vmf->pte, vmf->ptl);
	vmf->pte = NULL;
	return wp_page_copy(vmf);
}

static void unmap_mapping_range_vma(struct vm_area_struct *vma,
		unsigned long start_addr, unsigned long end_addr,
		struct zap_details *details)
{
	zap_page_range_single(vma, start_addr, end_addr - start_addr, details);
}

static inline void unmap_mapping_range_tree(struct rb_root_cached *root,
					    struct zap_details *details)
{
	struct vm_area_struct *vma;
	pgoff_t vba, vea, zba, zea;

	vma_interval_tree_foreach(vma, root,
			details->first_index, details->last_index) {

		vba = vma->vm_pgoff;
		vea = vba + vma_pages(vma) - 1;
		zba = details->first_index;
		if (zba < vba)
			zba = vba;
		zea = details->last_index;
		if (zea > vea)
			zea = vea;

		unmap_mapping_range_vma(vma,
			((zba - vba) << PAGE_SHIFT) + vma->vm_start,
			((zea - vba + 1) << PAGE_SHIFT) + vma->vm_start,
				details);
	}
}

/**
 * unmap_mapping_page() - Unmap single page from processes.
 * @page: The locked page to be unmapped.
 *
 * Unmap this page from any userspace process which still has it mmaped.
 * Typically, for efficiency, the range of nearby pages has already been
 * unmapped by unmap_mapping_pages() or unmap_mapping_range().  But once
 * truncation or invalidation holds the lock on a page, it may find that
 * the page has been remapped again: and then uses unmap_mapping_page()
 * to unmap it finally.
 */
void unmap_mapping_page(struct page *page)
{
	struct address_space *mapping = page->mapping;
	struct zap_details details = { };

	VM_BUG_ON(!PageLocked(page));
	VM_BUG_ON(PageTail(page));

	details.check_mapping = mapping;
	details.first_index = page->index;
	details.last_index = page->index + thp_nr_pages(page) - 1;
	details.single_page = page;

	i_mmap_lock_write(mapping);
	if (unlikely(!RB_EMPTY_ROOT(&mapping->i_mmap.rb_root)))
		unmap_mapping_range_tree(&mapping->i_mmap, &details);
	i_mmap_unlock_write(mapping);
}

/**
 * unmap_mapping_pages() - Unmap pages from processes.
 * @mapping: The address space containing pages to be unmapped.
 * @start: Index of first page to be unmapped.
 * @nr: Number of pages to be unmapped.  0 to unmap to end of file.
 * @even_cows: Whether to unmap even private COWed pages.
 *
 * Unmap the pages in this address space from any userspace process which
 * has them mmaped.  Generally, you want to remove COWed pages as well when
 * a file is being truncated, but not when invalidating pages from the page
 * cache.
 */
void unmap_mapping_pages(struct address_space *mapping, pgoff_t start,
		pgoff_t nr, bool even_cows)
{
	struct zap_details details = { };

	details.check_mapping = even_cows ? NULL : mapping;
	details.first_index = start;
	details.last_index = start + nr - 1;
	if (details.last_index < details.first_index)
		details.last_index = ULONG_MAX;

	i_mmap_lock_write(mapping);
	if (unlikely(!RB_EMPTY_ROOT(&mapping->i_mmap.rb_root)))
		unmap_mapping_range_tree(&mapping->i_mmap, &details);
	i_mmap_unlock_write(mapping);
}
EXPORT_SYMBOL_GPL(unmap_mapping_pages);

/**
 * unmap_mapping_range - unmap the portion of all mmaps in the specified
 * address_space corresponding to the specified byte range in the underlying
 * file.
 *
 * @mapping: the address space containing mmaps to be unmapped.
 * @holebegin: byte in first page to unmap, relative to the start of
 * the underlying file.  This will be rounded down to a PAGE_SIZE
 * boundary.  Note that this is different from truncate_pagecache(), which
 * must keep the partial page.  In contrast, we must get rid of
 * partial pages.
 * @holelen: size of prospective hole in bytes.  This will be rounded
 * up to a PAGE_SIZE boundary.  A holelen of zero truncates to the
 * end of the file.
 * @even_cows: 1 when truncating a file, unmap even private COWed pages;
 * but 0 when invalidating pagecache, don't throw away private data.
 */
void unmap_mapping_range(struct address_space *mapping,
		loff_t const holebegin, loff_t const holelen, int even_cows)
{
	pgoff_t hba = holebegin >> PAGE_SHIFT;
	pgoff_t hlen = (holelen + PAGE_SIZE - 1) >> PAGE_SHIFT;

	/* Check for overflow. */
	if (sizeof(holelen) > sizeof(hlen)) {
		long long holeend =
			(holebegin + holelen + PAGE_SIZE - 1) >> PAGE_SHIFT;
		if (holeend & ~(long long)ULONG_MAX)
			hlen = ULONG_MAX - hba + 1;
	}

	unmap_mapping_pages(mapping, hba, hlen, even_cows);
}
EXPORT_SYMBOL(unmap_mapping_range);

/*
 * Restore a potential device exclusive pte to a working pte entry
 */
static vm_fault_t remove_device_exclusive_entry(struct vm_fault *vmf)
{
	struct page *page = vmf->page;
	struct vm_area_struct *vma = vmf->vma;
	struct mmu_notifier_range range;

	/*
	 * We need a reference to lock the page because we don't hold
	 * the PTL so a racing thread can remove the device-exclusive
	 * entry and unmap it. If the page is free the entry must
	 * have been removed already. If it happens to have already
	 * been re-allocated after being freed all we do is lock and
	 * unlock it.
	 */
	if (!get_page_unless_zero(page))
		return 0;

	if (!lock_page_or_retry(page, vma->vm_mm, vmf->flags)) {
		put_page(page);
		return VM_FAULT_RETRY;
	}
	mmu_notifier_range_init_owner(&range, MMU_NOTIFY_EXCLUSIVE, 0, vma,
				vma->vm_mm, vmf->address & PAGE_MASK,
				(vmf->address & PAGE_MASK) + PAGE_SIZE, NULL);
	mmu_notifier_invalidate_range_start(&range);

	vmf->pte = pte_offset_map_lock(vma->vm_mm, vmf->pmd, vmf->address,
				&vmf->ptl);
	if (likely(pte_same(*vmf->pte, vmf->orig_pte)))
		restore_exclusive_pte(vma, page, vmf->address, vmf->pte);

	pte_unmap_unlock(vmf->pte, vmf->ptl);
	unlock_page(page);
	put_page(page);

	mmu_notifier_invalidate_range_end(&range);
	return 0;
}

/*
 * We enter with non-exclusive mmap_lock (to exclude vma changes,
 * but allow concurrent faults), and pte mapped but not yet locked.
 * We return with pte unmapped and unlocked.
 *
 * We return with the mmap_lock locked or unlocked in the same cases
 * as does filemap_fault().
 */
vm_fault_t do_swap_page(struct vm_fault *vmf)
{
	struct vm_area_struct *vma = vmf->vma;
	struct page *page = NULL, *swapcache;
	struct swap_info_struct *si = NULL;
	swp_entry_t entry;
	pte_t pte;
	int locked;
	int exclusive = 0;
	vm_fault_t ret = 0;
	void *shadow = NULL;

	if (vmf->flags & FAULT_FLAG_SPECULATIVE) {
		pte_unmap(vmf->pte);
		count_vm_spf_event(SPF_ABORT_SWAP);
		return VM_FAULT_RETRY;
	}

	if (!pte_unmap_same(vma->vm_mm, vmf->pmd, vmf->pte, vmf->orig_pte))
		goto out;

	entry = pte_to_swp_entry(vmf->orig_pte);
	if (unlikely(non_swap_entry(entry))) {
		if (is_migration_entry(entry)) {
			migration_entry_wait(vma->vm_mm, vmf->pmd,
					     vmf->address);
		} else if (is_device_exclusive_entry(entry)) {
			vmf->page = pfn_swap_entry_to_page(entry);
			ret = remove_device_exclusive_entry(vmf);
		} else if (is_device_private_entry(entry)) {
			vmf->page = pfn_swap_entry_to_page(entry);
			ret = vmf->page->pgmap->ops->migrate_to_ram(vmf);
		} else if (is_hwpoison_entry(entry)) {
			ret = VM_FAULT_HWPOISON;
		} else {
			print_bad_pte(vma, vmf->address, vmf->orig_pte, NULL);
			ret = VM_FAULT_SIGBUS;
		}
		goto out;
	}

	/* Prevent swapoff from happening to us. */
	si = get_swap_device(entry);
	if (unlikely(!si))
		goto out;

	delayacct_set_flag(current, DELAYACCT_PF_SWAPIN);
	page = lookup_swap_cache(entry, vma, vmf->address);
	swapcache = page;

	if (!page) {
		if (data_race(si->flags & SWP_SYNCHRONOUS_IO) &&
		    __swap_count(entry) == 1) {
			/* skip swapcache */
			gfp_t flags = GFP_HIGHUSER_MOVABLE | __GFP_CMA;

			trace_android_rvh_set_skip_swapcache_flags(&flags);
			page = alloc_page_vma(flags, vma, vmf->address);
			if (page) {
				__SetPageLocked(page);
				__SetPageSwapBacked(page);

				if (mem_cgroup_swapin_charge_page(page,
					vma->vm_mm, GFP_KERNEL, entry)) {
					ret = VM_FAULT_OOM;
					goto out_page;
				}
				mem_cgroup_swapin_uncharge_swap(entry);

				shadow = get_shadow_from_swap_cache(entry);
				if (shadow)
					workingset_refault(page, shadow);

				lru_cache_add(page);

				/* To provide entry to swap_readpage() */
				set_page_private(page, entry.val);
				swap_readpage(page, true);
				set_page_private(page, 0);
			}
		} else {
			page = swapin_readahead(entry,
						GFP_HIGHUSER_MOVABLE | __GFP_CMA,
						vmf);
			swapcache = page;
		}

		if (!page) {
			/*
			 * Back out if somebody else faulted in this pte
			 * while we released the pte lock.
			 */
			vmf->pte = pte_offset_map_lock(vma->vm_mm, vmf->pmd,
					vmf->address, &vmf->ptl);
			if (likely(pte_same(*vmf->pte, vmf->orig_pte)))
				ret = VM_FAULT_OOM;
			delayacct_clear_flag(current, DELAYACCT_PF_SWAPIN);
			goto unlock;
		}

		/* Had to read the page from swap area: Major fault */
		ret = VM_FAULT_MAJOR;
		count_vm_event(PGMAJFAULT);
		count_memcg_event_mm(vma->vm_mm, PGMAJFAULT);
	} else if (PageHWPoison(page)) {
		/*
		 * hwpoisoned dirty swapcache pages are kept for killing
		 * owner processes (which may be unknown at hwpoison time)
		 */
		ret = VM_FAULT_HWPOISON;
		delayacct_clear_flag(current, DELAYACCT_PF_SWAPIN);
		goto out_release;
	}

	locked = lock_page_or_retry(page, vma->vm_mm, vmf->flags);

	delayacct_clear_flag(current, DELAYACCT_PF_SWAPIN);
	if (!locked) {
		ret |= VM_FAULT_RETRY;
		goto out_release;
	}

	/*
	 * Make sure try_to_free_swap or reuse_swap_page or swapoff did not
	 * release the swapcache from under us.  The page pin, and pte_same
	 * test below, are not enough to exclude that.  Even if it is still
	 * swapcache, we need to check that the page's swap has not changed.
	 */
	if (unlikely((!PageSwapCache(page) ||
			page_private(page) != entry.val)) && swapcache)
		goto out_page;

	page = ksm_might_need_to_copy(page, vma, vmf->address);
	if (unlikely(!page)) {
		ret = VM_FAULT_OOM;
		page = swapcache;
		goto out_page;
	}

	cgroup_throttle_swaprate(page, GFP_KERNEL);

	/*
	 * Back out if somebody else already faulted in this pte.
	 */
	vmf->pte = pte_offset_map_lock(vma->vm_mm, vmf->pmd, vmf->address,
			&vmf->ptl);
	if (unlikely(!pte_same(*vmf->pte, vmf->orig_pte)))
		goto out_nomap;

	if (unlikely(!PageUptodate(page))) {
		ret = VM_FAULT_SIGBUS;
		goto out_nomap;
	}

	/*
	 * The page isn't present yet, go ahead with the fault.
	 *
	 * Be careful about the sequence of operations here.
	 * To get its accounting right, reuse_swap_page() must be called
	 * while the page is counted on swap but not yet in mapcount i.e.
	 * before page_add_anon_rmap() and swap_free(); try_to_free_swap()
	 * must be called after the swap_free(), or it will never succeed.
	 */

	inc_mm_counter_fast(vma->vm_mm, MM_ANONPAGES);
	dec_mm_counter_fast(vma->vm_mm, MM_SWAPENTS);
	pte = mk_pte(page, vma->vm_page_prot);
	if ((vmf->flags & FAULT_FLAG_WRITE) && reuse_swap_page(page, NULL)) {
		pte = maybe_mkwrite(pte_mkdirty(pte), vma);
		vmf->flags &= ~FAULT_FLAG_WRITE;
		ret |= VM_FAULT_WRITE;
		exclusive = RMAP_EXCLUSIVE;
	}
	flush_icache_page(vma, page);
	if (pte_swp_soft_dirty(vmf->orig_pte))
		pte = pte_mksoft_dirty(pte);
	if (pte_swp_uffd_wp(vmf->orig_pte)) {
		pte = pte_mkuffd_wp(pte);
		pte = pte_wrprotect(pte);
	}
	set_pte_at(vma->vm_mm, vmf->address, vmf->pte, pte);
	arch_do_swap_page(vma->vm_mm, vma, vmf->address, pte, vmf->orig_pte);
	vmf->orig_pte = pte;

	/* ksm created a completely new copy */
	if (unlikely(page != swapcache && swapcache)) {
		page_add_new_anon_rmap(page, vma, vmf->address, false);
		lru_cache_add_inactive_or_unevictable(page, vma);
	} else {
		do_page_add_anon_rmap(page, vma, vmf->address, exclusive);
	}

	swap_free(entry);
	if (mem_cgroup_swap_full(page) ||
	    (vma->vm_flags & VM_LOCKED) || PageMlocked(page))
		try_to_free_swap(page);
	unlock_page(page);
	if (page != swapcache && swapcache) {
		/*
		 * Hold the lock to avoid the swap entry to be reused
		 * until we take the PT lock for the pte_same() check
		 * (to avoid false positives from pte_same). For
		 * further safety release the lock after the swap_free
		 * so that the swap count won't change under a
		 * parallel locked swapcache.
		 */
		unlock_page(swapcache);
		put_page(swapcache);
	}

	if (vmf->flags & FAULT_FLAG_WRITE) {
		ret |= do_wp_page(vmf);
		if (ret & VM_FAULT_ERROR)
			ret &= VM_FAULT_ERROR;
		goto out;
	}

	/* No need to invalidate - it was non-present before */
	update_mmu_cache(vma, vmf->address, vmf->pte);
unlock:
	pte_unmap_unlock(vmf->pte, vmf->ptl);
out:
	if (si)
		put_swap_device(si);
	return ret;
out_nomap:
	pte_unmap_unlock(vmf->pte, vmf->ptl);
out_page:
	unlock_page(page);
out_release:
	put_page(page);
	if (page != swapcache && swapcache) {
		unlock_page(swapcache);
		put_page(swapcache);
	}
	if (si)
		put_swap_device(si);
	return ret;
}

/*
 * We enter with non-exclusive mmap_lock (to exclude vma changes,
 * but allow concurrent faults), and pte mapped but not yet locked.
 * We return with mmap_lock still held, but pte unmapped and unlocked.
 */
static vm_fault_t do_anonymous_page(struct vm_fault *vmf)
{
	struct vm_area_struct *vma = vmf->vma;
	struct page *page = NULL;
	vm_fault_t ret = 0;
	pte_t entry;

	if (vmf->flags & FAULT_FLAG_SPECULATIVE)
		count_vm_spf_event(SPF_ATTEMPT_ANON);

	/* File mapping without ->vm_ops ? */
	if (vma->vm_flags & VM_SHARED)
		return VM_FAULT_SIGBUS;

	/* Do not check unstable pmd, if it's changed will retry later */
	if (vmf->flags & FAULT_FLAG_SPECULATIVE)
		goto skip_pmd_checks;

	/*
	 * Use pte_alloc() instead of pte_alloc_map().  We can't run
	 * pte_offset_map() on pmds where a huge pmd might be created
	 * from a different thread.
	 *
	 * pte_alloc_map() is safe to use under mmap_write_lock(mm) or when
	 * parallel threads are excluded by other means.
	 *
	 * Here we only have mmap_read_lock(mm).
	 */
	if (pte_alloc(vma->vm_mm, vmf->pmd))
		return VM_FAULT_OOM;

	/* See comment in __handle_mm_fault() */
	if (unlikely(pmd_trans_unstable(vmf->pmd)))
		return 0;

skip_pmd_checks:
	/* Use the zero-page for reads */
	if (!(vmf->flags & FAULT_FLAG_WRITE) &&
			!mm_forbids_zeropage(vma->vm_mm)) {
		entry = pte_mkspecial(pfn_pte(my_zero_pfn(vmf->address),
						vma->vm_page_prot));
	} else {
		/* Allocate our own private page. */
		if (unlikely(!vma->anon_vma)) {
			if (vmf->flags & FAULT_FLAG_SPECULATIVE) {
				count_vm_spf_event(SPF_ABORT_ANON_VMA);
				return VM_FAULT_RETRY;
			}
			if (__anon_vma_prepare(vma))
				goto oom;
		}
		page = alloc_zeroed_user_highpage_movable(vma, vmf->address);
		if (!page)
			goto oom;

		if (mem_cgroup_charge(page, vma->vm_mm, GFP_KERNEL))
			goto oom_free_page;
		cgroup_throttle_swaprate(page, GFP_KERNEL);

		/*
		 * The memory barrier inside __SetPageUptodate makes sure that
		 * preceding stores to the page contents become visible before
		 * the set_pte_at() write.
		 */
		__SetPageUptodate(page);

		entry = mk_pte(page, vma->vm_page_prot);
		entry = pte_sw_mkyoung(entry);
		if (vma->vm_flags & VM_WRITE)
			entry = pte_mkwrite(pte_mkdirty(entry));
	}

	if (!pte_map_lock(vmf)) {
		ret = VM_FAULT_RETRY;
		goto release;
	}
	if (!pte_none(*vmf->pte)) {
		update_mmu_tlb(vma, vmf->address, vmf->pte);
		goto unlock;
	}

	ret = check_stable_address_space(vma->vm_mm);
	if (ret)
		goto unlock;

	/* Deliver the page fault to userland, check inside PT lock */
	if (userfaultfd_missing(vma)) {
		pte_unmap_unlock(vmf->pte, vmf->ptl);
		if (page)
			put_page(page);
		if (vmf->flags & FAULT_FLAG_SPECULATIVE) {
			count_vm_spf_event(SPF_ABORT_USERFAULTFD);
			return VM_FAULT_RETRY;
		}
		return handle_userfault(vmf, VM_UFFD_MISSING);
	}

	if (page) {
		inc_mm_counter_fast(vma->vm_mm, MM_ANONPAGES);
		page_add_new_anon_rmap(page, vma, vmf->address, false);
		lru_cache_add_inactive_or_unevictable(page, vma);
	}

	set_pte_at(vma->vm_mm, vmf->address, vmf->pte, entry);

	/* No need to invalidate - it was non-present before */
	update_mmu_cache(vma, vmf->address, vmf->pte);
	pte_unmap_unlock(vmf->pte, vmf->ptl);
	return 0;
unlock:
	pte_unmap_unlock(vmf->pte, vmf->ptl);
release:
	if (page)
		put_page(page);
	return ret;
oom_free_page:
	put_page(page);
oom:
	return VM_FAULT_OOM;
}

/*
 * The mmap_lock must have been held on entry, and may have been
 * released depending on flags and vma->vm_ops->fault() return value.
 * See filemap_fault() and __lock_page_retry().
 */
static vm_fault_t __do_fault(struct vm_fault *vmf)
{
	struct vm_area_struct *vma = vmf->vma;
	vm_fault_t ret;

#ifdef CONFIG_SPECULATIVE_PAGE_FAULT
	if (vmf->flags & FAULT_FLAG_SPECULATIVE) {
		rcu_read_lock();
		if (!mmap_seq_read_check(vmf->vma->vm_mm, vmf->seq,
					 SPF_ABORT_FAULT)) {
			ret = VM_FAULT_RETRY;
		} else {
			/*
			 * The mmap sequence count check guarantees that the
			 * vma we fetched at the start of the fault was still
			 * current at that point in time. The rcu read lock
			 * ensures vmf->vma->vm_file stays valid.
			 */
			ret = vma->vm_ops->fault(vmf);
		}
		rcu_read_unlock();
	} else
#endif
	{
		/*
		 * Preallocate pte before we take page_lock because
		 * this might lead to deadlocks for memcg reclaim
		 * which waits for pages under writeback:
		 *				lock_page(A)
		 *				SetPageWriteback(A)
		 *				unlock_page(A)
		 * lock_page(B)
		 *				lock_page(B)
		 * pte_alloc_one
		 *   shrink_page_list
		 *     wait_on_page_writeback(A)
		 *				SetPageWriteback(B)
		 *				unlock_page(B)
		 *				# flush A, B to clear writeback
		 */
		if (pmd_none(*vmf->pmd) && !vmf->prealloc_pte) {
			vmf->prealloc_pte = pte_alloc_one(vma->vm_mm);
			if (!vmf->prealloc_pte)
				return VM_FAULT_OOM;
			smp_wmb(); /* See comment in __pte_alloc() */
		}

		ret = vma->vm_ops->fault(vmf);
	}

	if (unlikely(ret & (VM_FAULT_ERROR | VM_FAULT_NOPAGE | VM_FAULT_RETRY |
			    VM_FAULT_DONE_COW)))
		return ret;

	if (unlikely(PageHWPoison(vmf->page))) {
		struct page *page = vmf->page;
		vm_fault_t poisonret = VM_FAULT_HWPOISON;
		if (ret & VM_FAULT_LOCKED) {
			if (page_mapped(page))
				unmap_mapping_pages(page_mapping(page),
						    page->index, 1, false);
			/* Retry if a clean page was removed from the cache. */
			if (invalidate_inode_page(page))
				poisonret = VM_FAULT_NOPAGE;
			unlock_page(page);
		}
		put_page(page);
		vmf->page = NULL;
		return poisonret;
	}

	if (unlikely(!(ret & VM_FAULT_LOCKED)))
		lock_page(vmf->page);
	else
		VM_BUG_ON_PAGE(!PageLocked(vmf->page), vmf->page);

	return ret;
}

#ifdef CONFIG_TRANSPARENT_HUGEPAGE
static void deposit_prealloc_pte(struct vm_fault *vmf)
{
	struct vm_area_struct *vma = vmf->vma;

	pgtable_trans_huge_deposit(vma->vm_mm, vmf->pmd, vmf->prealloc_pte);
	/*
	 * We are going to consume the prealloc table,
	 * count that as nr_ptes.
	 */
	mm_inc_nr_ptes(vma->vm_mm);
	vmf->prealloc_pte = NULL;
}

vm_fault_t do_set_pmd(struct vm_fault *vmf, struct page *page)
{
	struct vm_area_struct *vma = vmf->vma;
	bool write = vmf->flags & FAULT_FLAG_WRITE;
	unsigned long haddr = vmf->address & HPAGE_PMD_MASK;
	pmd_t entry;
	int i;
	vm_fault_t ret = VM_FAULT_FALLBACK;

	if (!transhuge_vma_suitable(vma, haddr))
		return ret;

	page = compound_head(page);
	if (compound_order(page) != HPAGE_PMD_ORDER)
		return ret;

	/*
	 * Just backoff if any subpage of a THP is corrupted otherwise
	 * the corrupted page may mapped by PMD silently to escape the
	 * check.  This kind of THP just can be PTE mapped.  Access to
	 * the corrupted subpage should trigger SIGBUS as expected.
	 */
	if (unlikely(PageHasHWPoisoned(page)))
		return ret;

	/*
	 * Archs like ppc64 need additional space to store information
	 * related to pte entry. Use the preallocated table for that.
	 */
	if (arch_needs_pgtable_deposit() && !vmf->prealloc_pte) {
		vmf->prealloc_pte = pte_alloc_one(vma->vm_mm);
		if (!vmf->prealloc_pte)
			return VM_FAULT_OOM;
		smp_wmb(); /* See comment in __pte_alloc() */
	}

	vmf->ptl = pmd_lock(vma->vm_mm, vmf->pmd);
	if (unlikely(!pmd_none(*vmf->pmd)))
		goto out;

	for (i = 0; i < HPAGE_PMD_NR; i++)
		flush_icache_page(vma, page + i);

	entry = mk_huge_pmd(page, vma->vm_page_prot);
	if (write)
		entry = maybe_pmd_mkwrite(pmd_mkdirty(entry), vma);

	add_mm_counter(vma->vm_mm, mm_counter_file(page), HPAGE_PMD_NR);
	page_add_file_rmap(page, true);
	/*
	 * deposit and withdraw with pmd lock held
	 */
	if (arch_needs_pgtable_deposit())
		deposit_prealloc_pte(vmf);

	set_pmd_at(vma->vm_mm, haddr, vmf->pmd, entry);

	update_mmu_cache_pmd(vma, haddr, vmf->pmd);

	/* fault is handled */
	ret = 0;
	count_vm_event(THP_FILE_MAPPED);
out:
	spin_unlock(vmf->ptl);
	return ret;
}
#else
vm_fault_t do_set_pmd(struct vm_fault *vmf, struct page *page)
{
	return VM_FAULT_FALLBACK;
}
#endif

void do_set_pte(struct vm_fault *vmf, struct page *page, unsigned long addr)
{
	struct vm_area_struct *vma = vmf->vma;
	bool write = vmf->flags & FAULT_FLAG_WRITE;
	bool prefault = vmf->address != addr;
	pte_t entry;

	flush_icache_page(vma, page);
	entry = mk_pte(page, vma->vm_page_prot);

	if (prefault && arch_wants_old_prefaulted_pte())
		entry = pte_mkold(entry);
	else
		entry = pte_sw_mkyoung(entry);

	if (write)
		entry = maybe_mkwrite(pte_mkdirty(entry), vma);
	/* copy-on-write page */
	if (write && !(vma->vm_flags & VM_SHARED)) {
		inc_mm_counter_fast(vma->vm_mm, MM_ANONPAGES);
		page_add_new_anon_rmap(page, vma, addr, false);
		lru_cache_add_inactive_or_unevictable(page, vma);
	} else {
		inc_mm_counter_fast(vma->vm_mm, mm_counter_file(page));
		page_add_file_rmap(page, false);
	}
	set_pte_at(vma->vm_mm, addr, vmf->pte, entry);
}

/**
 * finish_fault - finish page fault once we have prepared the page to fault
 *
 * @vmf: structure describing the fault
 *
 * This function handles all that is needed to finish a page fault once the
 * page to fault in is prepared. It handles locking of PTEs, inserts PTE for
 * given page, adds reverse page mapping, handles memcg charges and LRU
 * addition.
 *
 * The function expects the page to be locked and on success it consumes a
 * reference of a page being mapped (for the PTE which maps it).
 *
 * Return: %0 on success, %VM_FAULT_ code in case of error.
 */
vm_fault_t finish_fault(struct vm_fault *vmf)
{
	struct vm_area_struct *vma = vmf->vma;
	struct page *page;
	vm_fault_t ret;

	/* Did we COW the page? */
	if ((vmf->flags & FAULT_FLAG_WRITE) && !(vma->vm_flags & VM_SHARED))
		page = vmf->cow_page;
	else
		page = vmf->page;

	/*
	 * check even for read faults because we might have lost our CoWed
	 * page
	 */
	if (!(vma->vm_flags & VM_SHARED)) {
		ret = check_stable_address_space(vma->vm_mm);
		if (ret)
			return ret;
	}

	if (!(vmf->flags & FAULT_FLAG_SPECULATIVE)) {
		if (pmd_none(*vmf->pmd)) {
			if (PageTransCompound(page)) {
				ret = do_set_pmd(vmf, page);
				if (ret != VM_FAULT_FALLBACK)
					return ret;
			}

			if (vmf->prealloc_pte) {
				vmf->ptl = pmd_lock(vma->vm_mm, vmf->pmd);
				if (likely(pmd_none(*vmf->pmd))) {
					mm_inc_nr_ptes(vma->vm_mm);
					pmd_populate(vma->vm_mm, vmf->pmd, vmf->prealloc_pte);
					vmf->prealloc_pte = NULL;
				}
				spin_unlock(vmf->ptl);
			} else if (unlikely(pte_alloc(vma->vm_mm, vmf->pmd))) {
				return VM_FAULT_OOM;
			}
		}

		/*
		 * See comment in handle_pte_fault() for how this scenario happens, we
		 * need to return NOPAGE so that we drop this page.
		 */
		if (pmd_devmap_trans_unstable(vmf->pmd))
			return VM_FAULT_NOPAGE;
	}

	if (!pte_map_lock(vmf))
		return VM_FAULT_RETRY;
	ret = 0;
	/* Re-check under ptl */
	if (likely(pte_none(*vmf->pte)))
		do_set_pte(vmf, page, vmf->address);
	else
		ret = VM_FAULT_NOPAGE;

	update_mmu_tlb(vma, vmf->address, vmf->pte);
	pte_unmap_unlock(vmf->pte, vmf->ptl);
	return ret;
}

static unsigned long fault_around_bytes __read_mostly =
	rounddown_pow_of_two(65536);

#ifdef CONFIG_DEBUG_FS
static int fault_around_bytes_get(void *data, u64 *val)
{
	*val = fault_around_bytes;
	return 0;
}

/*
 * fault_around_bytes must be rounded down to the nearest page order as it's
 * what do_fault_around() expects to see.
 */
static int fault_around_bytes_set(void *data, u64 val)
{
	if (val / PAGE_SIZE > PTRS_PER_PTE)
		return -EINVAL;
	if (val > PAGE_SIZE)
		fault_around_bytes = rounddown_pow_of_two(val);
	else
		fault_around_bytes = PAGE_SIZE; /* rounddown_pow_of_two(0) is undefined */
	return 0;
}
DEFINE_DEBUGFS_ATTRIBUTE(fault_around_bytes_fops,
		fault_around_bytes_get, fault_around_bytes_set, "%llu\n");

static int __init fault_around_debugfs(void)
{
	debugfs_create_file_unsafe("fault_around_bytes", 0644, NULL, NULL,
				   &fault_around_bytes_fops);
	return 0;
}
late_initcall(fault_around_debugfs);
#endif

/*
 * do_fault_around() tries to map few pages around the fault address. The hope
 * is that the pages will be needed soon and this will lower the number of
 * faults to handle.
 *
 * It uses vm_ops->map_pages() to map the pages, which skips the page if it's
 * not ready to be mapped: not up-to-date, locked, etc.
 *
 * This function is called with the page table lock taken. In the split ptlock
 * case the page table lock only protects only those entries which belong to
 * the page table corresponding to the fault address.
 *
 * This function doesn't cross the VMA boundaries, in order to call map_pages()
 * only once.
 *
 * fault_around_bytes defines how many bytes we'll try to map.
 * do_fault_around() expects it to be set to a power of two less than or equal
 * to PTRS_PER_PTE.
 *
 * The virtual address of the area that we map is naturally aligned to
 * fault_around_bytes rounded down to the machine page size
 * (and therefore to page order).  This way it's easier to guarantee
 * that we don't cross page table boundaries.
 */
static vm_fault_t do_fault_around(struct vm_fault *vmf)
{
	unsigned long address = vmf->address, nr_pages, mask;
	pgoff_t start_pgoff = vmf->pgoff;
	pgoff_t end_pgoff;
	int off;
	vm_fault_t ret;

	nr_pages = READ_ONCE(fault_around_bytes) >> PAGE_SHIFT;
	mask = ~(nr_pages * PAGE_SIZE - 1) & PAGE_MASK;

	address = max(address & mask, vmf->vma->vm_start);
	off = ((vmf->address - address) >> PAGE_SHIFT) & (PTRS_PER_PTE - 1);
	start_pgoff -= off;

	/*
	 *  end_pgoff is either the end of the page table, the end of
	 *  the vma or nr_pages from start_pgoff, depending what is nearest.
	 */
	end_pgoff = start_pgoff -
		((address >> PAGE_SHIFT) & (PTRS_PER_PTE - 1)) +
		PTRS_PER_PTE - 1;
	end_pgoff = min3(end_pgoff, vma_pages(vmf->vma) + vmf->vma->vm_pgoff - 1,
			start_pgoff + nr_pages - 1);

	if (!(vmf->flags & FAULT_FLAG_SPECULATIVE) &&
	    pmd_none(*vmf->pmd)) {
		vmf->prealloc_pte = pte_alloc_one(vmf->vma->vm_mm);
		if (!vmf->prealloc_pte)
			return VM_FAULT_OOM;
		smp_wmb(); /* See comment in __pte_alloc() */
	}

	rcu_read_lock();
#ifdef CONFIG_SPECULATIVE_PAGE_FAULT
	if (vmf->flags & FAULT_FLAG_SPECULATIVE) {
		if (!mmap_seq_read_check(vmf->vma->vm_mm, vmf->seq,
					 SPF_ABORT_FAULT)) {
			rcu_read_unlock();
			return VM_FAULT_RETRY;
		}
		/*
		 * the mmap sequence check verified that vmf->vma was still
		 * current at that point in time.
		 * The rcu read lock ensures vmf->vma->vm_file stays valid.
		 */
	}
#endif
	ret = vmf->vma->vm_ops->map_pages(vmf, start_pgoff, end_pgoff);
	rcu_read_unlock();
	return ret;
}

static vm_fault_t do_read_fault(struct vm_fault *vmf)
{
	struct vm_area_struct *vma = vmf->vma;
	vm_fault_t ret = 0;

	/*
	 * Let's call ->map_pages() first and use ->fault() as fallback
	 * if page by the offset is not ready to be mapped (cold cache or
	 * something).
	 */
	if (vma->vm_ops->map_pages && fault_around_bytes >> PAGE_SHIFT > 1) {
		if (likely(!userfaultfd_minor(vmf->vma))) {
			ret = do_fault_around(vmf);
			if (ret)
				return ret;
		}
	}

	ret = __do_fault(vmf);
	if (unlikely(ret & (VM_FAULT_ERROR | VM_FAULT_NOPAGE | VM_FAULT_RETRY)))
		return ret;

	ret |= finish_fault(vmf);
	unlock_page(vmf->page);
	if (unlikely(ret & (VM_FAULT_ERROR | VM_FAULT_NOPAGE | VM_FAULT_RETRY)))
		put_page(vmf->page);
	return ret;
}

static vm_fault_t do_cow_fault(struct vm_fault *vmf)
{
	struct vm_area_struct *vma = vmf->vma;
	vm_fault_t ret;

	if (unlikely(!vma->anon_vma)) {
		if (vmf->flags & FAULT_FLAG_SPECULATIVE) {
			count_vm_spf_event(SPF_ABORT_ANON_VMA);
			return VM_FAULT_RETRY;
		}
		if (__anon_vma_prepare(vma))
			return VM_FAULT_OOM;
	}

	vmf->cow_page = alloc_page_vma(GFP_HIGHUSER_MOVABLE, vma, vmf->address);
	if (!vmf->cow_page)
		return VM_FAULT_OOM;

	if (mem_cgroup_charge(vmf->cow_page, vma->vm_mm, GFP_KERNEL)) {
		put_page(vmf->cow_page);
		return VM_FAULT_OOM;
	}
	cgroup_throttle_swaprate(vmf->cow_page, GFP_KERNEL);

	ret = __do_fault(vmf);
	if (unlikely(ret & (VM_FAULT_ERROR | VM_FAULT_NOPAGE | VM_FAULT_RETRY)))
		goto uncharge_out;
	if (ret & VM_FAULT_DONE_COW)
		return ret;

	copy_user_highpage(vmf->cow_page, vmf->page, vmf->address, vma);
	__SetPageUptodate(vmf->cow_page);

	ret |= finish_fault(vmf);
	unlock_page(vmf->page);
	put_page(vmf->page);
	if (unlikely(ret & (VM_FAULT_ERROR | VM_FAULT_NOPAGE | VM_FAULT_RETRY)))
		goto uncharge_out;
	return ret;
uncharge_out:
	put_page(vmf->cow_page);
	return ret;
}

static vm_fault_t do_shared_fault(struct vm_fault *vmf)
{
	struct vm_area_struct *vma = vmf->vma;
	vm_fault_t ret, tmp;

	VM_BUG_ON(vmf->flags & FAULT_FLAG_SPECULATIVE);

	ret = __do_fault(vmf);
	if (unlikely(ret & (VM_FAULT_ERROR | VM_FAULT_NOPAGE | VM_FAULT_RETRY)))
		return ret;

	/*
	 * Check if the backing address space wants to know that the page is
	 * about to become writable
	 */
	if (vma->vm_ops->page_mkwrite) {
		unlock_page(vmf->page);
		tmp = do_page_mkwrite(vmf);
		if (unlikely(!tmp ||
				(tmp & (VM_FAULT_ERROR | VM_FAULT_NOPAGE)))) {
			put_page(vmf->page);
			return tmp;
		}
	}

	ret |= finish_fault(vmf);
	if (unlikely(ret & (VM_FAULT_ERROR | VM_FAULT_NOPAGE |
					VM_FAULT_RETRY))) {
		unlock_page(vmf->page);
		put_page(vmf->page);
		return ret;
	}

	ret |= fault_dirty_shared_page(vmf);
	return ret;
}

/*
 * We enter with non-exclusive mmap_lock (to exclude vma changes,
 * but allow concurrent faults).
 * The mmap_lock may have been released depending on flags and our
 * return value.  See filemap_fault() and __lock_page_or_retry().
 * If mmap_lock is released, vma may become invalid (for example
 * by other thread calling munmap()).
 */
static vm_fault_t do_fault(struct vm_fault *vmf)
{
	struct vm_area_struct *vma = vmf->vma;
	struct mm_struct *vm_mm = vma->vm_mm;
	vm_fault_t ret;

	if (vmf->flags & FAULT_FLAG_SPECULATIVE)
		count_vm_spf_event(SPF_ATTEMPT_FILE);

	/*
	 * The VMA was not fully populated on mmap() or missing VM_DONTEXPAND
	 */
	if (!vma->vm_ops->fault) {
		VM_BUG_ON(vmf->flags & FAULT_FLAG_SPECULATIVE);

		/*
		 * If we find a migration pmd entry or a none pmd entry, which
		 * should never happen, return SIGBUS
		 */
		if (unlikely(!pmd_present(*vmf->pmd)))
			ret = VM_FAULT_SIGBUS;
		else {
			vmf->pte = pte_offset_map_lock(vmf->vma->vm_mm,
						       vmf->pmd,
						       vmf->address,
						       &vmf->ptl);
			/*
			 * Make sure this is not a temporary clearing of pte
			 * by holding ptl and checking again. A R/M/W update
			 * of pte involves: take ptl, clearing the pte so that
			 * we don't have concurrent modification by hardware
			 * followed by an update.
			 */
			if (unlikely(pte_none(*vmf->pte)))
				ret = VM_FAULT_SIGBUS;
			else
				ret = VM_FAULT_NOPAGE;

			pte_unmap_unlock(vmf->pte, vmf->ptl);
		}
	} else if (!(vmf->flags & FAULT_FLAG_WRITE))
		ret = do_read_fault(vmf);
	else if (!(vma->vm_flags & VM_SHARED))
		ret = do_cow_fault(vmf);
	else
		ret = do_shared_fault(vmf);

	/* preallocated pagetable is unused: free it */
	if (vmf->prealloc_pte) {
		pte_free(vm_mm, vmf->prealloc_pte);
		vmf->prealloc_pte = NULL;
	}
	return ret;
}

int numa_migrate_prep(struct page *page, struct vm_area_struct *vma,
		      unsigned long addr, int page_nid, int *flags)
{
	get_page(page);

	count_vm_numa_event(NUMA_HINT_FAULTS);
	if (page_nid == numa_node_id()) {
		count_vm_numa_event(NUMA_HINT_FAULTS_LOCAL);
		*flags |= TNF_FAULT_LOCAL;
	}

	return mpol_misplaced(page, vma, addr);
}

static vm_fault_t do_numa_page(struct vm_fault *vmf)
{
	struct vm_area_struct *vma = vmf->vma;
	struct page *page = NULL;
	int page_nid = NUMA_NO_NODE;
	int last_cpupid;
	int target_nid;
	pte_t pte, old_pte;
	bool was_writable = pte_savedwrite(vmf->orig_pte);
	int flags = 0;

	if (vmf->flags & FAULT_FLAG_SPECULATIVE)
		count_vm_spf_event(SPF_ATTEMPT_NUMA);

	/*
	 * The "pte" at this point cannot be used safely without
	 * validation through pte_unmap_same(). It's of NUMA type but
	 * the pfn may be screwed if the read is non atomic.
	 */
	if (!pte_spinlock(vmf))
		return VM_FAULT_RETRY;
	if (unlikely(!pte_same(*vmf->pte, vmf->orig_pte))) {
		pte_unmap_unlock(vmf->pte, vmf->ptl);
		goto out;
	}

	/* Get the normal PTE  */
	old_pte = ptep_get(vmf->pte);
	pte = pte_modify(old_pte, vma->vm_page_prot);

	page = vm_normal_page(vma, vmf->address, pte);
	if (!page)
		goto out_map;

	/* TODO: handle PTE-mapped THP */
	if (PageCompound(page))
		goto out_map;

	/*
	 * Avoid grouping on RO pages in general. RO pages shouldn't hurt as
	 * much anyway since they can be in shared cache state. This misses
	 * the case where a mapping is writable but the process never writes
	 * to it but pte_write gets cleared during protection updates and
	 * pte_dirty has unpredictable behaviour between PTE scan updates,
	 * background writeback, dirty balancing and application behaviour.
	 */
	if (!was_writable)
		flags |= TNF_NO_GROUP;

	/*
	 * Flag if the page is shared between multiple address spaces. This
	 * is later used when determining whether to group tasks together
	 */
	if (page_mapcount(page) > 1 && (vma->vm_flags & VM_SHARED))
		flags |= TNF_SHARED;

	last_cpupid = page_cpupid_last(page);
	page_nid = page_to_nid(page);
	target_nid = numa_migrate_prep(page, vma, vmf->address, page_nid,
			&flags);
	if (target_nid == NUMA_NO_NODE) {
		put_page(page);
		goto out_map;
	}
	pte_unmap_unlock(vmf->pte, vmf->ptl);

	/* Migrate to the requested node */
	if (migrate_misplaced_page(page, vma, target_nid)) {
		page_nid = target_nid;
		flags |= TNF_MIGRATED;
	} else {
		flags |= TNF_MIGRATE_FAIL;
		vmf->pte = pte_offset_map(vmf->pmd, vmf->address);
		spin_lock(vmf->ptl);
		if (unlikely(!pte_same(*vmf->pte, vmf->orig_pte))) {
			pte_unmap_unlock(vmf->pte, vmf->ptl);
			goto out;
		}
		goto out_map;
	}

out:
	if (page_nid != NUMA_NO_NODE)
		task_numa_fault(last_cpupid, page_nid, 1, flags);
	return 0;
out_map:
	/*
	 * Make it present again, depending on how arch implements
	 * non-accessible ptes, some can allow access by kernel mode.
	 */
	old_pte = ptep_modify_prot_start(vma, vmf->address, vmf->pte);
	pte = pte_modify(old_pte, vma->vm_page_prot);
	pte = pte_mkyoung(pte);
	if (was_writable)
		pte = pte_mkwrite(pte);
	ptep_modify_prot_commit(vma, vmf->address, vmf->pte, old_pte, pte);
	update_mmu_cache(vma, vmf->address, vmf->pte);
	pte_unmap_unlock(vmf->pte, vmf->ptl);
	goto out;
}

static inline vm_fault_t create_huge_pmd(struct vm_fault *vmf)
{
	if (vma_is_anonymous(vmf->vma))
		return do_huge_pmd_anonymous_page(vmf);
	if (vmf->vma->vm_ops->huge_fault)
		return vmf->vma->vm_ops->huge_fault(vmf, PE_SIZE_PMD);
	return VM_FAULT_FALLBACK;
}

/* `inline' is required to avoid gcc 4.1.2 build error */
static inline vm_fault_t wp_huge_pmd(struct vm_fault *vmf)
{
	if (vma_is_anonymous(vmf->vma)) {
		if (userfaultfd_huge_pmd_wp(vmf->vma, vmf->orig_pmd))
			return handle_userfault(vmf, VM_UFFD_WP);
		return do_huge_pmd_wp_page(vmf);
	}
	if (vmf->vma->vm_ops->huge_fault) {
		vm_fault_t ret = vmf->vma->vm_ops->huge_fault(vmf, PE_SIZE_PMD);

		if (!(ret & VM_FAULT_FALLBACK))
			return ret;
	}

	/* COW or write-notify handled on pte level: split pmd. */
	__split_huge_pmd(vmf->vma, vmf->pmd, vmf->address, false, NULL);

	return VM_FAULT_FALLBACK;
}

static vm_fault_t create_huge_pud(struct vm_fault *vmf)
{
#if defined(CONFIG_TRANSPARENT_HUGEPAGE) &&			\
	defined(CONFIG_HAVE_ARCH_TRANSPARENT_HUGEPAGE_PUD)
	/* No support for anonymous transparent PUD pages yet */
	if (vma_is_anonymous(vmf->vma))
		return VM_FAULT_FALLBACK;
	if (vmf->vma->vm_ops->huge_fault)
		return vmf->vma->vm_ops->huge_fault(vmf, PE_SIZE_PUD);
#endif /* CONFIG_TRANSPARENT_HUGEPAGE */
	return VM_FAULT_FALLBACK;
}

static vm_fault_t wp_huge_pud(struct vm_fault *vmf, pud_t orig_pud)
{
#if defined(CONFIG_TRANSPARENT_HUGEPAGE) &&			\
	defined(CONFIG_HAVE_ARCH_TRANSPARENT_HUGEPAGE_PUD)
	/* No support for anonymous transparent PUD pages yet */
	if (vma_is_anonymous(vmf->vma))
		goto split;
	if (vmf->vma->vm_ops->huge_fault) {
		vm_fault_t ret = vmf->vma->vm_ops->huge_fault(vmf, PE_SIZE_PUD);

		if (!(ret & VM_FAULT_FALLBACK))
			return ret;
	}
split:
	/* COW or write-notify not handled on PUD level: split pud.*/
	__split_huge_pud(vmf->vma, vmf->pud, vmf->address);
#endif /* CONFIG_TRANSPARENT_HUGEPAGE && CONFIG_HAVE_ARCH_TRANSPARENT_HUGEPAGE_PUD */
	return VM_FAULT_FALLBACK;
}

/*
 * These routines also need to handle stuff like marking pages dirty
 * and/or accessed for architectures that don't do it in hardware (most
 * RISC architectures).  The early dirtying is also good on the i386.
 *
 * There is also a hook called "update_mmu_cache()" that architectures
 * with external mmu caches can use to update those (ie the Sparc or
 * PowerPC hashed page tables that act as extended TLBs).
 *
 * We enter with non-exclusive mmap_lock (to exclude vma changes, but allow
 * concurrent faults).
 *
 * The mmap_lock may have been released depending on flags and our return value.
 * See filemap_fault() and __lock_page_or_retry().
 */
static vm_fault_t handle_pte_fault(struct vm_fault *vmf)
{
	pte_t entry;

	if (!vmf->pte) {
		if (vma_is_anonymous(vmf->vma))
			return do_anonymous_page(vmf);
		else
			return do_fault(vmf);
	}

	if (!pte_present(vmf->orig_pte))
		return do_swap_page(vmf);

	if (pte_protnone(vmf->orig_pte) && vma_is_accessible(vmf->vma))
		return do_numa_page(vmf);

	if (vmf->flags & FAULT_FLAG_SPECULATIVE)
		count_vm_spf_event(SPF_ATTEMPT_PTE);

	if (!pte_spinlock(vmf))
		return VM_FAULT_RETRY;
	entry = vmf->orig_pte;
	if (unlikely(!pte_same(*vmf->pte, entry))) {
		update_mmu_tlb(vmf->vma, vmf->address, vmf->pte);
		goto unlock;
	}
	if (vmf->flags & FAULT_FLAG_WRITE) {
		if (!pte_write(entry))
			return do_wp_page(vmf);
		entry = pte_mkdirty(entry);
	}
	entry = pte_mkyoung(entry);
	if (ptep_set_access_flags(vmf->vma, vmf->address, vmf->pte, entry,
				vmf->flags & FAULT_FLAG_WRITE)) {
		update_mmu_cache(vmf->vma, vmf->address, vmf->pte);
	} else {
		/* Skip spurious TLB flush for retried page fault */
		if (vmf->flags & FAULT_FLAG_TRIED)
			goto unlock;
		/*
		 * This is needed only for protection faults but the arch code
		 * is not yet telling us if this is a protection fault or not.
		 * This still avoids useless tlb flushes for .text page faults
		 * with threads.
		 */
		if (vmf->flags & FAULT_FLAG_WRITE)
			flush_tlb_fix_spurious_fault(vmf->vma, vmf->address);
	}
unlock:
	pte_unmap_unlock(vmf->pte, vmf->ptl);
	return 0;
}

/*
 * By the time we get here, we already hold the mm semaphore
 *
 * The mmap_lock may have been released depending on flags and our
 * return value.  See filemap_fault() and __lock_page_or_retry().
 */
static vm_fault_t __handle_mm_fault(struct vm_area_struct *vma,
		unsigned long address, unsigned int flags, unsigned long seq)
{
	struct vm_fault vmf = {
		.vma = vma,
		.address = address & PAGE_MASK,
		.flags = flags,
		.pgoff = linear_page_index(vma, address),
		.gfp_mask = __get_fault_gfp_mask(vma),
	};
	unsigned int dirty = flags & FAULT_FLAG_WRITE;
	struct mm_struct *mm = vma->vm_mm;
	pgd_t *pgd;
	p4d_t *p4d;
	vm_fault_t ret;

#ifdef CONFIG_SPECULATIVE_PAGE_FAULT
	if (flags & FAULT_FLAG_SPECULATIVE) {
		pgd_t pgdval;
		p4d_t p4dval;
		pud_t pudval;

		vmf.seq = seq;

		speculative_page_walk_begin();
		pgd = pgd_offset(mm, address);
		pgdval = READ_ONCE(*pgd);
		if (pgd_none(pgdval) || unlikely(pgd_bad(pgdval))) {
			count_vm_spf_event(SPF_ABORT_PUD);
			goto spf_fail;
		}

		p4d = p4d_offset(pgd, address);
		if (pgd_val(READ_ONCE(*pgd)) != pgd_val(pgdval))
			goto spf_fail;
		p4dval = READ_ONCE(*p4d);
		if (p4d_none(p4dval) || unlikely(p4d_bad(p4dval))) {
			count_vm_spf_event(SPF_ABORT_PUD);
			goto spf_fail;
		}

		vmf.pud = pud_offset(p4d, address);
		if (p4d_val(READ_ONCE(*p4d)) != p4d_val(p4dval))
			goto spf_fail;
		pudval = READ_ONCE(*vmf.pud);
		if (pud_none(pudval) || unlikely(pud_bad(pudval)) ||
		    unlikely(pud_trans_huge(pudval)) ||
		    unlikely(pud_devmap(pudval))) {
			count_vm_spf_event(SPF_ABORT_PUD);
			goto spf_fail;
		}

		vmf.pmd = pmd_offset(vmf.pud, address);
		if (pud_val(READ_ONCE(*vmf.pud)) != pud_val(pudval))
			goto spf_fail;
		vmf.orig_pmd = READ_ONCE(*vmf.pmd);

		/*
		 * pmd_none could mean that a hugepage collapse is in
		 * progress in our back as collapse_huge_page() mark
		 * it before invalidating the pte (which is done once
		 * the IPI is catched by all CPU and we have interrupt
		 * disabled).  For this reason we cannot handle THP in
		 * a speculative way since we can't safely identify an
		 * in progress collapse operation done in our back on
		 * that PMD.
		 */
		if (unlikely(pmd_none(vmf.orig_pmd) ||
			     is_swap_pmd(vmf.orig_pmd) ||
			     pmd_trans_huge(vmf.orig_pmd) ||
			     pmd_devmap(vmf.orig_pmd))) {
			count_vm_spf_event(SPF_ABORT_PMD);
			goto spf_fail;
		}

		/*
		 * The above does not allocate/instantiate page-tables because
		 * doing so would lead to the possibility of instantiating
		 * page-tables after free_pgtables() -- and consequently
		 * leaking them.
		 *
		 * The result is that we take at least one non-speculative
		 * fault per PMD in order to instantiate it.
		 */

		vmf.pte = pte_offset_map(vmf.pmd, address);
		if (pmd_val(READ_ONCE(*vmf.pmd)) != pmd_val(vmf.orig_pmd)) {
			pte_unmap(vmf.pte);
			vmf.pte = NULL;
			goto spf_fail;
		}
		vmf.orig_pte = READ_ONCE(*vmf.pte);
		barrier();
		if (pte_none(vmf.orig_pte)) {
			pte_unmap(vmf.pte);
			vmf.pte = NULL;
		}

		speculative_page_walk_end();

		return handle_pte_fault(&vmf);

	spf_fail:
		speculative_page_walk_end();
		return VM_FAULT_RETRY;
	}
#endif	/* CONFIG_SPECULATIVE_PAGE_FAULT */

	pgd = pgd_offset(mm, address);
	p4d = p4d_alloc(mm, pgd, address);
	if (!p4d)
		return VM_FAULT_OOM;

	vmf.pud = pud_alloc(mm, p4d, address);
	if (!vmf.pud)
		return VM_FAULT_OOM;
retry_pud:
	if (pud_none(*vmf.pud) && __transparent_hugepage_enabled(vma)) {
		ret = create_huge_pud(&vmf);
		if (!(ret & VM_FAULT_FALLBACK))
			return ret;
	} else {
		pud_t orig_pud = *vmf.pud;

		barrier();
		if (pud_trans_huge(orig_pud) || pud_devmap(orig_pud)) {

			/* NUMA case for anonymous PUDs would go here */

			if (dirty && !pud_write(orig_pud)) {
				ret = wp_huge_pud(&vmf, orig_pud);
				if (!(ret & VM_FAULT_FALLBACK))
					return ret;
			} else {
				huge_pud_set_accessed(&vmf, orig_pud);
				return 0;
			}
		}
	}

	vmf.pmd = pmd_alloc(mm, vmf.pud, address);
	if (!vmf.pmd)
		return VM_FAULT_OOM;

	/* Huge pud page fault raced with pmd_alloc? */
	if (pud_trans_unstable(vmf.pud))
		goto retry_pud;

	if (pmd_none(*vmf.pmd) && __transparent_hugepage_enabled(vma)) {
		ret = create_huge_pmd(&vmf);
		if (!(ret & VM_FAULT_FALLBACK))
			return ret;
	} else {
		vmf.orig_pmd = *vmf.pmd;

		barrier();
		if (unlikely(is_swap_pmd(vmf.orig_pmd))) {
			VM_BUG_ON(thp_migration_supported() &&
					  !is_pmd_migration_entry(vmf.orig_pmd));
			if (is_pmd_migration_entry(vmf.orig_pmd))
				pmd_migration_entry_wait(mm, vmf.pmd);
			return 0;
		}
		if (pmd_trans_huge(vmf.orig_pmd) || pmd_devmap(vmf.orig_pmd)) {
			if (pmd_protnone(vmf.orig_pmd) && vma_is_accessible(vma))
				return do_huge_pmd_numa_page(&vmf);

			if (dirty && !pmd_write(vmf.orig_pmd)) {
				ret = wp_huge_pmd(&vmf);
				if (!(ret & VM_FAULT_FALLBACK))
					return ret;
			} else {
				huge_pmd_set_accessed(&vmf);
				return 0;
			}
		}
	}

	if (unlikely(pmd_none(*vmf.pmd))) {
		/*
		 * Leave __pte_alloc() until later: because vm_ops->fault may
		 * want to allocate huge page, and if we expose page table
		 * for an instant, it will be difficult to retract from
		 * concurrent faults and from rmap lookups.
		 */
		vmf.pte = NULL;
	} else {
		/*
		 * If a huge pmd materialized under us just retry later.  Use
		 * pmd_trans_unstable() via pmd_devmap_trans_unstable() instead
		 * of pmd_trans_huge() to ensure the pmd didn't become
		 * pmd_trans_huge under us and then back to pmd_none, as a
		 * result of MADV_DONTNEED running immediately after a huge pmd
		 * fault in a different thread of this mm, in turn leading to a
		 * misleading pmd_trans_huge() retval. All we have to ensure is
		 * that it is a regular pmd that we can walk with
		 * pte_offset_map() and we can do that through an atomic read
		 * in C, which is what pmd_trans_unstable() provides.
		 */
		if (pmd_devmap_trans_unstable(vmf.pmd))
			return 0;
		/*
		 * A regular pmd is established and it can't morph into a huge
		 * pmd from under us anymore at this point because we hold the
		 * mmap_lock read mode and khugepaged takes it in write mode.
		 * So now it's safe to run pte_offset_map().
		 */
		vmf.pte = pte_offset_map(vmf.pmd, vmf.address);
		vmf.orig_pte = *vmf.pte;

		/*
		 * some architectures can have larger ptes than wordsize,
		 * e.g.ppc44x-defconfig has CONFIG_PTE_64BIT=y and
		 * CONFIG_32BIT=y, so READ_ONCE cannot guarantee atomic
		 * accesses.  The code below just needs a consistent view
		 * for the ifs and we later double check anyway with the
		 * ptl lock held. So here a barrier will do.
		 */
		barrier();
		if (pte_none(vmf.orig_pte)) {
			pte_unmap(vmf.pte);
			vmf.pte = NULL;
		}
	}

	return handle_pte_fault(&vmf);
}

/**
 * mm_account_fault - Do page fault accounting
 *
 * @regs: the pt_regs struct pointer.  When set to NULL, will skip accounting
 *        of perf event counters, but we'll still do the per-task accounting to
 *        the task who triggered this page fault.
 * @address: the faulted address.
 * @flags: the fault flags.
 * @ret: the fault retcode.
 *
 * This will take care of most of the page fault accounting.  Meanwhile, it
 * will also include the PERF_COUNT_SW_PAGE_FAULTS_[MAJ|MIN] perf counter
 * updates.  However, note that the handling of PERF_COUNT_SW_PAGE_FAULTS should
 * still be in per-arch page fault handlers at the entry of page fault.
 */
static inline void mm_account_fault(struct pt_regs *regs,
				    unsigned long address, unsigned int flags,
				    vm_fault_t ret)
{
	bool major;

	/*
	 * We don't do accounting for some specific faults:
	 *
	 * - Unsuccessful faults (e.g. when the address wasn't valid).  That
	 *   includes arch_vma_access_permitted() failing before reaching here.
	 *   So this is not a "this many hardware page faults" counter.  We
	 *   should use the hw profiling for that.
	 *
	 * - Incomplete faults (VM_FAULT_RETRY).  They will only be counted
	 *   once they're completed.
	 */
	if (ret & (VM_FAULT_ERROR | VM_FAULT_RETRY))
		return;

	/*
	 * We define the fault as a major fault when the final successful fault
	 * is VM_FAULT_MAJOR, or if it retried (which implies that we couldn't
	 * handle it immediately previously).
	 */
	major = (ret & VM_FAULT_MAJOR) || (flags & FAULT_FLAG_TRIED);

	if (major)
		current->maj_flt++;
	else
		current->min_flt++;

	/*
	 * If the fault is done for GUP, regs will be NULL.  We only do the
	 * accounting for the per thread fault counters who triggered the
	 * fault, and we skip the perf event updates.
	 */
	if (!regs)
		return;

	if (major)
		perf_sw_event(PERF_COUNT_SW_PAGE_FAULTS_MAJ, 1, regs, address);
	else
		perf_sw_event(PERF_COUNT_SW_PAGE_FAULTS_MIN, 1, regs, address);
}

#ifdef CONFIG_LRU_GEN
static void lru_gen_enter_fault(struct vm_area_struct *vma)
{
	/* the LRU algorithm only applies to accesses with recency */
	current->in_lru_fault = vma_has_recency(vma);
}

static void lru_gen_exit_fault(void)
{
	current->in_lru_fault = false;
}
#else
static void lru_gen_enter_fault(struct vm_area_struct *vma)
{
}

static void lru_gen_exit_fault(void)
{
}
#endif /* CONFIG_LRU_GEN */

/*
 * By the time we get here, we already hold the mm semaphore
 *
 * The mmap_lock may have been released depending on flags and our
 * return value.  See filemap_fault() and __lock_page_or_retry().
 */
vm_fault_t do_handle_mm_fault(struct vm_area_struct *vma,
		unsigned long address, unsigned int flags,
		unsigned long seq, struct pt_regs *regs)
{
	vm_fault_t ret;

	VM_BUG_ON((flags & FAULT_FLAG_SPECULATIVE) &&
		  !vma_can_speculate(vma, flags));

	__set_current_state(TASK_RUNNING);

	count_vm_event(PGFAULT);
	count_memcg_event_mm(vma->vm_mm, PGFAULT);

	/* do counter updates before entering really critical section. */
	check_sync_rss_stat(current);

	if (!arch_vma_access_permitted(vma, flags & FAULT_FLAG_WRITE,
					    flags & FAULT_FLAG_INSTRUCTION,
					    flags & FAULT_FLAG_REMOTE))
		return VM_FAULT_SIGSEGV;

	/*
	 * Enable the memcg OOM handling for faults triggered in user
	 * space.  Kernel faults are handled more gracefully.
	 */
	if (flags & FAULT_FLAG_USER)
		mem_cgroup_enter_user_fault();

	lru_gen_enter_fault(vma);

	if (unlikely(is_vm_hugetlb_page(vma))) {
		VM_BUG_ON(flags & FAULT_FLAG_SPECULATIVE);
		ret = hugetlb_fault(vma->vm_mm, vma, address, flags);
	} else {
		ret = __handle_mm_fault(vma, address, flags, seq);
	}

	lru_gen_exit_fault();

	if (flags & FAULT_FLAG_USER) {
		mem_cgroup_exit_user_fault();
		/*
		 * The task may have entered a memcg OOM situation but
		 * if the allocation error was handled gracefully (no
		 * VM_FAULT_OOM), there is no need to kill anything.
		 * Just clean up the OOM state peacefully.
		 */
		if (task_in_memcg_oom(current) && !(ret & VM_FAULT_OOM))
			mem_cgroup_oom_synchronize(false);
	}

	mm_account_fault(regs, address, flags, ret);

	return ret;
}
EXPORT_SYMBOL_GPL(do_handle_mm_fault);

#ifndef __PAGETABLE_P4D_FOLDED
/*
 * Allocate p4d page table.
 * We've already handled the fast-path in-line.
 */
int __p4d_alloc(struct mm_struct *mm, pgd_t *pgd, unsigned long address)
{
	p4d_t *new = p4d_alloc_one(mm, address);
	if (!new)
		return -ENOMEM;

	smp_wmb(); /* See comment in __pte_alloc */

	spin_lock(&mm->page_table_lock);
	if (pgd_present(*pgd))		/* Another has populated it */
		p4d_free(mm, new);
	else
		pgd_populate(mm, pgd, new);
	spin_unlock(&mm->page_table_lock);
	return 0;
}
#endif /* __PAGETABLE_P4D_FOLDED */

#ifndef __PAGETABLE_PUD_FOLDED
/*
 * Allocate page upper directory.
 * We've already handled the fast-path in-line.
 */
int __pud_alloc(struct mm_struct *mm, p4d_t *p4d, unsigned long address)
{
	pud_t *new = pud_alloc_one(mm, address);
	if (!new)
		return -ENOMEM;

	smp_wmb(); /* See comment in __pte_alloc */

	spin_lock(&mm->page_table_lock);
	if (!p4d_present(*p4d)) {
		mm_inc_nr_puds(mm);
		p4d_populate(mm, p4d, new);
	} else	/* Another has populated it */
		pud_free(mm, new);
	spin_unlock(&mm->page_table_lock);
	return 0;
}
#endif /* __PAGETABLE_PUD_FOLDED */

#ifndef __PAGETABLE_PMD_FOLDED
/*
 * Allocate page middle directory.
 * We've already handled the fast-path in-line.
 */
int __pmd_alloc(struct mm_struct *mm, pud_t *pud, unsigned long address)
{
	spinlock_t *ptl;
	pmd_t *new = pmd_alloc_one(mm, address);
	if (!new)
		return -ENOMEM;

	smp_wmb(); /* See comment in __pte_alloc */

	ptl = pud_lock(mm, pud);
	if (!pud_present(*pud)) {
		mm_inc_nr_pmds(mm);
		pud_populate(mm, pud, new);
	} else	/* Another has populated it */
		pmd_free(mm, new);
	spin_unlock(ptl);
	return 0;
}
#endif /* __PAGETABLE_PMD_FOLDED */

int follow_invalidate_pte(struct mm_struct *mm, unsigned long address,
			  struct mmu_notifier_range *range, pte_t **ptepp,
			  pmd_t **pmdpp, spinlock_t **ptlp)
{
	pgd_t *pgd;
	p4d_t *p4d;
	pud_t *pud;
	pmd_t *pmd;
	pte_t *ptep;

	pgd = pgd_offset(mm, address);
	if (pgd_none(*pgd) || unlikely(pgd_bad(*pgd)))
		goto out;

	p4d = p4d_offset(pgd, address);
	if (p4d_none(*p4d) || unlikely(p4d_bad(*p4d)))
		goto out;

	pud = pud_offset(p4d, address);
	if (pud_none(*pud) || unlikely(pud_bad(*pud)))
		goto out;

	pmd = pmd_offset(pud, address);
	VM_BUG_ON(pmd_trans_huge(*pmd));

	if (pmd_huge(*pmd)) {
		if (!pmdpp)
			goto out;

		if (range) {
			mmu_notifier_range_init(range, MMU_NOTIFY_CLEAR, 0,
						NULL, mm, address & PMD_MASK,
						(address & PMD_MASK) + PMD_SIZE);
			mmu_notifier_invalidate_range_start(range);
		}
		*ptlp = pmd_lock(mm, pmd);
		if (pmd_huge(*pmd)) {
			*pmdpp = pmd;
			return 0;
		}
		spin_unlock(*ptlp);
		if (range)
			mmu_notifier_invalidate_range_end(range);
	}

	if (pmd_none(*pmd) || unlikely(pmd_bad(*pmd)))
		goto out;

	if (range) {
		mmu_notifier_range_init(range, MMU_NOTIFY_CLEAR, 0, NULL, mm,
					address & PAGE_MASK,
					(address & PAGE_MASK) + PAGE_SIZE);
		mmu_notifier_invalidate_range_start(range);
	}
	ptep = pte_offset_map_lock(mm, pmd, address, ptlp);
	if (!pte_present(*ptep))
		goto unlock;
	*ptepp = ptep;
	return 0;
unlock:
	pte_unmap_unlock(ptep, *ptlp);
	if (range)
		mmu_notifier_invalidate_range_end(range);
out:
	return -EINVAL;
}

/**
 * follow_pte - look up PTE at a user virtual address
 * @mm: the mm_struct of the target address space
 * @address: user virtual address
 * @ptepp: location to store found PTE
 * @ptlp: location to store the lock for the PTE
 *
 * On a successful return, the pointer to the PTE is stored in @ptepp;
 * the corresponding lock is taken and its location is stored in @ptlp.
 * The contents of the PTE are only stable until @ptlp is released;
 * any further use, if any, must be protected against invalidation
 * with MMU notifiers.
 *
 * Only IO mappings and raw PFN mappings are allowed.  The mmap semaphore
 * should be taken for read.
 *
 * KVM uses this function.  While it is arguably less bad than ``follow_pfn``,
 * it is not a good general-purpose API.
 *
 * Return: zero on success, -ve otherwise.
 */
int follow_pte(struct mm_struct *mm, unsigned long address,
	       pte_t **ptepp, spinlock_t **ptlp)
{
	return follow_invalidate_pte(mm, address, NULL, ptepp, NULL, ptlp);
}
EXPORT_SYMBOL_GPL(follow_pte);

/**
 * follow_pfn - look up PFN at a user virtual address
 * @vma: memory mapping
 * @address: user virtual address
 * @pfn: location to store found PFN
 *
 * Only IO mappings and raw PFN mappings are allowed.
 *
 * This function does not allow the caller to read the permissions
 * of the PTE.  Do not use it.
 *
 * Return: zero and the pfn at @pfn on success, -ve otherwise.
 */
int follow_pfn(struct vm_area_struct *vma, unsigned long address,
	unsigned long *pfn)
{
	int ret = -EINVAL;
	spinlock_t *ptl;
	pte_t *ptep;

	if (!(vma->vm_flags & (VM_IO | VM_PFNMAP)))
		return ret;

	ret = follow_pte(vma->vm_mm, address, &ptep, &ptl);
	if (ret)
		return ret;
	*pfn = pte_pfn(*ptep);
	pte_unmap_unlock(ptep, ptl);
	return 0;
}
EXPORT_SYMBOL(follow_pfn);

#ifdef CONFIG_HAVE_IOREMAP_PROT
int follow_phys(struct vm_area_struct *vma,
		unsigned long address, unsigned int flags,
		unsigned long *prot, resource_size_t *phys)
{
	int ret = -EINVAL;
	pte_t *ptep, pte;
	spinlock_t *ptl;

	if (!(vma->vm_flags & (VM_IO | VM_PFNMAP)))
		goto out;

	if (follow_pte(vma->vm_mm, address, &ptep, &ptl))
		goto out;
	pte = *ptep;

	if ((flags & FOLL_WRITE) && !pte_write(pte))
		goto unlock;

	*prot = pgprot_val(pte_pgprot(pte));
	*phys = (resource_size_t)pte_pfn(pte) << PAGE_SHIFT;

	ret = 0;
unlock:
	pte_unmap_unlock(ptep, ptl);
out:
	return ret;
}

/**
 * generic_access_phys - generic implementation for iomem mmap access
 * @vma: the vma to access
 * @addr: userspace address, not relative offset within @vma
 * @buf: buffer to read/write
 * @len: length of transfer
 * @write: set to FOLL_WRITE when writing, otherwise reading
 *
 * This is a generic implementation for &vm_operations_struct.access for an
 * iomem mapping. This callback is used by access_process_vm() when the @vma is
 * not page based.
 */
int generic_access_phys(struct vm_area_struct *vma, unsigned long addr,
			void *buf, int len, int write)
{
	resource_size_t phys_addr;
	unsigned long prot = 0;
	void __iomem *maddr;
	pte_t *ptep, pte;
	spinlock_t *ptl;
	int offset = offset_in_page(addr);
	int ret = -EINVAL;

	if (!(vma->vm_flags & (VM_IO | VM_PFNMAP)))
		return -EINVAL;

retry:
	if (follow_pte(vma->vm_mm, addr, &ptep, &ptl))
		return -EINVAL;
	pte = *ptep;
	pte_unmap_unlock(ptep, ptl);

	prot = pgprot_val(pte_pgprot(pte));
	phys_addr = (resource_size_t)pte_pfn(pte) << PAGE_SHIFT;

	if ((write & FOLL_WRITE) && !pte_write(pte))
		return -EINVAL;

	maddr = ioremap_prot(phys_addr, PAGE_ALIGN(len + offset), prot);
	if (!maddr)
		return -ENOMEM;

	if (follow_pte(vma->vm_mm, addr, &ptep, &ptl))
		goto out_unmap;

	if (!pte_same(pte, *ptep)) {
		pte_unmap_unlock(ptep, ptl);
		iounmap(maddr);

		goto retry;
	}

	if (write)
		memcpy_toio(maddr + offset, buf, len);
	else
		memcpy_fromio(buf, maddr + offset, len);
	ret = len;
	pte_unmap_unlock(ptep, ptl);
out_unmap:
	iounmap(maddr);

	return ret;
}
EXPORT_SYMBOL_GPL(generic_access_phys);
#endif

/*
 * Access another process' address space as given in mm.
 */
int __access_remote_vm(struct mm_struct *mm, unsigned long addr, void *buf,
		       int len, unsigned int gup_flags)
{
	struct vm_area_struct *vma;
	void *old_buf = buf;
	int write = gup_flags & FOLL_WRITE;

	if (mmap_read_lock_killable(mm))
		return 0;

	/* ignore errors, just check how much was successfully transferred */
	while (len) {
		int bytes, ret, offset;
		void *maddr;
		struct page *page = NULL;

		ret = get_user_pages_remote(mm, addr, 1,
				gup_flags, &page, &vma, NULL);
		if (ret <= 0) {
#ifndef CONFIG_HAVE_IOREMAP_PROT
			break;
#else
			/*
			 * Check if this is a VM_IO | VM_PFNMAP VMA, which
			 * we can access using slightly different code.
			 */
			vma = vma_lookup(mm, addr);
			if (!vma)
				break;
			if (vma->vm_ops && vma->vm_ops->access)
				ret = vma->vm_ops->access(vma, addr, buf,
							  len, write);
			if (ret <= 0)
				break;
			bytes = ret;
#endif
		} else {
			bytes = len;
			offset = addr & (PAGE_SIZE-1);
			if (bytes > PAGE_SIZE-offset)
				bytes = PAGE_SIZE-offset;

			maddr = kmap(page);
			if (write) {
				copy_to_user_page(vma, page, addr,
						  maddr + offset, buf, bytes);
				set_page_dirty_lock(page);
			} else {
				copy_from_user_page(vma, page, addr,
						    buf, maddr + offset, bytes);
			}
			kunmap(page);
			put_page(page);
		}
		len -= bytes;
		buf += bytes;
		addr += bytes;
	}
	mmap_read_unlock(mm);

	return buf - old_buf;
}

/**
 * access_remote_vm - access another process' address space
 * @mm:		the mm_struct of the target address space
 * @addr:	start address to access
 * @buf:	source or destination buffer
 * @len:	number of bytes to transfer
 * @gup_flags:	flags modifying lookup behaviour
 *
 * The caller must hold a reference on @mm.
 *
 * Return: number of bytes copied from source to destination.
 */
int access_remote_vm(struct mm_struct *mm, unsigned long addr,
		void *buf, int len, unsigned int gup_flags)
{
	return __access_remote_vm(mm, addr, buf, len, gup_flags);
}

/*
 * Access another process' address space.
 * Source/target buffer must be kernel space,
 * Do not walk the page table directly, use get_user_pages
 */
int access_process_vm(struct task_struct *tsk, unsigned long addr,
		void *buf, int len, unsigned int gup_flags)
{
	struct mm_struct *mm;
	int ret;

	mm = get_task_mm(tsk);
	if (!mm)
		return 0;

	ret = __access_remote_vm(mm, addr, buf, len, gup_flags);

	mmput(mm);

	return ret;
}
EXPORT_SYMBOL_GPL(access_process_vm);

/*
 * Print the name of a VMA.
 */
void print_vma_addr(char *prefix, unsigned long ip)
{
	struct mm_struct *mm = current->mm;
	struct vm_area_struct *vma;

	/*
	 * we might be running from an atomic context so we cannot sleep
	 */
	if (!mmap_read_trylock(mm))
		return;

	vma = find_vma(mm, ip);
	if (vma && vma->vm_file) {
		struct file *f = vma->vm_file;
		char *buf = (char *)__get_free_page(GFP_NOWAIT);
		if (buf) {
			char *p;

			p = file_path(f, buf, PAGE_SIZE);
			if (IS_ERR(p))
				p = "?";
			printk("%s%s[%lx+%lx]", prefix, kbasename(p),
					vma->vm_start,
					vma->vm_end - vma->vm_start);
			free_page((unsigned long)buf);
		}
	}
	mmap_read_unlock(mm);
}

#if defined(CONFIG_PROVE_LOCKING) || defined(CONFIG_DEBUG_ATOMIC_SLEEP)
void __might_fault(const char *file, int line)
{
	/*
	 * Some code (nfs/sunrpc) uses socket ops on kernel memory while
	 * holding the mmap_lock, this is safe because kernel memory doesn't
	 * get paged out, therefore we'll never actually fault, and the
	 * below annotations will generate false positives.
	 */
	if (uaccess_kernel())
		return;
	if (pagefault_disabled())
		return;
	__might_sleep(file, line, 0);
#if defined(CONFIG_DEBUG_ATOMIC_SLEEP)
	if (current->mm)
		might_lock_read(&current->mm->mmap_lock);
#endif
}
EXPORT_SYMBOL(__might_fault);
#endif

#if defined(CONFIG_TRANSPARENT_HUGEPAGE) || defined(CONFIG_HUGETLBFS)
/*
 * Process all subpages of the specified huge page with the specified
 * operation.  The target subpage will be processed last to keep its
 * cache lines hot.
 */
static inline void process_huge_page(
	unsigned long addr_hint, unsigned int pages_per_huge_page,
	void (*process_subpage)(unsigned long addr, int idx, void *arg),
	void *arg)
{
	int i, n, base, l;
	unsigned long addr = addr_hint &
		~(((unsigned long)pages_per_huge_page << PAGE_SHIFT) - 1);

	/* Process target subpage last to keep its cache lines hot */
	might_sleep();
	n = (addr_hint - addr) / PAGE_SIZE;
	if (2 * n <= pages_per_huge_page) {
		/* If target subpage in first half of huge page */
		base = 0;
		l = n;
		/* Process subpages at the end of huge page */
		for (i = pages_per_huge_page - 1; i >= 2 * n; i--) {
			cond_resched();
			process_subpage(addr + i * PAGE_SIZE, i, arg);
		}
	} else {
		/* If target subpage in second half of huge page */
		base = pages_per_huge_page - 2 * (pages_per_huge_page - n);
		l = pages_per_huge_page - n;
		/* Process subpages at the begin of huge page */
		for (i = 0; i < base; i++) {
			cond_resched();
			process_subpage(addr + i * PAGE_SIZE, i, arg);
		}
	}
	/*
	 * Process remaining subpages in left-right-left-right pattern
	 * towards the target subpage
	 */
	for (i = 0; i < l; i++) {
		int left_idx = base + i;
		int right_idx = base + 2 * l - 1 - i;

		cond_resched();
		process_subpage(addr + left_idx * PAGE_SIZE, left_idx, arg);
		cond_resched();
		process_subpage(addr + right_idx * PAGE_SIZE, right_idx, arg);
	}
}

static void clear_gigantic_page(struct page *page,
				unsigned long addr,
				unsigned int pages_per_huge_page)
{
	int i;
	struct page *p = page;

	might_sleep();
	for (i = 0; i < pages_per_huge_page;
	     i++, p = mem_map_next(p, page, i)) {
		cond_resched();
		clear_user_highpage(p, addr + i * PAGE_SIZE);
	}
}

static void clear_subpage(unsigned long addr, int idx, void *arg)
{
	struct page *page = arg;

	clear_user_highpage(page + idx, addr);
}

void clear_huge_page(struct page *page,
		     unsigned long addr_hint, unsigned int pages_per_huge_page)
{
	unsigned long addr = addr_hint &
		~(((unsigned long)pages_per_huge_page << PAGE_SHIFT) - 1);

	if (unlikely(pages_per_huge_page > MAX_ORDER_NR_PAGES)) {
		clear_gigantic_page(page, addr, pages_per_huge_page);
		return;
	}

	process_huge_page(addr_hint, pages_per_huge_page, clear_subpage, page);
}

static void copy_user_gigantic_page(struct page *dst, struct page *src,
				    unsigned long addr,
				    struct vm_area_struct *vma,
				    unsigned int pages_per_huge_page)
{
	int i;
	struct page *dst_base = dst;
	struct page *src_base = src;

	for (i = 0; i < pages_per_huge_page; ) {
		cond_resched();
		copy_user_highpage(dst, src, addr + i*PAGE_SIZE, vma);

		i++;
		dst = mem_map_next(dst, dst_base, i);
		src = mem_map_next(src, src_base, i);
	}
}

struct copy_subpage_arg {
	struct page *dst;
	struct page *src;
	struct vm_area_struct *vma;
};

static void copy_subpage(unsigned long addr, int idx, void *arg)
{
	struct copy_subpage_arg *copy_arg = arg;

	copy_user_highpage(copy_arg->dst + idx, copy_arg->src + idx,
			   addr, copy_arg->vma);
}

void copy_user_huge_page(struct page *dst, struct page *src,
			 unsigned long addr_hint, struct vm_area_struct *vma,
			 unsigned int pages_per_huge_page)
{
	unsigned long addr = addr_hint &
		~(((unsigned long)pages_per_huge_page << PAGE_SHIFT) - 1);
	struct copy_subpage_arg arg = {
		.dst = dst,
		.src = src,
		.vma = vma,
	};

	if (unlikely(pages_per_huge_page > MAX_ORDER_NR_PAGES)) {
		copy_user_gigantic_page(dst, src, addr, vma,
					pages_per_huge_page);
		return;
	}

	process_huge_page(addr_hint, pages_per_huge_page, copy_subpage, &arg);
}

long copy_huge_page_from_user(struct page *dst_page,
				const void __user *usr_src,
				unsigned int pages_per_huge_page,
				bool allow_pagefault)
{
	void *src = (void *)usr_src;
	void *page_kaddr;
	unsigned long i, rc = 0;
	unsigned long ret_val = pages_per_huge_page * PAGE_SIZE;
	struct page *subpage = dst_page;

	for (i = 0; i < pages_per_huge_page;
	     i++, subpage = mem_map_next(subpage, dst_page, i)) {
		if (allow_pagefault)
			page_kaddr = kmap(subpage);
		else
			page_kaddr = kmap_atomic(subpage);
		rc = copy_from_user(page_kaddr,
				(const void __user *)(src + i * PAGE_SIZE),
				PAGE_SIZE);
		if (allow_pagefault)
			kunmap(subpage);
		else
			kunmap_atomic(page_kaddr);

		ret_val -= (PAGE_SIZE - rc);
		if (rc)
			break;

		flush_dcache_page(subpage);

		cond_resched();
	}
	return ret_val;
}
#endif /* CONFIG_TRANSPARENT_HUGEPAGE || CONFIG_HUGETLBFS */

#if USE_SPLIT_PTE_PTLOCKS && ALLOC_SPLIT_PTLOCKS

static struct kmem_cache *page_ptl_cachep;

void __init ptlock_cache_init(void)
{
	page_ptl_cachep = kmem_cache_create("page->ptl", sizeof(spinlock_t), 0,
			SLAB_PANIC, NULL);
}

bool ptlock_alloc(struct page *page)
{
	spinlock_t *ptl;

	ptl = kmem_cache_alloc(page_ptl_cachep, GFP_KERNEL);
	if (!ptl)
		return false;
	page->ptl = ptl;
	return true;
}

void ptlock_free(struct page *page)
{
	kmem_cache_free(page_ptl_cachep, page->ptl);
}
#endif<|MERGE_RESOLUTION|>--- conflicted
+++ resolved
@@ -3169,11 +3169,7 @@
 	pte_t entry;
 	int page_copied = 0;
 	struct mmu_notifier_range range;
-<<<<<<< HEAD
 	vm_fault_t ret = VM_FAULT_OOM;
-=======
-	int ret;
->>>>>>> d54cfc42
 
 	if (unlikely(!vma->anon_vma)) {
 		if (vmf->flags & FAULT_FLAG_SPECULATIVE) {
