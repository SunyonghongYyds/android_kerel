// SPDX-License-Identifier: GPL-2.0-or-later
/* memcontrol.c - Memory Controller
 *
 * Copyright IBM Corporation, 2007
 * Author Balbir Singh <balbir@linux.vnet.ibm.com>
 *
 * Copyright 2007 OpenVZ SWsoft Inc
 * Author: Pavel Emelianov <xemul@openvz.org>
 *
 * Memory thresholds
 * Copyright (C) 2009 Nokia Corporation
 * Author: Kirill A. Shutemov
 *
 * Kernel Memory Controller
 * Copyright (C) 2012 Parallels Inc. and Google Inc.
 * Authors: Glauber Costa and Suleiman Souhlal
 *
 * Native page reclaim
 * Charge lifetime sanitation
 * Lockless page tracking & accounting
 * Unified hierarchy configuration model
 * Copyright (C) 2015 Red Hat, Inc., Johannes Weiner
 *
 * Per memcg lru locking
 * Copyright (C) 2020 Alibaba, Inc, Alex Shi
 */

#include <linux/page_counter.h>
#include <linux/memcontrol.h>
#include <linux/cgroup.h>
#include <linux/pagewalk.h>
#include <linux/sched/mm.h>
#include <linux/shmem_fs.h>
#include <linux/hugetlb.h>
#include <linux/pagemap.h>
#include <linux/vm_event_item.h>
#include <linux/smp.h>
#include <linux/page-flags.h>
#include <linux/backing-dev.h>
#include <linux/bit_spinlock.h>
#include <linux/rcupdate.h>
#include <linux/limits.h>
#include <linux/export.h>
#include <linux/mutex.h>
#include <linux/rbtree.h>
#include <linux/slab.h>
#include <linux/swap.h>
#include <linux/swapops.h>
#include <linux/spinlock.h>
#include <linux/eventfd.h>
#include <linux/poll.h>
#include <linux/sort.h>
#include <linux/fs.h>
#include <linux/seq_file.h>
#include <linux/vmpressure.h>
#include <linux/memremap.h>
#include <linux/mm_inline.h>
#include <linux/swap_cgroup.h>
#include <linux/cpu.h>
#include <linux/oom.h>
#include <linux/lockdep.h>
#include <linux/file.h>
#include <linux/resume_user_mode.h>
#include <linux/psi.h>
#include <linux/seq_buf.h>
#include "internal.h"
#include <net/sock.h>
#include <net/ip.h>
#include "slab.h"
#include "swap.h"

#include <linux/uaccess.h>

#include <trace/events/vmscan.h>
#include <trace/hooks/mm.h>

struct cgroup_subsys memory_cgrp_subsys __read_mostly;
EXPORT_SYMBOL(memory_cgrp_subsys);

struct mem_cgroup *root_mem_cgroup __read_mostly;
EXPORT_SYMBOL_GPL(root_mem_cgroup);

/* Active memory cgroup to use from an interrupt context */
DEFINE_PER_CPU(struct mem_cgroup *, int_active_memcg);
EXPORT_PER_CPU_SYMBOL_GPL(int_active_memcg);

/* Socket memory accounting disabled? */
static bool cgroup_memory_nosocket __ro_after_init;

/* Kernel memory accounting disabled? */
static bool cgroup_memory_nokmem __ro_after_init;

#ifdef CONFIG_CGROUP_WRITEBACK
static DECLARE_WAIT_QUEUE_HEAD(memcg_cgwb_frn_waitq);
#endif

/* Whether legacy memory+swap accounting is active */
static bool do_memsw_account(void)
{
	return !cgroup_subsys_on_dfl(memory_cgrp_subsys);
}

#define THRESHOLDS_EVENTS_TARGET 128
#define SOFTLIMIT_EVENTS_TARGET 1024

/*
 * Cgroups above their limits are maintained in a RB-Tree, independent of
 * their hierarchy representation
 */

struct mem_cgroup_tree_per_node {
	struct rb_root rb_root;
	struct rb_node *rb_rightmost;
	spinlock_t lock;
};

struct mem_cgroup_tree {
	struct mem_cgroup_tree_per_node *rb_tree_per_node[MAX_NUMNODES];
};

static struct mem_cgroup_tree soft_limit_tree __read_mostly;

/* for OOM */
struct mem_cgroup_eventfd_list {
	struct list_head list;
	struct eventfd_ctx *eventfd;
};

/*
 * cgroup_event represents events which userspace want to receive.
 */
struct mem_cgroup_event {
	/*
	 * memcg which the event belongs to.
	 */
	struct mem_cgroup *memcg;
	/*
	 * eventfd to signal userspace about the event.
	 */
	struct eventfd_ctx *eventfd;
	/*
	 * Each of these stored in a list by the cgroup.
	 */
	struct list_head list;
	/*
	 * register_event() callback will be used to add new userspace
	 * waiter for changes related to this event.  Use eventfd_signal()
	 * on eventfd to send notification to userspace.
	 */
	int (*register_event)(struct mem_cgroup *memcg,
			      struct eventfd_ctx *eventfd, const char *args);
	/*
	 * unregister_event() callback will be called when userspace closes
	 * the eventfd or on cgroup removing.  This callback must be set,
	 * if you want provide notification functionality.
	 */
	void (*unregister_event)(struct mem_cgroup *memcg,
				 struct eventfd_ctx *eventfd);
	/*
	 * All fields below needed to unregister event when
	 * userspace closes eventfd.
	 */
	poll_table pt;
	wait_queue_head_t *wqh;
	wait_queue_entry_t wait;
	struct work_struct remove;
};

static void mem_cgroup_threshold(struct mem_cgroup *memcg);
static void mem_cgroup_oom_notify(struct mem_cgroup *memcg);

/* Stuffs for move charges at task migration. */
/*
 * Types of charges to be moved.
 */
#define MOVE_ANON	0x1U
#define MOVE_FILE	0x2U
#define MOVE_MASK	(MOVE_ANON | MOVE_FILE)

/* "mc" and its members are protected by cgroup_mutex */
static struct move_charge_struct {
	spinlock_t	  lock; /* for from, to */
	struct mm_struct  *mm;
	struct mem_cgroup *from;
	struct mem_cgroup *to;
	unsigned long flags;
	unsigned long precharge;
	unsigned long moved_charge;
	unsigned long moved_swap;
	struct task_struct *moving_task;	/* a task moving charges */
	wait_queue_head_t waitq;		/* a waitq for other context */
} mc = {
	.lock = __SPIN_LOCK_UNLOCKED(mc.lock),
	.waitq = __WAIT_QUEUE_HEAD_INITIALIZER(mc.waitq),
};

/*
 * Maximum loops in mem_cgroup_hierarchical_reclaim(), used for soft
 * limit reclaim to prevent infinite loops, if they ever occur.
 */
#define	MEM_CGROUP_MAX_RECLAIM_LOOPS		100
#define	MEM_CGROUP_MAX_SOFT_LIMIT_RECLAIM_LOOPS	2

/* for encoding cft->private value on file */
enum res_type {
	_MEM,
	_MEMSWAP,
	_KMEM,
	_TCP,
};

#define MEMFILE_PRIVATE(x, val)	((x) << 16 | (val))
#define MEMFILE_TYPE(val)	((val) >> 16 & 0xffff)
#define MEMFILE_ATTR(val)	((val) & 0xffff)

/*
 * Iteration constructs for visiting all cgroups (under a tree).  If
 * loops are exited prematurely (break), mem_cgroup_iter_break() must
 * be used for reference counting.
 */
#define for_each_mem_cgroup_tree(iter, root)		\
	for (iter = mem_cgroup_iter(root, NULL, NULL);	\
	     iter != NULL;				\
	     iter = mem_cgroup_iter(root, iter, NULL))

#define for_each_mem_cgroup(iter)			\
	for (iter = mem_cgroup_iter(NULL, NULL, NULL);	\
	     iter != NULL;				\
	     iter = mem_cgroup_iter(NULL, iter, NULL))

static inline bool task_is_dying(void)
{
	return tsk_is_oom_victim(current) || fatal_signal_pending(current) ||
		(current->flags & PF_EXITING);
}

/* Some nice accessors for the vmpressure. */
struct vmpressure *memcg_to_vmpressure(struct mem_cgroup *memcg)
{
	if (!memcg)
		memcg = root_mem_cgroup;
	return &memcg->vmpressure;
}

struct mem_cgroup *vmpressure_to_memcg(struct vmpressure *vmpr)
{
	return container_of(vmpr, struct mem_cgroup, vmpressure);
}

#ifdef CONFIG_MEMCG_KMEM
static DEFINE_SPINLOCK(objcg_lock);

bool mem_cgroup_kmem_disabled(void)
{
	return cgroup_memory_nokmem;
}

static void obj_cgroup_uncharge_pages(struct obj_cgroup *objcg,
				      unsigned int nr_pages);

static void obj_cgroup_release(struct percpu_ref *ref)
{
	struct obj_cgroup *objcg = container_of(ref, struct obj_cgroup, refcnt);
	unsigned int nr_bytes;
	unsigned int nr_pages;
	unsigned long flags;

	/*
	 * At this point all allocated objects are freed, and
	 * objcg->nr_charged_bytes can't have an arbitrary byte value.
	 * However, it can be PAGE_SIZE or (x * PAGE_SIZE).
	 *
	 * The following sequence can lead to it:
	 * 1) CPU0: objcg == stock->cached_objcg
	 * 2) CPU1: we do a small allocation (e.g. 92 bytes),
	 *          PAGE_SIZE bytes are charged
	 * 3) CPU1: a process from another memcg is allocating something,
	 *          the stock if flushed,
	 *          objcg->nr_charged_bytes = PAGE_SIZE - 92
	 * 5) CPU0: we do release this object,
	 *          92 bytes are added to stock->nr_bytes
	 * 6) CPU0: stock is flushed,
	 *          92 bytes are added to objcg->nr_charged_bytes
	 *
	 * In the result, nr_charged_bytes == PAGE_SIZE.
	 * This page will be uncharged in obj_cgroup_release().
	 */
	nr_bytes = atomic_read(&objcg->nr_charged_bytes);
	WARN_ON_ONCE(nr_bytes & (PAGE_SIZE - 1));
	nr_pages = nr_bytes >> PAGE_SHIFT;

	if (nr_pages)
		obj_cgroup_uncharge_pages(objcg, nr_pages);

	spin_lock_irqsave(&objcg_lock, flags);
	list_del(&objcg->list);
	spin_unlock_irqrestore(&objcg_lock, flags);

	percpu_ref_exit(ref);
	kfree_rcu(objcg, rcu);
}

static struct obj_cgroup *obj_cgroup_alloc(void)
{
	struct obj_cgroup *objcg;
	int ret;

	objcg = kzalloc(sizeof(struct obj_cgroup), GFP_KERNEL);
	if (!objcg)
		return NULL;

	ret = percpu_ref_init(&objcg->refcnt, obj_cgroup_release, 0,
			      GFP_KERNEL);
	if (ret) {
		kfree(objcg);
		return NULL;
	}
	INIT_LIST_HEAD(&objcg->list);
	return objcg;
}

static void memcg_reparent_objcgs(struct mem_cgroup *memcg,
				  struct mem_cgroup *parent)
{
	struct obj_cgroup *objcg, *iter;

	objcg = rcu_replace_pointer(memcg->objcg, NULL, true);

	spin_lock_irq(&objcg_lock);

	/* 1) Ready to reparent active objcg. */
	list_add(&objcg->list, &memcg->objcg_list);
	/* 2) Reparent active objcg and already reparented objcgs to parent. */
	list_for_each_entry(iter, &memcg->objcg_list, list)
		WRITE_ONCE(iter->memcg, parent);
	/* 3) Move already reparented objcgs to the parent's list */
	list_splice(&memcg->objcg_list, &parent->objcg_list);

	spin_unlock_irq(&objcg_lock);

	percpu_ref_kill(&objcg->refcnt);
}

/*
 * A lot of the calls to the cache allocation functions are expected to be
 * inlined by the compiler. Since the calls to memcg_slab_pre_alloc_hook() are
 * conditional to this static branch, we'll have to allow modules that does
 * kmem_cache_alloc and the such to see this symbol as well
 */
DEFINE_STATIC_KEY_FALSE(memcg_kmem_enabled_key);
EXPORT_SYMBOL(memcg_kmem_enabled_key);
#endif

/**
 * mem_cgroup_css_from_page - css of the memcg associated with a page
 * @page: page of interest
 *
 * If memcg is bound to the default hierarchy, css of the memcg associated
 * with @page is returned.  The returned css remains associated with @page
 * until it is released.
 *
 * If memcg is bound to a traditional hierarchy, the css of root_mem_cgroup
 * is returned.
 */
struct cgroup_subsys_state *mem_cgroup_css_from_page(struct page *page)
{
	struct mem_cgroup *memcg;

	memcg = page_memcg(page);

	if (!memcg || !cgroup_subsys_on_dfl(memory_cgrp_subsys))
		memcg = root_mem_cgroup;

	return &memcg->css;
}

/**
 * page_cgroup_ino - return inode number of the memcg a page is charged to
 * @page: the page
 *
 * Look up the closest online ancestor of the memory cgroup @page is charged to
 * and return its inode number or 0 if @page is not charged to any cgroup. It
 * is safe to call this function without holding a reference to @page.
 *
 * Note, this function is inherently racy, because there is nothing to prevent
 * the cgroup inode from getting torn down and potentially reallocated a moment
 * after page_cgroup_ino() returns, so it only should be used by callers that
 * do not care (such as procfs interfaces).
 */
ino_t page_cgroup_ino(struct page *page)
{
	struct mem_cgroup *memcg;
	unsigned long ino = 0;

	rcu_read_lock();
	memcg = page_memcg_check(page);

	while (memcg && !(memcg->css.flags & CSS_ONLINE))
		memcg = parent_mem_cgroup(memcg);
	if (memcg)
		ino = cgroup_ino(memcg->css.cgroup);
	rcu_read_unlock();
	return ino;
}

static void __mem_cgroup_insert_exceeded(struct mem_cgroup_per_node *mz,
					 struct mem_cgroup_tree_per_node *mctz,
					 unsigned long new_usage_in_excess)
{
	struct rb_node **p = &mctz->rb_root.rb_node;
	struct rb_node *parent = NULL;
	struct mem_cgroup_per_node *mz_node;
	bool rightmost = true;

	if (mz->on_tree)
		return;

	mz->usage_in_excess = new_usage_in_excess;
	if (!mz->usage_in_excess)
		return;
	while (*p) {
		parent = *p;
		mz_node = rb_entry(parent, struct mem_cgroup_per_node,
					tree_node);
		if (mz->usage_in_excess < mz_node->usage_in_excess) {
			p = &(*p)->rb_left;
			rightmost = false;
		} else {
			p = &(*p)->rb_right;
		}
	}

	if (rightmost)
		mctz->rb_rightmost = &mz->tree_node;

	rb_link_node(&mz->tree_node, parent, p);
	rb_insert_color(&mz->tree_node, &mctz->rb_root);
	mz->on_tree = true;
}

static void __mem_cgroup_remove_exceeded(struct mem_cgroup_per_node *mz,
					 struct mem_cgroup_tree_per_node *mctz)
{
	if (!mz->on_tree)
		return;

	if (&mz->tree_node == mctz->rb_rightmost)
		mctz->rb_rightmost = rb_prev(&mz->tree_node);

	rb_erase(&mz->tree_node, &mctz->rb_root);
	mz->on_tree = false;
}

static void mem_cgroup_remove_exceeded(struct mem_cgroup_per_node *mz,
				       struct mem_cgroup_tree_per_node *mctz)
{
	unsigned long flags;

	spin_lock_irqsave(&mctz->lock, flags);
	__mem_cgroup_remove_exceeded(mz, mctz);
	spin_unlock_irqrestore(&mctz->lock, flags);
}

static unsigned long soft_limit_excess(struct mem_cgroup *memcg)
{
	unsigned long nr_pages = page_counter_read(&memcg->memory);
	unsigned long soft_limit = READ_ONCE(memcg->soft_limit);
	unsigned long excess = 0;

	if (nr_pages > soft_limit)
		excess = nr_pages - soft_limit;

	return excess;
}

static void mem_cgroup_update_tree(struct mem_cgroup *memcg, int nid)
{
	unsigned long excess;
	struct mem_cgroup_per_node *mz;
	struct mem_cgroup_tree_per_node *mctz;

	if (lru_gen_enabled()) {
		if (soft_limit_excess(memcg))
			lru_gen_soft_reclaim(&memcg->nodeinfo[nid]->lruvec);
		return;
	}

	mctz = soft_limit_tree.rb_tree_per_node[nid];
	if (!mctz)
		return;
	/*
	 * Necessary to update all ancestors when hierarchy is used.
	 * because their event counter is not touched.
	 */
	for (; memcg; memcg = parent_mem_cgroup(memcg)) {
		mz = memcg->nodeinfo[nid];
		excess = soft_limit_excess(memcg);
		/*
		 * We have to update the tree if mz is on RB-tree or
		 * mem is over its softlimit.
		 */
		if (excess || mz->on_tree) {
			unsigned long flags;

			spin_lock_irqsave(&mctz->lock, flags);
			/* if on-tree, remove it */
			if (mz->on_tree)
				__mem_cgroup_remove_exceeded(mz, mctz);
			/*
			 * Insert again. mz->usage_in_excess will be updated.
			 * If excess is 0, no tree ops.
			 */
			__mem_cgroup_insert_exceeded(mz, mctz, excess);
			spin_unlock_irqrestore(&mctz->lock, flags);
		}
	}
}

static void mem_cgroup_remove_from_trees(struct mem_cgroup *memcg)
{
	struct mem_cgroup_tree_per_node *mctz;
	struct mem_cgroup_per_node *mz;
	int nid;

	for_each_node(nid) {
		mz = memcg->nodeinfo[nid];
		mctz = soft_limit_tree.rb_tree_per_node[nid];
		if (mctz)
			mem_cgroup_remove_exceeded(mz, mctz);
	}
}

static struct mem_cgroup_per_node *
__mem_cgroup_largest_soft_limit_node(struct mem_cgroup_tree_per_node *mctz)
{
	struct mem_cgroup_per_node *mz;

retry:
	mz = NULL;
	if (!mctz->rb_rightmost)
		goto done;		/* Nothing to reclaim from */

	mz = rb_entry(mctz->rb_rightmost,
		      struct mem_cgroup_per_node, tree_node);
	/*
	 * Remove the node now but someone else can add it back,
	 * we will to add it back at the end of reclaim to its correct
	 * position in the tree.
	 */
	__mem_cgroup_remove_exceeded(mz, mctz);
	if (!soft_limit_excess(mz->memcg) ||
	    !css_tryget(&mz->memcg->css))
		goto retry;
done:
	return mz;
}

static struct mem_cgroup_per_node *
mem_cgroup_largest_soft_limit_node(struct mem_cgroup_tree_per_node *mctz)
{
	struct mem_cgroup_per_node *mz;

	spin_lock_irq(&mctz->lock);
	mz = __mem_cgroup_largest_soft_limit_node(mctz);
	spin_unlock_irq(&mctz->lock);
	return mz;
}

/*
 * memcg and lruvec stats flushing
 *
 * Many codepaths leading to stats update or read are performance sensitive and
 * adding stats flushing in such codepaths is not desirable. So, to optimize the
 * flushing the kernel does:
 *
 * 1) Periodically and asynchronously flush the stats every 2 seconds to not let
 *    rstat update tree grow unbounded.
 *
 * 2) Flush the stats synchronously on reader side only when there are more than
 *    (MEMCG_CHARGE_BATCH * nr_cpus) update events. Though this optimization
 *    will let stats be out of sync by atmost (MEMCG_CHARGE_BATCH * nr_cpus) but
 *    only for 2 seconds due to (1).
 */
static void flush_memcg_stats_dwork(struct work_struct *w);
static DECLARE_DEFERRABLE_WORK(stats_flush_dwork, flush_memcg_stats_dwork);
static DEFINE_SPINLOCK(stats_flush_lock);
static DEFINE_PER_CPU(unsigned int, stats_updates);
static atomic_t stats_flush_threshold = ATOMIC_INIT(0);
static u64 flush_next_time;

#define FLUSH_TIME (2UL*HZ)

/*
 * Accessors to ensure that preemption is disabled on PREEMPT_RT because it can
 * not rely on this as part of an acquired spinlock_t lock. These functions are
 * never used in hardirq context on PREEMPT_RT and therefore disabling preemtion
 * is sufficient.
 */
static void memcg_stats_lock(void)
{
	preempt_disable_nested();
	VM_WARN_ON_IRQS_ENABLED();
}

static void __memcg_stats_lock(void)
{
	preempt_disable_nested();
}

static void memcg_stats_unlock(void)
{
	preempt_enable_nested();
}

static inline void memcg_rstat_updated(struct mem_cgroup *memcg, int val)
{
	unsigned int x;

	cgroup_rstat_updated(memcg->css.cgroup, smp_processor_id());

	x = __this_cpu_add_return(stats_updates, abs(val));
	if (x > MEMCG_CHARGE_BATCH) {
		/*
		 * If stats_flush_threshold exceeds the threshold
		 * (>num_online_cpus()), cgroup stats update will be triggered
		 * in __mem_cgroup_flush_stats(). Increasing this var further
		 * is redundant and simply adds overhead in atomic update.
		 */
		if (atomic_read(&stats_flush_threshold) <= num_online_cpus())
			atomic_add(x / MEMCG_CHARGE_BATCH, &stats_flush_threshold);
		__this_cpu_write(stats_updates, 0);
	}
}

static void __mem_cgroup_flush_stats(void)
{
	unsigned long flag;

	if (!spin_trylock_irqsave(&stats_flush_lock, flag))
		return;

	flush_next_time = jiffies_64 + 2*FLUSH_TIME;
	cgroup_rstat_flush_irqsafe(root_mem_cgroup->css.cgroup);
	atomic_set(&stats_flush_threshold, 0);
	spin_unlock_irqrestore(&stats_flush_lock, flag);
}

void mem_cgroup_flush_stats(void)
{
	if (atomic_read(&stats_flush_threshold) > num_online_cpus())
		__mem_cgroup_flush_stats();
}

void mem_cgroup_flush_stats_delayed(void)
{
	if (time_after64(jiffies_64, flush_next_time))
		mem_cgroup_flush_stats();
}

static void flush_memcg_stats_dwork(struct work_struct *w)
{
	__mem_cgroup_flush_stats();
	queue_delayed_work(system_unbound_wq, &stats_flush_dwork, FLUSH_TIME);
}

/* Subset of vm_event_item to report for memcg event stats */
static const unsigned int memcg_vm_event_stat[] = {
	PGPGIN,
	PGPGOUT,
	PGSCAN_KSWAPD,
	PGSCAN_DIRECT,
	PGSTEAL_KSWAPD,
	PGSTEAL_DIRECT,
	PGFAULT,
	PGMAJFAULT,
	PGREFILL,
	PGACTIVATE,
	PGDEACTIVATE,
	PGLAZYFREE,
	PGLAZYFREED,
#if defined(CONFIG_MEMCG_KMEM) && defined(CONFIG_ZSWAP)
	ZSWPIN,
	ZSWPOUT,
#endif
#ifdef CONFIG_TRANSPARENT_HUGEPAGE
	THP_FAULT_ALLOC,
	THP_COLLAPSE_ALLOC,
#endif
};

#define NR_MEMCG_EVENTS ARRAY_SIZE(memcg_vm_event_stat)
static int mem_cgroup_events_index[NR_VM_EVENT_ITEMS] __read_mostly;

static void init_memcg_events(void)
{
	int i;

	for (i = 0; i < NR_MEMCG_EVENTS; ++i)
		mem_cgroup_events_index[memcg_vm_event_stat[i]] = i + 1;
}

static inline int memcg_events_index(enum vm_event_item idx)
{
	return mem_cgroup_events_index[idx] - 1;
}

struct memcg_vmstats_percpu {
	/* Local (CPU and cgroup) page state & events */
	long			state[MEMCG_NR_STAT];
	unsigned long		events[NR_MEMCG_EVENTS];

	/* Delta calculation for lockless upward propagation */
	long			state_prev[MEMCG_NR_STAT];
	unsigned long		events_prev[NR_MEMCG_EVENTS];

	/* Cgroup1: threshold notifications & softlimit tree updates */
	unsigned long		nr_page_events;
	unsigned long		targets[MEM_CGROUP_NTARGETS];
};

struct memcg_vmstats {
	/* Aggregated (CPU and subtree) page state & events */
	long			state[MEMCG_NR_STAT];
	unsigned long		events[NR_MEMCG_EVENTS];

	/* Pending child counts during tree propagation */
	long			state_pending[MEMCG_NR_STAT];
	unsigned long		events_pending[NR_MEMCG_EVENTS];
};

unsigned long memcg_page_state(struct mem_cgroup *memcg, int idx)
{
	long x = READ_ONCE(memcg->vmstats->state[idx]);
#ifdef CONFIG_SMP
	if (x < 0)
		x = 0;
#endif
	return x;
}

/**
 * __mod_memcg_state - update cgroup memory statistics
 * @memcg: the memory cgroup
 * @idx: the stat item - can be enum memcg_stat_item or enum node_stat_item
 * @val: delta to add to the counter, can be negative
 */
void __mod_memcg_state(struct mem_cgroup *memcg, int idx, int val)
{
	if (mem_cgroup_disabled())
		return;

	__this_cpu_add(memcg->vmstats_percpu->state[idx], val);
	memcg_rstat_updated(memcg, val);
}

/* idx can be of type enum memcg_stat_item or node_stat_item. */
static unsigned long memcg_page_state_local(struct mem_cgroup *memcg, int idx)
{
	long x = 0;
	int cpu;

	for_each_possible_cpu(cpu)
		x += per_cpu(memcg->vmstats_percpu->state[idx], cpu);
#ifdef CONFIG_SMP
	if (x < 0)
		x = 0;
#endif
	return x;
}

void __mod_memcg_lruvec_state(struct lruvec *lruvec, enum node_stat_item idx,
			      int val)
{
	struct mem_cgroup_per_node *pn;
	struct mem_cgroup *memcg;

	pn = container_of(lruvec, struct mem_cgroup_per_node, lruvec);
	memcg = pn->memcg;

	/*
	 * The caller from rmap relay on disabled preemption becase they never
	 * update their counter from in-interrupt context. For these two
	 * counters we check that the update is never performed from an
	 * interrupt context while other caller need to have disabled interrupt.
	 */
	__memcg_stats_lock();
	if (IS_ENABLED(CONFIG_DEBUG_VM)) {
		switch (idx) {
		case NR_ANON_MAPPED:
		case NR_FILE_MAPPED:
		case NR_ANON_THPS:
		case NR_SHMEM_PMDMAPPED:
		case NR_FILE_PMDMAPPED:
			WARN_ON_ONCE(!in_task());
			break;
		default:
			VM_WARN_ON_IRQS_ENABLED();
		}
	}

	/* Update memcg */
	__this_cpu_add(memcg->vmstats_percpu->state[idx], val);

	/* Update lruvec */
	__this_cpu_add(pn->lruvec_stats_percpu->state[idx], val);

	memcg_rstat_updated(memcg, val);
	memcg_stats_unlock();
}

/**
 * __mod_lruvec_state - update lruvec memory statistics
 * @lruvec: the lruvec
 * @idx: the stat item
 * @val: delta to add to the counter, can be negative
 *
 * The lruvec is the intersection of the NUMA node and a cgroup. This
 * function updates the all three counters that are affected by a
 * change of state at this level: per-node, per-cgroup, per-lruvec.
 */
void __mod_lruvec_state(struct lruvec *lruvec, enum node_stat_item idx,
			int val)
{
	/* Update node */
	__mod_node_page_state(lruvec_pgdat(lruvec), idx, val);

	/* Update memcg and lruvec */
	if (!mem_cgroup_disabled())
		__mod_memcg_lruvec_state(lruvec, idx, val);
}
EXPORT_SYMBOL_GPL(__mod_lruvec_state);

void __mod_lruvec_page_state(struct page *page, enum node_stat_item idx,
			     int val)
{
	struct page *head = compound_head(page); /* rmap on tail pages */
	struct mem_cgroup *memcg;
	pg_data_t *pgdat = page_pgdat(page);
	struct lruvec *lruvec;

	rcu_read_lock();
	memcg = page_memcg(head);
	/* Untracked pages have no memcg, no lruvec. Update only the node */
	if (!memcg) {
		rcu_read_unlock();
		__mod_node_page_state(pgdat, idx, val);
		return;
	}

	lruvec = mem_cgroup_lruvec(memcg, pgdat);
	__mod_lruvec_state(lruvec, idx, val);
	rcu_read_unlock();
}
EXPORT_SYMBOL(__mod_lruvec_page_state);

void __mod_lruvec_kmem_state(void *p, enum node_stat_item idx, int val)
{
	pg_data_t *pgdat = page_pgdat(virt_to_page(p));
	struct mem_cgroup *memcg;
	struct lruvec *lruvec;

	rcu_read_lock();
	memcg = mem_cgroup_from_slab_obj(p);

	/*
	 * Untracked pages have no memcg, no lruvec. Update only the
	 * node. If we reparent the slab objects to the root memcg,
	 * when we free the slab object, we need to update the per-memcg
	 * vmstats to keep it correct for the root memcg.
	 */
	if (!memcg) {
		__mod_node_page_state(pgdat, idx, val);
	} else {
		lruvec = mem_cgroup_lruvec(memcg, pgdat);
		__mod_lruvec_state(lruvec, idx, val);
	}
	rcu_read_unlock();
}

/**
 * __count_memcg_events - account VM events in a cgroup
 * @memcg: the memory cgroup
 * @idx: the event item
 * @count: the number of events that occurred
 */
void __count_memcg_events(struct mem_cgroup *memcg, enum vm_event_item idx,
			  unsigned long count)
{
	int index = memcg_events_index(idx);

	if (mem_cgroup_disabled() || index < 0)
		return;

	memcg_stats_lock();
	__this_cpu_add(memcg->vmstats_percpu->events[index], count);
	memcg_rstat_updated(memcg, count);
	memcg_stats_unlock();
}

static unsigned long memcg_events(struct mem_cgroup *memcg, int event)
{
	int index = memcg_events_index(event);

	if (index < 0)
		return 0;
	return READ_ONCE(memcg->vmstats->events[index]);
}

static unsigned long memcg_events_local(struct mem_cgroup *memcg, int event)
{
	long x = 0;
	int cpu;
	int index = memcg_events_index(event);

	if (index < 0)
		return 0;

	for_each_possible_cpu(cpu)
		x += per_cpu(memcg->vmstats_percpu->events[index], cpu);
	return x;
}

static void mem_cgroup_charge_statistics(struct mem_cgroup *memcg,
					 int nr_pages)
{
	/* pagein of a big page is an event. So, ignore page size */
	if (nr_pages > 0)
		__count_memcg_events(memcg, PGPGIN, 1);
	else {
		__count_memcg_events(memcg, PGPGOUT, 1);
		nr_pages = -nr_pages; /* for event */
	}

	__this_cpu_add(memcg->vmstats_percpu->nr_page_events, nr_pages);
}

static bool mem_cgroup_event_ratelimit(struct mem_cgroup *memcg,
				       enum mem_cgroup_events_target target)
{
	unsigned long val, next;

	val = __this_cpu_read(memcg->vmstats_percpu->nr_page_events);
	next = __this_cpu_read(memcg->vmstats_percpu->targets[target]);
	/* from time_after() in jiffies.h */
	if ((long)(next - val) < 0) {
		switch (target) {
		case MEM_CGROUP_TARGET_THRESH:
			next = val + THRESHOLDS_EVENTS_TARGET;
			break;
		case MEM_CGROUP_TARGET_SOFTLIMIT:
			next = val + SOFTLIMIT_EVENTS_TARGET;
			break;
		default:
			break;
		}
		__this_cpu_write(memcg->vmstats_percpu->targets[target], next);
		return true;
	}
	return false;
}

/*
 * Check events in order.
 *
 */
static void memcg_check_events(struct mem_cgroup *memcg, int nid)
{
	if (IS_ENABLED(CONFIG_PREEMPT_RT))
		return;

	/* threshold event is triggered in finer grain than soft limit */
	if (unlikely(mem_cgroup_event_ratelimit(memcg,
						MEM_CGROUP_TARGET_THRESH))) {
		bool do_softlimit;

		do_softlimit = mem_cgroup_event_ratelimit(memcg,
						MEM_CGROUP_TARGET_SOFTLIMIT);
		mem_cgroup_threshold(memcg);
		if (unlikely(do_softlimit))
			mem_cgroup_update_tree(memcg, nid);
	}
}

struct mem_cgroup *mem_cgroup_from_task(struct task_struct *p)
{
	/*
	 * mm_update_next_owner() may clear mm->owner to NULL
	 * if it races with swapoff, page migration, etc.
	 * So this can be called with p == NULL.
	 */
	if (unlikely(!p))
		return NULL;

	return mem_cgroup_from_css(task_css(p, memory_cgrp_id));
}
EXPORT_SYMBOL(mem_cgroup_from_task);

static __always_inline struct mem_cgroup *active_memcg(void)
{
	if (!in_task())
		return this_cpu_read(int_active_memcg);
	else
		return current->active_memcg;
}

/**
 * get_mem_cgroup_from_mm: Obtain a reference on given mm_struct's memcg.
 * @mm: mm from which memcg should be extracted. It can be NULL.
 *
 * Obtain a reference on mm->memcg and returns it if successful. If mm
 * is NULL, then the memcg is chosen as follows:
 * 1) The active memcg, if set.
 * 2) current->mm->memcg, if available
 * 3) root memcg
 * If mem_cgroup is disabled, NULL is returned.
 */
struct mem_cgroup *get_mem_cgroup_from_mm(struct mm_struct *mm)
{
	struct mem_cgroup *memcg;

	if (mem_cgroup_disabled())
		return NULL;

	/*
	 * Page cache insertions can happen without an
	 * actual mm context, e.g. during disk probing
	 * on boot, loopback IO, acct() writes etc.
	 *
	 * No need to css_get on root memcg as the reference
	 * counting is disabled on the root level in the
	 * cgroup core. See CSS_NO_REF.
	 */
	if (unlikely(!mm)) {
		memcg = active_memcg();
		if (unlikely(memcg)) {
			/* remote memcg must hold a ref */
			css_get(&memcg->css);
			return memcg;
		}
		mm = current->mm;
		if (unlikely(!mm))
			return root_mem_cgroup;
	}

	rcu_read_lock();
	do {
		memcg = mem_cgroup_from_task(rcu_dereference(mm->owner));
		if (unlikely(!memcg))
			memcg = root_mem_cgroup;
	} while (!css_tryget(&memcg->css));
	rcu_read_unlock();
	return memcg;
}
EXPORT_SYMBOL(get_mem_cgroup_from_mm);

static __always_inline bool memcg_kmem_bypass(void)
{
	/* Allow remote memcg charging from any context. */
	if (unlikely(active_memcg()))
		return false;

	/* Memcg to charge can't be determined. */
	if (!in_task() || !current->mm || (current->flags & PF_KTHREAD))
		return true;

	return false;
}

/**
 * mem_cgroup_iter - iterate over memory cgroup hierarchy
 * @root: hierarchy root
 * @prev: previously returned memcg, NULL on first invocation
 * @reclaim: cookie for shared reclaim walks, NULL for full walks
 *
 * Returns references to children of the hierarchy below @root, or
 * @root itself, or %NULL after a full round-trip.
 *
 * Caller must pass the return value in @prev on subsequent
 * invocations for reference counting, or use mem_cgroup_iter_break()
 * to cancel a hierarchy walk before the round-trip is complete.
 *
 * Reclaimers can specify a node in @reclaim to divide up the memcgs
 * in the hierarchy among all concurrent reclaimers operating on the
 * same node.
 */
struct mem_cgroup *mem_cgroup_iter(struct mem_cgroup *root,
				   struct mem_cgroup *prev,
				   struct mem_cgroup_reclaim_cookie *reclaim)
{
	struct mem_cgroup_reclaim_iter *iter;
	struct cgroup_subsys_state *css = NULL;
	struct mem_cgroup *memcg = NULL;
	struct mem_cgroup *pos = NULL;

	if (mem_cgroup_disabled())
		return NULL;

	if (!root)
		root = root_mem_cgroup;

	rcu_read_lock();

	if (reclaim) {
		struct mem_cgroup_per_node *mz;

		mz = root->nodeinfo[reclaim->pgdat->node_id];
		iter = &mz->iter;

		/*
		 * On start, join the current reclaim iteration cycle.
		 * Exit when a concurrent walker completes it.
		 */
		if (!prev)
			reclaim->generation = iter->generation;
		else if (reclaim->generation != iter->generation)
			goto out_unlock;

		while (1) {
			pos = READ_ONCE(iter->position);
			if (!pos || css_tryget(&pos->css))
				break;
			/*
			 * css reference reached zero, so iter->position will
			 * be cleared by ->css_released. However, we should not
			 * rely on this happening soon, because ->css_released
			 * is called from a work queue, and by busy-waiting we
			 * might block it. So we clear iter->position right
			 * away.
			 */
			(void)cmpxchg(&iter->position, pos, NULL);
		}
	} else if (prev) {
		pos = prev;
	}

	if (pos)
		css = &pos->css;

	for (;;) {
		css = css_next_descendant_pre(css, &root->css);
		if (!css) {
			/*
			 * Reclaimers share the hierarchy walk, and a
			 * new one might jump in right at the end of
			 * the hierarchy - make sure they see at least
			 * one group and restart from the beginning.
			 */
			if (!prev)
				continue;
			break;
		}

		/*
		 * Verify the css and acquire a reference.  The root
		 * is provided by the caller, so we know it's alive
		 * and kicking, and don't take an extra reference.
		 */
		if (css == &root->css || css_tryget(css)) {
			memcg = mem_cgroup_from_css(css);
			break;
		}
	}

	if (reclaim) {
		/*
		 * The position could have already been updated by a competing
		 * thread, so check that the value hasn't changed since we read
		 * it to avoid reclaiming from the same cgroup twice.
		 */
		(void)cmpxchg(&iter->position, pos, memcg);

		if (pos)
			css_put(&pos->css);

		if (!memcg)
			iter->generation++;
	}

out_unlock:
	rcu_read_unlock();
	if (prev && prev != root)
		css_put(&prev->css);

	return memcg;
}

/**
 * mem_cgroup_iter_break - abort a hierarchy walk prematurely
 * @root: hierarchy root
 * @prev: last visited hierarchy member as returned by mem_cgroup_iter()
 */
void mem_cgroup_iter_break(struct mem_cgroup *root,
			   struct mem_cgroup *prev)
{
	if (!root)
		root = root_mem_cgroup;
	if (prev && prev != root)
		css_put(&prev->css);
}

static void __invalidate_reclaim_iterators(struct mem_cgroup *from,
					struct mem_cgroup *dead_memcg)
{
	struct mem_cgroup_reclaim_iter *iter;
	struct mem_cgroup_per_node *mz;
	int nid;

	for_each_node(nid) {
		mz = from->nodeinfo[nid];
		iter = &mz->iter;
		cmpxchg(&iter->position, dead_memcg, NULL);
	}
}

static void invalidate_reclaim_iterators(struct mem_cgroup *dead_memcg)
{
	struct mem_cgroup *memcg = dead_memcg;
	struct mem_cgroup *last;

	do {
		__invalidate_reclaim_iterators(memcg, dead_memcg);
		last = memcg;
	} while ((memcg = parent_mem_cgroup(memcg)));

	/*
	 * When cgroup1 non-hierarchy mode is used,
	 * parent_mem_cgroup() does not walk all the way up to the
	 * cgroup root (root_mem_cgroup). So we have to handle
	 * dead_memcg from cgroup root separately.
	 */
	if (last != root_mem_cgroup)
		__invalidate_reclaim_iterators(root_mem_cgroup,
						dead_memcg);
}

/**
 * mem_cgroup_scan_tasks - iterate over tasks of a memory cgroup hierarchy
 * @memcg: hierarchy root
 * @fn: function to call for each task
 * @arg: argument passed to @fn
 *
 * This function iterates over tasks attached to @memcg or to any of its
 * descendants and calls @fn for each task. If @fn returns a non-zero
 * value, the function breaks the iteration loop and returns the value.
 * Otherwise, it will iterate over all tasks and return 0.
 *
 * This function must not be called for the root memory cgroup.
 */
int mem_cgroup_scan_tasks(struct mem_cgroup *memcg,
			  int (*fn)(struct task_struct *, void *), void *arg)
{
	struct mem_cgroup *iter;
	int ret = 0;

	BUG_ON(memcg == root_mem_cgroup);

	for_each_mem_cgroup_tree(iter, memcg) {
		struct css_task_iter it;
		struct task_struct *task;

		css_task_iter_start(&iter->css, CSS_TASK_ITER_PROCS, &it);
		while (!ret && (task = css_task_iter_next(&it)))
			ret = fn(task, arg);
		css_task_iter_end(&it);
		if (ret) {
			mem_cgroup_iter_break(memcg, iter);
			break;
		}
	}
	return ret;
}

#ifdef CONFIG_DEBUG_VM
void lruvec_memcg_debug(struct lruvec *lruvec, struct folio *folio)
{
	struct mem_cgroup *memcg;

	if (mem_cgroup_disabled())
		return;

	memcg = folio_memcg(folio);

	if (!memcg)
		VM_BUG_ON_FOLIO(lruvec_memcg(lruvec) != root_mem_cgroup, folio);
	else
		VM_BUG_ON_FOLIO(lruvec_memcg(lruvec) != memcg, folio);
}
#endif

/**
 * folio_lruvec_lock - Lock the lruvec for a folio.
 * @folio: Pointer to the folio.
 *
 * These functions are safe to use under any of the following conditions:
 * - folio locked
 * - folio_test_lru false
 * - folio_memcg_lock()
 * - folio frozen (refcount of 0)
 *
 * Return: The lruvec this folio is on with its lock held.
 */
struct lruvec *folio_lruvec_lock(struct folio *folio)
{
	struct lruvec *lruvec = folio_lruvec(folio);

	spin_lock(&lruvec->lru_lock);
	lruvec_memcg_debug(lruvec, folio);

	return lruvec;
}

/**
 * folio_lruvec_lock_irq - Lock the lruvec for a folio.
 * @folio: Pointer to the folio.
 *
 * These functions are safe to use under any of the following conditions:
 * - folio locked
 * - folio_test_lru false
 * - folio_memcg_lock()
 * - folio frozen (refcount of 0)
 *
 * Return: The lruvec this folio is on with its lock held and interrupts
 * disabled.
 */
struct lruvec *folio_lruvec_lock_irq(struct folio *folio)
{
	struct lruvec *lruvec = folio_lruvec(folio);

	spin_lock_irq(&lruvec->lru_lock);
	lruvec_memcg_debug(lruvec, folio);

	return lruvec;
}

/**
 * folio_lruvec_lock_irqsave - Lock the lruvec for a folio.
 * @folio: Pointer to the folio.
 * @flags: Pointer to irqsave flags.
 *
 * These functions are safe to use under any of the following conditions:
 * - folio locked
 * - folio_test_lru false
 * - folio_memcg_lock()
 * - folio frozen (refcount of 0)
 *
 * Return: The lruvec this folio is on with its lock held and interrupts
 * disabled.
 */
struct lruvec *folio_lruvec_lock_irqsave(struct folio *folio,
		unsigned long *flags)
{
	struct lruvec *lruvec = folio_lruvec(folio);

	spin_lock_irqsave(&lruvec->lru_lock, *flags);
	lruvec_memcg_debug(lruvec, folio);

	return lruvec;
}

/**
 * mem_cgroup_update_lru_size - account for adding or removing an lru page
 * @lruvec: mem_cgroup per zone lru vector
 * @lru: index of lru list the page is sitting on
 * @zid: zone id of the accounted pages
 * @nr_pages: positive when adding or negative when removing
 *
 * This function must be called under lru_lock, just before a page is added
 * to or just after a page is removed from an lru list.
 */
void mem_cgroup_update_lru_size(struct lruvec *lruvec, enum lru_list lru,
				int zid, int nr_pages)
{
	struct mem_cgroup_per_node *mz;
	unsigned long *lru_size;
	long size;

	if (mem_cgroup_disabled())
		return;

	mz = container_of(lruvec, struct mem_cgroup_per_node, lruvec);
	lru_size = &mz->lru_zone_size[zid][lru];

	if (nr_pages < 0)
		*lru_size += nr_pages;

	size = *lru_size;
	if (WARN_ONCE(size < 0,
		"%s(%p, %d, %d): lru_size %ld\n",
		__func__, lruvec, lru, nr_pages, size)) {
		VM_BUG_ON(1);
		*lru_size = 0;
	}

	if (nr_pages > 0)
		*lru_size += nr_pages;
}
EXPORT_SYMBOL_GPL(mem_cgroup_update_lru_size);

/**
 * mem_cgroup_margin - calculate chargeable space of a memory cgroup
 * @memcg: the memory cgroup
 *
 * Returns the maximum amount of memory @mem can be charged with, in
 * pages.
 */
static unsigned long mem_cgroup_margin(struct mem_cgroup *memcg)
{
	unsigned long margin = 0;
	unsigned long count;
	unsigned long limit;

	count = page_counter_read(&memcg->memory);
	limit = READ_ONCE(memcg->memory.max);
	if (count < limit)
		margin = limit - count;

	if (do_memsw_account()) {
		count = page_counter_read(&memcg->memsw);
		limit = READ_ONCE(memcg->memsw.max);
		if (count < limit)
			margin = min(margin, limit - count);
		else
			margin = 0;
	}

	return margin;
}

/*
 * A routine for checking "mem" is under move_account() or not.
 *
 * Checking a cgroup is mc.from or mc.to or under hierarchy of
 * moving cgroups. This is for waiting at high-memory pressure
 * caused by "move".
 */
static bool mem_cgroup_under_move(struct mem_cgroup *memcg)
{
	struct mem_cgroup *from;
	struct mem_cgroup *to;
	bool ret = false;
	/*
	 * Unlike task_move routines, we access mc.to, mc.from not under
	 * mutual exclusion by cgroup_mutex. Here, we take spinlock instead.
	 */
	spin_lock(&mc.lock);
	from = mc.from;
	to = mc.to;
	if (!from)
		goto unlock;

	ret = mem_cgroup_is_descendant(from, memcg) ||
		mem_cgroup_is_descendant(to, memcg);
unlock:
	spin_unlock(&mc.lock);
	return ret;
}

static bool mem_cgroup_wait_acct_move(struct mem_cgroup *memcg)
{
	if (mc.moving_task && current != mc.moving_task) {
		if (mem_cgroup_under_move(memcg)) {
			DEFINE_WAIT(wait);
			prepare_to_wait(&mc.waitq, &wait, TASK_INTERRUPTIBLE);
			/* moving charge context might have finished. */
			if (mc.moving_task)
				schedule();
			finish_wait(&mc.waitq, &wait);
			return true;
		}
	}
	return false;
}

struct memory_stat {
	const char *name;
	unsigned int idx;
};

static const struct memory_stat memory_stats[] = {
	{ "anon",			NR_ANON_MAPPED			},
	{ "file",			NR_FILE_PAGES			},
	{ "kernel",			MEMCG_KMEM			},
	{ "kernel_stack",		NR_KERNEL_STACK_KB		},
	{ "pagetables",			NR_PAGETABLE			},
	{ "sec_pagetables",		NR_SECONDARY_PAGETABLE		},
	{ "percpu",			MEMCG_PERCPU_B			},
	{ "sock",			MEMCG_SOCK			},
	{ "vmalloc",			MEMCG_VMALLOC			},
	{ "shmem",			NR_SHMEM			},
#if defined(CONFIG_MEMCG_KMEM) && defined(CONFIG_ZSWAP)
	{ "zswap",			MEMCG_ZSWAP_B			},
	{ "zswapped",			MEMCG_ZSWAPPED			},
#endif
	{ "file_mapped",		NR_FILE_MAPPED			},
	{ "file_dirty",			NR_FILE_DIRTY			},
	{ "file_writeback",		NR_WRITEBACK			},
#ifdef CONFIG_SWAP
	{ "swapcached",			NR_SWAPCACHE			},
#endif
#ifdef CONFIG_TRANSPARENT_HUGEPAGE
	{ "anon_thp",			NR_ANON_THPS			},
	{ "file_thp",			NR_FILE_THPS			},
	{ "shmem_thp",			NR_SHMEM_THPS			},
#endif
	{ "inactive_anon",		NR_INACTIVE_ANON		},
	{ "active_anon",		NR_ACTIVE_ANON			},
	{ "inactive_file",		NR_INACTIVE_FILE		},
	{ "active_file",		NR_ACTIVE_FILE			},
	{ "unevictable",		NR_UNEVICTABLE			},
	{ "slab_reclaimable",		NR_SLAB_RECLAIMABLE_B		},
	{ "slab_unreclaimable",		NR_SLAB_UNRECLAIMABLE_B		},

	/* The memory events */
	{ "workingset_refault_anon",	WORKINGSET_REFAULT_ANON		},
	{ "workingset_refault_file",	WORKINGSET_REFAULT_FILE		},
	{ "workingset_activate_anon",	WORKINGSET_ACTIVATE_ANON	},
	{ "workingset_activate_file",	WORKINGSET_ACTIVATE_FILE	},
	{ "workingset_restore_anon",	WORKINGSET_RESTORE_ANON		},
	{ "workingset_restore_file",	WORKINGSET_RESTORE_FILE		},
	{ "workingset_nodereclaim",	WORKINGSET_NODERECLAIM		},
};

/* Translate stat items to the correct unit for memory.stat output */
static int memcg_page_state_unit(int item)
{
	switch (item) {
	case MEMCG_PERCPU_B:
	case MEMCG_ZSWAP_B:
	case NR_SLAB_RECLAIMABLE_B:
	case NR_SLAB_UNRECLAIMABLE_B:
	case WORKINGSET_REFAULT_ANON:
	case WORKINGSET_REFAULT_FILE:
	case WORKINGSET_ACTIVATE_ANON:
	case WORKINGSET_ACTIVATE_FILE:
	case WORKINGSET_RESTORE_ANON:
	case WORKINGSET_RESTORE_FILE:
	case WORKINGSET_NODERECLAIM:
		return 1;
	case NR_KERNEL_STACK_KB:
		return SZ_1K;
	default:
		return PAGE_SIZE;
	}
}

static inline unsigned long memcg_page_state_output(struct mem_cgroup *memcg,
						    int item)
{
	return memcg_page_state(memcg, item) * memcg_page_state_unit(item);
}

static void memory_stat_format(struct mem_cgroup *memcg, char *buf, int bufsize)
{
	struct seq_buf s;
	int i;

	seq_buf_init(&s, buf, bufsize);

	/*
	 * Provide statistics on the state of the memory subsystem as
	 * well as cumulative event counters that show past behavior.
	 *
	 * This list is ordered following a combination of these gradients:
	 * 1) generic big picture -> specifics and details
	 * 2) reflecting userspace activity -> reflecting kernel heuristics
	 *
	 * Current memory state:
	 */
	mem_cgroup_flush_stats();

	for (i = 0; i < ARRAY_SIZE(memory_stats); i++) {
		u64 size;

		size = memcg_page_state_output(memcg, memory_stats[i].idx);
		seq_buf_printf(&s, "%s %llu\n", memory_stats[i].name, size);

		if (unlikely(memory_stats[i].idx == NR_SLAB_UNRECLAIMABLE_B)) {
			size += memcg_page_state_output(memcg,
							NR_SLAB_RECLAIMABLE_B);
			seq_buf_printf(&s, "slab %llu\n", size);
		}
	}

	/* Accumulated memory events */
	seq_buf_printf(&s, "pgscan %lu\n",
		       memcg_events(memcg, PGSCAN_KSWAPD) +
		       memcg_events(memcg, PGSCAN_DIRECT));
	seq_buf_printf(&s, "pgsteal %lu\n",
		       memcg_events(memcg, PGSTEAL_KSWAPD) +
		       memcg_events(memcg, PGSTEAL_DIRECT));

	for (i = 0; i < ARRAY_SIZE(memcg_vm_event_stat); i++) {
		if (memcg_vm_event_stat[i] == PGPGIN ||
		    memcg_vm_event_stat[i] == PGPGOUT)
			continue;

		seq_buf_printf(&s, "%s %lu\n",
			       vm_event_name(memcg_vm_event_stat[i]),
			       memcg_events(memcg, memcg_vm_event_stat[i]));
	}

	/* The above should easily fit into one page */
	WARN_ON_ONCE(seq_buf_has_overflowed(&s));
}

#define K(x) ((x) << (PAGE_SHIFT-10))
/**
 * mem_cgroup_print_oom_context: Print OOM information relevant to
 * memory controller.
 * @memcg: The memory cgroup that went over limit
 * @p: Task that is going to be killed
 *
 * NOTE: @memcg and @p's mem_cgroup can be different when hierarchy is
 * enabled
 */
void mem_cgroup_print_oom_context(struct mem_cgroup *memcg, struct task_struct *p)
{
	rcu_read_lock();

	if (memcg) {
		pr_cont(",oom_memcg=");
		pr_cont_cgroup_path(memcg->css.cgroup);
	} else
		pr_cont(",global_oom");
	if (p) {
		pr_cont(",task_memcg=");
		pr_cont_cgroup_path(task_cgroup(p, memory_cgrp_id));
	}
	rcu_read_unlock();
}

/**
 * mem_cgroup_print_oom_meminfo: Print OOM memory information relevant to
 * memory controller.
 * @memcg: The memory cgroup that went over limit
 */
void mem_cgroup_print_oom_meminfo(struct mem_cgroup *memcg)
{
	/* Use static buffer, for the caller is holding oom_lock. */
	static char buf[PAGE_SIZE];

	lockdep_assert_held(&oom_lock);

	pr_info("memory: usage %llukB, limit %llukB, failcnt %lu\n",
		K((u64)page_counter_read(&memcg->memory)),
		K((u64)READ_ONCE(memcg->memory.max)), memcg->memory.failcnt);
	if (cgroup_subsys_on_dfl(memory_cgrp_subsys))
		pr_info("swap: usage %llukB, limit %llukB, failcnt %lu\n",
			K((u64)page_counter_read(&memcg->swap)),
			K((u64)READ_ONCE(memcg->swap.max)), memcg->swap.failcnt);
	else {
		pr_info("memory+swap: usage %llukB, limit %llukB, failcnt %lu\n",
			K((u64)page_counter_read(&memcg->memsw)),
			K((u64)memcg->memsw.max), memcg->memsw.failcnt);
		pr_info("kmem: usage %llukB, limit %llukB, failcnt %lu\n",
			K((u64)page_counter_read(&memcg->kmem)),
			K((u64)memcg->kmem.max), memcg->kmem.failcnt);
	}

	pr_info("Memory cgroup stats for ");
	pr_cont_cgroup_path(memcg->css.cgroup);
	pr_cont(":");
	memory_stat_format(memcg, buf, sizeof(buf));
	pr_info("%s", buf);
}

/*
 * Return the memory (and swap, if configured) limit for a memcg.
 */
unsigned long mem_cgroup_get_max(struct mem_cgroup *memcg)
{
	unsigned long max = READ_ONCE(memcg->memory.max);

	if (do_memsw_account()) {
		if (mem_cgroup_swappiness(memcg)) {
			/* Calculate swap excess capacity from memsw limit */
			unsigned long swap = READ_ONCE(memcg->memsw.max) - max;

			max += min(swap, (unsigned long)total_swap_pages);
		}
	} else {
		if (mem_cgroup_swappiness(memcg))
			max += min(READ_ONCE(memcg->swap.max),
				   (unsigned long)total_swap_pages);
	}
	return max;
}

unsigned long mem_cgroup_size(struct mem_cgroup *memcg)
{
	return page_counter_read(&memcg->memory);
}

static bool mem_cgroup_out_of_memory(struct mem_cgroup *memcg, gfp_t gfp_mask,
				     int order)
{
	struct oom_control oc = {
		.zonelist = NULL,
		.nodemask = NULL,
		.memcg = memcg,
		.gfp_mask = gfp_mask,
		.order = order,
	};
	bool ret = true;

	if (mutex_lock_killable(&oom_lock))
		return true;

	if (mem_cgroup_margin(memcg) >= (1 << order))
		goto unlock;

	/*
	 * A few threads which were not waiting at mutex_lock_killable() can
	 * fail to bail out. Therefore, check again after holding oom_lock.
	 */
	ret = task_is_dying() || out_of_memory(&oc);

unlock:
	mutex_unlock(&oom_lock);
	return ret;
}

static int mem_cgroup_soft_reclaim(struct mem_cgroup *root_memcg,
				   pg_data_t *pgdat,
				   gfp_t gfp_mask,
				   unsigned long *total_scanned)
{
	struct mem_cgroup *victim = NULL;
	int total = 0;
	int loop = 0;
	unsigned long excess;
	unsigned long nr_scanned;
	struct mem_cgroup_reclaim_cookie reclaim = {
		.pgdat = pgdat,
	};

	excess = soft_limit_excess(root_memcg);

	while (1) {
		victim = mem_cgroup_iter(root_memcg, victim, &reclaim);
		if (!victim) {
			loop++;
			if (loop >= 2) {
				/*
				 * If we have not been able to reclaim
				 * anything, it might because there are
				 * no reclaimable pages under this hierarchy
				 */
				if (!total)
					break;
				/*
				 * We want to do more targeted reclaim.
				 * excess >> 2 is not to excessive so as to
				 * reclaim too much, nor too less that we keep
				 * coming back to reclaim from this cgroup
				 */
				if (total >= (excess >> 2) ||
					(loop > MEM_CGROUP_MAX_RECLAIM_LOOPS))
					break;
			}
			continue;
		}
		total += mem_cgroup_shrink_node(victim, gfp_mask, false,
					pgdat, &nr_scanned);
		*total_scanned += nr_scanned;
		if (!soft_limit_excess(root_memcg))
			break;
	}
	mem_cgroup_iter_break(root_memcg, victim);
	return total;
}

#ifdef CONFIG_LOCKDEP
static struct lockdep_map memcg_oom_lock_dep_map = {
	.name = "memcg_oom_lock",
};
#endif

static DEFINE_SPINLOCK(memcg_oom_lock);

/*
 * Check OOM-Killer is already running under our hierarchy.
 * If someone is running, return false.
 */
static bool mem_cgroup_oom_trylock(struct mem_cgroup *memcg)
{
	struct mem_cgroup *iter, *failed = NULL;

	spin_lock(&memcg_oom_lock);

	for_each_mem_cgroup_tree(iter, memcg) {
		if (iter->oom_lock) {
			/*
			 * this subtree of our hierarchy is already locked
			 * so we cannot give a lock.
			 */
			failed = iter;
			mem_cgroup_iter_break(memcg, iter);
			break;
		} else
			iter->oom_lock = true;
	}

	if (failed) {
		/*
		 * OK, we failed to lock the whole subtree so we have
		 * to clean up what we set up to the failing subtree
		 */
		for_each_mem_cgroup_tree(iter, memcg) {
			if (iter == failed) {
				mem_cgroup_iter_break(memcg, iter);
				break;
			}
			iter->oom_lock = false;
		}
	} else
		mutex_acquire(&memcg_oom_lock_dep_map, 0, 1, _RET_IP_);

	spin_unlock(&memcg_oom_lock);

	return !failed;
}

static void mem_cgroup_oom_unlock(struct mem_cgroup *memcg)
{
	struct mem_cgroup *iter;

	spin_lock(&memcg_oom_lock);
	mutex_release(&memcg_oom_lock_dep_map, _RET_IP_);
	for_each_mem_cgroup_tree(iter, memcg)
		iter->oom_lock = false;
	spin_unlock(&memcg_oom_lock);
}

static void mem_cgroup_mark_under_oom(struct mem_cgroup *memcg)
{
	struct mem_cgroup *iter;

	spin_lock(&memcg_oom_lock);
	for_each_mem_cgroup_tree(iter, memcg)
		iter->under_oom++;
	spin_unlock(&memcg_oom_lock);
}

static void mem_cgroup_unmark_under_oom(struct mem_cgroup *memcg)
{
	struct mem_cgroup *iter;

	/*
	 * Be careful about under_oom underflows because a child memcg
	 * could have been added after mem_cgroup_mark_under_oom.
	 */
	spin_lock(&memcg_oom_lock);
	for_each_mem_cgroup_tree(iter, memcg)
		if (iter->under_oom > 0)
			iter->under_oom--;
	spin_unlock(&memcg_oom_lock);
}

static DECLARE_WAIT_QUEUE_HEAD(memcg_oom_waitq);

struct oom_wait_info {
	struct mem_cgroup *memcg;
	wait_queue_entry_t	wait;
};

static int memcg_oom_wake_function(wait_queue_entry_t *wait,
	unsigned mode, int sync, void *arg)
{
	struct mem_cgroup *wake_memcg = (struct mem_cgroup *)arg;
	struct mem_cgroup *oom_wait_memcg;
	struct oom_wait_info *oom_wait_info;

	oom_wait_info = container_of(wait, struct oom_wait_info, wait);
	oom_wait_memcg = oom_wait_info->memcg;

	if (!mem_cgroup_is_descendant(wake_memcg, oom_wait_memcg) &&
	    !mem_cgroup_is_descendant(oom_wait_memcg, wake_memcg))
		return 0;
	return autoremove_wake_function(wait, mode, sync, arg);
}

static void memcg_oom_recover(struct mem_cgroup *memcg)
{
	/*
	 * For the following lockless ->under_oom test, the only required
	 * guarantee is that it must see the state asserted by an OOM when
	 * this function is called as a result of userland actions
	 * triggered by the notification of the OOM.  This is trivially
	 * achieved by invoking mem_cgroup_mark_under_oom() before
	 * triggering notification.
	 */
	if (memcg && memcg->under_oom)
		__wake_up(&memcg_oom_waitq, TASK_NORMAL, 0, memcg);
}

/*
 * Returns true if successfully killed one or more processes. Though in some
 * corner cases it can return true even without killing any process.
 */
static bool mem_cgroup_oom(struct mem_cgroup *memcg, gfp_t mask, int order)
{
	bool locked, ret;

	if (order > PAGE_ALLOC_COSTLY_ORDER)
		return false;

	memcg_memory_event(memcg, MEMCG_OOM);

	/*
	 * We are in the middle of the charge context here, so we
	 * don't want to block when potentially sitting on a callstack
	 * that holds all kinds of filesystem and mm locks.
	 *
	 * cgroup1 allows disabling the OOM killer and waiting for outside
	 * handling until the charge can succeed; remember the context and put
	 * the task to sleep at the end of the page fault when all locks are
	 * released.
	 *
	 * On the other hand, in-kernel OOM killer allows for an async victim
	 * memory reclaim (oom_reaper) and that means that we are not solely
	 * relying on the oom victim to make a forward progress and we can
	 * invoke the oom killer here.
	 *
	 * Please note that mem_cgroup_out_of_memory might fail to find a
	 * victim and then we have to bail out from the charge path.
	 */
	if (memcg->oom_kill_disable) {
		if (current->in_user_fault) {
			css_get(&memcg->css);
			current->memcg_in_oom = memcg;
			current->memcg_oom_gfp_mask = mask;
			current->memcg_oom_order = order;
		}
		return false;
	}

	mem_cgroup_mark_under_oom(memcg);

	locked = mem_cgroup_oom_trylock(memcg);

	if (locked)
		mem_cgroup_oom_notify(memcg);

	mem_cgroup_unmark_under_oom(memcg);
	ret = mem_cgroup_out_of_memory(memcg, mask, order);

	if (locked)
		mem_cgroup_oom_unlock(memcg);

	return ret;
}

/**
 * mem_cgroup_oom_synchronize - complete memcg OOM handling
 * @handle: actually kill/wait or just clean up the OOM state
 *
 * This has to be called at the end of a page fault if the memcg OOM
 * handler was enabled.
 *
 * Memcg supports userspace OOM handling where failed allocations must
 * sleep on a waitqueue until the userspace task resolves the
 * situation.  Sleeping directly in the charge context with all kinds
 * of locks held is not a good idea, instead we remember an OOM state
 * in the task and mem_cgroup_oom_synchronize() has to be called at
 * the end of the page fault to complete the OOM handling.
 *
 * Returns %true if an ongoing memcg OOM situation was detected and
 * completed, %false otherwise.
 */
bool mem_cgroup_oom_synchronize(bool handle)
{
	struct mem_cgroup *memcg = current->memcg_in_oom;
	struct oom_wait_info owait;
	bool locked;

	/* OOM is global, do not handle */
	if (!memcg)
		return false;

	if (!handle)
		goto cleanup;

	owait.memcg = memcg;
	owait.wait.flags = 0;
	owait.wait.func = memcg_oom_wake_function;
	owait.wait.private = current;
	INIT_LIST_HEAD(&owait.wait.entry);

	prepare_to_wait(&memcg_oom_waitq, &owait.wait, TASK_KILLABLE);
	mem_cgroup_mark_under_oom(memcg);

	locked = mem_cgroup_oom_trylock(memcg);

	if (locked)
		mem_cgroup_oom_notify(memcg);

	if (locked && !memcg->oom_kill_disable) {
		mem_cgroup_unmark_under_oom(memcg);
		finish_wait(&memcg_oom_waitq, &owait.wait);
		mem_cgroup_out_of_memory(memcg, current->memcg_oom_gfp_mask,
					 current->memcg_oom_order);
	} else {
		schedule();
		mem_cgroup_unmark_under_oom(memcg);
		finish_wait(&memcg_oom_waitq, &owait.wait);
	}

	if (locked) {
		mem_cgroup_oom_unlock(memcg);
		/*
		 * There is no guarantee that an OOM-lock contender
		 * sees the wakeups triggered by the OOM kill
		 * uncharges.  Wake any sleepers explicitly.
		 */
		memcg_oom_recover(memcg);
	}
cleanup:
	current->memcg_in_oom = NULL;
	css_put(&memcg->css);
	return true;
}

/**
 * mem_cgroup_get_oom_group - get a memory cgroup to clean up after OOM
 * @victim: task to be killed by the OOM killer
 * @oom_domain: memcg in case of memcg OOM, NULL in case of system-wide OOM
 *
 * Returns a pointer to a memory cgroup, which has to be cleaned up
 * by killing all belonging OOM-killable tasks.
 *
 * Caller has to call mem_cgroup_put() on the returned non-NULL memcg.
 */
struct mem_cgroup *mem_cgroup_get_oom_group(struct task_struct *victim,
					    struct mem_cgroup *oom_domain)
{
	struct mem_cgroup *oom_group = NULL;
	struct mem_cgroup *memcg;

	if (!cgroup_subsys_on_dfl(memory_cgrp_subsys))
		return NULL;

	if (!oom_domain)
		oom_domain = root_mem_cgroup;

	rcu_read_lock();

	memcg = mem_cgroup_from_task(victim);
	if (memcg == root_mem_cgroup)
		goto out;

	/*
	 * If the victim task has been asynchronously moved to a different
	 * memory cgroup, we might end up killing tasks outside oom_domain.
	 * In this case it's better to ignore memory.group.oom.
	 */
	if (unlikely(!mem_cgroup_is_descendant(memcg, oom_domain)))
		goto out;

	/*
	 * Traverse the memory cgroup hierarchy from the victim task's
	 * cgroup up to the OOMing cgroup (or root) to find the
	 * highest-level memory cgroup with oom.group set.
	 */
	for (; memcg; memcg = parent_mem_cgroup(memcg)) {
		if (memcg->oom_group)
			oom_group = memcg;

		if (memcg == oom_domain)
			break;
	}

	if (oom_group)
		css_get(&oom_group->css);
out:
	rcu_read_unlock();

	return oom_group;
}

void mem_cgroup_print_oom_group(struct mem_cgroup *memcg)
{
	pr_info("Tasks in ");
	pr_cont_cgroup_path(memcg->css.cgroup);
	pr_cont(" are going to be killed due to memory.oom.group set\n");
}

/**
 * folio_memcg_lock - Bind a folio to its memcg.
 * @folio: The folio.
 *
 * This function prevents unlocked LRU folios from being moved to
 * another cgroup.
 *
 * It ensures lifetime of the bound memcg.  The caller is responsible
 * for the lifetime of the folio.
 */
void folio_memcg_lock(struct folio *folio)
{
	struct mem_cgroup *memcg;
	unsigned long flags;

	/*
	 * The RCU lock is held throughout the transaction.  The fast
	 * path can get away without acquiring the memcg->move_lock
	 * because page moving starts with an RCU grace period.
         */
	rcu_read_lock();

	if (mem_cgroup_disabled())
		return;
again:
	memcg = folio_memcg(folio);
	if (unlikely(!memcg))
		return;

#ifdef CONFIG_PROVE_LOCKING
	local_irq_save(flags);
	might_lock(&memcg->move_lock);
	local_irq_restore(flags);
#endif

	if (atomic_read(&memcg->moving_account) <= 0)
		return;

	spin_lock_irqsave(&memcg->move_lock, flags);
	if (memcg != folio_memcg(folio)) {
		spin_unlock_irqrestore(&memcg->move_lock, flags);
		goto again;
	}

	/*
	 * When charge migration first begins, we can have multiple
	 * critical sections holding the fast-path RCU lock and one
	 * holding the slowpath move_lock. Track the task who has the
	 * move_lock for unlock_page_memcg().
	 */
	memcg->move_lock_task = current;
	memcg->move_lock_flags = flags;
}

void lock_page_memcg(struct page *page)
{
	folio_memcg_lock(page_folio(page));
}

static void __folio_memcg_unlock(struct mem_cgroup *memcg)
{
	if (memcg && memcg->move_lock_task == current) {
		unsigned long flags = memcg->move_lock_flags;

		memcg->move_lock_task = NULL;
		memcg->move_lock_flags = 0;

		spin_unlock_irqrestore(&memcg->move_lock, flags);
	}

	rcu_read_unlock();
}

/**
 * folio_memcg_unlock - Release the binding between a folio and its memcg.
 * @folio: The folio.
 *
 * This releases the binding created by folio_memcg_lock().  This does
 * not change the accounting of this folio to its memcg, but it does
 * permit others to change it.
 */
void folio_memcg_unlock(struct folio *folio)
{
	__folio_memcg_unlock(folio_memcg(folio));
}

void unlock_page_memcg(struct page *page)
{
	folio_memcg_unlock(page_folio(page));
}

struct memcg_stock_pcp {
	local_lock_t stock_lock;
	struct mem_cgroup *cached; /* this never be root cgroup */
	unsigned int nr_pages;

#ifdef CONFIG_MEMCG_KMEM
	struct obj_cgroup *cached_objcg;
	struct pglist_data *cached_pgdat;
	unsigned int nr_bytes;
	int nr_slab_reclaimable_b;
	int nr_slab_unreclaimable_b;
#endif

	struct work_struct work;
	unsigned long flags;
#define FLUSHING_CACHED_CHARGE	0
};
static DEFINE_PER_CPU(struct memcg_stock_pcp, memcg_stock) = {
	.stock_lock = INIT_LOCAL_LOCK(stock_lock),
};
static DEFINE_MUTEX(percpu_charge_mutex);

#ifdef CONFIG_MEMCG_KMEM
static struct obj_cgroup *drain_obj_stock(struct memcg_stock_pcp *stock);
static bool obj_stock_flush_required(struct memcg_stock_pcp *stock,
				     struct mem_cgroup *root_memcg);
static void memcg_account_kmem(struct mem_cgroup *memcg, int nr_pages);

#else
static inline struct obj_cgroup *drain_obj_stock(struct memcg_stock_pcp *stock)
{
	return NULL;
}
static bool obj_stock_flush_required(struct memcg_stock_pcp *stock,
				     struct mem_cgroup *root_memcg)
{
	return false;
}
static void memcg_account_kmem(struct mem_cgroup *memcg, int nr_pages)
{
}
#endif

/**
 * consume_stock: Try to consume stocked charge on this cpu.
 * @memcg: memcg to consume from.
 * @nr_pages: how many pages to charge.
 *
 * The charges will only happen if @memcg matches the current cpu's memcg
 * stock, and at least @nr_pages are available in that stock.  Failure to
 * service an allocation will refill the stock.
 *
 * returns true if successful, false otherwise.
 */
static bool consume_stock(struct mem_cgroup *memcg, unsigned int nr_pages)
{
	struct memcg_stock_pcp *stock;
	unsigned long flags;
	bool ret = false;

	if (nr_pages > MEMCG_CHARGE_BATCH)
		return ret;

	local_lock_irqsave(&memcg_stock.stock_lock, flags);

	stock = this_cpu_ptr(&memcg_stock);
	if (memcg == stock->cached && stock->nr_pages >= nr_pages) {
		stock->nr_pages -= nr_pages;
		ret = true;
	}

	local_unlock_irqrestore(&memcg_stock.stock_lock, flags);

	return ret;
}

/*
 * Returns stocks cached in percpu and reset cached information.
 */
static void drain_stock(struct memcg_stock_pcp *stock)
{
	struct mem_cgroup *old = stock->cached;

	if (!old)
		return;

	if (stock->nr_pages) {
		page_counter_uncharge(&old->memory, stock->nr_pages);
		if (do_memsw_account())
			page_counter_uncharge(&old->memsw, stock->nr_pages);
		stock->nr_pages = 0;
	}

	css_put(&old->css);
	stock->cached = NULL;
}

static void drain_local_stock(struct work_struct *dummy)
{
	struct memcg_stock_pcp *stock;
	struct obj_cgroup *old = NULL;
	unsigned long flags;

	/*
	 * The only protection from cpu hotplug (memcg_hotplug_cpu_dead) vs.
	 * drain_stock races is that we always operate on local CPU stock
	 * here with IRQ disabled
	 */
	local_lock_irqsave(&memcg_stock.stock_lock, flags);

	stock = this_cpu_ptr(&memcg_stock);
	old = drain_obj_stock(stock);
	drain_stock(stock);
	clear_bit(FLUSHING_CACHED_CHARGE, &stock->flags);

	local_unlock_irqrestore(&memcg_stock.stock_lock, flags);
	if (old)
		obj_cgroup_put(old);
}

/*
 * Cache charges(val) to local per_cpu area.
 * This will be consumed by consume_stock() function, later.
 */
static void __refill_stock(struct mem_cgroup *memcg, unsigned int nr_pages)
{
	struct memcg_stock_pcp *stock;

	stock = this_cpu_ptr(&memcg_stock);
	if (stock->cached != memcg) { /* reset if necessary */
		drain_stock(stock);
		css_get(&memcg->css);
		stock->cached = memcg;
	}
	stock->nr_pages += nr_pages;

	if (stock->nr_pages > MEMCG_CHARGE_BATCH)
		drain_stock(stock);
}

static void refill_stock(struct mem_cgroup *memcg, unsigned int nr_pages)
{
	unsigned long flags;

	local_lock_irqsave(&memcg_stock.stock_lock, flags);
	__refill_stock(memcg, nr_pages);
	local_unlock_irqrestore(&memcg_stock.stock_lock, flags);
}

/*
 * Drains all per-CPU charge caches for given root_memcg resp. subtree
 * of the hierarchy under it.
 */
static void drain_all_stock(struct mem_cgroup *root_memcg)
{
	int cpu, curcpu;

	/* If someone's already draining, avoid adding running more workers. */
	if (!mutex_trylock(&percpu_charge_mutex))
		return;
	/*
	 * Notify other cpus that system-wide "drain" is running
	 * We do not care about races with the cpu hotplug because cpu down
	 * as well as workers from this path always operate on the local
	 * per-cpu data. CPU up doesn't touch memcg_stock at all.
	 */
	migrate_disable();
	curcpu = smp_processor_id();
	for_each_online_cpu(cpu) {
		struct memcg_stock_pcp *stock = &per_cpu(memcg_stock, cpu);
		struct mem_cgroup *memcg;
		bool flush = false;

		rcu_read_lock();
		memcg = stock->cached;
		if (memcg && stock->nr_pages &&
		    mem_cgroup_is_descendant(memcg, root_memcg))
			flush = true;
		else if (obj_stock_flush_required(stock, root_memcg))
			flush = true;
		rcu_read_unlock();

		if (flush &&
		    !test_and_set_bit(FLUSHING_CACHED_CHARGE, &stock->flags)) {
			if (cpu == curcpu)
				drain_local_stock(&stock->work);
			else
				schedule_work_on(cpu, &stock->work);
		}
	}
	migrate_enable();
	mutex_unlock(&percpu_charge_mutex);
}

static int memcg_hotplug_cpu_dead(unsigned int cpu)
{
	struct memcg_stock_pcp *stock;

	stock = &per_cpu(memcg_stock, cpu);
	drain_stock(stock);

	return 0;
}

static unsigned long reclaim_high(struct mem_cgroup *memcg,
				  unsigned int nr_pages,
				  gfp_t gfp_mask)
{
	unsigned long nr_reclaimed = 0;

	do {
		unsigned long pflags;

		if (page_counter_read(&memcg->memory) <=
		    READ_ONCE(memcg->memory.high))
			continue;

		memcg_memory_event(memcg, MEMCG_HIGH);

		psi_memstall_enter(&pflags);
		nr_reclaimed += try_to_free_mem_cgroup_pages(memcg, nr_pages,
							gfp_mask,
							MEMCG_RECLAIM_MAY_SWAP);
		psi_memstall_leave(&pflags);
	} while ((memcg = parent_mem_cgroup(memcg)) &&
		 !mem_cgroup_is_root(memcg));

	return nr_reclaimed;
}

static void high_work_func(struct work_struct *work)
{
	struct mem_cgroup *memcg;

	memcg = container_of(work, struct mem_cgroup, high_work);
	reclaim_high(memcg, MEMCG_CHARGE_BATCH, GFP_KERNEL);
}

/*
 * Clamp the maximum sleep time per allocation batch to 2 seconds. This is
 * enough to still cause a significant slowdown in most cases, while still
 * allowing diagnostics and tracing to proceed without becoming stuck.
 */
#define MEMCG_MAX_HIGH_DELAY_JIFFIES (2UL*HZ)

/*
 * When calculating the delay, we use these either side of the exponentiation to
 * maintain precision and scale to a reasonable number of jiffies (see the table
 * below.
 *
 * - MEMCG_DELAY_PRECISION_SHIFT: Extra precision bits while translating the
 *   overage ratio to a delay.
 * - MEMCG_DELAY_SCALING_SHIFT: The number of bits to scale down the
 *   proposed penalty in order to reduce to a reasonable number of jiffies, and
 *   to produce a reasonable delay curve.
 *
 * MEMCG_DELAY_SCALING_SHIFT just happens to be a number that produces a
 * reasonable delay curve compared to precision-adjusted overage, not
 * penalising heavily at first, but still making sure that growth beyond the
 * limit penalises misbehaviour cgroups by slowing them down exponentially. For
 * example, with a high of 100 megabytes:
 *
 *  +-------+------------------------+
 *  | usage | time to allocate in ms |
 *  +-------+------------------------+
 *  | 100M  |                      0 |
 *  | 101M  |                      6 |
 *  | 102M  |                     25 |
 *  | 103M  |                     57 |
 *  | 104M  |                    102 |
 *  | 105M  |                    159 |
 *  | 106M  |                    230 |
 *  | 107M  |                    313 |
 *  | 108M  |                    409 |
 *  | 109M  |                    518 |
 *  | 110M  |                    639 |
 *  | 111M  |                    774 |
 *  | 112M  |                    921 |
 *  | 113M  |                   1081 |
 *  | 114M  |                   1254 |
 *  | 115M  |                   1439 |
 *  | 116M  |                   1638 |
 *  | 117M  |                   1849 |
 *  | 118M  |                   2000 |
 *  | 119M  |                   2000 |
 *  | 120M  |                   2000 |
 *  +-------+------------------------+
 */
 #define MEMCG_DELAY_PRECISION_SHIFT 20
 #define MEMCG_DELAY_SCALING_SHIFT 14

static u64 calculate_overage(unsigned long usage, unsigned long high)
{
	u64 overage;

	if (usage <= high)
		return 0;

	/*
	 * Prevent division by 0 in overage calculation by acting as if
	 * it was a threshold of 1 page
	 */
	high = max(high, 1UL);

	overage = usage - high;
	overage <<= MEMCG_DELAY_PRECISION_SHIFT;
	return div64_u64(overage, high);
}

static u64 mem_find_max_overage(struct mem_cgroup *memcg)
{
	u64 overage, max_overage = 0;

	do {
		overage = calculate_overage(page_counter_read(&memcg->memory),
					    READ_ONCE(memcg->memory.high));
		max_overage = max(overage, max_overage);
	} while ((memcg = parent_mem_cgroup(memcg)) &&
		 !mem_cgroup_is_root(memcg));

	return max_overage;
}

static u64 swap_find_max_overage(struct mem_cgroup *memcg)
{
	u64 overage, max_overage = 0;

	do {
		overage = calculate_overage(page_counter_read(&memcg->swap),
					    READ_ONCE(memcg->swap.high));
		if (overage)
			memcg_memory_event(memcg, MEMCG_SWAP_HIGH);
		max_overage = max(overage, max_overage);
	} while ((memcg = parent_mem_cgroup(memcg)) &&
		 !mem_cgroup_is_root(memcg));

	return max_overage;
}

/*
 * Get the number of jiffies that we should penalise a mischievous cgroup which
 * is exceeding its memory.high by checking both it and its ancestors.
 */
static unsigned long calculate_high_delay(struct mem_cgroup *memcg,
					  unsigned int nr_pages,
					  u64 max_overage)
{
	unsigned long penalty_jiffies;

	if (!max_overage)
		return 0;

	/*
	 * We use overage compared to memory.high to calculate the number of
	 * jiffies to sleep (penalty_jiffies). Ideally this value should be
	 * fairly lenient on small overages, and increasingly harsh when the
	 * memcg in question makes it clear that it has no intention of stopping
	 * its crazy behaviour, so we exponentially increase the delay based on
	 * overage amount.
	 */
	penalty_jiffies = max_overage * max_overage * HZ;
	penalty_jiffies >>= MEMCG_DELAY_PRECISION_SHIFT;
	penalty_jiffies >>= MEMCG_DELAY_SCALING_SHIFT;

	/*
	 * Factor in the task's own contribution to the overage, such that four
	 * N-sized allocations are throttled approximately the same as one
	 * 4N-sized allocation.
	 *
	 * MEMCG_CHARGE_BATCH pages is nominal, so work out how much smaller or
	 * larger the current charge patch is than that.
	 */
	return penalty_jiffies * nr_pages / MEMCG_CHARGE_BATCH;
}

/*
 * Scheduled by try_charge() to be executed from the userland return path
 * and reclaims memory over the high limit.
 */
void mem_cgroup_handle_over_high(gfp_t gfp_mask)
{
	unsigned long penalty_jiffies;
	unsigned long pflags;
	unsigned long nr_reclaimed;
	unsigned int nr_pages = current->memcg_nr_pages_over_high;
	int nr_retries = MAX_RECLAIM_RETRIES;
	struct mem_cgroup *memcg;
	bool in_retry = false;

	if (likely(!nr_pages))
		return;

	memcg = get_mem_cgroup_from_mm(current->mm);
	current->memcg_nr_pages_over_high = 0;

retry_reclaim:
	/*
	 * The allocating task should reclaim at least the batch size, but for
	 * subsequent retries we only want to do what's necessary to prevent oom
	 * or breaching resource isolation.
	 *
	 * This is distinct from memory.max or page allocator behaviour because
	 * memory.high is currently batched, whereas memory.max and the page
	 * allocator run every time an allocation is made.
	 */
	nr_reclaimed = reclaim_high(memcg,
				    in_retry ? SWAP_CLUSTER_MAX : nr_pages,
				    gfp_mask);

	/*
	 * memory.high is breached and reclaim is unable to keep up. Throttle
	 * allocators proactively to slow down excessive growth.
	 */
	penalty_jiffies = calculate_high_delay(memcg, nr_pages,
					       mem_find_max_overage(memcg));

	penalty_jiffies += calculate_high_delay(memcg, nr_pages,
						swap_find_max_overage(memcg));

	/*
	 * Clamp the max delay per usermode return so as to still keep the
	 * application moving forwards and also permit diagnostics, albeit
	 * extremely slowly.
	 */
	penalty_jiffies = min(penalty_jiffies, MEMCG_MAX_HIGH_DELAY_JIFFIES);

	/*
	 * Don't sleep if the amount of jiffies this memcg owes us is so low
	 * that it's not even worth doing, in an attempt to be nice to those who
	 * go only a small amount over their memory.high value and maybe haven't
	 * been aggressively reclaimed enough yet.
	 */
	if (penalty_jiffies <= HZ / 100)
		goto out;

	/*
	 * If reclaim is making forward progress but we're still over
	 * memory.high, we want to encourage that rather than doing allocator
	 * throttling.
	 */
	if (nr_reclaimed || nr_retries--) {
		in_retry = true;
		goto retry_reclaim;
	}

	/*
	 * If we exit early, we're guaranteed to die (since
	 * schedule_timeout_killable sets TASK_KILLABLE). This means we don't
	 * need to account for any ill-begotten jiffies to pay them off later.
	 */
	psi_memstall_enter(&pflags);
	schedule_timeout_killable(penalty_jiffies);
	psi_memstall_leave(&pflags);

out:
	css_put(&memcg->css);
}

static int try_charge_memcg(struct mem_cgroup *memcg, gfp_t gfp_mask,
			unsigned int nr_pages)
{
	unsigned int batch = max(MEMCG_CHARGE_BATCH, nr_pages);
	int nr_retries = MAX_RECLAIM_RETRIES;
	struct mem_cgroup *mem_over_limit;
	struct page_counter *counter;
	unsigned long nr_reclaimed;
	bool passed_oom = false;
	unsigned int reclaim_options = MEMCG_RECLAIM_MAY_SWAP;
	bool drained = false;
	bool raised_max_event = false;
	unsigned long pflags;

retry:
	if (consume_stock(memcg, nr_pages))
		return 0;

	if (!do_memsw_account() ||
	    page_counter_try_charge(&memcg->memsw, batch, &counter)) {
		if (page_counter_try_charge(&memcg->memory, batch, &counter))
			goto done_restock;
		if (do_memsw_account())
			page_counter_uncharge(&memcg->memsw, batch);
		mem_over_limit = mem_cgroup_from_counter(counter, memory);
	} else {
		mem_over_limit = mem_cgroup_from_counter(counter, memsw);
		reclaim_options &= ~MEMCG_RECLAIM_MAY_SWAP;
	}

	if (batch > nr_pages) {
		batch = nr_pages;
		goto retry;
	}

	/*
	 * Prevent unbounded recursion when reclaim operations need to
	 * allocate memory. This might exceed the limits temporarily,
	 * but we prefer facilitating memory reclaim and getting back
	 * under the limit over triggering OOM kills in these cases.
	 */
	if (unlikely(current->flags & PF_MEMALLOC))
		goto force;

	if (unlikely(task_in_memcg_oom(current)))
		goto nomem;

	if (!gfpflags_allow_blocking(gfp_mask))
		goto nomem;

	memcg_memory_event(mem_over_limit, MEMCG_MAX);
	raised_max_event = true;

	psi_memstall_enter(&pflags);
	nr_reclaimed = try_to_free_mem_cgroup_pages(mem_over_limit, nr_pages,
						    gfp_mask, reclaim_options);
	psi_memstall_leave(&pflags);

	if (mem_cgroup_margin(mem_over_limit) >= nr_pages)
		goto retry;

	if (!drained) {
		drain_all_stock(mem_over_limit);
		drained = true;
		goto retry;
	}

	if (gfp_mask & __GFP_NORETRY)
		goto nomem;
	/*
	 * Even though the limit is exceeded at this point, reclaim
	 * may have been able to free some pages.  Retry the charge
	 * before killing the task.
	 *
	 * Only for regular pages, though: huge pages are rather
	 * unlikely to succeed so close to the limit, and we fall back
	 * to regular pages anyway in case of failure.
	 */
	if (nr_reclaimed && nr_pages <= (1 << PAGE_ALLOC_COSTLY_ORDER))
		goto retry;
	/*
	 * At task move, charge accounts can be doubly counted. So, it's
	 * better to wait until the end of task_move if something is going on.
	 */
	if (mem_cgroup_wait_acct_move(mem_over_limit))
		goto retry;

	if (nr_retries--)
		goto retry;

	if (gfp_mask & __GFP_RETRY_MAYFAIL)
		goto nomem;

	/* Avoid endless loop for tasks bypassed by the oom killer */
	if (passed_oom && task_is_dying())
		goto nomem;

	/*
	 * keep retrying as long as the memcg oom killer is able to make
	 * a forward progress or bypass the charge if the oom killer
	 * couldn't make any progress.
	 */
	if (mem_cgroup_oom(mem_over_limit, gfp_mask,
			   get_order(nr_pages * PAGE_SIZE))) {
		passed_oom = true;
		nr_retries = MAX_RECLAIM_RETRIES;
		goto retry;
	}
nomem:
	/*
	 * Memcg doesn't have a dedicated reserve for atomic
	 * allocations. But like the global atomic pool, we need to
	 * put the burden of reclaim on regular allocation requests
	 * and let these go through as privileged allocations.
	 */
	if (!(gfp_mask & (__GFP_NOFAIL | __GFP_HIGH)))
		return -ENOMEM;
force:
	/*
	 * If the allocation has to be enforced, don't forget to raise
	 * a MEMCG_MAX event.
	 */
	if (!raised_max_event)
		memcg_memory_event(mem_over_limit, MEMCG_MAX);

	/*
	 * The allocation either can't fail or will lead to more memory
	 * being freed very soon.  Allow memory usage go over the limit
	 * temporarily by force charging it.
	 */
	page_counter_charge(&memcg->memory, nr_pages);
	if (do_memsw_account())
		page_counter_charge(&memcg->memsw, nr_pages);

	return 0;

done_restock:
	if (batch > nr_pages)
		refill_stock(memcg, batch - nr_pages);

	/*
	 * If the hierarchy is above the normal consumption range, schedule
	 * reclaim on returning to userland.  We can perform reclaim here
	 * if __GFP_RECLAIM but let's always punt for simplicity and so that
	 * GFP_KERNEL can consistently be used during reclaim.  @memcg is
	 * not recorded as it most likely matches current's and won't
	 * change in the meantime.  As high limit is checked again before
	 * reclaim, the cost of mismatch is negligible.
	 */
	do {
		bool mem_high, swap_high;

		mem_high = page_counter_read(&memcg->memory) >
			READ_ONCE(memcg->memory.high);
		swap_high = page_counter_read(&memcg->swap) >
			READ_ONCE(memcg->swap.high);

		/* Don't bother a random interrupted task */
		if (!in_task()) {
			if (mem_high) {
				schedule_work(&memcg->high_work);
				break;
			}
			continue;
		}

		if (mem_high || swap_high) {
			/*
			 * The allocating tasks in this cgroup will need to do
			 * reclaim or be throttled to prevent further growth
			 * of the memory or swap footprints.
			 *
			 * Target some best-effort fairness between the tasks,
			 * and distribute reclaim work and delay penalties
			 * based on how much each task is actually allocating.
			 */
			current->memcg_nr_pages_over_high += batch;
			set_notify_resume(current);
			break;
		}
	} while ((memcg = parent_mem_cgroup(memcg)));

	if (current->memcg_nr_pages_over_high > MEMCG_CHARGE_BATCH &&
	    !(current->flags & PF_MEMALLOC) &&
	    gfpflags_allow_blocking(gfp_mask)) {
		mem_cgroup_handle_over_high(gfp_mask);
	}
	return 0;
}

static inline int try_charge(struct mem_cgroup *memcg, gfp_t gfp_mask,
			     unsigned int nr_pages)
{
	if (mem_cgroup_is_root(memcg))
		return 0;

	return try_charge_memcg(memcg, gfp_mask, nr_pages);
}

static inline void cancel_charge(struct mem_cgroup *memcg, unsigned int nr_pages)
{
	if (mem_cgroup_is_root(memcg))
		return;

	page_counter_uncharge(&memcg->memory, nr_pages);
	if (do_memsw_account())
		page_counter_uncharge(&memcg->memsw, nr_pages);
}

static void commit_charge(struct folio *folio, struct mem_cgroup *memcg)
{
	VM_BUG_ON_FOLIO(folio_memcg(folio), folio);
	/*
	 * Any of the following ensures page's memcg stability:
	 *
	 * - the page lock
	 * - LRU isolation
	 * - lock_page_memcg()
	 * - exclusive reference
	 * - mem_cgroup_trylock_pages()
	 */
	folio->memcg_data = (unsigned long)memcg;
}

#ifdef CONFIG_MEMCG_KMEM
/*
 * The allocated objcg pointers array is not accounted directly.
 * Moreover, it should not come from DMA buffer and is not readily
 * reclaimable. So those GFP bits should be masked off.
 */
#define OBJCGS_CLEAR_MASK	(__GFP_DMA | __GFP_RECLAIMABLE | \
				 __GFP_ACCOUNT | __GFP_NOFAIL)

/*
 * mod_objcg_mlstate() may be called with irq enabled, so
 * mod_memcg_lruvec_state() should be used.
 */
static inline void mod_objcg_mlstate(struct obj_cgroup *objcg,
				     struct pglist_data *pgdat,
				     enum node_stat_item idx, int nr)
{
	struct mem_cgroup *memcg;
	struct lruvec *lruvec;

	rcu_read_lock();
	memcg = obj_cgroup_memcg(objcg);
	lruvec = mem_cgroup_lruvec(memcg, pgdat);
	mod_memcg_lruvec_state(lruvec, idx, nr);
	rcu_read_unlock();
}

int memcg_alloc_slab_cgroups(struct slab *slab, struct kmem_cache *s,
				 gfp_t gfp, bool new_slab)
{
	unsigned int objects = objs_per_slab(s, slab);
	unsigned long memcg_data;
	void *vec;

	gfp &= ~OBJCGS_CLEAR_MASK;
	vec = kcalloc_node(objects, sizeof(struct obj_cgroup *), gfp,
			   slab_nid(slab));
	if (!vec)
		return -ENOMEM;

	memcg_data = (unsigned long) vec | MEMCG_DATA_OBJCGS;
	if (new_slab) {
		/*
		 * If the slab is brand new and nobody can yet access its
		 * memcg_data, no synchronization is required and memcg_data can
		 * be simply assigned.
		 */
		slab->memcg_data = memcg_data;
	} else if (cmpxchg(&slab->memcg_data, 0, memcg_data)) {
		/*
		 * If the slab is already in use, somebody can allocate and
		 * assign obj_cgroups in parallel. In this case the existing
		 * objcg vector should be reused.
		 */
		kfree(vec);
		return 0;
	}

	kmemleak_not_leak(vec);
	return 0;
}

static __always_inline
struct mem_cgroup *mem_cgroup_from_obj_folio(struct folio *folio, void *p)
{
	/*
	 * Slab objects are accounted individually, not per-page.
	 * Memcg membership data for each individual object is saved in
	 * slab->memcg_data.
	 */
	if (folio_test_slab(folio)) {
		struct obj_cgroup **objcgs;
		struct slab *slab;
		unsigned int off;

		slab = folio_slab(folio);
		objcgs = slab_objcgs(slab);
		if (!objcgs)
			return NULL;

		off = obj_to_index(slab->slab_cache, slab, p);
		if (objcgs[off])
			return obj_cgroup_memcg(objcgs[off]);

		return NULL;
	}

	/*
	 * page_memcg_check() is used here, because in theory we can encounter
	 * a folio where the slab flag has been cleared already, but
	 * slab->memcg_data has not been freed yet
	 * page_memcg_check(page) will guarantee that a proper memory
	 * cgroup pointer or NULL will be returned.
	 */
	return page_memcg_check(folio_page(folio, 0));
}

/*
 * Returns a pointer to the memory cgroup to which the kernel object is charged.
 *
 * A passed kernel object can be a slab object, vmalloc object or a generic
 * kernel page, so different mechanisms for getting the memory cgroup pointer
 * should be used.
 *
 * In certain cases (e.g. kernel stacks or large kmallocs with SLUB) the caller
 * can not know for sure how the kernel object is implemented.
 * mem_cgroup_from_obj() can be safely used in such cases.
 *
 * The caller must ensure the memcg lifetime, e.g. by taking rcu_read_lock(),
 * cgroup_mutex, etc.
 */
struct mem_cgroup *mem_cgroup_from_obj(void *p)
{
	struct folio *folio;

	if (mem_cgroup_disabled())
		return NULL;

	if (unlikely(is_vmalloc_addr(p)))
		folio = page_folio(vmalloc_to_page(p));
	else
		folio = virt_to_folio(p);

	return mem_cgroup_from_obj_folio(folio, p);
}

/*
 * Returns a pointer to the memory cgroup to which the kernel object is charged.
 * Similar to mem_cgroup_from_obj(), but faster and not suitable for objects,
 * allocated using vmalloc().
 *
 * A passed kernel object must be a slab object or a generic kernel page.
 *
 * The caller must ensure the memcg lifetime, e.g. by taking rcu_read_lock(),
 * cgroup_mutex, etc.
 */
struct mem_cgroup *mem_cgroup_from_slab_obj(void *p)
{
	if (mem_cgroup_disabled())
		return NULL;

	return mem_cgroup_from_obj_folio(virt_to_folio(p), p);
}

static struct obj_cgroup *__get_obj_cgroup_from_memcg(struct mem_cgroup *memcg)
{
	struct obj_cgroup *objcg = NULL;

	for (; memcg != root_mem_cgroup; memcg = parent_mem_cgroup(memcg)) {
		objcg = rcu_dereference(memcg->objcg);
		if (objcg && obj_cgroup_tryget(objcg))
			break;
		objcg = NULL;
	}
	return objcg;
}

__always_inline struct obj_cgroup *get_obj_cgroup_from_current(void)
{
	struct obj_cgroup *objcg = NULL;
	struct mem_cgroup *memcg;

	if (memcg_kmem_bypass())
		return NULL;

	rcu_read_lock();
	if (unlikely(active_memcg()))
		memcg = active_memcg();
	else
		memcg = mem_cgroup_from_task(current);
	objcg = __get_obj_cgroup_from_memcg(memcg);
	rcu_read_unlock();
	return objcg;
}

struct obj_cgroup *get_obj_cgroup_from_page(struct page *page)
{
	struct obj_cgroup *objcg;

	if (!memcg_kmem_enabled())
		return NULL;

	if (PageMemcgKmem(page)) {
		objcg = __folio_objcg(page_folio(page));
		obj_cgroup_get(objcg);
	} else {
		struct mem_cgroup *memcg;

		rcu_read_lock();
		memcg = __folio_memcg(page_folio(page));
		if (memcg)
			objcg = __get_obj_cgroup_from_memcg(memcg);
		else
			objcg = NULL;
		rcu_read_unlock();
	}
	return objcg;
}

static void memcg_account_kmem(struct mem_cgroup *memcg, int nr_pages)
{
	mod_memcg_state(memcg, MEMCG_KMEM, nr_pages);
	if (!cgroup_subsys_on_dfl(memory_cgrp_subsys)) {
		if (nr_pages > 0)
			page_counter_charge(&memcg->kmem, nr_pages);
		else
			page_counter_uncharge(&memcg->kmem, -nr_pages);
	}
}


/*
 * obj_cgroup_uncharge_pages: uncharge a number of kernel pages from a objcg
 * @objcg: object cgroup to uncharge
 * @nr_pages: number of pages to uncharge
 */
static void obj_cgroup_uncharge_pages(struct obj_cgroup *objcg,
				      unsigned int nr_pages)
{
	struct mem_cgroup *memcg;

	memcg = get_mem_cgroup_from_objcg(objcg);

	memcg_account_kmem(memcg, -nr_pages);
	refill_stock(memcg, nr_pages);

	css_put(&memcg->css);
}

/*
 * obj_cgroup_charge_pages: charge a number of kernel pages to a objcg
 * @objcg: object cgroup to charge
 * @gfp: reclaim mode
 * @nr_pages: number of pages to charge
 *
 * Returns 0 on success, an error code on failure.
 */
static int obj_cgroup_charge_pages(struct obj_cgroup *objcg, gfp_t gfp,
				   unsigned int nr_pages)
{
	struct mem_cgroup *memcg;
	int ret;

	memcg = get_mem_cgroup_from_objcg(objcg);

	ret = try_charge_memcg(memcg, gfp, nr_pages);
	if (ret)
		goto out;

	memcg_account_kmem(memcg, nr_pages);
out:
	css_put(&memcg->css);

	return ret;
}

/**
 * __memcg_kmem_charge_page: charge a kmem page to the current memory cgroup
 * @page: page to charge
 * @gfp: reclaim mode
 * @order: allocation order
 *
 * Returns 0 on success, an error code on failure.
 */
int __memcg_kmem_charge_page(struct page *page, gfp_t gfp, int order)
{
	struct obj_cgroup *objcg;
	int ret = 0;

	objcg = get_obj_cgroup_from_current();
	if (objcg) {
		ret = obj_cgroup_charge_pages(objcg, gfp, 1 << order);
		if (!ret) {
			page->memcg_data = (unsigned long)objcg |
				MEMCG_DATA_KMEM;
			return 0;
		}
		obj_cgroup_put(objcg);
	}
	return ret;
}

/**
 * __memcg_kmem_uncharge_page: uncharge a kmem page
 * @page: page to uncharge
 * @order: allocation order
 */
void __memcg_kmem_uncharge_page(struct page *page, int order)
{
	struct folio *folio = page_folio(page);
	struct obj_cgroup *objcg;
	unsigned int nr_pages = 1 << order;

	if (!folio_memcg_kmem(folio))
		return;

	objcg = __folio_objcg(folio);
	obj_cgroup_uncharge_pages(objcg, nr_pages);
	folio->memcg_data = 0;
	obj_cgroup_put(objcg);
}

void mod_objcg_state(struct obj_cgroup *objcg, struct pglist_data *pgdat,
		     enum node_stat_item idx, int nr)
{
	struct memcg_stock_pcp *stock;
	struct obj_cgroup *old = NULL;
	unsigned long flags;
	int *bytes;

	local_lock_irqsave(&memcg_stock.stock_lock, flags);
	stock = this_cpu_ptr(&memcg_stock);

	/*
	 * Save vmstat data in stock and skip vmstat array update unless
	 * accumulating over a page of vmstat data or when pgdat or idx
	 * changes.
	 */
	if (READ_ONCE(stock->cached_objcg) != objcg) {
		old = drain_obj_stock(stock);
		obj_cgroup_get(objcg);
		stock->nr_bytes = atomic_read(&objcg->nr_charged_bytes)
				? atomic_xchg(&objcg->nr_charged_bytes, 0) : 0;
		WRITE_ONCE(stock->cached_objcg, objcg);
		stock->cached_pgdat = pgdat;
	} else if (stock->cached_pgdat != pgdat) {
		/* Flush the existing cached vmstat data */
		struct pglist_data *oldpg = stock->cached_pgdat;

		if (stock->nr_slab_reclaimable_b) {
			mod_objcg_mlstate(objcg, oldpg, NR_SLAB_RECLAIMABLE_B,
					  stock->nr_slab_reclaimable_b);
			stock->nr_slab_reclaimable_b = 0;
		}
		if (stock->nr_slab_unreclaimable_b) {
			mod_objcg_mlstate(objcg, oldpg, NR_SLAB_UNRECLAIMABLE_B,
					  stock->nr_slab_unreclaimable_b);
			stock->nr_slab_unreclaimable_b = 0;
		}
		stock->cached_pgdat = pgdat;
	}

	bytes = (idx == NR_SLAB_RECLAIMABLE_B) ? &stock->nr_slab_reclaimable_b
					       : &stock->nr_slab_unreclaimable_b;
	/*
	 * Even for large object >= PAGE_SIZE, the vmstat data will still be
	 * cached locally at least once before pushing it out.
	 */
	if (!*bytes) {
		*bytes = nr;
		nr = 0;
	} else {
		*bytes += nr;
		if (abs(*bytes) > PAGE_SIZE) {
			nr = *bytes;
			*bytes = 0;
		} else {
			nr = 0;
		}
	}
	if (nr)
		mod_objcg_mlstate(objcg, pgdat, idx, nr);

	local_unlock_irqrestore(&memcg_stock.stock_lock, flags);
	if (old)
		obj_cgroup_put(old);
}

static bool consume_obj_stock(struct obj_cgroup *objcg, unsigned int nr_bytes)
{
	struct memcg_stock_pcp *stock;
	unsigned long flags;
	bool ret = false;

	local_lock_irqsave(&memcg_stock.stock_lock, flags);

	stock = this_cpu_ptr(&memcg_stock);
	if (objcg == READ_ONCE(stock->cached_objcg) && stock->nr_bytes >= nr_bytes) {
		stock->nr_bytes -= nr_bytes;
		ret = true;
	}

	local_unlock_irqrestore(&memcg_stock.stock_lock, flags);

	return ret;
}

static struct obj_cgroup *drain_obj_stock(struct memcg_stock_pcp *stock)
{
	struct obj_cgroup *old = READ_ONCE(stock->cached_objcg);

	if (!old)
		return NULL;

	if (stock->nr_bytes) {
		unsigned int nr_pages = stock->nr_bytes >> PAGE_SHIFT;
		unsigned int nr_bytes = stock->nr_bytes & (PAGE_SIZE - 1);

		if (nr_pages) {
			struct mem_cgroup *memcg;

			memcg = get_mem_cgroup_from_objcg(old);

			memcg_account_kmem(memcg, -nr_pages);
			__refill_stock(memcg, nr_pages);

			css_put(&memcg->css);
		}

		/*
		 * The leftover is flushed to the centralized per-memcg value.
		 * On the next attempt to refill obj stock it will be moved
		 * to a per-cpu stock (probably, on an other CPU), see
		 * refill_obj_stock().
		 *
		 * How often it's flushed is a trade-off between the memory
		 * limit enforcement accuracy and potential CPU contention,
		 * so it might be changed in the future.
		 */
		atomic_add(nr_bytes, &old->nr_charged_bytes);
		stock->nr_bytes = 0;
	}

	/*
	 * Flush the vmstat data in current stock
	 */
	if (stock->nr_slab_reclaimable_b || stock->nr_slab_unreclaimable_b) {
		if (stock->nr_slab_reclaimable_b) {
			mod_objcg_mlstate(old, stock->cached_pgdat,
					  NR_SLAB_RECLAIMABLE_B,
					  stock->nr_slab_reclaimable_b);
			stock->nr_slab_reclaimable_b = 0;
		}
		if (stock->nr_slab_unreclaimable_b) {
			mod_objcg_mlstate(old, stock->cached_pgdat,
					  NR_SLAB_UNRECLAIMABLE_B,
					  stock->nr_slab_unreclaimable_b);
			stock->nr_slab_unreclaimable_b = 0;
		}
		stock->cached_pgdat = NULL;
	}

	WRITE_ONCE(stock->cached_objcg, NULL);
	/*
	 * The `old' objects needs to be released by the caller via
	 * obj_cgroup_put() outside of memcg_stock_pcp::stock_lock.
	 */
	return old;
}

static bool obj_stock_flush_required(struct memcg_stock_pcp *stock,
				     struct mem_cgroup *root_memcg)
{
	struct obj_cgroup *objcg = READ_ONCE(stock->cached_objcg);
	struct mem_cgroup *memcg;

	if (objcg) {
		memcg = obj_cgroup_memcg(objcg);
		if (memcg && mem_cgroup_is_descendant(memcg, root_memcg))
			return true;
	}

	return false;
}

static void refill_obj_stock(struct obj_cgroup *objcg, unsigned int nr_bytes,
			     bool allow_uncharge)
{
	struct memcg_stock_pcp *stock;
	struct obj_cgroup *old = NULL;
	unsigned long flags;
	unsigned int nr_pages = 0;

	local_lock_irqsave(&memcg_stock.stock_lock, flags);

	stock = this_cpu_ptr(&memcg_stock);
	if (READ_ONCE(stock->cached_objcg) != objcg) { /* reset if necessary */
		old = drain_obj_stock(stock);
		obj_cgroup_get(objcg);
		WRITE_ONCE(stock->cached_objcg, objcg);
		stock->nr_bytes = atomic_read(&objcg->nr_charged_bytes)
				? atomic_xchg(&objcg->nr_charged_bytes, 0) : 0;
		allow_uncharge = true;	/* Allow uncharge when objcg changes */
	}
	stock->nr_bytes += nr_bytes;

	if (allow_uncharge && (stock->nr_bytes > PAGE_SIZE)) {
		nr_pages = stock->nr_bytes >> PAGE_SHIFT;
		stock->nr_bytes &= (PAGE_SIZE - 1);
	}

	local_unlock_irqrestore(&memcg_stock.stock_lock, flags);
	if (old)
		obj_cgroup_put(old);

	if (nr_pages)
		obj_cgroup_uncharge_pages(objcg, nr_pages);
}

int obj_cgroup_charge(struct obj_cgroup *objcg, gfp_t gfp, size_t size)
{
	unsigned int nr_pages, nr_bytes;
	int ret;

	if (consume_obj_stock(objcg, size))
		return 0;

	/*
	 * In theory, objcg->nr_charged_bytes can have enough
	 * pre-charged bytes to satisfy the allocation. However,
	 * flushing objcg->nr_charged_bytes requires two atomic
	 * operations, and objcg->nr_charged_bytes can't be big.
	 * The shared objcg->nr_charged_bytes can also become a
	 * performance bottleneck if all tasks of the same memcg are
	 * trying to update it. So it's better to ignore it and try
	 * grab some new pages. The stock's nr_bytes will be flushed to
	 * objcg->nr_charged_bytes later on when objcg changes.
	 *
	 * The stock's nr_bytes may contain enough pre-charged bytes
	 * to allow one less page from being charged, but we can't rely
	 * on the pre-charged bytes not being changed outside of
	 * consume_obj_stock() or refill_obj_stock(). So ignore those
	 * pre-charged bytes as well when charging pages. To avoid a
	 * page uncharge right after a page charge, we set the
	 * allow_uncharge flag to false when calling refill_obj_stock()
	 * to temporarily allow the pre-charged bytes to exceed the page
	 * size limit. The maximum reachable value of the pre-charged
	 * bytes is (sizeof(object) + PAGE_SIZE - 2) if there is no data
	 * race.
	 */
	nr_pages = size >> PAGE_SHIFT;
	nr_bytes = size & (PAGE_SIZE - 1);

	if (nr_bytes)
		nr_pages += 1;

	ret = obj_cgroup_charge_pages(objcg, gfp, nr_pages);
	if (!ret && nr_bytes)
		refill_obj_stock(objcg, PAGE_SIZE - nr_bytes, false);

	return ret;
}

void obj_cgroup_uncharge(struct obj_cgroup *objcg, size_t size)
{
	refill_obj_stock(objcg, size, true);
}

#endif /* CONFIG_MEMCG_KMEM */

/*
 * Because page_memcg(head) is not set on tails, set it now.
 */
void split_page_memcg(struct page *head, unsigned int nr)
{
	struct folio *folio = page_folio(head);
	struct mem_cgroup *memcg = folio_memcg(folio);
	int i;

	if (mem_cgroup_disabled() || !memcg)
		return;

	for (i = 1; i < nr; i++)
		folio_page(folio, i)->memcg_data = folio->memcg_data;

	if (folio_memcg_kmem(folio))
		obj_cgroup_get_many(__folio_objcg(folio), nr - 1);
	else
		css_get_many(&memcg->css, nr - 1);
}

#ifdef CONFIG_SWAP
/**
 * mem_cgroup_move_swap_account - move swap charge and swap_cgroup's record.
 * @entry: swap entry to be moved
 * @from:  mem_cgroup which the entry is moved from
 * @to:  mem_cgroup which the entry is moved to
 *
 * It succeeds only when the swap_cgroup's record for this entry is the same
 * as the mem_cgroup's id of @from.
 *
 * Returns 0 on success, -EINVAL on failure.
 *
 * The caller must have charged to @to, IOW, called page_counter_charge() about
 * both res and memsw, and called css_get().
 */
static int mem_cgroup_move_swap_account(swp_entry_t entry,
				struct mem_cgroup *from, struct mem_cgroup *to)
{
	unsigned short old_id, new_id;

	old_id = mem_cgroup_id(from);
	new_id = mem_cgroup_id(to);

	if (swap_cgroup_cmpxchg(entry, old_id, new_id) == old_id) {
		mod_memcg_state(from, MEMCG_SWAP, -1);
		mod_memcg_state(to, MEMCG_SWAP, 1);
		return 0;
	}
	return -EINVAL;
}
#else
static inline int mem_cgroup_move_swap_account(swp_entry_t entry,
				struct mem_cgroup *from, struct mem_cgroup *to)
{
	return -EINVAL;
}
#endif

static DEFINE_MUTEX(memcg_max_mutex);

static int mem_cgroup_resize_max(struct mem_cgroup *memcg,
				 unsigned long max, bool memsw)
{
	bool enlarge = false;
	bool drained = false;
	int ret;
	bool limits_invariant;
	struct page_counter *counter = memsw ? &memcg->memsw : &memcg->memory;

	do {
		if (signal_pending(current)) {
			ret = -EINTR;
			break;
		}

		mutex_lock(&memcg_max_mutex);
		/*
		 * Make sure that the new limit (memsw or memory limit) doesn't
		 * break our basic invariant rule memory.max <= memsw.max.
		 */
		limits_invariant = memsw ? max >= READ_ONCE(memcg->memory.max) :
					   max <= memcg->memsw.max;
		if (!limits_invariant) {
			mutex_unlock(&memcg_max_mutex);
			ret = -EINVAL;
			break;
		}
		if (max > counter->max)
			enlarge = true;
		ret = page_counter_set_max(counter, max);
		mutex_unlock(&memcg_max_mutex);

		if (!ret)
			break;

		if (!drained) {
			drain_all_stock(memcg);
			drained = true;
			continue;
		}

		if (!try_to_free_mem_cgroup_pages(memcg, 1, GFP_KERNEL,
					memsw ? 0 : MEMCG_RECLAIM_MAY_SWAP)) {
			ret = -EBUSY;
			break;
		}
	} while (true);

	if (!ret && enlarge)
		memcg_oom_recover(memcg);

	return ret;
}

unsigned long mem_cgroup_soft_limit_reclaim(pg_data_t *pgdat, int order,
					    gfp_t gfp_mask,
					    unsigned long *total_scanned)
{
	unsigned long nr_reclaimed = 0;
	struct mem_cgroup_per_node *mz, *next_mz = NULL;
	unsigned long reclaimed;
	int loop = 0;
	struct mem_cgroup_tree_per_node *mctz;
	unsigned long excess;

	if (lru_gen_enabled())
		return 0;

	if (order > 0)
		return 0;

	mctz = soft_limit_tree.rb_tree_per_node[pgdat->node_id];

	/*
	 * Do not even bother to check the largest node if the root
	 * is empty. Do it lockless to prevent lock bouncing. Races
	 * are acceptable as soft limit is best effort anyway.
	 */
	if (!mctz || RB_EMPTY_ROOT(&mctz->rb_root))
		return 0;

	/*
	 * This loop can run a while, specially if mem_cgroup's continuously
	 * keep exceeding their soft limit and putting the system under
	 * pressure
	 */
	do {
		if (next_mz)
			mz = next_mz;
		else
			mz = mem_cgroup_largest_soft_limit_node(mctz);
		if (!mz)
			break;

		reclaimed = mem_cgroup_soft_reclaim(mz->memcg, pgdat,
						    gfp_mask, total_scanned);
		nr_reclaimed += reclaimed;
		spin_lock_irq(&mctz->lock);

		/*
		 * If we failed to reclaim anything from this memory cgroup
		 * it is time to move on to the next cgroup
		 */
		next_mz = NULL;
		if (!reclaimed)
			next_mz = __mem_cgroup_largest_soft_limit_node(mctz);

		excess = soft_limit_excess(mz->memcg);
		/*
		 * One school of thought says that we should not add
		 * back the node to the tree if reclaim returns 0.
		 * But our reclaim could return 0, simply because due
		 * to priority we are exposing a smaller subset of
		 * memory to reclaim from. Consider this as a longer
		 * term TODO.
		 */
		/* If excess == 0, no tree ops */
		__mem_cgroup_insert_exceeded(mz, mctz, excess);
		spin_unlock_irq(&mctz->lock);
		css_put(&mz->memcg->css);
		loop++;
		/*
		 * Could not reclaim anything and there are no more
		 * mem cgroups to try or we seem to be looping without
		 * reclaiming anything.
		 */
		if (!nr_reclaimed &&
			(next_mz == NULL ||
			loop > MEM_CGROUP_MAX_SOFT_LIMIT_RECLAIM_LOOPS))
			break;
	} while (!nr_reclaimed);
	if (next_mz)
		css_put(&next_mz->memcg->css);
	return nr_reclaimed;
}

/*
 * Reclaims as many pages from the given memcg as possible.
 *
 * Caller is responsible for holding css reference for memcg.
 */
static int mem_cgroup_force_empty(struct mem_cgroup *memcg)
{
	int nr_retries = MAX_RECLAIM_RETRIES;

	/* we call try-to-free pages for make this cgroup empty */
	lru_add_drain_all();

	drain_all_stock(memcg);

	/* try to free all pages in this cgroup */
	while (nr_retries && page_counter_read(&memcg->memory)) {
		if (signal_pending(current))
			return -EINTR;

		if (!try_to_free_mem_cgroup_pages(memcg, 1, GFP_KERNEL,
						  MEMCG_RECLAIM_MAY_SWAP))
			nr_retries--;
	}

	return 0;
}

static ssize_t mem_cgroup_force_empty_write(struct kernfs_open_file *of,
					    char *buf, size_t nbytes,
					    loff_t off)
{
	struct mem_cgroup *memcg = mem_cgroup_from_css(of_css(of));

	if (mem_cgroup_is_root(memcg))
		return -EINVAL;
	return mem_cgroup_force_empty(memcg) ?: nbytes;
}

static u64 mem_cgroup_hierarchy_read(struct cgroup_subsys_state *css,
				     struct cftype *cft)
{
	return 1;
}

static int mem_cgroup_hierarchy_write(struct cgroup_subsys_state *css,
				      struct cftype *cft, u64 val)
{
	if (val == 1)
		return 0;

	pr_warn_once("Non-hierarchical mode is deprecated. "
		     "Please report your usecase to linux-mm@kvack.org if you "
		     "depend on this functionality.\n");

	return -EINVAL;
}

static unsigned long mem_cgroup_usage(struct mem_cgroup *memcg, bool swap)
{
	unsigned long val;

	if (mem_cgroup_is_root(memcg)) {
		mem_cgroup_flush_stats();
		val = memcg_page_state(memcg, NR_FILE_PAGES) +
			memcg_page_state(memcg, NR_ANON_MAPPED);
		if (swap)
			val += memcg_page_state(memcg, MEMCG_SWAP);
	} else {
		if (!swap)
			val = page_counter_read(&memcg->memory);
		else
			val = page_counter_read(&memcg->memsw);
	}
	return val;
}

enum {
	RES_USAGE,
	RES_LIMIT,
	RES_MAX_USAGE,
	RES_FAILCNT,
	RES_SOFT_LIMIT,
};

static u64 mem_cgroup_read_u64(struct cgroup_subsys_state *css,
			       struct cftype *cft)
{
	struct mem_cgroup *memcg = mem_cgroup_from_css(css);
	struct page_counter *counter;

	switch (MEMFILE_TYPE(cft->private)) {
	case _MEM:
		counter = &memcg->memory;
		break;
	case _MEMSWAP:
		counter = &memcg->memsw;
		break;
	case _KMEM:
		counter = &memcg->kmem;
		break;
	case _TCP:
		counter = &memcg->tcpmem;
		break;
	default:
		BUG();
	}

	switch (MEMFILE_ATTR(cft->private)) {
	case RES_USAGE:
		if (counter == &memcg->memory)
			return (u64)mem_cgroup_usage(memcg, false) * PAGE_SIZE;
		if (counter == &memcg->memsw)
			return (u64)mem_cgroup_usage(memcg, true) * PAGE_SIZE;
		return (u64)page_counter_read(counter) * PAGE_SIZE;
	case RES_LIMIT:
		return (u64)counter->max * PAGE_SIZE;
	case RES_MAX_USAGE:
		return (u64)counter->watermark * PAGE_SIZE;
	case RES_FAILCNT:
		return counter->failcnt;
	case RES_SOFT_LIMIT:
		return (u64)memcg->soft_limit * PAGE_SIZE;
	default:
		BUG();
	}
}

#ifdef CONFIG_MEMCG_KMEM
static int memcg_online_kmem(struct mem_cgroup *memcg)
{
	struct obj_cgroup *objcg;

	if (mem_cgroup_kmem_disabled())
		return 0;

	if (unlikely(mem_cgroup_is_root(memcg)))
		return 0;

	objcg = obj_cgroup_alloc();
	if (!objcg)
		return -ENOMEM;

	objcg->memcg = memcg;
	rcu_assign_pointer(memcg->objcg, objcg);

	static_branch_enable(&memcg_kmem_enabled_key);

	memcg->kmemcg_id = memcg->id.id;

	return 0;
}

static void memcg_offline_kmem(struct mem_cgroup *memcg)
{
	struct mem_cgroup *parent;

	if (mem_cgroup_kmem_disabled())
		return;

	if (unlikely(mem_cgroup_is_root(memcg)))
		return;

	parent = parent_mem_cgroup(memcg);
	if (!parent)
		parent = root_mem_cgroup;

	memcg_reparent_objcgs(memcg, parent);

	/*
	 * After we have finished memcg_reparent_objcgs(), all list_lrus
	 * corresponding to this cgroup are guaranteed to remain empty.
	 * The ordering is imposed by list_lru_node->lock taken by
	 * memcg_reparent_list_lrus().
	 */
	memcg_reparent_list_lrus(memcg, parent);
}
#else
static int memcg_online_kmem(struct mem_cgroup *memcg)
{
	return 0;
}
static void memcg_offline_kmem(struct mem_cgroup *memcg)
{
}
#endif /* CONFIG_MEMCG_KMEM */

static int memcg_update_tcp_max(struct mem_cgroup *memcg, unsigned long max)
{
	int ret;

	mutex_lock(&memcg_max_mutex);

	ret = page_counter_set_max(&memcg->tcpmem, max);
	if (ret)
		goto out;

	if (!memcg->tcpmem_active) {
		/*
		 * The active flag needs to be written after the static_key
		 * update. This is what guarantees that the socket activation
		 * function is the last one to run. See mem_cgroup_sk_alloc()
		 * for details, and note that we don't mark any socket as
		 * belonging to this memcg until that flag is up.
		 *
		 * We need to do this, because static_keys will span multiple
		 * sites, but we can't control their order. If we mark a socket
		 * as accounted, but the accounting functions are not patched in
		 * yet, we'll lose accounting.
		 *
		 * We never race with the readers in mem_cgroup_sk_alloc(),
		 * because when this value change, the code to process it is not
		 * patched in yet.
		 */
		static_branch_inc(&memcg_sockets_enabled_key);
		memcg->tcpmem_active = true;
	}
out:
	mutex_unlock(&memcg_max_mutex);
	return ret;
}

/*
 * The user of this function is...
 * RES_LIMIT.
 */
static ssize_t mem_cgroup_write(struct kernfs_open_file *of,
				char *buf, size_t nbytes, loff_t off)
{
	struct mem_cgroup *memcg = mem_cgroup_from_css(of_css(of));
	unsigned long nr_pages;
	int ret;

	buf = strstrip(buf);
	ret = page_counter_memparse(buf, "-1", &nr_pages);
	if (ret)
		return ret;

	switch (MEMFILE_ATTR(of_cft(of)->private)) {
	case RES_LIMIT:
		if (mem_cgroup_is_root(memcg)) { /* Can't set limit on root */
			ret = -EINVAL;
			break;
		}
		switch (MEMFILE_TYPE(of_cft(of)->private)) {
		case _MEM:
			ret = mem_cgroup_resize_max(memcg, nr_pages, false);
			break;
		case _MEMSWAP:
			ret = mem_cgroup_resize_max(memcg, nr_pages, true);
			break;
		case _KMEM:
			pr_warn_once("kmem.limit_in_bytes is deprecated and will be removed. "
				     "Writing any value to this file has no effect. "
				     "Please report your usecase to linux-mm@kvack.org if you "
				     "depend on this functionality.\n");
			ret = 0;
			break;
		case _TCP:
			ret = memcg_update_tcp_max(memcg, nr_pages);
			break;
		}
		break;
	case RES_SOFT_LIMIT:
		if (IS_ENABLED(CONFIG_PREEMPT_RT)) {
			ret = -EOPNOTSUPP;
		} else {
			memcg->soft_limit = nr_pages;
			ret = 0;
		}
		break;
	}
	return ret ?: nbytes;
}

static ssize_t mem_cgroup_reset(struct kernfs_open_file *of, char *buf,
				size_t nbytes, loff_t off)
{
	struct mem_cgroup *memcg = mem_cgroup_from_css(of_css(of));
	struct page_counter *counter;

	switch (MEMFILE_TYPE(of_cft(of)->private)) {
	case _MEM:
		counter = &memcg->memory;
		break;
	case _MEMSWAP:
		counter = &memcg->memsw;
		break;
	case _KMEM:
		counter = &memcg->kmem;
		break;
	case _TCP:
		counter = &memcg->tcpmem;
		break;
	default:
		BUG();
	}

	switch (MEMFILE_ATTR(of_cft(of)->private)) {
	case RES_MAX_USAGE:
		page_counter_reset_watermark(counter);
		break;
	case RES_FAILCNT:
		counter->failcnt = 0;
		break;
	default:
		BUG();
	}

	return nbytes;
}

static u64 mem_cgroup_move_charge_read(struct cgroup_subsys_state *css,
					struct cftype *cft)
{
	return mem_cgroup_from_css(css)->move_charge_at_immigrate;
}

#ifdef CONFIG_MMU
static int mem_cgroup_move_charge_write(struct cgroup_subsys_state *css,
					struct cftype *cft, u64 val)
{
	struct mem_cgroup *memcg = mem_cgroup_from_css(css);

	pr_warn_once("Cgroup memory moving (move_charge_at_immigrate) is deprecated. "
		     "Please report your usecase to linux-mm@kvack.org if you "
		     "depend on this functionality.\n");

	if (val & ~MOVE_MASK)
		return -EINVAL;

	/*
	 * No kind of locking is needed in here, because ->can_attach() will
	 * check this value once in the beginning of the process, and then carry
	 * on with stale data. This means that changes to this value will only
	 * affect task migrations starting after the change.
	 */
	memcg->move_charge_at_immigrate = val;
	return 0;
}
#else
static int mem_cgroup_move_charge_write(struct cgroup_subsys_state *css,
					struct cftype *cft, u64 val)
{
	return -ENOSYS;
}
#endif

#ifdef CONFIG_NUMA

#define LRU_ALL_FILE (BIT(LRU_INACTIVE_FILE) | BIT(LRU_ACTIVE_FILE))
#define LRU_ALL_ANON (BIT(LRU_INACTIVE_ANON) | BIT(LRU_ACTIVE_ANON))
#define LRU_ALL	     ((1 << NR_LRU_LISTS) - 1)

static unsigned long mem_cgroup_node_nr_lru_pages(struct mem_cgroup *memcg,
				int nid, unsigned int lru_mask, bool tree)
{
	struct lruvec *lruvec = mem_cgroup_lruvec(memcg, NODE_DATA(nid));
	unsigned long nr = 0;
	enum lru_list lru;

	VM_BUG_ON((unsigned)nid >= nr_node_ids);

	for_each_lru(lru) {
		if (!(BIT(lru) & lru_mask))
			continue;
		if (tree)
			nr += lruvec_page_state(lruvec, NR_LRU_BASE + lru);
		else
			nr += lruvec_page_state_local(lruvec, NR_LRU_BASE + lru);
	}
	return nr;
}

static unsigned long mem_cgroup_nr_lru_pages(struct mem_cgroup *memcg,
					     unsigned int lru_mask,
					     bool tree)
{
	unsigned long nr = 0;
	enum lru_list lru;

	for_each_lru(lru) {
		if (!(BIT(lru) & lru_mask))
			continue;
		if (tree)
			nr += memcg_page_state(memcg, NR_LRU_BASE + lru);
		else
			nr += memcg_page_state_local(memcg, NR_LRU_BASE + lru);
	}
	return nr;
}

static int memcg_numa_stat_show(struct seq_file *m, void *v)
{
	struct numa_stat {
		const char *name;
		unsigned int lru_mask;
	};

	static const struct numa_stat stats[] = {
		{ "total", LRU_ALL },
		{ "file", LRU_ALL_FILE },
		{ "anon", LRU_ALL_ANON },
		{ "unevictable", BIT(LRU_UNEVICTABLE) },
	};
	const struct numa_stat *stat;
	int nid;
	struct mem_cgroup *memcg = mem_cgroup_from_seq(m);

	mem_cgroup_flush_stats();

	for (stat = stats; stat < stats + ARRAY_SIZE(stats); stat++) {
		seq_printf(m, "%s=%lu", stat->name,
			   mem_cgroup_nr_lru_pages(memcg, stat->lru_mask,
						   false));
		for_each_node_state(nid, N_MEMORY)
			seq_printf(m, " N%d=%lu", nid,
				   mem_cgroup_node_nr_lru_pages(memcg, nid,
							stat->lru_mask, false));
		seq_putc(m, '\n');
	}

	for (stat = stats; stat < stats + ARRAY_SIZE(stats); stat++) {

		seq_printf(m, "hierarchical_%s=%lu", stat->name,
			   mem_cgroup_nr_lru_pages(memcg, stat->lru_mask,
						   true));
		for_each_node_state(nid, N_MEMORY)
			seq_printf(m, " N%d=%lu", nid,
				   mem_cgroup_node_nr_lru_pages(memcg, nid,
							stat->lru_mask, true));
		seq_putc(m, '\n');
	}

	return 0;
}
#endif /* CONFIG_NUMA */

static const unsigned int memcg1_stats[] = {
	NR_FILE_PAGES,
	NR_ANON_MAPPED,
#ifdef CONFIG_TRANSPARENT_HUGEPAGE
	NR_ANON_THPS,
#endif
	NR_SHMEM,
	NR_FILE_MAPPED,
	NR_FILE_DIRTY,
	NR_WRITEBACK,
	WORKINGSET_REFAULT_ANON,
	WORKINGSET_REFAULT_FILE,
	MEMCG_SWAP,
};

static const char *const memcg1_stat_names[] = {
	"cache",
	"rss",
#ifdef CONFIG_TRANSPARENT_HUGEPAGE
	"rss_huge",
#endif
	"shmem",
	"mapped_file",
	"dirty",
	"writeback",
	"workingset_refault_anon",
	"workingset_refault_file",
	"swap",
};

/* Universal VM events cgroup1 shows, original sort order */
static const unsigned int memcg1_events[] = {
	PGPGIN,
	PGPGOUT,
	PGFAULT,
	PGMAJFAULT,
};

static int memcg_stat_show(struct seq_file *m, void *v)
{
	struct mem_cgroup *memcg = mem_cgroup_from_seq(m);
	unsigned long memory, memsw;
	struct mem_cgroup *mi;
	unsigned int i;

	BUILD_BUG_ON(ARRAY_SIZE(memcg1_stat_names) != ARRAY_SIZE(memcg1_stats));

	mem_cgroup_flush_stats();

	for (i = 0; i < ARRAY_SIZE(memcg1_stats); i++) {
		unsigned long nr;

		if (memcg1_stats[i] == MEMCG_SWAP && !do_memsw_account())
			continue;
		nr = memcg_page_state_local(memcg, memcg1_stats[i]);
		seq_printf(m, "%s %lu\n", memcg1_stat_names[i],
			   nr * memcg_page_state_unit(memcg1_stats[i]));
	}

	for (i = 0; i < ARRAY_SIZE(memcg1_events); i++)
		seq_printf(m, "%s %lu\n", vm_event_name(memcg1_events[i]),
			   memcg_events_local(memcg, memcg1_events[i]));

	for (i = 0; i < NR_LRU_LISTS; i++)
		seq_printf(m, "%s %lu\n", lru_list_name(i),
			   memcg_page_state_local(memcg, NR_LRU_BASE + i) *
			   PAGE_SIZE);

	/* Hierarchical information */
	memory = memsw = PAGE_COUNTER_MAX;
	for (mi = memcg; mi; mi = parent_mem_cgroup(mi)) {
		memory = min(memory, READ_ONCE(mi->memory.max));
		memsw = min(memsw, READ_ONCE(mi->memsw.max));
	}
	seq_printf(m, "hierarchical_memory_limit %llu\n",
		   (u64)memory * PAGE_SIZE);
	if (do_memsw_account())
		seq_printf(m, "hierarchical_memsw_limit %llu\n",
			   (u64)memsw * PAGE_SIZE);

	for (i = 0; i < ARRAY_SIZE(memcg1_stats); i++) {
		unsigned long nr;

		if (memcg1_stats[i] == MEMCG_SWAP && !do_memsw_account())
			continue;
		nr = memcg_page_state(memcg, memcg1_stats[i]);
		seq_printf(m, "total_%s %llu\n", memcg1_stat_names[i],
			   (u64)nr * memcg_page_state_unit(memcg1_stats[i]));
	}

	for (i = 0; i < ARRAY_SIZE(memcg1_events); i++)
		seq_printf(m, "total_%s %llu\n",
			   vm_event_name(memcg1_events[i]),
			   (u64)memcg_events(memcg, memcg1_events[i]));

	for (i = 0; i < NR_LRU_LISTS; i++)
		seq_printf(m, "total_%s %llu\n", lru_list_name(i),
			   (u64)memcg_page_state(memcg, NR_LRU_BASE + i) *
			   PAGE_SIZE);

#ifdef CONFIG_DEBUG_VM
	{
		pg_data_t *pgdat;
		struct mem_cgroup_per_node *mz;
		unsigned long anon_cost = 0;
		unsigned long file_cost = 0;

		for_each_online_pgdat(pgdat) {
			mz = memcg->nodeinfo[pgdat->node_id];

			anon_cost += mz->lruvec.anon_cost;
			file_cost += mz->lruvec.file_cost;
		}
		seq_printf(m, "anon_cost %lu\n", anon_cost);
		seq_printf(m, "file_cost %lu\n", file_cost);
	}
#endif

	return 0;
}

static u64 mem_cgroup_swappiness_read(struct cgroup_subsys_state *css,
				      struct cftype *cft)
{
	struct mem_cgroup *memcg = mem_cgroup_from_css(css);

	return mem_cgroup_swappiness(memcg);
}

static int mem_cgroup_swappiness_write(struct cgroup_subsys_state *css,
				       struct cftype *cft, u64 val)
{
	struct mem_cgroup *memcg = mem_cgroup_from_css(css);

	if (val > 200)
		return -EINVAL;

	if (!mem_cgroup_is_root(memcg))
		memcg->swappiness = val;
	else
		vm_swappiness = val;

	return 0;
}

static void __mem_cgroup_threshold(struct mem_cgroup *memcg, bool swap)
{
	struct mem_cgroup_threshold_ary *t;
	unsigned long usage;
	int i;

	rcu_read_lock();
	if (!swap)
		t = rcu_dereference(memcg->thresholds.primary);
	else
		t = rcu_dereference(memcg->memsw_thresholds.primary);

	if (!t)
		goto unlock;

	usage = mem_cgroup_usage(memcg, swap);

	/*
	 * current_threshold points to threshold just below or equal to usage.
	 * If it's not true, a threshold was crossed after last
	 * call of __mem_cgroup_threshold().
	 */
	i = t->current_threshold;

	/*
	 * Iterate backward over array of thresholds starting from
	 * current_threshold and check if a threshold is crossed.
	 * If none of thresholds below usage is crossed, we read
	 * only one element of the array here.
	 */
	for (; i >= 0 && unlikely(t->entries[i].threshold > usage); i--)
		eventfd_signal(t->entries[i].eventfd, 1);

	/* i = current_threshold + 1 */
	i++;

	/*
	 * Iterate forward over array of thresholds starting from
	 * current_threshold+1 and check if a threshold is crossed.
	 * If none of thresholds above usage is crossed, we read
	 * only one element of the array here.
	 */
	for (; i < t->size && unlikely(t->entries[i].threshold <= usage); i++)
		eventfd_signal(t->entries[i].eventfd, 1);

	/* Update current_threshold */
	t->current_threshold = i - 1;
unlock:
	rcu_read_unlock();
}

static void mem_cgroup_threshold(struct mem_cgroup *memcg)
{
	while (memcg) {
		__mem_cgroup_threshold(memcg, false);
		if (do_memsw_account())
			__mem_cgroup_threshold(memcg, true);

		memcg = parent_mem_cgroup(memcg);
	}
}

static int compare_thresholds(const void *a, const void *b)
{
	const struct mem_cgroup_threshold *_a = a;
	const struct mem_cgroup_threshold *_b = b;

	if (_a->threshold > _b->threshold)
		return 1;

	if (_a->threshold < _b->threshold)
		return -1;

	return 0;
}

static int mem_cgroup_oom_notify_cb(struct mem_cgroup *memcg)
{
	struct mem_cgroup_eventfd_list *ev;

	spin_lock(&memcg_oom_lock);

	list_for_each_entry(ev, &memcg->oom_notify, list)
		eventfd_signal(ev->eventfd, 1);

	spin_unlock(&memcg_oom_lock);
	return 0;
}

static void mem_cgroup_oom_notify(struct mem_cgroup *memcg)
{
	struct mem_cgroup *iter;

	for_each_mem_cgroup_tree(iter, memcg)
		mem_cgroup_oom_notify_cb(iter);
}

static int __mem_cgroup_usage_register_event(struct mem_cgroup *memcg,
	struct eventfd_ctx *eventfd, const char *args, enum res_type type)
{
	struct mem_cgroup_thresholds *thresholds;
	struct mem_cgroup_threshold_ary *new;
	unsigned long threshold;
	unsigned long usage;
	int i, size, ret;

	ret = page_counter_memparse(args, "-1", &threshold);
	if (ret)
		return ret;

	mutex_lock(&memcg->thresholds_lock);

	if (type == _MEM) {
		thresholds = &memcg->thresholds;
		usage = mem_cgroup_usage(memcg, false);
	} else if (type == _MEMSWAP) {
		thresholds = &memcg->memsw_thresholds;
		usage = mem_cgroup_usage(memcg, true);
	} else
		BUG();

	/* Check if a threshold crossed before adding a new one */
	if (thresholds->primary)
		__mem_cgroup_threshold(memcg, type == _MEMSWAP);

	size = thresholds->primary ? thresholds->primary->size + 1 : 1;

	/* Allocate memory for new array of thresholds */
	new = kmalloc(struct_size(new, entries, size), GFP_KERNEL);
	if (!new) {
		ret = -ENOMEM;
		goto unlock;
	}
	new->size = size;

	/* Copy thresholds (if any) to new array */
	if (thresholds->primary)
		memcpy(new->entries, thresholds->primary->entries,
		       flex_array_size(new, entries, size - 1));

	/* Add new threshold */
	new->entries[size - 1].eventfd = eventfd;
	new->entries[size - 1].threshold = threshold;

	/* Sort thresholds. Registering of new threshold isn't time-critical */
	sort(new->entries, size, sizeof(*new->entries),
			compare_thresholds, NULL);

	/* Find current threshold */
	new->current_threshold = -1;
	for (i = 0; i < size; i++) {
		if (new->entries[i].threshold <= usage) {
			/*
			 * new->current_threshold will not be used until
			 * rcu_assign_pointer(), so it's safe to increment
			 * it here.
			 */
			++new->current_threshold;
		} else
			break;
	}

	/* Free old spare buffer and save old primary buffer as spare */
	kfree(thresholds->spare);
	thresholds->spare = thresholds->primary;

	rcu_assign_pointer(thresholds->primary, new);

	/* To be sure that nobody uses thresholds */
	synchronize_rcu();

unlock:
	mutex_unlock(&memcg->thresholds_lock);

	return ret;
}

static int mem_cgroup_usage_register_event(struct mem_cgroup *memcg,
	struct eventfd_ctx *eventfd, const char *args)
{
	return __mem_cgroup_usage_register_event(memcg, eventfd, args, _MEM);
}

static int memsw_cgroup_usage_register_event(struct mem_cgroup *memcg,
	struct eventfd_ctx *eventfd, const char *args)
{
	return __mem_cgroup_usage_register_event(memcg, eventfd, args, _MEMSWAP);
}

static void __mem_cgroup_usage_unregister_event(struct mem_cgroup *memcg,
	struct eventfd_ctx *eventfd, enum res_type type)
{
	struct mem_cgroup_thresholds *thresholds;
	struct mem_cgroup_threshold_ary *new;
	unsigned long usage;
	int i, j, size, entries;

	mutex_lock(&memcg->thresholds_lock);

	if (type == _MEM) {
		thresholds = &memcg->thresholds;
		usage = mem_cgroup_usage(memcg, false);
	} else if (type == _MEMSWAP) {
		thresholds = &memcg->memsw_thresholds;
		usage = mem_cgroup_usage(memcg, true);
	} else
		BUG();

	if (!thresholds->primary)
		goto unlock;

	/* Check if a threshold crossed before removing */
	__mem_cgroup_threshold(memcg, type == _MEMSWAP);

	/* Calculate new number of threshold */
	size = entries = 0;
	for (i = 0; i < thresholds->primary->size; i++) {
		if (thresholds->primary->entries[i].eventfd != eventfd)
			size++;
		else
			entries++;
	}

	new = thresholds->spare;

	/* If no items related to eventfd have been cleared, nothing to do */
	if (!entries)
		goto unlock;

	/* Set thresholds array to NULL if we don't have thresholds */
	if (!size) {
		kfree(new);
		new = NULL;
		goto swap_buffers;
	}

	new->size = size;

	/* Copy thresholds and find current threshold */
	new->current_threshold = -1;
	for (i = 0, j = 0; i < thresholds->primary->size; i++) {
		if (thresholds->primary->entries[i].eventfd == eventfd)
			continue;

		new->entries[j] = thresholds->primary->entries[i];
		if (new->entries[j].threshold <= usage) {
			/*
			 * new->current_threshold will not be used
			 * until rcu_assign_pointer(), so it's safe to increment
			 * it here.
			 */
			++new->current_threshold;
		}
		j++;
	}

swap_buffers:
	/* Swap primary and spare array */
	thresholds->spare = thresholds->primary;

	rcu_assign_pointer(thresholds->primary, new);

	/* To be sure that nobody uses thresholds */
	synchronize_rcu();

	/* If all events are unregistered, free the spare array */
	if (!new) {
		kfree(thresholds->spare);
		thresholds->spare = NULL;
	}
unlock:
	mutex_unlock(&memcg->thresholds_lock);
}

static void mem_cgroup_usage_unregister_event(struct mem_cgroup *memcg,
	struct eventfd_ctx *eventfd)
{
	return __mem_cgroup_usage_unregister_event(memcg, eventfd, _MEM);
}

static void memsw_cgroup_usage_unregister_event(struct mem_cgroup *memcg,
	struct eventfd_ctx *eventfd)
{
	return __mem_cgroup_usage_unregister_event(memcg, eventfd, _MEMSWAP);
}

static int mem_cgroup_oom_register_event(struct mem_cgroup *memcg,
	struct eventfd_ctx *eventfd, const char *args)
{
	struct mem_cgroup_eventfd_list *event;

	event = kmalloc(sizeof(*event),	GFP_KERNEL);
	if (!event)
		return -ENOMEM;

	spin_lock(&memcg_oom_lock);

	event->eventfd = eventfd;
	list_add(&event->list, &memcg->oom_notify);

	/* already in OOM ? */
	if (memcg->under_oom)
		eventfd_signal(eventfd, 1);
	spin_unlock(&memcg_oom_lock);

	return 0;
}

static void mem_cgroup_oom_unregister_event(struct mem_cgroup *memcg,
	struct eventfd_ctx *eventfd)
{
	struct mem_cgroup_eventfd_list *ev, *tmp;

	spin_lock(&memcg_oom_lock);

	list_for_each_entry_safe(ev, tmp, &memcg->oom_notify, list) {
		if (ev->eventfd == eventfd) {
			list_del(&ev->list);
			kfree(ev);
		}
	}

	spin_unlock(&memcg_oom_lock);
}

static int mem_cgroup_oom_control_read(struct seq_file *sf, void *v)
{
	struct mem_cgroup *memcg = mem_cgroup_from_seq(sf);

	seq_printf(sf, "oom_kill_disable %d\n", memcg->oom_kill_disable);
	seq_printf(sf, "under_oom %d\n", (bool)memcg->under_oom);
	seq_printf(sf, "oom_kill %lu\n",
		   atomic_long_read(&memcg->memory_events[MEMCG_OOM_KILL]));
	return 0;
}

static int mem_cgroup_oom_control_write(struct cgroup_subsys_state *css,
	struct cftype *cft, u64 val)
{
	struct mem_cgroup *memcg = mem_cgroup_from_css(css);

	/* cannot set to root cgroup and only 0 and 1 are allowed */
	if (mem_cgroup_is_root(memcg) || !((val == 0) || (val == 1)))
		return -EINVAL;

	memcg->oom_kill_disable = val;
	if (!val)
		memcg_oom_recover(memcg);

	return 0;
}

#ifdef CONFIG_CGROUP_WRITEBACK

#include <trace/events/writeback.h>

static int memcg_wb_domain_init(struct mem_cgroup *memcg, gfp_t gfp)
{
	return wb_domain_init(&memcg->cgwb_domain, gfp);
}

static void memcg_wb_domain_exit(struct mem_cgroup *memcg)
{
	wb_domain_exit(&memcg->cgwb_domain);
}

static void memcg_wb_domain_size_changed(struct mem_cgroup *memcg)
{
	wb_domain_size_changed(&memcg->cgwb_domain);
}

struct wb_domain *mem_cgroup_wb_domain(struct bdi_writeback *wb)
{
	struct mem_cgroup *memcg = mem_cgroup_from_css(wb->memcg_css);

	if (!memcg->css.parent)
		return NULL;

	return &memcg->cgwb_domain;
}

/**
 * mem_cgroup_wb_stats - retrieve writeback related stats from its memcg
 * @wb: bdi_writeback in question
 * @pfilepages: out parameter for number of file pages
 * @pheadroom: out parameter for number of allocatable pages according to memcg
 * @pdirty: out parameter for number of dirty pages
 * @pwriteback: out parameter for number of pages under writeback
 *
 * Determine the numbers of file, headroom, dirty, and writeback pages in
 * @wb's memcg.  File, dirty and writeback are self-explanatory.  Headroom
 * is a bit more involved.
 *
 * A memcg's headroom is "min(max, high) - used".  In the hierarchy, the
 * headroom is calculated as the lowest headroom of itself and the
 * ancestors.  Note that this doesn't consider the actual amount of
 * available memory in the system.  The caller should further cap
 * *@pheadroom accordingly.
 */
void mem_cgroup_wb_stats(struct bdi_writeback *wb, unsigned long *pfilepages,
			 unsigned long *pheadroom, unsigned long *pdirty,
			 unsigned long *pwriteback)
{
	struct mem_cgroup *memcg = mem_cgroup_from_css(wb->memcg_css);
	struct mem_cgroup *parent;

	mem_cgroup_flush_stats();

	*pdirty = memcg_page_state(memcg, NR_FILE_DIRTY);
	*pwriteback = memcg_page_state(memcg, NR_WRITEBACK);
	*pfilepages = memcg_page_state(memcg, NR_INACTIVE_FILE) +
			memcg_page_state(memcg, NR_ACTIVE_FILE);

	*pheadroom = PAGE_COUNTER_MAX;
	while ((parent = parent_mem_cgroup(memcg))) {
		unsigned long ceiling = min(READ_ONCE(memcg->memory.max),
					    READ_ONCE(memcg->memory.high));
		unsigned long used = page_counter_read(&memcg->memory);

		*pheadroom = min(*pheadroom, ceiling - min(ceiling, used));
		memcg = parent;
	}
}

/*
 * Foreign dirty flushing
 *
 * There's an inherent mismatch between memcg and writeback.  The former
 * tracks ownership per-page while the latter per-inode.  This was a
 * deliberate design decision because honoring per-page ownership in the
 * writeback path is complicated, may lead to higher CPU and IO overheads
 * and deemed unnecessary given that write-sharing an inode across
 * different cgroups isn't a common use-case.
 *
 * Combined with inode majority-writer ownership switching, this works well
 * enough in most cases but there are some pathological cases.  For
 * example, let's say there are two cgroups A and B which keep writing to
 * different but confined parts of the same inode.  B owns the inode and
 * A's memory is limited far below B's.  A's dirty ratio can rise enough to
 * trigger balance_dirty_pages() sleeps but B's can be low enough to avoid
 * triggering background writeback.  A will be slowed down without a way to
 * make writeback of the dirty pages happen.
 *
 * Conditions like the above can lead to a cgroup getting repeatedly and
 * severely throttled after making some progress after each
 * dirty_expire_interval while the underlying IO device is almost
 * completely idle.
 *
 * Solving this problem completely requires matching the ownership tracking
 * granularities between memcg and writeback in either direction.  However,
 * the more egregious behaviors can be avoided by simply remembering the
 * most recent foreign dirtying events and initiating remote flushes on
 * them when local writeback isn't enough to keep the memory clean enough.
 *
 * The following two functions implement such mechanism.  When a foreign
 * page - a page whose memcg and writeback ownerships don't match - is
 * dirtied, mem_cgroup_track_foreign_dirty() records the inode owning
 * bdi_writeback on the page owning memcg.  When balance_dirty_pages()
 * decides that the memcg needs to sleep due to high dirty ratio, it calls
 * mem_cgroup_flush_foreign() which queues writeback on the recorded
 * foreign bdi_writebacks which haven't expired.  Both the numbers of
 * recorded bdi_writebacks and concurrent in-flight foreign writebacks are
 * limited to MEMCG_CGWB_FRN_CNT.
 *
 * The mechanism only remembers IDs and doesn't hold any object references.
 * As being wrong occasionally doesn't matter, updates and accesses to the
 * records are lockless and racy.
 */
void mem_cgroup_track_foreign_dirty_slowpath(struct folio *folio,
					     struct bdi_writeback *wb)
{
	struct mem_cgroup *memcg = folio_memcg(folio);
	struct memcg_cgwb_frn *frn;
	u64 now = get_jiffies_64();
	u64 oldest_at = now;
	int oldest = -1;
	int i;

	trace_track_foreign_dirty(folio, wb);

	/*
	 * Pick the slot to use.  If there is already a slot for @wb, keep
	 * using it.  If not replace the oldest one which isn't being
	 * written out.
	 */
	for (i = 0; i < MEMCG_CGWB_FRN_CNT; i++) {
		frn = &memcg->cgwb_frn[i];
		if (frn->bdi_id == wb->bdi->id &&
		    frn->memcg_id == wb->memcg_css->id)
			break;
		if (time_before64(frn->at, oldest_at) &&
		    atomic_read(&frn->done.cnt) == 1) {
			oldest = i;
			oldest_at = frn->at;
		}
	}

	if (i < MEMCG_CGWB_FRN_CNT) {
		/*
		 * Re-using an existing one.  Update timestamp lazily to
		 * avoid making the cacheline hot.  We want them to be
		 * reasonably up-to-date and significantly shorter than
		 * dirty_expire_interval as that's what expires the record.
		 * Use the shorter of 1s and dirty_expire_interval / 8.
		 */
		unsigned long update_intv =
			min_t(unsigned long, HZ,
			      msecs_to_jiffies(dirty_expire_interval * 10) / 8);

		if (time_before64(frn->at, now - update_intv))
			frn->at = now;
	} else if (oldest >= 0) {
		/* replace the oldest free one */
		frn = &memcg->cgwb_frn[oldest];
		frn->bdi_id = wb->bdi->id;
		frn->memcg_id = wb->memcg_css->id;
		frn->at = now;
	}
}

/* issue foreign writeback flushes for recorded foreign dirtying events */
void mem_cgroup_flush_foreign(struct bdi_writeback *wb)
{
	struct mem_cgroup *memcg = mem_cgroup_from_css(wb->memcg_css);
	unsigned long intv = msecs_to_jiffies(dirty_expire_interval * 10);
	u64 now = jiffies_64;
	int i;

	for (i = 0; i < MEMCG_CGWB_FRN_CNT; i++) {
		struct memcg_cgwb_frn *frn = &memcg->cgwb_frn[i];

		/*
		 * If the record is older than dirty_expire_interval,
		 * writeback on it has already started.  No need to kick it
		 * off again.  Also, don't start a new one if there's
		 * already one in flight.
		 */
		if (time_after64(frn->at, now - intv) &&
		    atomic_read(&frn->done.cnt) == 1) {
			frn->at = 0;
			trace_flush_foreign(wb, frn->bdi_id, frn->memcg_id);
			cgroup_writeback_by_id(frn->bdi_id, frn->memcg_id,
					       WB_REASON_FOREIGN_FLUSH,
					       &frn->done);
		}
	}
}

#else	/* CONFIG_CGROUP_WRITEBACK */

static int memcg_wb_domain_init(struct mem_cgroup *memcg, gfp_t gfp)
{
	return 0;
}

static void memcg_wb_domain_exit(struct mem_cgroup *memcg)
{
}

static void memcg_wb_domain_size_changed(struct mem_cgroup *memcg)
{
}

#endif	/* CONFIG_CGROUP_WRITEBACK */

/*
 * DO NOT USE IN NEW FILES.
 *
 * "cgroup.event_control" implementation.
 *
 * This is way over-engineered.  It tries to support fully configurable
 * events for each user.  Such level of flexibility is completely
 * unnecessary especially in the light of the planned unified hierarchy.
 *
 * Please deprecate this and replace with something simpler if at all
 * possible.
 */

/*
 * Unregister event and free resources.
 *
 * Gets called from workqueue.
 */
static void memcg_event_remove(struct work_struct *work)
{
	struct mem_cgroup_event *event =
		container_of(work, struct mem_cgroup_event, remove);
	struct mem_cgroup *memcg = event->memcg;

	remove_wait_queue(event->wqh, &event->wait);

	event->unregister_event(memcg, event->eventfd);

	/* Notify userspace the event is going away. */
	eventfd_signal(event->eventfd, 1);

	eventfd_ctx_put(event->eventfd);
	kfree(event);
	css_put(&memcg->css);
}

/*
 * Gets called on EPOLLHUP on eventfd when user closes it.
 *
 * Called with wqh->lock held and interrupts disabled.
 */
static int memcg_event_wake(wait_queue_entry_t *wait, unsigned mode,
			    int sync, void *key)
{
	struct mem_cgroup_event *event =
		container_of(wait, struct mem_cgroup_event, wait);
	struct mem_cgroup *memcg = event->memcg;
	__poll_t flags = key_to_poll(key);

	if (flags & EPOLLHUP) {
		/*
		 * If the event has been detached at cgroup removal, we
		 * can simply return knowing the other side will cleanup
		 * for us.
		 *
		 * We can't race against event freeing since the other
		 * side will require wqh->lock via remove_wait_queue(),
		 * which we hold.
		 */
		spin_lock(&memcg->event_list_lock);
		if (!list_empty(&event->list)) {
			list_del_init(&event->list);
			/*
			 * We are in atomic context, but cgroup_event_remove()
			 * may sleep, so we have to call it in workqueue.
			 */
			schedule_work(&event->remove);
		}
		spin_unlock(&memcg->event_list_lock);
	}

	return 0;
}

static void memcg_event_ptable_queue_proc(struct file *file,
		wait_queue_head_t *wqh, poll_table *pt)
{
	struct mem_cgroup_event *event =
		container_of(pt, struct mem_cgroup_event, pt);

	event->wqh = wqh;
	add_wait_queue(wqh, &event->wait);
}

/*
 * DO NOT USE IN NEW FILES.
 *
 * Parse input and register new cgroup event handler.
 *
 * Input must be in format '<event_fd> <control_fd> <args>'.
 * Interpretation of args is defined by control file implementation.
 */
static ssize_t memcg_write_event_control(struct kernfs_open_file *of,
					 char *buf, size_t nbytes, loff_t off)
{
	struct cgroup_subsys_state *css = of_css(of);
	struct mem_cgroup *memcg = mem_cgroup_from_css(css);
	struct mem_cgroup_event *event;
	struct cgroup_subsys_state *cfile_css;
	unsigned int efd, cfd;
	struct fd efile;
	struct fd cfile;
	struct dentry *cdentry;
	const char *name;
	char *endp;
	int ret;

	if (IS_ENABLED(CONFIG_PREEMPT_RT))
		return -EOPNOTSUPP;

	buf = strstrip(buf);

	efd = simple_strtoul(buf, &endp, 10);
	if (*endp != ' ')
		return -EINVAL;
	buf = endp + 1;

	cfd = simple_strtoul(buf, &endp, 10);
	if (*endp == '\0')
		buf = endp;
	else if (*endp == ' ')
		buf = endp + 1;
	else
		return -EINVAL;

	event = kzalloc(sizeof(*event), GFP_KERNEL);
	if (!event)
		return -ENOMEM;

	event->memcg = memcg;
	INIT_LIST_HEAD(&event->list);
	init_poll_funcptr(&event->pt, memcg_event_ptable_queue_proc);
	init_waitqueue_func_entry(&event->wait, memcg_event_wake);
	INIT_WORK(&event->remove, memcg_event_remove);

	efile = fdget(efd);
	if (!efile.file) {
		ret = -EBADF;
		goto out_kfree;
	}

	event->eventfd = eventfd_ctx_fileget(efile.file);
	if (IS_ERR(event->eventfd)) {
		ret = PTR_ERR(event->eventfd);
		goto out_put_efile;
	}

	cfile = fdget(cfd);
	if (!cfile.file) {
		ret = -EBADF;
		goto out_put_eventfd;
	}

	/* the process need read permission on control file */
	/* AV: shouldn't we check that it's been opened for read instead? */
	ret = file_permission(cfile.file, MAY_READ);
	if (ret < 0)
		goto out_put_cfile;

	/*
	 * The control file must be a regular cgroup1 file. As a regular cgroup
	 * file can't be renamed, it's safe to access its name afterwards.
	 */
	cdentry = cfile.file->f_path.dentry;
	if (cdentry->d_sb->s_type != &cgroup_fs_type || !d_is_reg(cdentry)) {
		ret = -EINVAL;
		goto out_put_cfile;
	}

	/*
	 * Determine the event callbacks and set them in @event.  This used
	 * to be done via struct cftype but cgroup core no longer knows
	 * about these events.  The following is crude but the whole thing
	 * is for compatibility anyway.
	 *
	 * DO NOT ADD NEW FILES.
	 */
	name = cdentry->d_name.name;

	if (!strcmp(name, "memory.usage_in_bytes")) {
		event->register_event = mem_cgroup_usage_register_event;
		event->unregister_event = mem_cgroup_usage_unregister_event;
	} else if (!strcmp(name, "memory.oom_control")) {
		event->register_event = mem_cgroup_oom_register_event;
		event->unregister_event = mem_cgroup_oom_unregister_event;
	} else if (!strcmp(name, "memory.pressure_level")) {
		event->register_event = vmpressure_register_event;
		event->unregister_event = vmpressure_unregister_event;
	} else if (!strcmp(name, "memory.memsw.usage_in_bytes")) {
		event->register_event = memsw_cgroup_usage_register_event;
		event->unregister_event = memsw_cgroup_usage_unregister_event;
	} else {
		ret = -EINVAL;
		goto out_put_cfile;
	}

	/*
	 * Verify @cfile should belong to @css.  Also, remaining events are
	 * automatically removed on cgroup destruction but the removal is
	 * asynchronous, so take an extra ref on @css.
	 */
	cfile_css = css_tryget_online_from_dir(cdentry->d_parent,
					       &memory_cgrp_subsys);
	ret = -EINVAL;
	if (IS_ERR(cfile_css))
		goto out_put_cfile;
	if (cfile_css != css) {
		css_put(cfile_css);
		goto out_put_cfile;
	}

	ret = event->register_event(memcg, event->eventfd, buf);
	if (ret)
		goto out_put_css;

	vfs_poll(efile.file, &event->pt);

	spin_lock_irq(&memcg->event_list_lock);
	list_add(&event->list, &memcg->event_list);
	spin_unlock_irq(&memcg->event_list_lock);

	fdput(cfile);
	fdput(efile);

	return nbytes;

out_put_css:
	css_put(css);
out_put_cfile:
	fdput(cfile);
out_put_eventfd:
	eventfd_ctx_put(event->eventfd);
out_put_efile:
	fdput(efile);
out_kfree:
	kfree(event);

	return ret;
}

#if defined(CONFIG_MEMCG_KMEM) && (defined(CONFIG_SLAB) || defined(CONFIG_SLUB_DEBUG))
static int mem_cgroup_slab_show(struct seq_file *m, void *p)
{
	/*
	 * Deprecated.
	 * Please, take a look at tools/cgroup/memcg_slabinfo.py .
	 */
	return 0;
}
#endif

static struct cftype mem_cgroup_legacy_files[] = {
	{
		.name = "usage_in_bytes",
		.private = MEMFILE_PRIVATE(_MEM, RES_USAGE),
		.read_u64 = mem_cgroup_read_u64,
	},
	{
		.name = "max_usage_in_bytes",
		.private = MEMFILE_PRIVATE(_MEM, RES_MAX_USAGE),
		.write = mem_cgroup_reset,
		.read_u64 = mem_cgroup_read_u64,
	},
	{
		.name = "limit_in_bytes",
		.private = MEMFILE_PRIVATE(_MEM, RES_LIMIT),
		.write = mem_cgroup_write,
		.read_u64 = mem_cgroup_read_u64,
	},
	{
		.name = "soft_limit_in_bytes",
		.private = MEMFILE_PRIVATE(_MEM, RES_SOFT_LIMIT),
		.write = mem_cgroup_write,
		.read_u64 = mem_cgroup_read_u64,
	},
	{
		.name = "failcnt",
		.private = MEMFILE_PRIVATE(_MEM, RES_FAILCNT),
		.write = mem_cgroup_reset,
		.read_u64 = mem_cgroup_read_u64,
	},
	{
		.name = "stat",
		.seq_show = memcg_stat_show,
	},
	{
		.name = "force_empty",
		.write = mem_cgroup_force_empty_write,
	},
	{
		.name = "use_hierarchy",
		.write_u64 = mem_cgroup_hierarchy_write,
		.read_u64 = mem_cgroup_hierarchy_read,
	},
	{
		.name = "cgroup.event_control",		/* XXX: for compat */
		.write = memcg_write_event_control,
		.flags = CFTYPE_NO_PREFIX | CFTYPE_WORLD_WRITABLE,
	},
	{
		.name = "swappiness",
		.read_u64 = mem_cgroup_swappiness_read,
		.write_u64 = mem_cgroup_swappiness_write,
	},
	{
		.name = "move_charge_at_immigrate",
		.read_u64 = mem_cgroup_move_charge_read,
		.write_u64 = mem_cgroup_move_charge_write,
	},
	{
		.name = "oom_control",
		.seq_show = mem_cgroup_oom_control_read,
		.write_u64 = mem_cgroup_oom_control_write,
	},
	{
		.name = "pressure_level",
	},
#ifdef CONFIG_NUMA
	{
		.name = "numa_stat",
		.seq_show = memcg_numa_stat_show,
	},
#endif
	{
		.name = "kmem.limit_in_bytes",
		.private = MEMFILE_PRIVATE(_KMEM, RES_LIMIT),
		.write = mem_cgroup_write,
		.read_u64 = mem_cgroup_read_u64,
	},
	{
		.name = "kmem.usage_in_bytes",
		.private = MEMFILE_PRIVATE(_KMEM, RES_USAGE),
		.read_u64 = mem_cgroup_read_u64,
	},
	{
		.name = "kmem.failcnt",
		.private = MEMFILE_PRIVATE(_KMEM, RES_FAILCNT),
		.write = mem_cgroup_reset,
		.read_u64 = mem_cgroup_read_u64,
	},
	{
		.name = "kmem.max_usage_in_bytes",
		.private = MEMFILE_PRIVATE(_KMEM, RES_MAX_USAGE),
		.write = mem_cgroup_reset,
		.read_u64 = mem_cgroup_read_u64,
	},
#if defined(CONFIG_MEMCG_KMEM) && \
	(defined(CONFIG_SLAB) || defined(CONFIG_SLUB_DEBUG))
	{
		.name = "kmem.slabinfo",
		.seq_show = mem_cgroup_slab_show,
	},
#endif
	{
		.name = "kmem.tcp.limit_in_bytes",
		.private = MEMFILE_PRIVATE(_TCP, RES_LIMIT),
		.write = mem_cgroup_write,
		.read_u64 = mem_cgroup_read_u64,
	},
	{
		.name = "kmem.tcp.usage_in_bytes",
		.private = MEMFILE_PRIVATE(_TCP, RES_USAGE),
		.read_u64 = mem_cgroup_read_u64,
	},
	{
		.name = "kmem.tcp.failcnt",
		.private = MEMFILE_PRIVATE(_TCP, RES_FAILCNT),
		.write = mem_cgroup_reset,
		.read_u64 = mem_cgroup_read_u64,
	},
	{
		.name = "kmem.tcp.max_usage_in_bytes",
		.private = MEMFILE_PRIVATE(_TCP, RES_MAX_USAGE),
		.write = mem_cgroup_reset,
		.read_u64 = mem_cgroup_read_u64,
	},
	{ },	/* terminate */
};

/*
 * Private memory cgroup IDR
 *
 * Swap-out records and page cache shadow entries need to store memcg
 * references in constrained space, so we maintain an ID space that is
 * limited to 16 bit (MEM_CGROUP_ID_MAX), limiting the total number of
 * memory-controlled cgroups to 64k.
 *
 * However, there usually are many references to the offline CSS after
 * the cgroup has been destroyed, such as page cache or reclaimable
 * slab objects, that don't need to hang on to the ID. We want to keep
 * those dead CSS from occupying IDs, or we might quickly exhaust the
 * relatively small ID space and prevent the creation of new cgroups
 * even when there are much fewer than 64k cgroups - possibly none.
 *
 * Maintain a private 16-bit ID space for memcg, and allow the ID to
 * be freed and recycled when it's no longer needed, which is usually
 * when the CSS is offlined.
 *
 * The only exception to that are records of swapped out tmpfs/shmem
 * pages that need to be attributed to live ancestors on swapin. But
 * those references are manageable from userspace.
 */

static DEFINE_IDR(mem_cgroup_idr);
static DEFINE_SPINLOCK(memcg_idr_lock);

static int mem_cgroup_alloc_id(void)
{
	int ret;

	idr_preload(GFP_KERNEL);
	spin_lock(&memcg_idr_lock);
	ret = idr_alloc(&mem_cgroup_idr, NULL, 1, MEM_CGROUP_ID_MAX + 1,
			GFP_NOWAIT);
	spin_unlock(&memcg_idr_lock);
	idr_preload_end();
	return ret;
}

static void mem_cgroup_id_remove(struct mem_cgroup *memcg)
{
	if (memcg->id.id > 0) {
<<<<<<< HEAD
		trace_android_vh_mem_cgroup_id_remove(memcg);
=======
		spin_lock(&memcg_idr_lock);
>>>>>>> 5f55cad6
		idr_remove(&mem_cgroup_idr, memcg->id.id);
		spin_unlock(&memcg_idr_lock);

		memcg->id.id = 0;
	}
}

static void __maybe_unused mem_cgroup_id_get_many(struct mem_cgroup *memcg,
						  unsigned int n)
{
	refcount_add(n, &memcg->id.ref);
}

static void mem_cgroup_id_put_many(struct mem_cgroup *memcg, unsigned int n)
{
	if (refcount_sub_and_test(n, &memcg->id.ref)) {
		mem_cgroup_id_remove(memcg);

		/* Memcg ID pins CSS */
		css_put(&memcg->css);
	}
}

static inline void mem_cgroup_id_put(struct mem_cgroup *memcg)
{
	mem_cgroup_id_put_many(memcg, 1);
}

/**
 * mem_cgroup_from_id - look up a memcg from a memcg id
 * @id: the memcg id to look up
 *
 * Caller must hold rcu_read_lock().
 */
struct mem_cgroup *mem_cgroup_from_id(unsigned short id)
{
	WARN_ON_ONCE(!rcu_read_lock_held());
	return idr_find(&mem_cgroup_idr, id);
}
EXPORT_SYMBOL_GPL(mem_cgroup_from_id);

#ifdef CONFIG_SHRINKER_DEBUG
struct mem_cgroup *mem_cgroup_get_from_ino(unsigned long ino)
{
	struct cgroup *cgrp;
	struct cgroup_subsys_state *css;
	struct mem_cgroup *memcg;

	cgrp = cgroup_get_from_id(ino);
	if (IS_ERR(cgrp))
		return ERR_CAST(cgrp);

	css = cgroup_get_e_css(cgrp, &memory_cgrp_subsys);
	if (css)
		memcg = container_of(css, struct mem_cgroup, css);
	else
		memcg = ERR_PTR(-ENOENT);

	cgroup_put(cgrp);

	return memcg;
}
#endif

static int alloc_mem_cgroup_per_node_info(struct mem_cgroup *memcg, int node)
{
	struct mem_cgroup_per_node *pn;

	pn = kzalloc_node(sizeof(*pn), GFP_KERNEL, node);
	if (!pn)
		return 1;

	pn->lruvec_stats_percpu = alloc_percpu_gfp(struct lruvec_stats_percpu,
						   GFP_KERNEL_ACCOUNT);
	if (!pn->lruvec_stats_percpu) {
		kfree(pn);
		return 1;
	}

	lruvec_init(&pn->lruvec);
	pn->memcg = memcg;

	memcg->nodeinfo[node] = pn;
	return 0;
}

static void free_mem_cgroup_per_node_info(struct mem_cgroup *memcg, int node)
{
	struct mem_cgroup_per_node *pn = memcg->nodeinfo[node];

	if (!pn)
		return;

	free_percpu(pn->lruvec_stats_percpu);
	kfree(pn);
}

static void __mem_cgroup_free(struct mem_cgroup *memcg)
{
	int node;

	trace_android_vh_mem_cgroup_free(memcg);
	for_each_node(node)
		free_mem_cgroup_per_node_info(memcg, node);
	kfree(memcg->vmstats);
	free_percpu(memcg->vmstats_percpu);
	kfree(memcg);
}

static void mem_cgroup_free(struct mem_cgroup *memcg)
{
	lru_gen_exit_memcg(memcg);
	memcg_wb_domain_exit(memcg);
	__mem_cgroup_free(memcg);
}

static struct mem_cgroup *mem_cgroup_alloc(void)
{
	struct mem_cgroup *memcg;
	int node;
	int __maybe_unused i;
	long error = -ENOMEM;

	memcg = kzalloc(struct_size(memcg, nodeinfo, nr_node_ids), GFP_KERNEL);
	if (!memcg)
		return ERR_PTR(error);

	memcg->id.id = mem_cgroup_alloc_id();
	if (memcg->id.id < 0) {
		error = memcg->id.id;
		goto fail;
	}

	memcg->vmstats = kzalloc(sizeof(struct memcg_vmstats), GFP_KERNEL);
	if (!memcg->vmstats)
		goto fail;

	memcg->vmstats_percpu = alloc_percpu_gfp(struct memcg_vmstats_percpu,
						 GFP_KERNEL_ACCOUNT);
	if (!memcg->vmstats_percpu)
		goto fail;

	for_each_node(node)
		if (alloc_mem_cgroup_per_node_info(memcg, node))
			goto fail;

	if (memcg_wb_domain_init(memcg, GFP_KERNEL))
		goto fail;

	INIT_WORK(&memcg->high_work, high_work_func);
	INIT_LIST_HEAD(&memcg->oom_notify);
	mutex_init(&memcg->thresholds_lock);
	spin_lock_init(&memcg->move_lock);
	vmpressure_init(&memcg->vmpressure);
	INIT_LIST_HEAD(&memcg->event_list);
	spin_lock_init(&memcg->event_list_lock);
	memcg->socket_pressure = jiffies;
#ifdef CONFIG_MEMCG_KMEM
	memcg->kmemcg_id = -1;
	INIT_LIST_HEAD(&memcg->objcg_list);
#endif
#ifdef CONFIG_CGROUP_WRITEBACK
	INIT_LIST_HEAD(&memcg->cgwb_list);
	for (i = 0; i < MEMCG_CGWB_FRN_CNT; i++)
		memcg->cgwb_frn[i].done =
			__WB_COMPLETION_INIT(&memcg_cgwb_frn_waitq);
#endif
#ifdef CONFIG_TRANSPARENT_HUGEPAGE
	spin_lock_init(&memcg->deferred_split_queue.split_queue_lock);
	INIT_LIST_HEAD(&memcg->deferred_split_queue.split_queue);
	memcg->deferred_split_queue.split_queue_len = 0;
#endif
	spin_lock(&memcg_idr_lock);
	idr_replace(&mem_cgroup_idr, memcg, memcg->id.id);
	spin_unlock(&memcg_idr_lock);
	lru_gen_init_memcg(memcg);
	trace_android_vh_mem_cgroup_alloc(memcg);
	return memcg;
fail:
	mem_cgroup_id_remove(memcg);
	__mem_cgroup_free(memcg);
	return ERR_PTR(error);
}

static struct cgroup_subsys_state * __ref
mem_cgroup_css_alloc(struct cgroup_subsys_state *parent_css)
{
	struct mem_cgroup *parent = mem_cgroup_from_css(parent_css);
	struct mem_cgroup *memcg, *old_memcg;

	old_memcg = set_active_memcg(parent);
	memcg = mem_cgroup_alloc();
	set_active_memcg(old_memcg);
	if (IS_ERR(memcg))
		return ERR_CAST(memcg);

	page_counter_set_high(&memcg->memory, PAGE_COUNTER_MAX);
	memcg->soft_limit = PAGE_COUNTER_MAX;
#if defined(CONFIG_MEMCG_KMEM) && defined(CONFIG_ZSWAP)
	memcg->zswap_max = PAGE_COUNTER_MAX;
#endif
	page_counter_set_high(&memcg->swap, PAGE_COUNTER_MAX);
	if (parent) {
		memcg->swappiness = mem_cgroup_swappiness(parent);
		memcg->oom_kill_disable = parent->oom_kill_disable;

		page_counter_init(&memcg->memory, &parent->memory);
		page_counter_init(&memcg->swap, &parent->swap);
		page_counter_init(&memcg->kmem, &parent->kmem);
		page_counter_init(&memcg->tcpmem, &parent->tcpmem);
	} else {
		init_memcg_events();
		page_counter_init(&memcg->memory, NULL);
		page_counter_init(&memcg->swap, NULL);
		page_counter_init(&memcg->kmem, NULL);
		page_counter_init(&memcg->tcpmem, NULL);

		root_mem_cgroup = memcg;
		return &memcg->css;
	}

	if (cgroup_subsys_on_dfl(memory_cgrp_subsys) && !cgroup_memory_nosocket)
		static_branch_inc(&memcg_sockets_enabled_key);

	return &memcg->css;
}

static int mem_cgroup_css_online(struct cgroup_subsys_state *css)
{
	struct mem_cgroup *memcg = mem_cgroup_from_css(css);

	if (memcg_online_kmem(memcg))
		goto remove_id;

	/*
	 * A memcg must be visible for expand_shrinker_info()
	 * by the time the maps are allocated. So, we allocate maps
	 * here, when for_each_mem_cgroup() can't skip it.
	 */
	if (alloc_shrinker_info(memcg))
		goto offline_kmem;

	/* Online state pins memcg ID, memcg ID pins CSS */
	refcount_set(&memcg->id.ref, 1);
	css_get(css);

	if (unlikely(mem_cgroup_is_root(memcg)) && !mem_cgroup_disabled())
		queue_delayed_work(system_unbound_wq, &stats_flush_dwork,
				   2UL*HZ);
	lru_gen_online_memcg(memcg);
	trace_android_vh_mem_cgroup_css_online(css, memcg);
	return 0;
offline_kmem:
	memcg_offline_kmem(memcg);
remove_id:
	mem_cgroup_id_remove(memcg);
	return -ENOMEM;
}

static void mem_cgroup_css_offline(struct cgroup_subsys_state *css)
{
	struct mem_cgroup *memcg = mem_cgroup_from_css(css);
	struct mem_cgroup_event *event, *tmp;

	trace_android_vh_mem_cgroup_css_offline(css, memcg);
	/*
	 * Unregister events and notify userspace.
	 * Notify userspace about cgroup removing only after rmdir of cgroup
	 * directory to avoid race between userspace and kernelspace.
	 */
	spin_lock_irq(&memcg->event_list_lock);
	list_for_each_entry_safe(event, tmp, &memcg->event_list, list) {
		list_del_init(&event->list);
		schedule_work(&event->remove);
	}
	spin_unlock_irq(&memcg->event_list_lock);

	page_counter_set_min(&memcg->memory, 0);
	page_counter_set_low(&memcg->memory, 0);

	memcg_offline_kmem(memcg);
	reparent_shrinker_deferred(memcg);
	wb_memcg_offline(memcg);
	lru_gen_offline_memcg(memcg);

	drain_all_stock(memcg);

	mem_cgroup_id_put(memcg);
}

static void mem_cgroup_css_released(struct cgroup_subsys_state *css)
{
	struct mem_cgroup *memcg = mem_cgroup_from_css(css);

	invalidate_reclaim_iterators(memcg);
	lru_gen_release_memcg(memcg);
}

static void mem_cgroup_css_free(struct cgroup_subsys_state *css)
{
	struct mem_cgroup *memcg = mem_cgroup_from_css(css);
	int __maybe_unused i;

#ifdef CONFIG_CGROUP_WRITEBACK
	for (i = 0; i < MEMCG_CGWB_FRN_CNT; i++)
		wb_wait_for_completion(&memcg->cgwb_frn[i].done);
#endif
	if (cgroup_subsys_on_dfl(memory_cgrp_subsys) && !cgroup_memory_nosocket)
		static_branch_dec(&memcg_sockets_enabled_key);

	if (!cgroup_subsys_on_dfl(memory_cgrp_subsys) && memcg->tcpmem_active)
		static_branch_dec(&memcg_sockets_enabled_key);

	vmpressure_cleanup(&memcg->vmpressure);
	cancel_work_sync(&memcg->high_work);
	mem_cgroup_remove_from_trees(memcg);
	free_shrinker_info(memcg);
	mem_cgroup_free(memcg);
}

/**
 * mem_cgroup_css_reset - reset the states of a mem_cgroup
 * @css: the target css
 *
 * Reset the states of the mem_cgroup associated with @css.  This is
 * invoked when the userland requests disabling on the default hierarchy
 * but the memcg is pinned through dependency.  The memcg should stop
 * applying policies and should revert to the vanilla state as it may be
 * made visible again.
 *
 * The current implementation only resets the essential configurations.
 * This needs to be expanded to cover all the visible parts.
 */
static void mem_cgroup_css_reset(struct cgroup_subsys_state *css)
{
	struct mem_cgroup *memcg = mem_cgroup_from_css(css);

	page_counter_set_max(&memcg->memory, PAGE_COUNTER_MAX);
	page_counter_set_max(&memcg->swap, PAGE_COUNTER_MAX);
	page_counter_set_max(&memcg->kmem, PAGE_COUNTER_MAX);
	page_counter_set_max(&memcg->tcpmem, PAGE_COUNTER_MAX);
	page_counter_set_min(&memcg->memory, 0);
	page_counter_set_low(&memcg->memory, 0);
	page_counter_set_high(&memcg->memory, PAGE_COUNTER_MAX);
	memcg->soft_limit = PAGE_COUNTER_MAX;
	page_counter_set_high(&memcg->swap, PAGE_COUNTER_MAX);
	memcg_wb_domain_size_changed(memcg);
}

static void mem_cgroup_css_rstat_flush(struct cgroup_subsys_state *css, int cpu)
{
	struct mem_cgroup *memcg = mem_cgroup_from_css(css);
	struct mem_cgroup *parent = parent_mem_cgroup(memcg);
	struct memcg_vmstats_percpu *statc;
	long delta, v;
	int i, nid;

	statc = per_cpu_ptr(memcg->vmstats_percpu, cpu);

	for (i = 0; i < MEMCG_NR_STAT; i++) {
		/*
		 * Collect the aggregated propagation counts of groups
		 * below us. We're in a per-cpu loop here and this is
		 * a global counter, so the first cycle will get them.
		 */
		delta = memcg->vmstats->state_pending[i];
		if (delta)
			memcg->vmstats->state_pending[i] = 0;

		/* Add CPU changes on this level since the last flush */
		v = READ_ONCE(statc->state[i]);
		if (v != statc->state_prev[i]) {
			delta += v - statc->state_prev[i];
			statc->state_prev[i] = v;
		}

		if (!delta)
			continue;

		/* Aggregate counts on this level and propagate upwards */
		memcg->vmstats->state[i] += delta;
		if (parent)
			parent->vmstats->state_pending[i] += delta;
	}

	for (i = 0; i < NR_MEMCG_EVENTS; i++) {
		delta = memcg->vmstats->events_pending[i];
		if (delta)
			memcg->vmstats->events_pending[i] = 0;

		v = READ_ONCE(statc->events[i]);
		if (v != statc->events_prev[i]) {
			delta += v - statc->events_prev[i];
			statc->events_prev[i] = v;
		}

		if (!delta)
			continue;

		memcg->vmstats->events[i] += delta;
		if (parent)
			parent->vmstats->events_pending[i] += delta;
	}

	for_each_node_state(nid, N_MEMORY) {
		struct mem_cgroup_per_node *pn = memcg->nodeinfo[nid];
		struct mem_cgroup_per_node *ppn = NULL;
		struct lruvec_stats_percpu *lstatc;

		if (parent)
			ppn = parent->nodeinfo[nid];

		lstatc = per_cpu_ptr(pn->lruvec_stats_percpu, cpu);

		for (i = 0; i < NR_VM_NODE_STAT_ITEMS; i++) {
			delta = pn->lruvec_stats.state_pending[i];
			if (delta)
				pn->lruvec_stats.state_pending[i] = 0;

			v = READ_ONCE(lstatc->state[i]);
			if (v != lstatc->state_prev[i]) {
				delta += v - lstatc->state_prev[i];
				lstatc->state_prev[i] = v;
			}

			if (!delta)
				continue;

			pn->lruvec_stats.state[i] += delta;
			if (ppn)
				ppn->lruvec_stats.state_pending[i] += delta;
		}
	}
}

#ifdef CONFIG_MMU
/* Handlers for move charge at task migration. */
static int mem_cgroup_do_precharge(unsigned long count)
{
	int ret;

	/* Try a single bulk charge without reclaim first, kswapd may wake */
	ret = try_charge(mc.to, GFP_KERNEL & ~__GFP_DIRECT_RECLAIM, count);
	if (!ret) {
		mc.precharge += count;
		return ret;
	}

	/* Try charges one by one with reclaim, but do not retry */
	while (count--) {
		ret = try_charge(mc.to, GFP_KERNEL | __GFP_NORETRY, 1);
		if (ret)
			return ret;
		mc.precharge++;
		cond_resched();
	}
	return 0;
}

union mc_target {
	struct page	*page;
	swp_entry_t	ent;
};

enum mc_target_type {
	MC_TARGET_NONE = 0,
	MC_TARGET_PAGE,
	MC_TARGET_SWAP,
	MC_TARGET_DEVICE,
};

static struct page *mc_handle_present_pte(struct vm_area_struct *vma,
						unsigned long addr, pte_t ptent)
{
	struct page *page = vm_normal_page(vma, addr, ptent);

	if (!page || !page_mapped(page))
		return NULL;
	if (PageAnon(page)) {
		if (!(mc.flags & MOVE_ANON))
			return NULL;
	} else {
		if (!(mc.flags & MOVE_FILE))
			return NULL;
	}
	if (!get_page_unless_zero(page))
		return NULL;

	return page;
}

#if defined(CONFIG_SWAP) || defined(CONFIG_DEVICE_PRIVATE)
static struct page *mc_handle_swap_pte(struct vm_area_struct *vma,
			pte_t ptent, swp_entry_t *entry)
{
	struct page *page = NULL;
	swp_entry_t ent = pte_to_swp_entry(ptent);

	if (!(mc.flags & MOVE_ANON))
		return NULL;

	/*
	 * Handle device private pages that are not accessible by the CPU, but
	 * stored as special swap entries in the page table.
	 */
	if (is_device_private_entry(ent)) {
		page = pfn_swap_entry_to_page(ent);
		if (!get_page_unless_zero(page))
			return NULL;
		return page;
	}

	if (non_swap_entry(ent))
		return NULL;

	/*
	 * Because swap_cache_get_folio() updates some statistics counter,
	 * we call find_get_page() with swapper_space directly.
	 */
	page = find_get_page(swap_address_space(ent), swp_offset(ent));
	entry->val = ent.val;

	return page;
}
#else
static struct page *mc_handle_swap_pte(struct vm_area_struct *vma,
			pte_t ptent, swp_entry_t *entry)
{
	return NULL;
}
#endif

static struct page *mc_handle_file_pte(struct vm_area_struct *vma,
			unsigned long addr, pte_t ptent)
{
	if (!vma->vm_file) /* anonymous vma */
		return NULL;
	if (!(mc.flags & MOVE_FILE))
		return NULL;

	/* page is moved even if it's not RSS of this task(page-faulted). */
	/* shmem/tmpfs may report page out on swap: account for that too. */
	return find_get_incore_page(vma->vm_file->f_mapping,
			linear_page_index(vma, addr));
}

/**
 * mem_cgroup_move_account - move account of the page
 * @page: the page
 * @compound: charge the page as compound or small page
 * @from: mem_cgroup which the page is moved from.
 * @to:	mem_cgroup which the page is moved to. @from != @to.
 *
 * The caller must make sure the page is not on LRU (isolate_page() is useful.)
 *
 * This function doesn't do "charge" to new cgroup and doesn't do "uncharge"
 * from old cgroup.
 */
static int mem_cgroup_move_account(struct page *page,
				   bool compound,
				   struct mem_cgroup *from,
				   struct mem_cgroup *to)
{
	struct folio *folio = page_folio(page);
	struct lruvec *from_vec, *to_vec;
	struct pglist_data *pgdat;
	unsigned int nr_pages = compound ? folio_nr_pages(folio) : 1;
	int nid, ret;

	VM_BUG_ON(from == to);
	VM_BUG_ON_FOLIO(folio_test_lru(folio), folio);
	VM_BUG_ON(compound && !folio_test_large(folio));

	/*
	 * Prevent mem_cgroup_migrate() from looking at
	 * page's memory cgroup of its source page while we change it.
	 */
	ret = -EBUSY;
	if (!folio_trylock(folio))
		goto out;

	ret = -EINVAL;
	if (folio_memcg(folio) != from)
		goto out_unlock;

	pgdat = folio_pgdat(folio);
	from_vec = mem_cgroup_lruvec(from, pgdat);
	to_vec = mem_cgroup_lruvec(to, pgdat);

	folio_memcg_lock(folio);

	if (folio_test_anon(folio)) {
		if (folio_mapped(folio)) {
			__mod_lruvec_state(from_vec, NR_ANON_MAPPED, -nr_pages);
			__mod_lruvec_state(to_vec, NR_ANON_MAPPED, nr_pages);
			if (folio_test_transhuge(folio)) {
				__mod_lruvec_state(from_vec, NR_ANON_THPS,
						   -nr_pages);
				__mod_lruvec_state(to_vec, NR_ANON_THPS,
						   nr_pages);
			}
		}
	} else {
		__mod_lruvec_state(from_vec, NR_FILE_PAGES, -nr_pages);
		__mod_lruvec_state(to_vec, NR_FILE_PAGES, nr_pages);

		if (folio_test_swapbacked(folio)) {
			__mod_lruvec_state(from_vec, NR_SHMEM, -nr_pages);
			__mod_lruvec_state(to_vec, NR_SHMEM, nr_pages);
		}

		if (folio_mapped(folio)) {
			__mod_lruvec_state(from_vec, NR_FILE_MAPPED, -nr_pages);
			__mod_lruvec_state(to_vec, NR_FILE_MAPPED, nr_pages);
		}

		if (folio_test_dirty(folio)) {
			struct address_space *mapping = folio_mapping(folio);

			if (mapping_can_writeback(mapping)) {
				__mod_lruvec_state(from_vec, NR_FILE_DIRTY,
						   -nr_pages);
				__mod_lruvec_state(to_vec, NR_FILE_DIRTY,
						   nr_pages);
			}
		}
	}

	if (folio_test_writeback(folio)) {
		__mod_lruvec_state(from_vec, NR_WRITEBACK, -nr_pages);
		__mod_lruvec_state(to_vec, NR_WRITEBACK, nr_pages);
	}

	/*
	 * All state has been migrated, let's switch to the new memcg.
	 *
	 * It is safe to change page's memcg here because the page
	 * is referenced, charged, isolated, and locked: we can't race
	 * with (un)charging, migration, LRU putback, or anything else
	 * that would rely on a stable page's memory cgroup.
	 *
	 * Note that lock_page_memcg is a memcg lock, not a page lock,
	 * to save space. As soon as we switch page's memory cgroup to a
	 * new memcg that isn't locked, the above state can change
	 * concurrently again. Make sure we're truly done with it.
	 */
	smp_mb();

	css_get(&to->css);
	css_put(&from->css);

	folio->memcg_data = (unsigned long)to;

	__folio_memcg_unlock(from);

	ret = 0;
	nid = folio_nid(folio);

	local_irq_disable();
	mem_cgroup_charge_statistics(to, nr_pages);
	memcg_check_events(to, nid);
	mem_cgroup_charge_statistics(from, -nr_pages);
	memcg_check_events(from, nid);
	local_irq_enable();
out_unlock:
	folio_unlock(folio);
out:
	return ret;
}

/**
 * get_mctgt_type - get target type of moving charge
 * @vma: the vma the pte to be checked belongs
 * @addr: the address corresponding to the pte to be checked
 * @ptent: the pte to be checked
 * @target: the pointer the target page or swap ent will be stored(can be NULL)
 *
 * Returns
 *   0(MC_TARGET_NONE): if the pte is not a target for move charge.
 *   1(MC_TARGET_PAGE): if the page corresponding to this pte is a target for
 *     move charge. if @target is not NULL, the page is stored in target->page
 *     with extra refcnt got(Callers should handle it).
 *   2(MC_TARGET_SWAP): if the swap entry corresponding to this pte is a
 *     target for charge migration. if @target is not NULL, the entry is stored
 *     in target->ent.
 *   3(MC_TARGET_DEVICE): like MC_TARGET_PAGE  but page is device memory and
 *   thus not on the lru.
 *     For now we such page is charge like a regular page would be as for all
 *     intent and purposes it is just special memory taking the place of a
 *     regular page.
 *
 *     See Documentations/vm/hmm.txt and include/linux/hmm.h
 *
 * Called with pte lock held.
 */

static enum mc_target_type get_mctgt_type(struct vm_area_struct *vma,
		unsigned long addr, pte_t ptent, union mc_target *target)
{
	struct page *page = NULL;
	enum mc_target_type ret = MC_TARGET_NONE;
	swp_entry_t ent = { .val = 0 };

	if (pte_present(ptent))
		page = mc_handle_present_pte(vma, addr, ptent);
	else if (pte_none_mostly(ptent))
		/*
		 * PTE markers should be treated as a none pte here, separated
		 * from other swap handling below.
		 */
		page = mc_handle_file_pte(vma, addr, ptent);
	else if (is_swap_pte(ptent))
		page = mc_handle_swap_pte(vma, ptent, &ent);

	if (!page && !ent.val)
		return ret;
	if (page) {
		/*
		 * Do only loose check w/o serialization.
		 * mem_cgroup_move_account() checks the page is valid or
		 * not under LRU exclusion.
		 */
		if (page_memcg(page) == mc.from) {
			ret = MC_TARGET_PAGE;
			if (is_device_private_page(page) ||
			    is_device_coherent_page(page))
				ret = MC_TARGET_DEVICE;
			if (target)
				target->page = page;
		}
		if (!ret || !target)
			put_page(page);
	}
	/*
	 * There is a swap entry and a page doesn't exist or isn't charged.
	 * But we cannot move a tail-page in a THP.
	 */
	if (ent.val && !ret && (!page || !PageTransCompound(page)) &&
	    mem_cgroup_id(mc.from) == lookup_swap_cgroup_id(ent)) {
		ret = MC_TARGET_SWAP;
		if (target)
			target->ent = ent;
	}
	return ret;
}

#ifdef CONFIG_TRANSPARENT_HUGEPAGE
/*
 * We don't consider PMD mapped swapping or file mapped pages because THP does
 * not support them for now.
 * Caller should make sure that pmd_trans_huge(pmd) is true.
 */
static enum mc_target_type get_mctgt_type_thp(struct vm_area_struct *vma,
		unsigned long addr, pmd_t pmd, union mc_target *target)
{
	struct page *page = NULL;
	enum mc_target_type ret = MC_TARGET_NONE;

	if (unlikely(is_swap_pmd(pmd))) {
		VM_BUG_ON(thp_migration_supported() &&
				  !is_pmd_migration_entry(pmd));
		return ret;
	}
	page = pmd_page(pmd);
	VM_BUG_ON_PAGE(!page || !PageHead(page), page);
	if (!(mc.flags & MOVE_ANON))
		return ret;
	if (page_memcg(page) == mc.from) {
		ret = MC_TARGET_PAGE;
		if (target) {
			get_page(page);
			target->page = page;
		}
	}
	return ret;
}
#else
static inline enum mc_target_type get_mctgt_type_thp(struct vm_area_struct *vma,
		unsigned long addr, pmd_t pmd, union mc_target *target)
{
	return MC_TARGET_NONE;
}
#endif

static int mem_cgroup_count_precharge_pte_range(pmd_t *pmd,
					unsigned long addr, unsigned long end,
					struct mm_walk *walk)
{
	struct vm_area_struct *vma = walk->vma;
	pte_t *pte;
	spinlock_t *ptl;

	ptl = pmd_trans_huge_lock(pmd, vma);
	if (ptl) {
		/*
		 * Note their can not be MC_TARGET_DEVICE for now as we do not
		 * support transparent huge page with MEMORY_DEVICE_PRIVATE but
		 * this might change.
		 */
		if (get_mctgt_type_thp(vma, addr, *pmd, NULL) == MC_TARGET_PAGE)
			mc.precharge += HPAGE_PMD_NR;
		spin_unlock(ptl);
		return 0;
	}

	if (pmd_trans_unstable(pmd))
		return 0;
	pte = pte_offset_map_lock(vma->vm_mm, pmd, addr, &ptl);
	for (; addr != end; pte++, addr += PAGE_SIZE)
		if (get_mctgt_type(vma, addr, *pte, NULL))
			mc.precharge++;	/* increment precharge temporarily */
	pte_unmap_unlock(pte - 1, ptl);
	cond_resched();

	return 0;
}

static const struct mm_walk_ops precharge_walk_ops = {
	.pmd_entry	= mem_cgroup_count_precharge_pte_range,
	.walk_lock	= PGWALK_RDLOCK,
};

static unsigned long mem_cgroup_count_precharge(struct mm_struct *mm)
{
	unsigned long precharge;

	mmap_read_lock(mm);
	walk_page_range(mm, 0, ULONG_MAX, &precharge_walk_ops, NULL);
	mmap_read_unlock(mm);

	precharge = mc.precharge;
	mc.precharge = 0;

	return precharge;
}

static int mem_cgroup_precharge_mc(struct mm_struct *mm)
{
	unsigned long precharge = mem_cgroup_count_precharge(mm);

	VM_BUG_ON(mc.moving_task);
	mc.moving_task = current;
	return mem_cgroup_do_precharge(precharge);
}

/* cancels all extra charges on mc.from and mc.to, and wakes up all waiters. */
static void __mem_cgroup_clear_mc(void)
{
	struct mem_cgroup *from = mc.from;
	struct mem_cgroup *to = mc.to;

	/* we must uncharge all the leftover precharges from mc.to */
	if (mc.precharge) {
		cancel_charge(mc.to, mc.precharge);
		mc.precharge = 0;
	}
	/*
	 * we didn't uncharge from mc.from at mem_cgroup_move_account(), so
	 * we must uncharge here.
	 */
	if (mc.moved_charge) {
		cancel_charge(mc.from, mc.moved_charge);
		mc.moved_charge = 0;
	}
	/* we must fixup refcnts and charges */
	if (mc.moved_swap) {
		/* uncharge swap account from the old cgroup */
		if (!mem_cgroup_is_root(mc.from))
			page_counter_uncharge(&mc.from->memsw, mc.moved_swap);

		mem_cgroup_id_put_many(mc.from, mc.moved_swap);

		/*
		 * we charged both to->memory and to->memsw, so we
		 * should uncharge to->memory.
		 */
		if (!mem_cgroup_is_root(mc.to))
			page_counter_uncharge(&mc.to->memory, mc.moved_swap);

		mc.moved_swap = 0;
	}
	memcg_oom_recover(from);
	memcg_oom_recover(to);
	wake_up_all(&mc.waitq);
}

static void mem_cgroup_clear_mc(void)
{
	struct mm_struct *mm = mc.mm;

	/*
	 * we must clear moving_task before waking up waiters at the end of
	 * task migration.
	 */
	mc.moving_task = NULL;
	__mem_cgroup_clear_mc();
	spin_lock(&mc.lock);
	mc.from = NULL;
	mc.to = NULL;
	mc.mm = NULL;
	spin_unlock(&mc.lock);

	mmput(mm);
}

static int mem_cgroup_can_attach(struct cgroup_taskset *tset)
{
	struct cgroup_subsys_state *css;
	struct mem_cgroup *memcg = NULL; /* unneeded init to make gcc happy */
	struct mem_cgroup *from;
	struct task_struct *leader, *p;
	struct mm_struct *mm;
	unsigned long move_flags;
	int ret = 0;

	/* charge immigration isn't supported on the default hierarchy */
	if (cgroup_subsys_on_dfl(memory_cgrp_subsys))
		return 0;

	/*
	 * Multi-process migrations only happen on the default hierarchy
	 * where charge immigration is not used.  Perform charge
	 * immigration if @tset contains a leader and whine if there are
	 * multiple.
	 */
	p = NULL;
	cgroup_taskset_for_each_leader(leader, css, tset) {
		WARN_ON_ONCE(p);
		p = leader;
		memcg = mem_cgroup_from_css(css);
	}
	if (!p)
		return 0;

	/*
	 * We are now committed to this value whatever it is. Changes in this
	 * tunable will only affect upcoming migrations, not the current one.
	 * So we need to save it, and keep it going.
	 */
	move_flags = READ_ONCE(memcg->move_charge_at_immigrate);
	if (!move_flags)
		return 0;

	from = mem_cgroup_from_task(p);

	VM_BUG_ON(from == memcg);

	mm = get_task_mm(p);
	if (!mm)
		return 0;
	/* We move charges only when we move a owner of the mm */
	if (mm->owner == p) {
		VM_BUG_ON(mc.from);
		VM_BUG_ON(mc.to);
		VM_BUG_ON(mc.precharge);
		VM_BUG_ON(mc.moved_charge);
		VM_BUG_ON(mc.moved_swap);

		spin_lock(&mc.lock);
		mc.mm = mm;
		mc.from = from;
		mc.to = memcg;
		mc.flags = move_flags;
		spin_unlock(&mc.lock);
		/* We set mc.moving_task later */

		ret = mem_cgroup_precharge_mc(mm);
		if (ret)
			mem_cgroup_clear_mc();
	} else {
		mmput(mm);
	}
	return ret;
}

static void mem_cgroup_cancel_attach(struct cgroup_taskset *tset)
{
	if (mc.to)
		mem_cgroup_clear_mc();
}

static int mem_cgroup_move_charge_pte_range(pmd_t *pmd,
				unsigned long addr, unsigned long end,
				struct mm_walk *walk)
{
	int ret = 0;
	struct vm_area_struct *vma = walk->vma;
	pte_t *pte;
	spinlock_t *ptl;
	enum mc_target_type target_type;
	union mc_target target;
	struct page *page;

	ptl = pmd_trans_huge_lock(pmd, vma);
	if (ptl) {
		if (mc.precharge < HPAGE_PMD_NR) {
			spin_unlock(ptl);
			return 0;
		}
		target_type = get_mctgt_type_thp(vma, addr, *pmd, &target);
		if (target_type == MC_TARGET_PAGE) {
			page = target.page;
			if (!isolate_lru_page(page)) {
				if (!mem_cgroup_move_account(page, true,
							     mc.from, mc.to)) {
					mc.precharge -= HPAGE_PMD_NR;
					mc.moved_charge += HPAGE_PMD_NR;
				}
				putback_lru_page(page);
			}
			put_page(page);
		} else if (target_type == MC_TARGET_DEVICE) {
			page = target.page;
			if (!mem_cgroup_move_account(page, true,
						     mc.from, mc.to)) {
				mc.precharge -= HPAGE_PMD_NR;
				mc.moved_charge += HPAGE_PMD_NR;
			}
			put_page(page);
		}
		spin_unlock(ptl);
		return 0;
	}

	if (pmd_trans_unstable(pmd))
		return 0;
retry:
	pte = pte_offset_map_lock(vma->vm_mm, pmd, addr, &ptl);
	for (; addr != end; addr += PAGE_SIZE) {
		pte_t ptent = *(pte++);
		bool device = false;
		swp_entry_t ent;

		if (!mc.precharge)
			break;

		switch (get_mctgt_type(vma, addr, ptent, &target)) {
		case MC_TARGET_DEVICE:
			device = true;
			fallthrough;
		case MC_TARGET_PAGE:
			page = target.page;
			/*
			 * We can have a part of the split pmd here. Moving it
			 * can be done but it would be too convoluted so simply
			 * ignore such a partial THP and keep it in original
			 * memcg. There should be somebody mapping the head.
			 */
			if (PageTransCompound(page))
				goto put;
			if (!device && isolate_lru_page(page))
				goto put;
			if (!mem_cgroup_move_account(page, false,
						mc.from, mc.to)) {
				mc.precharge--;
				/* we uncharge from mc.from later. */
				mc.moved_charge++;
			}
			if (!device)
				putback_lru_page(page);
put:			/* get_mctgt_type() gets the page */
			put_page(page);
			break;
		case MC_TARGET_SWAP:
			ent = target.ent;
			if (!mem_cgroup_move_swap_account(ent, mc.from, mc.to)) {
				mc.precharge--;
				mem_cgroup_id_get_many(mc.to, 1);
				/* we fixup other refcnts and charges later. */
				mc.moved_swap++;
			}
			break;
		default:
			break;
		}
	}
	pte_unmap_unlock(pte - 1, ptl);
	cond_resched();

	if (addr != end) {
		/*
		 * We have consumed all precharges we got in can_attach().
		 * We try charge one by one, but don't do any additional
		 * charges to mc.to if we have failed in charge once in attach()
		 * phase.
		 */
		ret = mem_cgroup_do_precharge(1);
		if (!ret)
			goto retry;
	}

	return ret;
}

static const struct mm_walk_ops charge_walk_ops = {
	.pmd_entry	= mem_cgroup_move_charge_pte_range,
	.walk_lock	= PGWALK_RDLOCK,
};

static void mem_cgroup_move_charge(void)
{
	lru_add_drain_all();
	/*
	 * Signal lock_page_memcg() to take the memcg's move_lock
	 * while we're moving its pages to another memcg. Then wait
	 * for already started RCU-only updates to finish.
	 */
	atomic_inc(&mc.from->moving_account);
	synchronize_rcu();
retry:
	if (unlikely(!mmap_read_trylock(mc.mm))) {
		/*
		 * Someone who are holding the mmap_lock might be waiting in
		 * waitq. So we cancel all extra charges, wake up all waiters,
		 * and retry. Because we cancel precharges, we might not be able
		 * to move enough charges, but moving charge is a best-effort
		 * feature anyway, so it wouldn't be a big problem.
		 */
		__mem_cgroup_clear_mc();
		cond_resched();
		goto retry;
	}
	/*
	 * When we have consumed all precharges and failed in doing
	 * additional charge, the page walk just aborts.
	 */
	walk_page_range(mc.mm, 0, ULONG_MAX, &charge_walk_ops, NULL);
	mmap_read_unlock(mc.mm);
	atomic_dec(&mc.from->moving_account);
}

static void mem_cgroup_move_task(void)
{
	if (mc.to) {
		mem_cgroup_move_charge();
		mem_cgroup_clear_mc();
	}
}
#else	/* !CONFIG_MMU */
static int mem_cgroup_can_attach(struct cgroup_taskset *tset)
{
	return 0;
}
static void mem_cgroup_cancel_attach(struct cgroup_taskset *tset)
{
}
static void mem_cgroup_move_task(void)
{
}
#endif

#ifdef CONFIG_LRU_GEN
static void mem_cgroup_attach(struct cgroup_taskset *tset)
{
	struct task_struct *task;
	struct cgroup_subsys_state *css;

	/* find the first leader if there is any */
	cgroup_taskset_for_each_leader(task, css, tset)
		break;

	if (!task)
		return;

	task_lock(task);
	if (task->mm && READ_ONCE(task->mm->owner) == task)
		lru_gen_migrate_mm(task->mm);
	task_unlock(task);
}
#else
static void mem_cgroup_attach(struct cgroup_taskset *tset)
{
}
#endif /* CONFIG_LRU_GEN */

static int seq_puts_memcg_tunable(struct seq_file *m, unsigned long value)
{
	if (value == PAGE_COUNTER_MAX)
		seq_puts(m, "max\n");
	else
		seq_printf(m, "%llu\n", (u64)value * PAGE_SIZE);

	return 0;
}

static u64 memory_current_read(struct cgroup_subsys_state *css,
			       struct cftype *cft)
{
	struct mem_cgroup *memcg = mem_cgroup_from_css(css);

	return (u64)page_counter_read(&memcg->memory) * PAGE_SIZE;
}

static u64 memory_peak_read(struct cgroup_subsys_state *css,
			    struct cftype *cft)
{
	struct mem_cgroup *memcg = mem_cgroup_from_css(css);

	return (u64)memcg->memory.watermark * PAGE_SIZE;
}

static int memory_min_show(struct seq_file *m, void *v)
{
	return seq_puts_memcg_tunable(m,
		READ_ONCE(mem_cgroup_from_seq(m)->memory.min));
}

static ssize_t memory_min_write(struct kernfs_open_file *of,
				char *buf, size_t nbytes, loff_t off)
{
	struct mem_cgroup *memcg = mem_cgroup_from_css(of_css(of));
	unsigned long min;
	int err;

	buf = strstrip(buf);
	err = page_counter_memparse(buf, "max", &min);
	if (err)
		return err;

	page_counter_set_min(&memcg->memory, min);

	return nbytes;
}

static int memory_low_show(struct seq_file *m, void *v)
{
	return seq_puts_memcg_tunable(m,
		READ_ONCE(mem_cgroup_from_seq(m)->memory.low));
}

static ssize_t memory_low_write(struct kernfs_open_file *of,
				char *buf, size_t nbytes, loff_t off)
{
	struct mem_cgroup *memcg = mem_cgroup_from_css(of_css(of));
	unsigned long low;
	int err;

	buf = strstrip(buf);
	err = page_counter_memparse(buf, "max", &low);
	if (err)
		return err;

	page_counter_set_low(&memcg->memory, low);

	return nbytes;
}

static int memory_high_show(struct seq_file *m, void *v)
{
	return seq_puts_memcg_tunable(m,
		READ_ONCE(mem_cgroup_from_seq(m)->memory.high));
}

static ssize_t memory_high_write(struct kernfs_open_file *of,
				 char *buf, size_t nbytes, loff_t off)
{
	struct mem_cgroup *memcg = mem_cgroup_from_css(of_css(of));
	unsigned int nr_retries = MAX_RECLAIM_RETRIES;
	bool drained = false;
	unsigned long high;
	int err;

	buf = strstrip(buf);
	err = page_counter_memparse(buf, "max", &high);
	if (err)
		return err;

	page_counter_set_high(&memcg->memory, high);

	for (;;) {
		unsigned long nr_pages = page_counter_read(&memcg->memory);
		unsigned long reclaimed;

		if (nr_pages <= high)
			break;

		if (signal_pending(current))
			break;

		if (!drained) {
			drain_all_stock(memcg);
			drained = true;
			continue;
		}

		reclaimed = try_to_free_mem_cgroup_pages(memcg, nr_pages - high,
					GFP_KERNEL, MEMCG_RECLAIM_MAY_SWAP);

		if (!reclaimed && !nr_retries--)
			break;
	}

	memcg_wb_domain_size_changed(memcg);
	return nbytes;
}

static int memory_max_show(struct seq_file *m, void *v)
{
	return seq_puts_memcg_tunable(m,
		READ_ONCE(mem_cgroup_from_seq(m)->memory.max));
}

static ssize_t memory_max_write(struct kernfs_open_file *of,
				char *buf, size_t nbytes, loff_t off)
{
	struct mem_cgroup *memcg = mem_cgroup_from_css(of_css(of));
	unsigned int nr_reclaims = MAX_RECLAIM_RETRIES;
	bool drained = false;
	unsigned long max;
	int err;

	buf = strstrip(buf);
	err = page_counter_memparse(buf, "max", &max);
	if (err)
		return err;

	xchg(&memcg->memory.max, max);

	for (;;) {
		unsigned long nr_pages = page_counter_read(&memcg->memory);

		if (nr_pages <= max)
			break;

		if (signal_pending(current))
			break;

		if (!drained) {
			drain_all_stock(memcg);
			drained = true;
			continue;
		}

		if (nr_reclaims) {
			if (!try_to_free_mem_cgroup_pages(memcg, nr_pages - max,
					GFP_KERNEL, MEMCG_RECLAIM_MAY_SWAP))
				nr_reclaims--;
			continue;
		}

		memcg_memory_event(memcg, MEMCG_OOM);
		if (!mem_cgroup_out_of_memory(memcg, GFP_KERNEL, 0))
			break;
	}

	memcg_wb_domain_size_changed(memcg);
	return nbytes;
}

static void __memory_events_show(struct seq_file *m, atomic_long_t *events)
{
	seq_printf(m, "low %lu\n", atomic_long_read(&events[MEMCG_LOW]));
	seq_printf(m, "high %lu\n", atomic_long_read(&events[MEMCG_HIGH]));
	seq_printf(m, "max %lu\n", atomic_long_read(&events[MEMCG_MAX]));
	seq_printf(m, "oom %lu\n", atomic_long_read(&events[MEMCG_OOM]));
	seq_printf(m, "oom_kill %lu\n",
		   atomic_long_read(&events[MEMCG_OOM_KILL]));
	seq_printf(m, "oom_group_kill %lu\n",
		   atomic_long_read(&events[MEMCG_OOM_GROUP_KILL]));
}

static int memory_events_show(struct seq_file *m, void *v)
{
	struct mem_cgroup *memcg = mem_cgroup_from_seq(m);

	__memory_events_show(m, memcg->memory_events);
	return 0;
}

static int memory_events_local_show(struct seq_file *m, void *v)
{
	struct mem_cgroup *memcg = mem_cgroup_from_seq(m);

	__memory_events_show(m, memcg->memory_events_local);
	return 0;
}

static int memory_stat_show(struct seq_file *m, void *v)
{
	struct mem_cgroup *memcg = mem_cgroup_from_seq(m);
	char *buf = kmalloc(PAGE_SIZE, GFP_KERNEL);

	if (!buf)
		return -ENOMEM;
	memory_stat_format(memcg, buf, PAGE_SIZE);
	seq_puts(m, buf);
	kfree(buf);
	return 0;
}

#ifdef CONFIG_NUMA
static inline unsigned long lruvec_page_state_output(struct lruvec *lruvec,
						     int item)
{
	return lruvec_page_state(lruvec, item) * memcg_page_state_unit(item);
}

static int memory_numa_stat_show(struct seq_file *m, void *v)
{
	int i;
	struct mem_cgroup *memcg = mem_cgroup_from_seq(m);

	mem_cgroup_flush_stats();

	for (i = 0; i < ARRAY_SIZE(memory_stats); i++) {
		int nid;

		if (memory_stats[i].idx >= NR_VM_NODE_STAT_ITEMS)
			continue;

		seq_printf(m, "%s", memory_stats[i].name);
		for_each_node_state(nid, N_MEMORY) {
			u64 size;
			struct lruvec *lruvec;

			lruvec = mem_cgroup_lruvec(memcg, NODE_DATA(nid));
			size = lruvec_page_state_output(lruvec,
							memory_stats[i].idx);
			seq_printf(m, " N%d=%llu", nid, size);
		}
		seq_putc(m, '\n');
	}

	return 0;
}
#endif

static int memory_oom_group_show(struct seq_file *m, void *v)
{
	struct mem_cgroup *memcg = mem_cgroup_from_seq(m);

	seq_printf(m, "%d\n", memcg->oom_group);

	return 0;
}

static ssize_t memory_oom_group_write(struct kernfs_open_file *of,
				      char *buf, size_t nbytes, loff_t off)
{
	struct mem_cgroup *memcg = mem_cgroup_from_css(of_css(of));
	int ret, oom_group;

	buf = strstrip(buf);
	if (!buf)
		return -EINVAL;

	ret = kstrtoint(buf, 0, &oom_group);
	if (ret)
		return ret;

	if (oom_group != 0 && oom_group != 1)
		return -EINVAL;

	memcg->oom_group = oom_group;

	return nbytes;
}

static ssize_t memory_reclaim(struct kernfs_open_file *of, char *buf,
			      size_t nbytes, loff_t off)
{
	struct mem_cgroup *memcg = mem_cgroup_from_css(of_css(of));
	unsigned int nr_retries = MAX_RECLAIM_RETRIES;
	unsigned long nr_to_reclaim, nr_reclaimed = 0;
	unsigned int reclaim_options;
	int err;

	buf = strstrip(buf);
	err = page_counter_memparse(buf, "", &nr_to_reclaim);
	if (err)
		return err;

	reclaim_options	= MEMCG_RECLAIM_MAY_SWAP | MEMCG_RECLAIM_PROACTIVE;
	while (nr_reclaimed < nr_to_reclaim) {
		unsigned long reclaimed;

		if (signal_pending(current))
			return -EINTR;

		/*
		 * This is the final attempt, drain percpu lru caches in the
		 * hope of introducing more evictable pages for
		 * try_to_free_mem_cgroup_pages().
		 */
		if (!nr_retries)
			lru_add_drain_all();

		reclaimed = try_to_free_mem_cgroup_pages(memcg,
						nr_to_reclaim - nr_reclaimed,
						GFP_KERNEL, reclaim_options);

		if (!reclaimed && !nr_retries--)
			return -EAGAIN;

		nr_reclaimed += reclaimed;
	}

	return nbytes;
}

static struct cftype memory_files[] = {
	{
		.name = "current",
		.flags = CFTYPE_NOT_ON_ROOT,
		.read_u64 = memory_current_read,
	},
	{
		.name = "peak",
		.flags = CFTYPE_NOT_ON_ROOT,
		.read_u64 = memory_peak_read,
	},
	{
		.name = "min",
		.flags = CFTYPE_NOT_ON_ROOT,
		.seq_show = memory_min_show,
		.write = memory_min_write,
	},
	{
		.name = "low",
		.flags = CFTYPE_NOT_ON_ROOT,
		.seq_show = memory_low_show,
		.write = memory_low_write,
	},
	{
		.name = "high",
		.flags = CFTYPE_NOT_ON_ROOT,
		.seq_show = memory_high_show,
		.write = memory_high_write,
	},
	{
		.name = "max",
		.flags = CFTYPE_NOT_ON_ROOT,
		.seq_show = memory_max_show,
		.write = memory_max_write,
	},
	{
		.name = "events",
		.flags = CFTYPE_NOT_ON_ROOT,
		.file_offset = offsetof(struct mem_cgroup, events_file),
		.seq_show = memory_events_show,
	},
	{
		.name = "events.local",
		.flags = CFTYPE_NOT_ON_ROOT,
		.file_offset = offsetof(struct mem_cgroup, events_local_file),
		.seq_show = memory_events_local_show,
	},
	{
		.name = "stat",
		.seq_show = memory_stat_show,
	},
#ifdef CONFIG_NUMA
	{
		.name = "numa_stat",
		.seq_show = memory_numa_stat_show,
	},
#endif
	{
		.name = "oom.group",
		.flags = CFTYPE_NOT_ON_ROOT | CFTYPE_NS_DELEGATABLE,
		.seq_show = memory_oom_group_show,
		.write = memory_oom_group_write,
	},
	{
		.name = "reclaim",
		.flags = CFTYPE_NS_DELEGATABLE,
		.write = memory_reclaim,
	},
	{ }	/* terminate */
};

struct cgroup_subsys memory_cgrp_subsys = {
	.css_alloc = mem_cgroup_css_alloc,
	.css_online = mem_cgroup_css_online,
	.css_offline = mem_cgroup_css_offline,
	.css_released = mem_cgroup_css_released,
	.css_free = mem_cgroup_css_free,
	.css_reset = mem_cgroup_css_reset,
	.css_rstat_flush = mem_cgroup_css_rstat_flush,
	.can_attach = mem_cgroup_can_attach,
	.attach = mem_cgroup_attach,
	.cancel_attach = mem_cgroup_cancel_attach,
	.post_attach = mem_cgroup_move_task,
	.dfl_cftypes = memory_files,
	.legacy_cftypes = mem_cgroup_legacy_files,
	.early_init = 0,
};

/*
 * This function calculates an individual cgroup's effective
 * protection which is derived from its own memory.min/low, its
 * parent's and siblings' settings, as well as the actual memory
 * distribution in the tree.
 *
 * The following rules apply to the effective protection values:
 *
 * 1. At the first level of reclaim, effective protection is equal to
 *    the declared protection in memory.min and memory.low.
 *
 * 2. To enable safe delegation of the protection configuration, at
 *    subsequent levels the effective protection is capped to the
 *    parent's effective protection.
 *
 * 3. To make complex and dynamic subtrees easier to configure, the
 *    user is allowed to overcommit the declared protection at a given
 *    level. If that is the case, the parent's effective protection is
 *    distributed to the children in proportion to how much protection
 *    they have declared and how much of it they are utilizing.
 *
 *    This makes distribution proportional, but also work-conserving:
 *    if one cgroup claims much more protection than it uses memory,
 *    the unused remainder is available to its siblings.
 *
 * 4. Conversely, when the declared protection is undercommitted at a
 *    given level, the distribution of the larger parental protection
 *    budget is NOT proportional. A cgroup's protection from a sibling
 *    is capped to its own memory.min/low setting.
 *
 * 5. However, to allow protecting recursive subtrees from each other
 *    without having to declare each individual cgroup's fixed share
 *    of the ancestor's claim to protection, any unutilized -
 *    "floating" - protection from up the tree is distributed in
 *    proportion to each cgroup's *usage*. This makes the protection
 *    neutral wrt sibling cgroups and lets them compete freely over
 *    the shared parental protection budget, but it protects the
 *    subtree as a whole from neighboring subtrees.
 *
 * Note that 4. and 5. are not in conflict: 4. is about protecting
 * against immediate siblings whereas 5. is about protecting against
 * neighboring subtrees.
 */
static unsigned long effective_protection(unsigned long usage,
					  unsigned long parent_usage,
					  unsigned long setting,
					  unsigned long parent_effective,
					  unsigned long siblings_protected)
{
	unsigned long protected;
	unsigned long ep;

	protected = min(usage, setting);
	/*
	 * If all cgroups at this level combined claim and use more
	 * protection then what the parent affords them, distribute
	 * shares in proportion to utilization.
	 *
	 * We are using actual utilization rather than the statically
	 * claimed protection in order to be work-conserving: claimed
	 * but unused protection is available to siblings that would
	 * otherwise get a smaller chunk than what they claimed.
	 */
	if (siblings_protected > parent_effective)
		return protected * parent_effective / siblings_protected;

	/*
	 * Ok, utilized protection of all children is within what the
	 * parent affords them, so we know whatever this child claims
	 * and utilizes is effectively protected.
	 *
	 * If there is unprotected usage beyond this value, reclaim
	 * will apply pressure in proportion to that amount.
	 *
	 * If there is unutilized protection, the cgroup will be fully
	 * shielded from reclaim, but we do return a smaller value for
	 * protection than what the group could enjoy in theory. This
	 * is okay. With the overcommit distribution above, effective
	 * protection is always dependent on how memory is actually
	 * consumed among the siblings anyway.
	 */
	ep = protected;

	/*
	 * If the children aren't claiming (all of) the protection
	 * afforded to them by the parent, distribute the remainder in
	 * proportion to the (unprotected) memory of each cgroup. That
	 * way, cgroups that aren't explicitly prioritized wrt each
	 * other compete freely over the allowance, but they are
	 * collectively protected from neighboring trees.
	 *
	 * We're using unprotected memory for the weight so that if
	 * some cgroups DO claim explicit protection, we don't protect
	 * the same bytes twice.
	 *
	 * Check both usage and parent_usage against the respective
	 * protected values. One should imply the other, but they
	 * aren't read atomically - make sure the division is sane.
	 */
	if (!(cgrp_dfl_root.flags & CGRP_ROOT_MEMORY_RECURSIVE_PROT))
		return ep;
	if (parent_effective > siblings_protected &&
	    parent_usage > siblings_protected &&
	    usage > protected) {
		unsigned long unclaimed;

		unclaimed = parent_effective - siblings_protected;
		unclaimed *= usage - protected;
		unclaimed /= parent_usage - siblings_protected;

		ep += unclaimed;
	}

	return ep;
}

/**
 * mem_cgroup_calculate_protection - check if memory consumption is in the normal range
 * @root: the top ancestor of the sub-tree being checked
 * @memcg: the memory cgroup to check
 *
 * WARNING: This function is not stateless! It can only be used as part
 *          of a top-down tree iteration, not for isolated queries.
 */
void mem_cgroup_calculate_protection(struct mem_cgroup *root,
				     struct mem_cgroup *memcg)
{
	unsigned long usage, parent_usage;
	struct mem_cgroup *parent;

	if (mem_cgroup_disabled())
		return;

	if (!root)
		root = root_mem_cgroup;

	/*
	 * Effective values of the reclaim targets are ignored so they
	 * can be stale. Have a look at mem_cgroup_protection for more
	 * details.
	 * TODO: calculation should be more robust so that we do not need
	 * that special casing.
	 */
	if (memcg == root)
		return;

	usage = page_counter_read(&memcg->memory);
	if (!usage)
		return;

	parent = parent_mem_cgroup(memcg);

	if (parent == root) {
		memcg->memory.emin = READ_ONCE(memcg->memory.min);
		memcg->memory.elow = READ_ONCE(memcg->memory.low);
		return;
	}

	parent_usage = page_counter_read(&parent->memory);

	WRITE_ONCE(memcg->memory.emin, effective_protection(usage, parent_usage,
			READ_ONCE(memcg->memory.min),
			READ_ONCE(parent->memory.emin),
			atomic_long_read(&parent->memory.children_min_usage)));

	WRITE_ONCE(memcg->memory.elow, effective_protection(usage, parent_usage,
			READ_ONCE(memcg->memory.low),
			READ_ONCE(parent->memory.elow),
			atomic_long_read(&parent->memory.children_low_usage)));
}

static int charge_memcg(struct folio *folio, struct mem_cgroup *memcg,
			gfp_t gfp)
{
	long nr_pages = folio_nr_pages(folio);
	int ret;

	ret = try_charge(memcg, gfp, nr_pages);
	if (ret)
		goto out;

	css_get(&memcg->css);
	commit_charge(folio, memcg);

	local_irq_disable();
	mem_cgroup_charge_statistics(memcg, nr_pages);
	memcg_check_events(memcg, folio_nid(folio));
	local_irq_enable();
out:
	return ret;
}

int __mem_cgroup_charge(struct folio *folio, struct mm_struct *mm, gfp_t gfp)
{
	struct mem_cgroup *memcg;
	int ret;

	memcg = get_mem_cgroup_from_mm(mm);
	ret = charge_memcg(folio, memcg, gfp);
	css_put(&memcg->css);

	return ret;
}

/**
 * mem_cgroup_swapin_charge_folio - Charge a newly allocated folio for swapin.
 * @folio: folio to charge.
 * @mm: mm context of the victim
 * @gfp: reclaim mode
 * @entry: swap entry for which the folio is allocated
 *
 * This function charges a folio allocated for swapin. Please call this before
 * adding the folio to the swapcache.
 *
 * Returns 0 on success. Otherwise, an error code is returned.
 */
int mem_cgroup_swapin_charge_folio(struct folio *folio, struct mm_struct *mm,
				  gfp_t gfp, swp_entry_t entry)
{
	struct mem_cgroup *memcg;
	unsigned short id;
	int ret;

	if (mem_cgroup_disabled())
		return 0;

	id = lookup_swap_cgroup_id(entry);
	rcu_read_lock();
	memcg = mem_cgroup_from_id(id);
	if (!memcg || !css_tryget_online(&memcg->css))
		memcg = get_mem_cgroup_from_mm(mm);
	rcu_read_unlock();

	ret = charge_memcg(folio, memcg, gfp);

	css_put(&memcg->css);
	return ret;
}

/*
 * mem_cgroup_swapin_uncharge_swap - uncharge swap slot
 * @entry: swap entry for which the page is charged
 *
 * Call this function after successfully adding the charged page to swapcache.
 *
 * Note: This function assumes the page for which swap slot is being uncharged
 * is order 0 page.
 */
void mem_cgroup_swapin_uncharge_swap(swp_entry_t entry)
{
	/*
	 * Cgroup1's unified memory+swap counter has been charged with the
	 * new swapcache page, finish the transfer by uncharging the swap
	 * slot. The swap slot would also get uncharged when it dies, but
	 * it can stick around indefinitely and we'd count the page twice
	 * the entire time.
	 *
	 * Cgroup2 has separate resource counters for memory and swap,
	 * so this is a non-issue here. Memory and swap charge lifetimes
	 * correspond 1:1 to page and swap slot lifetimes: we charge the
	 * page to memory here, and uncharge swap when the slot is freed.
	 */
	if (!mem_cgroup_disabled() && do_memsw_account()) {
		/*
		 * The swap entry might not get freed for a long time,
		 * let's not wait for it.  The page already received a
		 * memory+swap charge, drop the swap entry duplicate.
		 */
		mem_cgroup_uncharge_swap(entry, 1);
	}
}

struct uncharge_gather {
	struct mem_cgroup *memcg;
	unsigned long nr_memory;
	unsigned long pgpgout;
	unsigned long nr_kmem;
	int nid;
};

static inline void uncharge_gather_clear(struct uncharge_gather *ug)
{
	memset(ug, 0, sizeof(*ug));
}

static void uncharge_batch(const struct uncharge_gather *ug)
{
	unsigned long flags;

	if (ug->nr_memory) {
		page_counter_uncharge(&ug->memcg->memory, ug->nr_memory);
		if (do_memsw_account())
			page_counter_uncharge(&ug->memcg->memsw, ug->nr_memory);
		if (ug->nr_kmem)
			memcg_account_kmem(ug->memcg, -ug->nr_kmem);
		memcg_oom_recover(ug->memcg);
	}

	local_irq_save(flags);
	__count_memcg_events(ug->memcg, PGPGOUT, ug->pgpgout);
	__this_cpu_add(ug->memcg->vmstats_percpu->nr_page_events, ug->nr_memory);
	memcg_check_events(ug->memcg, ug->nid);
	local_irq_restore(flags);

	/* drop reference from uncharge_folio */
	css_put(&ug->memcg->css);
}

static void uncharge_folio(struct folio *folio, struct uncharge_gather *ug)
{
	long nr_pages;
	struct mem_cgroup *memcg;
	struct obj_cgroup *objcg;

	VM_BUG_ON_FOLIO(folio_test_lru(folio), folio);

	/*
	 * Nobody should be changing or seriously looking at
	 * folio memcg or objcg at this point, we have fully
	 * exclusive access to the folio.
	 */
	if (folio_memcg_kmem(folio)) {
		objcg = __folio_objcg(folio);
		/*
		 * This get matches the put at the end of the function and
		 * kmem pages do not hold memcg references anymore.
		 */
		memcg = get_mem_cgroup_from_objcg(objcg);
	} else {
		memcg = __folio_memcg(folio);
	}

	if (!memcg)
		return;

	if (ug->memcg != memcg) {
		if (ug->memcg) {
			uncharge_batch(ug);
			uncharge_gather_clear(ug);
		}
		ug->memcg = memcg;
		ug->nid = folio_nid(folio);

		/* pairs with css_put in uncharge_batch */
		css_get(&memcg->css);
	}

	nr_pages = folio_nr_pages(folio);

	if (folio_memcg_kmem(folio)) {
		ug->nr_memory += nr_pages;
		ug->nr_kmem += nr_pages;

		folio->memcg_data = 0;
		obj_cgroup_put(objcg);
	} else {
		/* LRU pages aren't accounted at the root level */
		if (!mem_cgroup_is_root(memcg))
			ug->nr_memory += nr_pages;
		ug->pgpgout++;

		folio->memcg_data = 0;
	}

	css_put(&memcg->css);
}

void __mem_cgroup_uncharge(struct folio *folio)
{
	struct uncharge_gather ug;

	/* Don't touch folio->lru of any random page, pre-check: */
	if (!folio_memcg(folio))
		return;

	uncharge_gather_clear(&ug);
	uncharge_folio(folio, &ug);
	uncharge_batch(&ug);
}

/**
 * __mem_cgroup_uncharge_list - uncharge a list of page
 * @page_list: list of pages to uncharge
 *
 * Uncharge a list of pages previously charged with
 * __mem_cgroup_charge().
 */
void __mem_cgroup_uncharge_list(struct list_head *page_list)
{
	struct uncharge_gather ug;
	struct folio *folio;

	uncharge_gather_clear(&ug);
	list_for_each_entry(folio, page_list, lru)
		uncharge_folio(folio, &ug);
	if (ug.memcg)
		uncharge_batch(&ug);
}

/**
 * mem_cgroup_migrate - Charge a folio's replacement.
 * @old: Currently circulating folio.
 * @new: Replacement folio.
 *
 * Charge @new as a replacement folio for @old. @old will
 * be uncharged upon free.
 *
 * Both folios must be locked, @new->mapping must be set up.
 */
void mem_cgroup_migrate(struct folio *old, struct folio *new)
{
	struct mem_cgroup *memcg;
	long nr_pages = folio_nr_pages(new);
	unsigned long flags;

	VM_BUG_ON_FOLIO(!folio_test_locked(old), old);
	VM_BUG_ON_FOLIO(!folio_test_locked(new), new);
	VM_BUG_ON_FOLIO(folio_test_anon(old) != folio_test_anon(new), new);
	VM_BUG_ON_FOLIO(folio_nr_pages(old) != nr_pages, new);

	if (mem_cgroup_disabled())
		return;

	/* Page cache replacement: new folio already charged? */
	if (folio_memcg(new))
		return;

	memcg = folio_memcg(old);
	VM_WARN_ON_ONCE_FOLIO(!memcg, old);
	if (!memcg)
		return;

	/* Force-charge the new page. The old one will be freed soon */
	if (!mem_cgroup_is_root(memcg)) {
		page_counter_charge(&memcg->memory, nr_pages);
		if (do_memsw_account())
			page_counter_charge(&memcg->memsw, nr_pages);
	}

	css_get(&memcg->css);
	commit_charge(new, memcg);

	local_irq_save(flags);
	mem_cgroup_charge_statistics(memcg, nr_pages);
	memcg_check_events(memcg, folio_nid(new));
	local_irq_restore(flags);
}

DEFINE_STATIC_KEY_FALSE(memcg_sockets_enabled_key);
EXPORT_SYMBOL(memcg_sockets_enabled_key);

void mem_cgroup_sk_alloc(struct sock *sk)
{
	struct mem_cgroup *memcg;

	if (!mem_cgroup_sockets_enabled)
		return;

	/* Do not associate the sock with unrelated interrupted task's memcg. */
	if (!in_task())
		return;

	rcu_read_lock();
	memcg = mem_cgroup_from_task(current);
	if (memcg == root_mem_cgroup)
		goto out;
	if (!cgroup_subsys_on_dfl(memory_cgrp_subsys) && !memcg->tcpmem_active)
		goto out;
	if (css_tryget(&memcg->css))
		sk->sk_memcg = memcg;
out:
	rcu_read_unlock();
}

void mem_cgroup_sk_free(struct sock *sk)
{
	if (sk->sk_memcg)
		css_put(&sk->sk_memcg->css);
}

/**
 * mem_cgroup_charge_skmem - charge socket memory
 * @memcg: memcg to charge
 * @nr_pages: number of pages to charge
 * @gfp_mask: reclaim mode
 *
 * Charges @nr_pages to @memcg. Returns %true if the charge fit within
 * @memcg's configured limit, %false if it doesn't.
 */
bool mem_cgroup_charge_skmem(struct mem_cgroup *memcg, unsigned int nr_pages,
			     gfp_t gfp_mask)
{
	if (!cgroup_subsys_on_dfl(memory_cgrp_subsys)) {
		struct page_counter *fail;

		if (page_counter_try_charge(&memcg->tcpmem, nr_pages, &fail)) {
			memcg->tcpmem_pressure = 0;
			return true;
		}
		memcg->tcpmem_pressure = 1;
		if (gfp_mask & __GFP_NOFAIL) {
			page_counter_charge(&memcg->tcpmem, nr_pages);
			return true;
		}
		return false;
	}

	if (try_charge(memcg, gfp_mask, nr_pages) == 0) {
		mod_memcg_state(memcg, MEMCG_SOCK, nr_pages);
		return true;
	}

	return false;
}

/**
 * mem_cgroup_uncharge_skmem - uncharge socket memory
 * @memcg: memcg to uncharge
 * @nr_pages: number of pages to uncharge
 */
void mem_cgroup_uncharge_skmem(struct mem_cgroup *memcg, unsigned int nr_pages)
{
	if (!cgroup_subsys_on_dfl(memory_cgrp_subsys)) {
		page_counter_uncharge(&memcg->tcpmem, nr_pages);
		return;
	}

	mod_memcg_state(memcg, MEMCG_SOCK, -nr_pages);

	refill_stock(memcg, nr_pages);
}

static int __init cgroup_memory(char *s)
{
	char *token;

	while ((token = strsep(&s, ",")) != NULL) {
		if (!*token)
			continue;
		if (!strcmp(token, "nosocket"))
			cgroup_memory_nosocket = true;
		if (!strcmp(token, "nokmem"))
			cgroup_memory_nokmem = true;
	}
	return 1;
}
__setup("cgroup.memory=", cgroup_memory);

/*
 * subsys_initcall() for memory controller.
 *
 * Some parts like memcg_hotplug_cpu_dead() have to be initialized from this
 * context because of lock dependencies (cgroup_lock -> cpu hotplug) but
 * basically everything that doesn't depend on a specific mem_cgroup structure
 * should be initialized from here.
 */
static int __init mem_cgroup_init(void)
{
	int cpu, node;

	/*
	 * Currently s32 type (can refer to struct batched_lruvec_stat) is
	 * used for per-memcg-per-cpu caching of per-node statistics. In order
	 * to work fine, we should make sure that the overfill threshold can't
	 * exceed S32_MAX / PAGE_SIZE.
	 */
	BUILD_BUG_ON(MEMCG_CHARGE_BATCH > S32_MAX / PAGE_SIZE);

	cpuhp_setup_state_nocalls(CPUHP_MM_MEMCQ_DEAD, "mm/memctrl:dead", NULL,
				  memcg_hotplug_cpu_dead);

	for_each_possible_cpu(cpu)
		INIT_WORK(&per_cpu_ptr(&memcg_stock, cpu)->work,
			  drain_local_stock);

	for_each_node(node) {
		struct mem_cgroup_tree_per_node *rtpn;

		rtpn = kzalloc_node(sizeof(*rtpn), GFP_KERNEL,
				    node_online(node) ? node : NUMA_NO_NODE);

		rtpn->rb_root = RB_ROOT;
		rtpn->rb_rightmost = NULL;
		spin_lock_init(&rtpn->lock);
		soft_limit_tree.rb_tree_per_node[node] = rtpn;
	}

	return 0;
}
subsys_initcall(mem_cgroup_init);

#ifdef CONFIG_SWAP
static struct mem_cgroup *mem_cgroup_id_get_online(struct mem_cgroup *memcg)
{
	while (!refcount_inc_not_zero(&memcg->id.ref)) {
		/*
		 * The root cgroup cannot be destroyed, so it's refcount must
		 * always be >= 1.
		 */
		if (WARN_ON_ONCE(memcg == root_mem_cgroup)) {
			VM_BUG_ON(1);
			break;
		}
		memcg = parent_mem_cgroup(memcg);
		if (!memcg)
			memcg = root_mem_cgroup;
	}
	return memcg;
}

/**
 * mem_cgroup_swapout - transfer a memsw charge to swap
 * @folio: folio whose memsw charge to transfer
 * @entry: swap entry to move the charge to
 *
 * Transfer the memsw charge of @folio to @entry.
 */
void mem_cgroup_swapout(struct folio *folio, swp_entry_t entry)
{
	struct mem_cgroup *memcg, *swap_memcg;
	unsigned int nr_entries;
	unsigned short oldid;

	VM_BUG_ON_FOLIO(folio_test_lru(folio), folio);
	VM_BUG_ON_FOLIO(folio_ref_count(folio), folio);

	if (mem_cgroup_disabled())
		return;

	if (!do_memsw_account())
		return;

	memcg = folio_memcg(folio);

	VM_WARN_ON_ONCE_FOLIO(!memcg, folio);
	if (!memcg)
		return;

	/*
	 * In case the memcg owning these pages has been offlined and doesn't
	 * have an ID allocated to it anymore, charge the closest online
	 * ancestor for the swap instead and transfer the memory+swap charge.
	 */
	swap_memcg = mem_cgroup_id_get_online(memcg);
	nr_entries = folio_nr_pages(folio);
	/* Get references for the tail pages, too */
	if (nr_entries > 1)
		mem_cgroup_id_get_many(swap_memcg, nr_entries - 1);
	oldid = swap_cgroup_record(entry, mem_cgroup_id(swap_memcg),
				   nr_entries);
	VM_BUG_ON_FOLIO(oldid, folio);
	mod_memcg_state(swap_memcg, MEMCG_SWAP, nr_entries);

	folio->memcg_data = 0;

	if (!mem_cgroup_is_root(memcg))
		page_counter_uncharge(&memcg->memory, nr_entries);

	if (memcg != swap_memcg) {
		if (!mem_cgroup_is_root(swap_memcg))
			page_counter_charge(&swap_memcg->memsw, nr_entries);
		page_counter_uncharge(&memcg->memsw, nr_entries);
	}

	/*
	 * Interrupts should be disabled here because the caller holds the
	 * i_pages lock which is taken with interrupts-off. It is
	 * important here to have the interrupts disabled because it is the
	 * only synchronisation we have for updating the per-CPU variables.
	 */
	memcg_stats_lock();
	mem_cgroup_charge_statistics(memcg, -nr_entries);
	memcg_stats_unlock();
	memcg_check_events(memcg, folio_nid(folio));

	css_put(&memcg->css);
}

/**
 * __mem_cgroup_try_charge_swap - try charging swap space for a folio
 * @folio: folio being added to swap
 * @entry: swap entry to charge
 *
 * Try to charge @folio's memcg for the swap space at @entry.
 *
 * Returns 0 on success, -ENOMEM on failure.
 */
int __mem_cgroup_try_charge_swap(struct folio *folio, swp_entry_t entry)
{
	unsigned int nr_pages = folio_nr_pages(folio);
	struct page_counter *counter;
	struct mem_cgroup *memcg;
	unsigned short oldid;

	if (do_memsw_account())
		return 0;

	memcg = folio_memcg(folio);

	VM_WARN_ON_ONCE_FOLIO(!memcg, folio);
	if (!memcg)
		return 0;

	if (!entry.val) {
		memcg_memory_event(memcg, MEMCG_SWAP_FAIL);
		return 0;
	}

	memcg = mem_cgroup_id_get_online(memcg);

	if (!mem_cgroup_is_root(memcg) &&
	    !page_counter_try_charge(&memcg->swap, nr_pages, &counter)) {
		memcg_memory_event(memcg, MEMCG_SWAP_MAX);
		memcg_memory_event(memcg, MEMCG_SWAP_FAIL);
		mem_cgroup_id_put(memcg);
		return -ENOMEM;
	}

	/* Get references for the tail pages, too */
	if (nr_pages > 1)
		mem_cgroup_id_get_many(memcg, nr_pages - 1);
	oldid = swap_cgroup_record(entry, mem_cgroup_id(memcg), nr_pages);
	VM_BUG_ON_FOLIO(oldid, folio);
	mod_memcg_state(memcg, MEMCG_SWAP, nr_pages);

	return 0;
}

/**
 * __mem_cgroup_uncharge_swap - uncharge swap space
 * @entry: swap entry to uncharge
 * @nr_pages: the amount of swap space to uncharge
 */
void __mem_cgroup_uncharge_swap(swp_entry_t entry, unsigned int nr_pages)
{
	struct mem_cgroup *memcg;
	unsigned short id;

	if (mem_cgroup_disabled())
		return;

	id = swap_cgroup_record(entry, 0, nr_pages);
	rcu_read_lock();
	memcg = mem_cgroup_from_id(id);
	if (memcg) {
		if (!mem_cgroup_is_root(memcg)) {
			if (do_memsw_account())
				page_counter_uncharge(&memcg->memsw, nr_pages);
			else
				page_counter_uncharge(&memcg->swap, nr_pages);
		}
		mod_memcg_state(memcg, MEMCG_SWAP, -nr_pages);
		mem_cgroup_id_put_many(memcg, nr_pages);
	}
	rcu_read_unlock();
}

long mem_cgroup_get_nr_swap_pages(struct mem_cgroup *memcg)
{
	long nr_swap_pages = get_nr_swap_pages();

	if (mem_cgroup_disabled() || do_memsw_account())
		return nr_swap_pages;
	for (; memcg != root_mem_cgroup; memcg = parent_mem_cgroup(memcg))
		nr_swap_pages = min_t(long, nr_swap_pages,
				      READ_ONCE(memcg->swap.max) -
				      page_counter_read(&memcg->swap));
	return nr_swap_pages;
}

bool mem_cgroup_swap_full(struct folio *folio)
{
	struct mem_cgroup *memcg;

	VM_BUG_ON_FOLIO(!folio_test_locked(folio), folio);

	if (vm_swap_full())
		return true;
	if (do_memsw_account())
		return false;

	memcg = folio_memcg(folio);
	if (!memcg)
		return false;

	for (; memcg != root_mem_cgroup; memcg = parent_mem_cgroup(memcg)) {
		unsigned long usage = page_counter_read(&memcg->swap);

		if (usage * 2 >= READ_ONCE(memcg->swap.high) ||
		    usage * 2 >= READ_ONCE(memcg->swap.max))
			return true;
	}

	return false;
}

static int __init setup_swap_account(char *s)
{
	bool res;

	if (!kstrtobool(s, &res) && !res)
		pr_warn_once("The swapaccount=0 commandline option is deprecated "
			     "in favor of configuring swap control via cgroupfs. "
			     "Please report your usecase to linux-mm@kvack.org if you "
			     "depend on this functionality.\n");
	return 1;
}
__setup("swapaccount=", setup_swap_account);

static u64 swap_current_read(struct cgroup_subsys_state *css,
			     struct cftype *cft)
{
	struct mem_cgroup *memcg = mem_cgroup_from_css(css);

	return (u64)page_counter_read(&memcg->swap) * PAGE_SIZE;
}

static int swap_high_show(struct seq_file *m, void *v)
{
	return seq_puts_memcg_tunable(m,
		READ_ONCE(mem_cgroup_from_seq(m)->swap.high));
}

static ssize_t swap_high_write(struct kernfs_open_file *of,
			       char *buf, size_t nbytes, loff_t off)
{
	struct mem_cgroup *memcg = mem_cgroup_from_css(of_css(of));
	unsigned long high;
	int err;

	buf = strstrip(buf);
	err = page_counter_memparse(buf, "max", &high);
	if (err)
		return err;

	page_counter_set_high(&memcg->swap, high);

	return nbytes;
}

static int swap_max_show(struct seq_file *m, void *v)
{
	return seq_puts_memcg_tunable(m,
		READ_ONCE(mem_cgroup_from_seq(m)->swap.max));
}

static ssize_t swap_max_write(struct kernfs_open_file *of,
			      char *buf, size_t nbytes, loff_t off)
{
	struct mem_cgroup *memcg = mem_cgroup_from_css(of_css(of));
	unsigned long max;
	int err;

	buf = strstrip(buf);
	err = page_counter_memparse(buf, "max", &max);
	if (err)
		return err;

	xchg(&memcg->swap.max, max);

	return nbytes;
}

static int swap_events_show(struct seq_file *m, void *v)
{
	struct mem_cgroup *memcg = mem_cgroup_from_seq(m);

	seq_printf(m, "high %lu\n",
		   atomic_long_read(&memcg->memory_events[MEMCG_SWAP_HIGH]));
	seq_printf(m, "max %lu\n",
		   atomic_long_read(&memcg->memory_events[MEMCG_SWAP_MAX]));
	seq_printf(m, "fail %lu\n",
		   atomic_long_read(&memcg->memory_events[MEMCG_SWAP_FAIL]));

	return 0;
}

static struct cftype swap_files[] = {
	{
		.name = "swap.current",
		.flags = CFTYPE_NOT_ON_ROOT,
		.read_u64 = swap_current_read,
	},
	{
		.name = "swap.high",
		.flags = CFTYPE_NOT_ON_ROOT,
		.seq_show = swap_high_show,
		.write = swap_high_write,
	},
	{
		.name = "swap.max",
		.flags = CFTYPE_NOT_ON_ROOT,
		.seq_show = swap_max_show,
		.write = swap_max_write,
	},
	{
		.name = "swap.events",
		.flags = CFTYPE_NOT_ON_ROOT,
		.file_offset = offsetof(struct mem_cgroup, swap_events_file),
		.seq_show = swap_events_show,
	},
	{ }	/* terminate */
};

static struct cftype memsw_files[] = {
	{
		.name = "memsw.usage_in_bytes",
		.private = MEMFILE_PRIVATE(_MEMSWAP, RES_USAGE),
		.read_u64 = mem_cgroup_read_u64,
	},
	{
		.name = "memsw.max_usage_in_bytes",
		.private = MEMFILE_PRIVATE(_MEMSWAP, RES_MAX_USAGE),
		.write = mem_cgroup_reset,
		.read_u64 = mem_cgroup_read_u64,
	},
	{
		.name = "memsw.limit_in_bytes",
		.private = MEMFILE_PRIVATE(_MEMSWAP, RES_LIMIT),
		.write = mem_cgroup_write,
		.read_u64 = mem_cgroup_read_u64,
	},
	{
		.name = "memsw.failcnt",
		.private = MEMFILE_PRIVATE(_MEMSWAP, RES_FAILCNT),
		.write = mem_cgroup_reset,
		.read_u64 = mem_cgroup_read_u64,
	},
	{ },	/* terminate */
};

#if defined(CONFIG_MEMCG_KMEM) && defined(CONFIG_ZSWAP)
/**
 * obj_cgroup_may_zswap - check if this cgroup can zswap
 * @objcg: the object cgroup
 *
 * Check if the hierarchical zswap limit has been reached.
 *
 * This doesn't check for specific headroom, and it is not atomic
 * either. But with zswap, the size of the allocation is only known
 * once compression has occured, and this optimistic pre-check avoids
 * spending cycles on compression when there is already no room left
 * or zswap is disabled altogether somewhere in the hierarchy.
 */
bool obj_cgroup_may_zswap(struct obj_cgroup *objcg)
{
	struct mem_cgroup *memcg, *original_memcg;
	bool ret = true;

	if (!cgroup_subsys_on_dfl(memory_cgrp_subsys))
		return true;

	original_memcg = get_mem_cgroup_from_objcg(objcg);
	for (memcg = original_memcg; memcg != root_mem_cgroup;
	     memcg = parent_mem_cgroup(memcg)) {
		unsigned long max = READ_ONCE(memcg->zswap_max);
		unsigned long pages;

		if (max == PAGE_COUNTER_MAX)
			continue;
		if (max == 0) {
			ret = false;
			break;
		}

		cgroup_rstat_flush(memcg->css.cgroup);
		pages = memcg_page_state(memcg, MEMCG_ZSWAP_B) / PAGE_SIZE;
		if (pages < max)
			continue;
		ret = false;
		break;
	}
	mem_cgroup_put(original_memcg);
	return ret;
}

/**
 * obj_cgroup_charge_zswap - charge compression backend memory
 * @objcg: the object cgroup
 * @size: size of compressed object
 *
 * This forces the charge after obj_cgroup_may_swap() allowed
 * compression and storage in zwap for this cgroup to go ahead.
 */
void obj_cgroup_charge_zswap(struct obj_cgroup *objcg, size_t size)
{
	struct mem_cgroup *memcg;

	if (!cgroup_subsys_on_dfl(memory_cgrp_subsys))
		return;

	VM_WARN_ON_ONCE(!(current->flags & PF_MEMALLOC));

	/* PF_MEMALLOC context, charging must succeed */
	if (obj_cgroup_charge(objcg, GFP_KERNEL, size))
		VM_WARN_ON_ONCE(1);

	rcu_read_lock();
	memcg = obj_cgroup_memcg(objcg);
	mod_memcg_state(memcg, MEMCG_ZSWAP_B, size);
	mod_memcg_state(memcg, MEMCG_ZSWAPPED, 1);
	rcu_read_unlock();
}

/**
 * obj_cgroup_uncharge_zswap - uncharge compression backend memory
 * @objcg: the object cgroup
 * @size: size of compressed object
 *
 * Uncharges zswap memory on page in.
 */
void obj_cgroup_uncharge_zswap(struct obj_cgroup *objcg, size_t size)
{
	struct mem_cgroup *memcg;

	if (!cgroup_subsys_on_dfl(memory_cgrp_subsys))
		return;

	obj_cgroup_uncharge(objcg, size);

	rcu_read_lock();
	memcg = obj_cgroup_memcg(objcg);
	mod_memcg_state(memcg, MEMCG_ZSWAP_B, -size);
	mod_memcg_state(memcg, MEMCG_ZSWAPPED, -1);
	rcu_read_unlock();
}

static u64 zswap_current_read(struct cgroup_subsys_state *css,
			      struct cftype *cft)
{
	cgroup_rstat_flush(css->cgroup);
	return memcg_page_state(mem_cgroup_from_css(css), MEMCG_ZSWAP_B);
}

static int zswap_max_show(struct seq_file *m, void *v)
{
	return seq_puts_memcg_tunable(m,
		READ_ONCE(mem_cgroup_from_seq(m)->zswap_max));
}

static ssize_t zswap_max_write(struct kernfs_open_file *of,
			       char *buf, size_t nbytes, loff_t off)
{
	struct mem_cgroup *memcg = mem_cgroup_from_css(of_css(of));
	unsigned long max;
	int err;

	buf = strstrip(buf);
	err = page_counter_memparse(buf, "max", &max);
	if (err)
		return err;

	xchg(&memcg->zswap_max, max);

	return nbytes;
}

static struct cftype zswap_files[] = {
	{
		.name = "zswap.current",
		.flags = CFTYPE_NOT_ON_ROOT,
		.read_u64 = zswap_current_read,
	},
	{
		.name = "zswap.max",
		.flags = CFTYPE_NOT_ON_ROOT,
		.seq_show = zswap_max_show,
		.write = zswap_max_write,
	},
	{ }	/* terminate */
};
#endif /* CONFIG_MEMCG_KMEM && CONFIG_ZSWAP */

static int __init mem_cgroup_swap_init(void)
{
	if (mem_cgroup_disabled())
		return 0;

	WARN_ON(cgroup_add_dfl_cftypes(&memory_cgrp_subsys, swap_files));
	WARN_ON(cgroup_add_legacy_cftypes(&memory_cgrp_subsys, memsw_files));
#if defined(CONFIG_MEMCG_KMEM) && defined(CONFIG_ZSWAP)
	WARN_ON(cgroup_add_dfl_cftypes(&memory_cgrp_subsys, zswap_files));
#endif
	return 0;
}
subsys_initcall(mem_cgroup_swap_init);

#endif /* CONFIG_SWAP */<|MERGE_RESOLUTION|>--- conflicted
+++ resolved
@@ -5174,11 +5174,8 @@
 static void mem_cgroup_id_remove(struct mem_cgroup *memcg)
 {
 	if (memcg->id.id > 0) {
-<<<<<<< HEAD
 		trace_android_vh_mem_cgroup_id_remove(memcg);
-=======
 		spin_lock(&memcg_idr_lock);
->>>>>>> 5f55cad6
 		idr_remove(&mem_cgroup_idr, memcg->id.id);
 		spin_unlock(&memcg_idr_lock);
 
