// SPDX-License-Identifier: GPL-2.0-only
/*
 *  Copyright (C) 2009  Red Hat, Inc.
 */

#define pr_fmt(fmt) KBUILD_MODNAME ": " fmt

#include <linux/mm.h>
#include <linux/sched.h>
#include <linux/sched/mm.h>
#include <linux/sched/coredump.h>
#include <linux/sched/numa_balancing.h>
#include <linux/highmem.h>
#include <linux/hugetlb.h>
#include <linux/mmu_notifier.h>
#include <linux/rmap.h>
#include <linux/swap.h>
#include <linux/shrinker.h>
#include <linux/mm_inline.h>
#include <linux/swapops.h>
#include <linux/backing-dev.h>
#include <linux/dax.h>
#include <linux/khugepaged.h>
#include <linux/freezer.h>
#include <linux/pfn_t.h>
#include <linux/mman.h>
#include <linux/memremap.h>
#include <linux/pagemap.h>
#include <linux/debugfs.h>
#include <linux/migrate.h>
#include <linux/hashtable.h>
#include <linux/userfaultfd_k.h>
#include <linux/page_idle.h>
#include <linux/shmem_fs.h>
#include <linux/oom.h>
#include <linux/numa.h>
#include <linux/page_owner.h>
#include <linux/sched/sysctl.h>
#include <linux/memory-tiers.h>
#include <linux/compat.h>

#include <asm/tlb.h>
#include <asm/pgalloc.h>
#include "internal.h"
#include "swap.h"

#define CREATE_TRACE_POINTS
#include <trace/events/thp.h>

#undef CREATE_TRACE_POINTS
#include <trace/hooks/huge_memory.h>

/*
 * By default, transparent hugepage support is disabled in order to avoid
 * risking an increased memory footprint for applications that are not
 * guaranteed to benefit from it. When transparent hugepage support is
 * enabled, it is for all mappings, and khugepaged scans all mappings.
 * Defrag is invoked by khugepaged hugepage allocations and by page faults
 * for all hugepage allocations.
 */
unsigned long transparent_hugepage_flags __read_mostly =
#ifdef CONFIG_TRANSPARENT_HUGEPAGE_ALWAYS
	(1<<TRANSPARENT_HUGEPAGE_FLAG)|
#endif
#ifdef CONFIG_TRANSPARENT_HUGEPAGE_MADVISE
	(1<<TRANSPARENT_HUGEPAGE_REQ_MADV_FLAG)|
#endif
	(1<<TRANSPARENT_HUGEPAGE_DEFRAG_REQ_MADV_FLAG)|
	(1<<TRANSPARENT_HUGEPAGE_DEFRAG_KHUGEPAGED_FLAG)|
	(1<<TRANSPARENT_HUGEPAGE_USE_ZERO_PAGE_FLAG);

static struct shrinker deferred_split_shrinker;

static atomic_t huge_zero_refcount;
struct page *huge_zero_page __read_mostly;
unsigned long huge_zero_pfn __read_mostly = ~0UL;
unsigned long huge_anon_orders_always __read_mostly;
unsigned long huge_anon_orders_madvise __read_mostly;
unsigned long huge_anon_orders_inherit __read_mostly;

unsigned long __thp_vma_allowable_orders(struct vm_area_struct *vma,
					 unsigned long vm_flags,
					 unsigned long tva_flags,
					 unsigned long orders)
{
	bool smaps = tva_flags & TVA_SMAPS;
	bool in_pf = tva_flags & TVA_IN_PF;
	bool enforce_sysfs = tva_flags & TVA_ENFORCE_SYSFS;
	/* Check the intersection of requested and supported orders. */
	orders &= vma_is_anonymous(vma) ?
			THP_ORDERS_ALL_ANON : THP_ORDERS_ALL_FILE;

	trace_android_vh_thp_vma_allowable_orders(vma, &orders);
	if (!orders)
		return 0;

	if (!vma->vm_mm)		/* vdso */
		return 0;

<<<<<<< HEAD
	/*
	 * Explicitly disabled through madvise or prctl, or some
	 * architectures may disable THP for some mappings, for
	 * example, s390 kvm.
	 * */
	if ((vm_flags & VM_NOHUGEPAGE) ||
	    test_bit(MMF_DISABLE_THP, &vma->vm_mm->flags))
		return 0;
	/*
	 * If the hardware/firmware marked hugepage support disabled.
	 */
	if (transparent_hugepage_flags & (1 << TRANSPARENT_HUGEPAGE_UNSUPPORTED))
		return 0;
=======
	if (thp_disabled_by_hw() || vma_thp_disabled(vma, vm_flags))
		return false;
>>>>>>> 9b5aad3a

	/* khugepaged doesn't collapse DAX vma, but page fault is fine. */
	if (vma_is_dax(vma))
		return in_pf ? orders : 0;

	/*
	 * khugepaged special VMA and hugetlb VMA.
	 * Must be checked after dax since some dax mappings may have
	 * VM_MIXEDMAP set.
	 */
	if (!in_pf && !smaps && (vm_flags & VM_NO_KHUGEPAGED))
		return 0;

	/*
	 * Check alignment for file vma and size for both file and anon vma by
	 * filtering out the unsuitable orders.
	 *
	 * Skip the check for page fault. Huge fault does the check in fault
	 * handlers.
	 */
	if (!in_pf) {
		int order = highest_order(orders);
		unsigned long addr;

		while (orders) {
			addr = vma->vm_end - (PAGE_SIZE << order);
			if (thp_vma_suitable_order(vma, addr, order))
				break;
			order = next_order(&orders, order);
		}

		if (!orders)
			return 0;
	}

	/*
	 * Enabled via shmem mount options or sysfs settings.
	 * Must be done before hugepage flags check since shmem has its
	 * own flags.
	 */
	if (!in_pf && shmem_file(vma->vm_file))
		return shmem_is_huge(file_inode(vma->vm_file), vma->vm_pgoff,
				     !enforce_sysfs, vma->vm_mm, vm_flags)
			? orders : 0;

	if (!vma_is_anonymous(vma)) {
		/*
		 * Enforce sysfs THP requirements as necessary. Anonymous vmas
		 * were already handled in thp_vma_allowable_orders().
		 */
		if (enforce_sysfs &&
		    (!hugepage_global_enabled() || (!(vm_flags & VM_HUGEPAGE) &&
						    !hugepage_global_always())))
			return 0;

		/*
		 * Trust that ->huge_fault() handlers know what they are doing
		 * in fault path.
		 */
		if (((in_pf || smaps)) && vma->vm_ops->huge_fault)
			return orders;
		/* Only regular file is valid in collapse path */
		if (((!in_pf || smaps)) && file_thp_enabled(vma))
			return orders;
		return 0;
	}

	if (vma_is_temporary_stack(vma))
		return 0;

	/*
	 * THPeligible bit of smaps should show 1 for proper VMAs even
	 * though anon_vma is not initialized yet.
	 *
	 * Allow page fault since anon_vma may be not initialized until
	 * the first page fault.
	 */
	if (!vma->anon_vma)
		return (smaps || in_pf) ? orders : 0;

	return orders;
}

static bool get_huge_zero_page(void)
{
	struct page *zero_page;
retry:
	if (likely(atomic_inc_not_zero(&huge_zero_refcount)))
		return true;

	zero_page = alloc_pages((GFP_TRANSHUGE | __GFP_ZERO) & ~__GFP_MOVABLE,
			HPAGE_PMD_ORDER);
	if (!zero_page) {
		count_vm_event(THP_ZERO_PAGE_ALLOC_FAILED);
		return false;
	}
	preempt_disable();
	if (cmpxchg(&huge_zero_page, NULL, zero_page)) {
		preempt_enable();
		__free_pages(zero_page, compound_order(zero_page));
		goto retry;
	}
	WRITE_ONCE(huge_zero_pfn, page_to_pfn(zero_page));

	/* We take additional reference here. It will be put back by shrinker */
	atomic_set(&huge_zero_refcount, 2);
	preempt_enable();
	count_vm_event(THP_ZERO_PAGE_ALLOC);
	return true;
}

static void put_huge_zero_page(void)
{
	/*
	 * Counter should never go to zero here. Only shrinker can put
	 * last reference.
	 */
	BUG_ON(atomic_dec_and_test(&huge_zero_refcount));
}

struct page *mm_get_huge_zero_page(struct mm_struct *mm)
{
	if (test_bit(MMF_HUGE_ZERO_PAGE, &mm->flags))
		return READ_ONCE(huge_zero_page);

	if (!get_huge_zero_page())
		return NULL;

	if (test_and_set_bit(MMF_HUGE_ZERO_PAGE, &mm->flags))
		put_huge_zero_page();

	return READ_ONCE(huge_zero_page);
}

void mm_put_huge_zero_page(struct mm_struct *mm)
{
	if (test_bit(MMF_HUGE_ZERO_PAGE, &mm->flags))
		put_huge_zero_page();
}

static unsigned long shrink_huge_zero_page_count(struct shrinker *shrink,
					struct shrink_control *sc)
{
	/* we can free zero page only if last reference remains */
	return atomic_read(&huge_zero_refcount) == 1 ? HPAGE_PMD_NR : 0;
}

static unsigned long shrink_huge_zero_page_scan(struct shrinker *shrink,
				       struct shrink_control *sc)
{
	if (atomic_cmpxchg(&huge_zero_refcount, 1, 0) == 1) {
		struct page *zero_page = xchg(&huge_zero_page, NULL);
		BUG_ON(zero_page == NULL);
		WRITE_ONCE(huge_zero_pfn, ~0UL);
		__free_pages(zero_page, compound_order(zero_page));
		return HPAGE_PMD_NR;
	}

	return 0;
}

static struct shrinker huge_zero_page_shrinker = {
	.count_objects = shrink_huge_zero_page_count,
	.scan_objects = shrink_huge_zero_page_scan,
	.seeks = DEFAULT_SEEKS,
};

#ifdef CONFIG_SYSFS
static ssize_t enabled_show(struct kobject *kobj,
			    struct kobj_attribute *attr, char *buf)
{
	const char *output;

	if (test_bit(TRANSPARENT_HUGEPAGE_FLAG, &transparent_hugepage_flags))
		output = "[always] madvise never";
	else if (test_bit(TRANSPARENT_HUGEPAGE_REQ_MADV_FLAG,
			  &transparent_hugepage_flags))
		output = "always [madvise] never";
	else
		output = "always madvise [never]";

	return sysfs_emit(buf, "%s\n", output);
}

static ssize_t enabled_store(struct kobject *kobj,
			     struct kobj_attribute *attr,
			     const char *buf, size_t count)
{
	ssize_t ret = count;

	if (sysfs_streq(buf, "always")) {
		clear_bit(TRANSPARENT_HUGEPAGE_REQ_MADV_FLAG, &transparent_hugepage_flags);
		set_bit(TRANSPARENT_HUGEPAGE_FLAG, &transparent_hugepage_flags);
	} else if (sysfs_streq(buf, "madvise")) {
		clear_bit(TRANSPARENT_HUGEPAGE_FLAG, &transparent_hugepage_flags);
		set_bit(TRANSPARENT_HUGEPAGE_REQ_MADV_FLAG, &transparent_hugepage_flags);
	} else if (sysfs_streq(buf, "never")) {
		clear_bit(TRANSPARENT_HUGEPAGE_FLAG, &transparent_hugepage_flags);
		clear_bit(TRANSPARENT_HUGEPAGE_REQ_MADV_FLAG, &transparent_hugepage_flags);
	} else
		ret = -EINVAL;

	if (ret > 0) {
		int err = start_stop_khugepaged();
		if (err)
			ret = err;
	}
	return ret;
}

static struct kobj_attribute enabled_attr = __ATTR_RW(enabled);

ssize_t single_hugepage_flag_show(struct kobject *kobj,
				  struct kobj_attribute *attr, char *buf,
				  enum transparent_hugepage_flag flag)
{
	return sysfs_emit(buf, "%d\n",
			  !!test_bit(flag, &transparent_hugepage_flags));
}

ssize_t single_hugepage_flag_store(struct kobject *kobj,
				 struct kobj_attribute *attr,
				 const char *buf, size_t count,
				 enum transparent_hugepage_flag flag)
{
	unsigned long value;
	int ret;

	ret = kstrtoul(buf, 10, &value);
	if (ret < 0)
		return ret;
	if (value > 1)
		return -EINVAL;

	if (value)
		set_bit(flag, &transparent_hugepage_flags);
	else
		clear_bit(flag, &transparent_hugepage_flags);

	return count;
}

static ssize_t defrag_show(struct kobject *kobj,
			   struct kobj_attribute *attr, char *buf)
{
	const char *output;

	if (test_bit(TRANSPARENT_HUGEPAGE_DEFRAG_DIRECT_FLAG,
		     &transparent_hugepage_flags))
		output = "[always] defer defer+madvise madvise never";
	else if (test_bit(TRANSPARENT_HUGEPAGE_DEFRAG_KSWAPD_FLAG,
			  &transparent_hugepage_flags))
		output = "always [defer] defer+madvise madvise never";
	else if (test_bit(TRANSPARENT_HUGEPAGE_DEFRAG_KSWAPD_OR_MADV_FLAG,
			  &transparent_hugepage_flags))
		output = "always defer [defer+madvise] madvise never";
	else if (test_bit(TRANSPARENT_HUGEPAGE_DEFRAG_REQ_MADV_FLAG,
			  &transparent_hugepage_flags))
		output = "always defer defer+madvise [madvise] never";
	else
		output = "always defer defer+madvise madvise [never]";

	return sysfs_emit(buf, "%s\n", output);
}

static ssize_t defrag_store(struct kobject *kobj,
			    struct kobj_attribute *attr,
			    const char *buf, size_t count)
{
	if (sysfs_streq(buf, "always")) {
		clear_bit(TRANSPARENT_HUGEPAGE_DEFRAG_KSWAPD_FLAG, &transparent_hugepage_flags);
		clear_bit(TRANSPARENT_HUGEPAGE_DEFRAG_KSWAPD_OR_MADV_FLAG, &transparent_hugepage_flags);
		clear_bit(TRANSPARENT_HUGEPAGE_DEFRAG_REQ_MADV_FLAG, &transparent_hugepage_flags);
		set_bit(TRANSPARENT_HUGEPAGE_DEFRAG_DIRECT_FLAG, &transparent_hugepage_flags);
	} else if (sysfs_streq(buf, "defer+madvise")) {
		clear_bit(TRANSPARENT_HUGEPAGE_DEFRAG_DIRECT_FLAG, &transparent_hugepage_flags);
		clear_bit(TRANSPARENT_HUGEPAGE_DEFRAG_KSWAPD_FLAG, &transparent_hugepage_flags);
		clear_bit(TRANSPARENT_HUGEPAGE_DEFRAG_REQ_MADV_FLAG, &transparent_hugepage_flags);
		set_bit(TRANSPARENT_HUGEPAGE_DEFRAG_KSWAPD_OR_MADV_FLAG, &transparent_hugepage_flags);
	} else if (sysfs_streq(buf, "defer")) {
		clear_bit(TRANSPARENT_HUGEPAGE_DEFRAG_DIRECT_FLAG, &transparent_hugepage_flags);
		clear_bit(TRANSPARENT_HUGEPAGE_DEFRAG_KSWAPD_OR_MADV_FLAG, &transparent_hugepage_flags);
		clear_bit(TRANSPARENT_HUGEPAGE_DEFRAG_REQ_MADV_FLAG, &transparent_hugepage_flags);
		set_bit(TRANSPARENT_HUGEPAGE_DEFRAG_KSWAPD_FLAG, &transparent_hugepage_flags);
	} else if (sysfs_streq(buf, "madvise")) {
		clear_bit(TRANSPARENT_HUGEPAGE_DEFRAG_DIRECT_FLAG, &transparent_hugepage_flags);
		clear_bit(TRANSPARENT_HUGEPAGE_DEFRAG_KSWAPD_FLAG, &transparent_hugepage_flags);
		clear_bit(TRANSPARENT_HUGEPAGE_DEFRAG_KSWAPD_OR_MADV_FLAG, &transparent_hugepage_flags);
		set_bit(TRANSPARENT_HUGEPAGE_DEFRAG_REQ_MADV_FLAG, &transparent_hugepage_flags);
	} else if (sysfs_streq(buf, "never")) {
		clear_bit(TRANSPARENT_HUGEPAGE_DEFRAG_DIRECT_FLAG, &transparent_hugepage_flags);
		clear_bit(TRANSPARENT_HUGEPAGE_DEFRAG_KSWAPD_FLAG, &transparent_hugepage_flags);
		clear_bit(TRANSPARENT_HUGEPAGE_DEFRAG_KSWAPD_OR_MADV_FLAG, &transparent_hugepage_flags);
		clear_bit(TRANSPARENT_HUGEPAGE_DEFRAG_REQ_MADV_FLAG, &transparent_hugepage_flags);
	} else
		return -EINVAL;

	return count;
}
static struct kobj_attribute defrag_attr = __ATTR_RW(defrag);

static ssize_t use_zero_page_show(struct kobject *kobj,
				  struct kobj_attribute *attr, char *buf)
{
	return single_hugepage_flag_show(kobj, attr, buf,
					 TRANSPARENT_HUGEPAGE_USE_ZERO_PAGE_FLAG);
}
static ssize_t use_zero_page_store(struct kobject *kobj,
		struct kobj_attribute *attr, const char *buf, size_t count)
{
	return single_hugepage_flag_store(kobj, attr, buf, count,
				 TRANSPARENT_HUGEPAGE_USE_ZERO_PAGE_FLAG);
}
static struct kobj_attribute use_zero_page_attr = __ATTR_RW(use_zero_page);

static ssize_t hpage_pmd_size_show(struct kobject *kobj,
				   struct kobj_attribute *attr, char *buf)
{
	return sysfs_emit(buf, "%lu\n", HPAGE_PMD_SIZE);
}
static struct kobj_attribute hpage_pmd_size_attr =
	__ATTR_RO(hpage_pmd_size);

static struct attribute *hugepage_attr[] = {
	&enabled_attr.attr,
	&defrag_attr.attr,
	&use_zero_page_attr.attr,
	&hpage_pmd_size_attr.attr,
#ifdef CONFIG_SHMEM
	&shmem_enabled_attr.attr,
#endif
	NULL,
};

static const struct attribute_group hugepage_attr_group = {
	.attrs = hugepage_attr,
};

static void hugepage_exit_sysfs(struct kobject *hugepage_kobj);
static void thpsize_release(struct kobject *kobj);
static DEFINE_SPINLOCK(huge_anon_orders_lock);
static LIST_HEAD(thpsize_list);

struct thpsize {
	struct kobject kobj;
	struct list_head node;
	int order;
};

#define to_thpsize(kobj) container_of(kobj, struct thpsize, kobj)

static ssize_t thpsize_enabled_show(struct kobject *kobj,
				    struct kobj_attribute *attr, char *buf)
{
	int order = to_thpsize(kobj)->order;
	const char *output;

	if (test_bit(order, &huge_anon_orders_always))
		output = "[always] inherit madvise never";
	else if (test_bit(order, &huge_anon_orders_inherit))
		output = "always [inherit] madvise never";
	else if (test_bit(order, &huge_anon_orders_madvise))
		output = "always inherit [madvise] never";
	else
		output = "always inherit madvise [never]";

	return sysfs_emit(buf, "%s\n", output);
}

static ssize_t thpsize_enabled_store(struct kobject *kobj,
				     struct kobj_attribute *attr,
				     const char *buf, size_t count)
{
	int order = to_thpsize(kobj)->order;
	ssize_t ret = count;

	if (sysfs_streq(buf, "always")) {
		spin_lock(&huge_anon_orders_lock);
		clear_bit(order, &huge_anon_orders_inherit);
		clear_bit(order, &huge_anon_orders_madvise);
		set_bit(order, &huge_anon_orders_always);
		spin_unlock(&huge_anon_orders_lock);
	} else if (sysfs_streq(buf, "inherit")) {
		spin_lock(&huge_anon_orders_lock);
		clear_bit(order, &huge_anon_orders_always);
		clear_bit(order, &huge_anon_orders_madvise);
		set_bit(order, &huge_anon_orders_inherit);
		spin_unlock(&huge_anon_orders_lock);
	} else if (sysfs_streq(buf, "madvise")) {
		spin_lock(&huge_anon_orders_lock);
		clear_bit(order, &huge_anon_orders_always);
		clear_bit(order, &huge_anon_orders_inherit);
		set_bit(order, &huge_anon_orders_madvise);
		spin_unlock(&huge_anon_orders_lock);
	} else if (sysfs_streq(buf, "never")) {
		spin_lock(&huge_anon_orders_lock);
		clear_bit(order, &huge_anon_orders_always);
		clear_bit(order, &huge_anon_orders_inherit);
		clear_bit(order, &huge_anon_orders_madvise);
		spin_unlock(&huge_anon_orders_lock);
	} else
		ret = -EINVAL;

	return ret;
}

static struct kobj_attribute thpsize_enabled_attr =
	__ATTR(enabled, 0644, thpsize_enabled_show, thpsize_enabled_store);

static struct attribute *thpsize_attrs[] = {
	&thpsize_enabled_attr.attr,
	NULL,
};

static const struct attribute_group thpsize_attr_group = {
	.attrs = thpsize_attrs,
};

static const struct kobj_type thpsize_ktype = {
	.release = &thpsize_release,
	.sysfs_ops = &kobj_sysfs_ops,
};

DEFINE_PER_CPU(struct mthp_stat, mthp_stats) = {{{0}}};

unsigned long sum_mthp_stat(int order, enum mthp_stat_item item)
{
	unsigned long sum = 0;
	int cpu;

	for_each_possible_cpu(cpu) {
		struct mthp_stat *this = &per_cpu(mthp_stats, cpu);

		sum += this->stats[order][item];
	}

	return sum;
}
EXPORT_SYMBOL_GPL(sum_mthp_stat);

#define DEFINE_MTHP_STAT_ATTR(_name, _index)				\
static ssize_t _name##_show(struct kobject *kobj,			\
			struct kobj_attribute *attr, char *buf)		\
{									\
	int order = to_thpsize(kobj)->order;				\
									\
	return sysfs_emit(buf, "%lu\n", sum_mthp_stat(order, _index));	\
}									\
static struct kobj_attribute _name##_attr = __ATTR_RO(_name)

DEFINE_MTHP_STAT_ATTR(anon_fault_alloc, MTHP_STAT_ANON_FAULT_ALLOC);
DEFINE_MTHP_STAT_ATTR(anon_fault_fallback, MTHP_STAT_ANON_FAULT_FALLBACK);
DEFINE_MTHP_STAT_ATTR(anon_fault_fallback_charge, MTHP_STAT_ANON_FAULT_FALLBACK_CHARGE);
DEFINE_MTHP_STAT_ATTR(swpout, MTHP_STAT_SWPOUT);
DEFINE_MTHP_STAT_ATTR(swpout_fallback, MTHP_STAT_SWPOUT_FALLBACK);
DEFINE_MTHP_STAT_ATTR(split, MTHP_STAT_SPLIT);
DEFINE_MTHP_STAT_ATTR(split_failed, MTHP_STAT_SPLIT_FAILED);
DEFINE_MTHP_STAT_ATTR(split_deferred, MTHP_STAT_SPLIT_DEFERRED);

static struct attribute *stats_attrs[] = {
	&anon_fault_alloc_attr.attr,
	&anon_fault_fallback_attr.attr,
	&anon_fault_fallback_charge_attr.attr,
	&swpout_attr.attr,
	&swpout_fallback_attr.attr,
	&split_attr.attr,
	&split_failed_attr.attr,
	&split_deferred_attr.attr,
	NULL,
};

static struct attribute_group stats_attr_group = {
	.name = "stats",
	.attrs = stats_attrs,
};

static struct thpsize *thpsize_create(int order, struct kobject *parent)
{
	unsigned long size = (PAGE_SIZE << order) / SZ_1K;
	struct thpsize *thpsize;
	int ret;

	thpsize = kzalloc(sizeof(*thpsize), GFP_KERNEL);
	if (!thpsize)
		return ERR_PTR(-ENOMEM);

	ret = kobject_init_and_add(&thpsize->kobj, &thpsize_ktype, parent,
				   "hugepages-%lukB", size);
	if (ret) {
		kfree(thpsize);
		return ERR_PTR(ret);
	}

	ret = sysfs_create_group(&thpsize->kobj, &thpsize_attr_group);
	if (ret) {
		kobject_put(&thpsize->kobj);
		return ERR_PTR(ret);
	}

	ret = sysfs_create_group(&thpsize->kobj, &stats_attr_group);
	if (ret) {
		kobject_put(&thpsize->kobj);
		return ERR_PTR(ret);
	}

	thpsize->order = order;
	return thpsize;
}

static void thpsize_release(struct kobject *kobj)
{
	kfree(to_thpsize(kobj));
}

static int __init hugepage_init_sysfs(struct kobject **hugepage_kobj)
{
	int err;
	struct thpsize *thpsize;
	unsigned long orders;
	int order;

	/*
	 * Default to setting PMD-sized THP to inherit the global setting and
	 * disable all other sizes. powerpc's PMD_ORDER isn't a compile-time
	 * constant so we have to do this here.
	 */
	huge_anon_orders_inherit = BIT(PMD_ORDER);

	*hugepage_kobj = kobject_create_and_add("transparent_hugepage", mm_kobj);
	if (unlikely(!*hugepage_kobj)) {
		pr_err("failed to create transparent hugepage kobject\n");
		return -ENOMEM;
	}

	err = sysfs_create_group(*hugepage_kobj, &hugepage_attr_group);
	if (err) {
		pr_err("failed to register transparent hugepage group\n");
		goto delete_obj;
	}

	err = sysfs_create_group(*hugepage_kobj, &khugepaged_attr_group);
	if (err) {
		pr_err("failed to register transparent hugepage group\n");
		goto remove_hp_group;
	}

	orders = THP_ORDERS_ALL_ANON;
	order = highest_order(orders);
	while (orders) {
		thpsize = thpsize_create(order, *hugepage_kobj);
		if (IS_ERR(thpsize)) {
			pr_err("failed to create thpsize for order %d\n", order);
			err = PTR_ERR(thpsize);
			goto remove_all;
		}
		list_add(&thpsize->node, &thpsize_list);
		order = next_order(&orders, order);
	}

	return 0;

remove_all:
	hugepage_exit_sysfs(*hugepage_kobj);
	return err;
remove_hp_group:
	sysfs_remove_group(*hugepage_kobj, &hugepage_attr_group);
delete_obj:
	kobject_put(*hugepage_kobj);
	return err;
}

static void __init hugepage_exit_sysfs(struct kobject *hugepage_kobj)
{
	struct thpsize *thpsize, *tmp;

	list_for_each_entry_safe(thpsize, tmp, &thpsize_list, node) {
		list_del(&thpsize->node);
		kobject_put(&thpsize->kobj);
	}

	sysfs_remove_group(hugepage_kobj, &khugepaged_attr_group);
	sysfs_remove_group(hugepage_kobj, &hugepage_attr_group);
	kobject_put(hugepage_kobj);
}
#else
static inline int hugepage_init_sysfs(struct kobject **hugepage_kobj)
{
	return 0;
}

static inline void hugepage_exit_sysfs(struct kobject *hugepage_kobj)
{
}
#endif /* CONFIG_SYSFS */

static int __init hugepage_init(void)
{
	int err;
	struct kobject *hugepage_kobj;

	if (!has_transparent_hugepage()) {
		transparent_hugepage_flags = 1 << TRANSPARENT_HUGEPAGE_UNSUPPORTED;
		return -EINVAL;
	}

	/*
	 * hugepages can't be allocated by the buddy allocator
	 */
	MAYBE_BUILD_BUG_ON(HPAGE_PMD_ORDER > MAX_ORDER);
	/*
	 * we use page->mapping and page->index in second tail page
	 * as list_head: assuming THP order >= 2
	 */
	MAYBE_BUILD_BUG_ON(HPAGE_PMD_ORDER < 2);

	err = hugepage_init_sysfs(&hugepage_kobj);
	if (err)
		goto err_sysfs;

	err = khugepaged_init();
	if (err)
		goto err_slab;

	err = register_shrinker(&huge_zero_page_shrinker, "thp-zero");
	if (err)
		goto err_hzp_shrinker;
	err = register_shrinker(&deferred_split_shrinker, "thp-deferred_split");
	if (err)
		goto err_split_shrinker;

	/*
	 * By default disable transparent hugepages on smaller systems,
	 * where the extra memory used could hurt more than TLB overhead
	 * is likely to save.  The admin can still enable it through /sys.
	 */
	if (totalram_pages() < (512 << (20 - PAGE_SHIFT))) {
		transparent_hugepage_flags = 0;
		return 0;
	}

	err = start_stop_khugepaged();
	if (err)
		goto err_khugepaged;

	return 0;
err_khugepaged:
	unregister_shrinker(&deferred_split_shrinker);
err_split_shrinker:
	unregister_shrinker(&huge_zero_page_shrinker);
err_hzp_shrinker:
	khugepaged_destroy();
err_slab:
	hugepage_exit_sysfs(hugepage_kobj);
err_sysfs:
	return err;
}
subsys_initcall(hugepage_init);

static int __init setup_transparent_hugepage(char *str)
{
	int ret = 0;
	if (!str)
		goto out;
	if (!strcmp(str, "always")) {
		set_bit(TRANSPARENT_HUGEPAGE_FLAG,
			&transparent_hugepage_flags);
		clear_bit(TRANSPARENT_HUGEPAGE_REQ_MADV_FLAG,
			  &transparent_hugepage_flags);
		ret = 1;
	} else if (!strcmp(str, "madvise")) {
		clear_bit(TRANSPARENT_HUGEPAGE_FLAG,
			  &transparent_hugepage_flags);
		set_bit(TRANSPARENT_HUGEPAGE_REQ_MADV_FLAG,
			&transparent_hugepage_flags);
		ret = 1;
	} else if (!strcmp(str, "never")) {
		clear_bit(TRANSPARENT_HUGEPAGE_FLAG,
			  &transparent_hugepage_flags);
		clear_bit(TRANSPARENT_HUGEPAGE_REQ_MADV_FLAG,
			  &transparent_hugepage_flags);
		ret = 1;
	}
out:
	if (!ret)
		pr_warn("transparent_hugepage= cannot parse, ignored\n");
	return ret;
}
__setup("transparent_hugepage=", setup_transparent_hugepage);

pmd_t maybe_pmd_mkwrite(pmd_t pmd, struct vm_area_struct *vma)
{
	if (likely(vma->vm_flags & VM_WRITE))
		pmd = pmd_mkwrite(pmd, vma);
	return pmd;
}

#ifdef CONFIG_MEMCG
static inline
struct deferred_split *get_deferred_split_queue(struct folio *folio)
{
	struct mem_cgroup *memcg = folio_memcg(folio);
	struct pglist_data *pgdat = NODE_DATA(folio_nid(folio));

	if (memcg)
		return &memcg->deferred_split_queue;
	else
		return &pgdat->deferred_split_queue;
}
#else
static inline
struct deferred_split *get_deferred_split_queue(struct folio *folio)
{
	struct pglist_data *pgdat = NODE_DATA(folio_nid(folio));

	return &pgdat->deferred_split_queue;
}
#endif

void folio_prep_large_rmappable(struct folio *folio)
{
	VM_BUG_ON_FOLIO(folio_order(folio) < 2, folio);
	INIT_LIST_HEAD(&folio->_deferred_list);
	folio_set_large_rmappable(folio);
}

static inline bool is_transparent_hugepage(struct folio *folio)
{
	if (!folio_test_large(folio))
		return false;

	return is_huge_zero_page(&folio->page) ||
		folio_test_large_rmappable(folio);
}

static unsigned long __thp_get_unmapped_area(struct file *filp,
		unsigned long addr, unsigned long len,
		loff_t off, unsigned long flags, unsigned long size)
{
	loff_t off_end = off + len;
	loff_t off_align = round_up(off, size);
	unsigned long len_pad, ret;

	if (!IS_ENABLED(CONFIG_64BIT) || in_compat_syscall())
		return 0;

	if (off_end <= off_align || (off_end - off_align) < size)
		return 0;

	len_pad = len + size;
	if (len_pad < len || (off + len_pad) < off)
		return 0;

	ret = current->mm->get_unmapped_area(filp, addr, len_pad,
					      off >> PAGE_SHIFT, flags);

	/*
	 * The failure might be due to length padding. The caller will retry
	 * without the padding.
	 */
	if (IS_ERR_VALUE(ret))
		return 0;

	/*
	 * Do not try to align to THP boundary if allocation at the address
	 * hint succeeds.
	 */
	if (ret == addr)
		return addr;

	ret += (off - ret) & (size - 1);
	return ret;
}

unsigned long thp_get_unmapped_area(struct file *filp, unsigned long addr,
		unsigned long len, unsigned long pgoff, unsigned long flags)
{
	unsigned long ret;
	loff_t off = (loff_t)pgoff << PAGE_SHIFT;

	ret = __thp_get_unmapped_area(filp, addr, len, off, flags, PMD_SIZE);
	if (ret)
		return ret;

	return current->mm->get_unmapped_area(filp, addr, len, pgoff, flags);
}
EXPORT_SYMBOL_GPL(thp_get_unmapped_area);

static vm_fault_t __do_huge_pmd_anonymous_page(struct vm_fault *vmf,
			struct page *page, gfp_t gfp)
{
	struct vm_area_struct *vma = vmf->vma;
	struct folio *folio = page_folio(page);
	pgtable_t pgtable;
	unsigned long haddr = vmf->address & HPAGE_PMD_MASK;
	vm_fault_t ret = 0;

	VM_BUG_ON_FOLIO(!folio_test_large(folio), folio);

	if (mem_cgroup_charge(folio, vma->vm_mm, gfp)) {
		folio_put(folio);
		count_vm_event(THP_FAULT_FALLBACK);
		count_vm_event(THP_FAULT_FALLBACK_CHARGE);
		count_mthp_stat(HPAGE_PMD_ORDER, MTHP_STAT_ANON_FAULT_FALLBACK);
		count_mthp_stat(HPAGE_PMD_ORDER, MTHP_STAT_ANON_FAULT_FALLBACK_CHARGE);
		return VM_FAULT_FALLBACK;
	}
	folio_throttle_swaprate(folio, gfp);

	pgtable = pte_alloc_one(vma->vm_mm);
	if (unlikely(!pgtable)) {
		ret = VM_FAULT_OOM;
		goto release;
	}

	clear_huge_page(page, vmf->address, HPAGE_PMD_NR);
	/*
	 * The memory barrier inside __folio_mark_uptodate makes sure that
	 * clear_huge_page writes become visible before the set_pmd_at()
	 * write.
	 */
	__folio_mark_uptodate(folio);

	vmf->ptl = pmd_lock(vma->vm_mm, vmf->pmd);
	if (unlikely(!pmd_none(*vmf->pmd))) {
		goto unlock_release;
	} else {
		pmd_t entry;

		ret = check_stable_address_space(vma->vm_mm);
		if (ret)
			goto unlock_release;

		/* Deliver the page fault to userland */
		if (userfaultfd_missing(vma)) {
			spin_unlock(vmf->ptl);
			folio_put(folio);
			pte_free(vma->vm_mm, pgtable);
			ret = handle_userfault(vmf, VM_UFFD_MISSING);
			VM_BUG_ON(ret & VM_FAULT_FALLBACK);
			return ret;
		}

		entry = mk_huge_pmd(page, vma->vm_page_prot);
		entry = maybe_pmd_mkwrite(pmd_mkdirty(entry), vma);
		folio_add_new_anon_rmap(folio, vma, haddr, RMAP_EXCLUSIVE);
		folio_add_lru_vma(folio, vma);
		pgtable_trans_huge_deposit(vma->vm_mm, vmf->pmd, pgtable);
		set_pmd_at(vma->vm_mm, haddr, vmf->pmd, entry);
		update_mmu_cache_pmd(vma, vmf->address, vmf->pmd);
		add_mm_counter(vma->vm_mm, MM_ANONPAGES, HPAGE_PMD_NR);
		mm_inc_nr_ptes(vma->vm_mm);
		spin_unlock(vmf->ptl);
		count_vm_event(THP_FAULT_ALLOC);
		count_mthp_stat(HPAGE_PMD_ORDER, MTHP_STAT_ANON_FAULT_ALLOC);
		count_memcg_event_mm(vma->vm_mm, THP_FAULT_ALLOC);
	}

	return 0;
unlock_release:
	spin_unlock(vmf->ptl);
release:
	if (pgtable)
		pte_free(vma->vm_mm, pgtable);
	folio_put(folio);
	return ret;

}

/*
 * always: directly stall for all thp allocations
 * defer: wake kswapd and fail if not immediately available
 * defer+madvise: wake kswapd and directly stall for MADV_HUGEPAGE, otherwise
 *		  fail if not immediately available
 * madvise: directly stall for MADV_HUGEPAGE, otherwise fail if not immediately
 *	    available
 * never: never stall for any thp allocation
 */
gfp_t vma_thp_gfp_mask(struct vm_area_struct *vma)
{
	const bool vma_madvised = vma && (vma->vm_flags & VM_HUGEPAGE);

	/* Always do synchronous compaction */
	if (test_bit(TRANSPARENT_HUGEPAGE_DEFRAG_DIRECT_FLAG, &transparent_hugepage_flags))
		return GFP_TRANSHUGE | (vma_madvised ? 0 : __GFP_NORETRY);

	/* Kick kcompactd and fail quickly */
	if (test_bit(TRANSPARENT_HUGEPAGE_DEFRAG_KSWAPD_FLAG, &transparent_hugepage_flags))
		return GFP_TRANSHUGE_LIGHT | __GFP_KSWAPD_RECLAIM;

	/* Synchronous compaction if madvised, otherwise kick kcompactd */
	if (test_bit(TRANSPARENT_HUGEPAGE_DEFRAG_KSWAPD_OR_MADV_FLAG, &transparent_hugepage_flags))
		return GFP_TRANSHUGE_LIGHT |
			(vma_madvised ? __GFP_DIRECT_RECLAIM :
					__GFP_KSWAPD_RECLAIM);

	/* Only do synchronous compaction if madvised */
	if (test_bit(TRANSPARENT_HUGEPAGE_DEFRAG_REQ_MADV_FLAG, &transparent_hugepage_flags))
		return GFP_TRANSHUGE_LIGHT |
		       (vma_madvised ? __GFP_DIRECT_RECLAIM : 0);

	return GFP_TRANSHUGE_LIGHT;
}

/* Caller must hold page table lock. */
static void set_huge_zero_page(pgtable_t pgtable, struct mm_struct *mm,
		struct vm_area_struct *vma, unsigned long haddr, pmd_t *pmd,
		struct page *zero_page)
{
	pmd_t entry;
	if (!pmd_none(*pmd))
		return;
	entry = mk_pmd(zero_page, vma->vm_page_prot);
	entry = pmd_mkhuge(entry);
	pgtable_trans_huge_deposit(mm, pmd, pgtable);
	set_pmd_at(mm, haddr, pmd, entry);
	mm_inc_nr_ptes(mm);
}

vm_fault_t do_huge_pmd_anonymous_page(struct vm_fault *vmf)
{
	struct vm_area_struct *vma = vmf->vma;
	gfp_t gfp;
	struct folio *folio;
	unsigned long haddr = vmf->address & HPAGE_PMD_MASK;
	vm_fault_t ret;

	if (!thp_vma_suitable_order(vma, haddr, PMD_ORDER))
		return VM_FAULT_FALLBACK;
	ret = vmf_anon_prepare(vmf);
	if (ret)
		return ret;
	khugepaged_enter_vma(vma, vma->vm_flags);

	if (!(vmf->flags & FAULT_FLAG_WRITE) &&
			!mm_forbids_zeropage(vma->vm_mm) &&
			transparent_hugepage_use_zero_page()) {
		pgtable_t pgtable;
		struct page *zero_page;
		vm_fault_t ret;
		pgtable = pte_alloc_one(vma->vm_mm);
		if (unlikely(!pgtable))
			return VM_FAULT_OOM;
		zero_page = mm_get_huge_zero_page(vma->vm_mm);
		if (unlikely(!zero_page)) {
			pte_free(vma->vm_mm, pgtable);
			count_vm_event(THP_FAULT_FALLBACK);
			return VM_FAULT_FALLBACK;
		}
		vmf->ptl = pmd_lock(vma->vm_mm, vmf->pmd);
		ret = 0;
		if (pmd_none(*vmf->pmd)) {
			ret = check_stable_address_space(vma->vm_mm);
			if (ret) {
				spin_unlock(vmf->ptl);
				pte_free(vma->vm_mm, pgtable);
			} else if (userfaultfd_missing(vma)) {
				spin_unlock(vmf->ptl);
				pte_free(vma->vm_mm, pgtable);
				ret = handle_userfault(vmf, VM_UFFD_MISSING);
				VM_BUG_ON(ret & VM_FAULT_FALLBACK);
			} else {
				set_huge_zero_page(pgtable, vma->vm_mm, vma,
						   haddr, vmf->pmd, zero_page);
				update_mmu_cache_pmd(vma, vmf->address, vmf->pmd);
				spin_unlock(vmf->ptl);
			}
		} else {
			spin_unlock(vmf->ptl);
			pte_free(vma->vm_mm, pgtable);
		}
		return ret;
	}
	gfp = vma_thp_gfp_mask(vma);
	folio = vma_alloc_folio(gfp, HPAGE_PMD_ORDER, vma, haddr, true);
	if (unlikely(!folio)) {
		count_vm_event(THP_FAULT_FALLBACK);
		count_mthp_stat(HPAGE_PMD_ORDER, MTHP_STAT_ANON_FAULT_FALLBACK);
		return VM_FAULT_FALLBACK;
	}
	return __do_huge_pmd_anonymous_page(vmf, &folio->page, gfp);
}

static void insert_pfn_pmd(struct vm_area_struct *vma, unsigned long addr,
		pmd_t *pmd, pfn_t pfn, pgprot_t prot, bool write,
		pgtable_t pgtable)
{
	struct mm_struct *mm = vma->vm_mm;
	pmd_t entry;
	spinlock_t *ptl;

	ptl = pmd_lock(mm, pmd);
	if (!pmd_none(*pmd)) {
		if (write) {
			if (pmd_pfn(*pmd) != pfn_t_to_pfn(pfn)) {
				WARN_ON_ONCE(!is_huge_zero_pmd(*pmd));
				goto out_unlock;
			}
			entry = pmd_mkyoung(*pmd);
			entry = maybe_pmd_mkwrite(pmd_mkdirty(entry), vma);
			if (pmdp_set_access_flags(vma, addr, pmd, entry, 1))
				update_mmu_cache_pmd(vma, addr, pmd);
		}

		goto out_unlock;
	}

	entry = pmd_mkhuge(pfn_t_pmd(pfn, prot));
	if (pfn_t_devmap(pfn))
		entry = pmd_mkdevmap(entry);
	if (write) {
		entry = pmd_mkyoung(pmd_mkdirty(entry));
		entry = maybe_pmd_mkwrite(entry, vma);
	}

	if (pgtable) {
		pgtable_trans_huge_deposit(mm, pmd, pgtable);
		mm_inc_nr_ptes(mm);
		pgtable = NULL;
	}

	set_pmd_at(mm, addr, pmd, entry);
	update_mmu_cache_pmd(vma, addr, pmd);

out_unlock:
	spin_unlock(ptl);
	if (pgtable)
		pte_free(mm, pgtable);
}

/**
 * vmf_insert_pfn_pmd - insert a pmd size pfn
 * @vmf: Structure describing the fault
 * @pfn: pfn to insert
 * @write: whether it's a write fault
 *
 * Insert a pmd size pfn. See vmf_insert_pfn() for additional info.
 *
 * Return: vm_fault_t value.
 */
vm_fault_t vmf_insert_pfn_pmd(struct vm_fault *vmf, pfn_t pfn, bool write)
{
	unsigned long addr = vmf->address & PMD_MASK;
	struct vm_area_struct *vma = vmf->vma;
	pgprot_t pgprot = vma->vm_page_prot;
	pgtable_t pgtable = NULL;

	/*
	 * If we had pmd_special, we could avoid all these restrictions,
	 * but we need to be consistent with PTEs and architectures that
	 * can't support a 'special' bit.
	 */
	BUG_ON(!(vma->vm_flags & (VM_PFNMAP|VM_MIXEDMAP)) &&
			!pfn_t_devmap(pfn));
	BUG_ON((vma->vm_flags & (VM_PFNMAP|VM_MIXEDMAP)) ==
						(VM_PFNMAP|VM_MIXEDMAP));
	BUG_ON((vma->vm_flags & VM_PFNMAP) && is_cow_mapping(vma->vm_flags));

	if (addr < vma->vm_start || addr >= vma->vm_end)
		return VM_FAULT_SIGBUS;

	if (arch_needs_pgtable_deposit()) {
		pgtable = pte_alloc_one(vma->vm_mm);
		if (!pgtable)
			return VM_FAULT_OOM;
	}

	track_pfn_insert(vma, &pgprot, pfn);

	insert_pfn_pmd(vma, addr, vmf->pmd, pfn, pgprot, write, pgtable);
	return VM_FAULT_NOPAGE;
}
EXPORT_SYMBOL_GPL(vmf_insert_pfn_pmd);

#ifdef CONFIG_HAVE_ARCH_TRANSPARENT_HUGEPAGE_PUD
static pud_t maybe_pud_mkwrite(pud_t pud, struct vm_area_struct *vma)
{
	if (likely(vma->vm_flags & VM_WRITE))
		pud = pud_mkwrite(pud);
	return pud;
}

static void insert_pfn_pud(struct vm_area_struct *vma, unsigned long addr,
		pud_t *pud, pfn_t pfn, bool write)
{
	struct mm_struct *mm = vma->vm_mm;
	pgprot_t prot = vma->vm_page_prot;
	pud_t entry;
	spinlock_t *ptl;

	ptl = pud_lock(mm, pud);
	if (!pud_none(*pud)) {
		if (write) {
			if (pud_pfn(*pud) != pfn_t_to_pfn(pfn)) {
				WARN_ON_ONCE(!is_huge_zero_pud(*pud));
				goto out_unlock;
			}
			entry = pud_mkyoung(*pud);
			entry = maybe_pud_mkwrite(pud_mkdirty(entry), vma);
			if (pudp_set_access_flags(vma, addr, pud, entry, 1))
				update_mmu_cache_pud(vma, addr, pud);
		}
		goto out_unlock;
	}

	entry = pud_mkhuge(pfn_t_pud(pfn, prot));
	if (pfn_t_devmap(pfn))
		entry = pud_mkdevmap(entry);
	if (write) {
		entry = pud_mkyoung(pud_mkdirty(entry));
		entry = maybe_pud_mkwrite(entry, vma);
	}
	set_pud_at(mm, addr, pud, entry);
	update_mmu_cache_pud(vma, addr, pud);

out_unlock:
	spin_unlock(ptl);
}

/**
 * vmf_insert_pfn_pud - insert a pud size pfn
 * @vmf: Structure describing the fault
 * @pfn: pfn to insert
 * @write: whether it's a write fault
 *
 * Insert a pud size pfn. See vmf_insert_pfn() for additional info.
 *
 * Return: vm_fault_t value.
 */
vm_fault_t vmf_insert_pfn_pud(struct vm_fault *vmf, pfn_t pfn, bool write)
{
	unsigned long addr = vmf->address & PUD_MASK;
	struct vm_area_struct *vma = vmf->vma;
	pgprot_t pgprot = vma->vm_page_prot;

	/*
	 * If we had pud_special, we could avoid all these restrictions,
	 * but we need to be consistent with PTEs and architectures that
	 * can't support a 'special' bit.
	 */
	BUG_ON(!(vma->vm_flags & (VM_PFNMAP|VM_MIXEDMAP)) &&
			!pfn_t_devmap(pfn));
	BUG_ON((vma->vm_flags & (VM_PFNMAP|VM_MIXEDMAP)) ==
						(VM_PFNMAP|VM_MIXEDMAP));
	BUG_ON((vma->vm_flags & VM_PFNMAP) && is_cow_mapping(vma->vm_flags));

	if (addr < vma->vm_start || addr >= vma->vm_end)
		return VM_FAULT_SIGBUS;

	track_pfn_insert(vma, &pgprot, pfn);

	insert_pfn_pud(vma, addr, vmf->pud, pfn, write);
	return VM_FAULT_NOPAGE;
}
EXPORT_SYMBOL_GPL(vmf_insert_pfn_pud);
#endif /* CONFIG_HAVE_ARCH_TRANSPARENT_HUGEPAGE_PUD */

static void touch_pmd(struct vm_area_struct *vma, unsigned long addr,
		      pmd_t *pmd, bool write)
{
	pmd_t _pmd;

	_pmd = pmd_mkyoung(*pmd);
	if (write)
		_pmd = pmd_mkdirty(_pmd);
	if (pmdp_set_access_flags(vma, addr & HPAGE_PMD_MASK,
				  pmd, _pmd, write))
		update_mmu_cache_pmd(vma, addr, pmd);
}

struct page *follow_devmap_pmd(struct vm_area_struct *vma, unsigned long addr,
		pmd_t *pmd, int flags, struct dev_pagemap **pgmap)
{
	unsigned long pfn = pmd_pfn(*pmd);
	struct mm_struct *mm = vma->vm_mm;
	struct page *page;
	int ret;

	assert_spin_locked(pmd_lockptr(mm, pmd));

	if (flags & FOLL_WRITE && !pmd_write(*pmd))
		return NULL;

	if (pmd_present(*pmd) && pmd_devmap(*pmd))
		/* pass */;
	else
		return NULL;

	if (flags & FOLL_TOUCH)
		touch_pmd(vma, addr, pmd, flags & FOLL_WRITE);

	/*
	 * device mapped pages can only be returned if the
	 * caller will manage the page reference count.
	 */
	if (!(flags & (FOLL_GET | FOLL_PIN)))
		return ERR_PTR(-EEXIST);

	pfn += (addr & ~PMD_MASK) >> PAGE_SHIFT;
	*pgmap = get_dev_pagemap(pfn, *pgmap);
	if (!*pgmap)
		return ERR_PTR(-EFAULT);
	page = pfn_to_page(pfn);
	ret = try_grab_folio(page_folio(page), 1, flags);
	if (ret)
		page = ERR_PTR(ret);

	return page;
}

int copy_huge_pmd(struct mm_struct *dst_mm, struct mm_struct *src_mm,
		  pmd_t *dst_pmd, pmd_t *src_pmd, unsigned long addr,
		  struct vm_area_struct *dst_vma, struct vm_area_struct *src_vma)
{
	spinlock_t *dst_ptl, *src_ptl;
	struct page *src_page;
	struct folio *src_folio;
	pmd_t pmd;
	pgtable_t pgtable = NULL;
	int ret = -ENOMEM;

	/* Skip if can be re-fill on fault */
	if (!vma_is_anonymous(dst_vma))
		return 0;

	pgtable = pte_alloc_one(dst_mm);
	if (unlikely(!pgtable))
		goto out;

	dst_ptl = pmd_lock(dst_mm, dst_pmd);
	src_ptl = pmd_lockptr(src_mm, src_pmd);
	spin_lock_nested(src_ptl, SINGLE_DEPTH_NESTING);

	ret = -EAGAIN;
	pmd = *src_pmd;

#ifdef CONFIG_ARCH_ENABLE_THP_MIGRATION
	if (unlikely(is_swap_pmd(pmd))) {
		swp_entry_t entry = pmd_to_swp_entry(pmd);

		VM_BUG_ON(!is_pmd_migration_entry(pmd));
		if (!is_readable_migration_entry(entry)) {
			entry = make_readable_migration_entry(
							swp_offset(entry));
			pmd = swp_entry_to_pmd(entry);
			if (pmd_swp_soft_dirty(*src_pmd))
				pmd = pmd_swp_mksoft_dirty(pmd);
			if (pmd_swp_uffd_wp(*src_pmd))
				pmd = pmd_swp_mkuffd_wp(pmd);
			set_pmd_at(src_mm, addr, src_pmd, pmd);
		}
		add_mm_counter(dst_mm, MM_ANONPAGES, HPAGE_PMD_NR);
		mm_inc_nr_ptes(dst_mm);
		pgtable_trans_huge_deposit(dst_mm, dst_pmd, pgtable);
		if (!userfaultfd_wp(dst_vma))
			pmd = pmd_swp_clear_uffd_wp(pmd);
		set_pmd_at(dst_mm, addr, dst_pmd, pmd);
		ret = 0;
		goto out_unlock;
	}
#endif

	if (unlikely(!pmd_trans_huge(pmd))) {
		pte_free(dst_mm, pgtable);
		goto out_unlock;
	}
	/*
	 * When page table lock is held, the huge zero pmd should not be
	 * under splitting since we don't split the page itself, only pmd to
	 * a page table.
	 */
	if (is_huge_zero_pmd(pmd)) {
		/*
		 * get_huge_zero_page() will never allocate a new page here,
		 * since we already have a zero page to copy. It just takes a
		 * reference.
		 */
		mm_get_huge_zero_page(dst_mm);
		goto out_zero_page;
	}

	src_page = pmd_page(pmd);
	VM_BUG_ON_PAGE(!PageHead(src_page), src_page);
	src_folio = page_folio(src_page);

	folio_get(src_folio);
	if (unlikely(folio_try_dup_anon_rmap_pmd(src_folio, src_page, src_vma))) {
		/* Page maybe pinned: split and retry the fault on PTEs. */
		folio_put(src_folio);
		pte_free(dst_mm, pgtable);
		spin_unlock(src_ptl);
		spin_unlock(dst_ptl);
		__split_huge_pmd(src_vma, src_pmd, addr, false, NULL);
		return -EAGAIN;
	}
	add_mm_counter(dst_mm, MM_ANONPAGES, HPAGE_PMD_NR);
out_zero_page:
	mm_inc_nr_ptes(dst_mm);
	pgtable_trans_huge_deposit(dst_mm, dst_pmd, pgtable);
	pmdp_set_wrprotect(src_mm, addr, src_pmd);
	if (!userfaultfd_wp(dst_vma))
		pmd = pmd_clear_uffd_wp(pmd);
	pmd = pmd_mkold(pmd_wrprotect(pmd));
	set_pmd_at(dst_mm, addr, dst_pmd, pmd);

	ret = 0;
out_unlock:
	spin_unlock(src_ptl);
	spin_unlock(dst_ptl);
out:
	return ret;
}

#ifdef CONFIG_HAVE_ARCH_TRANSPARENT_HUGEPAGE_PUD
static void touch_pud(struct vm_area_struct *vma, unsigned long addr,
		      pud_t *pud, bool write)
{
	pud_t _pud;

	_pud = pud_mkyoung(*pud);
	if (write)
		_pud = pud_mkdirty(_pud);
	if (pudp_set_access_flags(vma, addr & HPAGE_PUD_MASK,
				  pud, _pud, write))
		update_mmu_cache_pud(vma, addr, pud);
}

struct page *follow_devmap_pud(struct vm_area_struct *vma, unsigned long addr,
		pud_t *pud, int flags, struct dev_pagemap **pgmap)
{
	unsigned long pfn = pud_pfn(*pud);
	struct mm_struct *mm = vma->vm_mm;
	struct page *page;
	int ret;

	assert_spin_locked(pud_lockptr(mm, pud));

	if (flags & FOLL_WRITE && !pud_write(*pud))
		return NULL;

	if (pud_present(*pud) && pud_devmap(*pud))
		/* pass */;
	else
		return NULL;

	if (flags & FOLL_TOUCH)
		touch_pud(vma, addr, pud, flags & FOLL_WRITE);

	/*
	 * device mapped pages can only be returned if the
	 * caller will manage the page reference count.
	 *
	 * At least one of FOLL_GET | FOLL_PIN must be set, so assert that here:
	 */
	if (!(flags & (FOLL_GET | FOLL_PIN)))
		return ERR_PTR(-EEXIST);

	pfn += (addr & ~PUD_MASK) >> PAGE_SHIFT;
	*pgmap = get_dev_pagemap(pfn, *pgmap);
	if (!*pgmap)
		return ERR_PTR(-EFAULT);
	page = pfn_to_page(pfn);

	ret = try_grab_folio(page_folio(page), 1, flags);
	if (ret)
		page = ERR_PTR(ret);

	return page;
}

int copy_huge_pud(struct mm_struct *dst_mm, struct mm_struct *src_mm,
		  pud_t *dst_pud, pud_t *src_pud, unsigned long addr,
		  struct vm_area_struct *vma)
{
	spinlock_t *dst_ptl, *src_ptl;
	pud_t pud;
	int ret;

	dst_ptl = pud_lock(dst_mm, dst_pud);
	src_ptl = pud_lockptr(src_mm, src_pud);
	spin_lock_nested(src_ptl, SINGLE_DEPTH_NESTING);

	ret = -EAGAIN;
	pud = *src_pud;
	if (unlikely(!pud_trans_huge(pud) && !pud_devmap(pud)))
		goto out_unlock;

	/*
	 * When page table lock is held, the huge zero pud should not be
	 * under splitting since we don't split the page itself, only pud to
	 * a page table.
	 */
	if (is_huge_zero_pud(pud)) {
		/* No huge zero pud yet */
	}

	/*
	 * TODO: once we support anonymous pages, use
	 * folio_try_dup_anon_rmap_*() and split if duplicating fails.
	 */
	pudp_set_wrprotect(src_mm, addr, src_pud);
	pud = pud_mkold(pud_wrprotect(pud));
	set_pud_at(dst_mm, addr, dst_pud, pud);

	ret = 0;
out_unlock:
	spin_unlock(src_ptl);
	spin_unlock(dst_ptl);
	return ret;
}

void huge_pud_set_accessed(struct vm_fault *vmf, pud_t orig_pud)
{
	bool write = vmf->flags & FAULT_FLAG_WRITE;

	vmf->ptl = pud_lock(vmf->vma->vm_mm, vmf->pud);
	if (unlikely(!pud_same(*vmf->pud, orig_pud)))
		goto unlock;

	touch_pud(vmf->vma, vmf->address, vmf->pud, write);
unlock:
	spin_unlock(vmf->ptl);
}
#endif /* CONFIG_HAVE_ARCH_TRANSPARENT_HUGEPAGE_PUD */

void huge_pmd_set_accessed(struct vm_fault *vmf)
{
	bool write = vmf->flags & FAULT_FLAG_WRITE;

	vmf->ptl = pmd_lock(vmf->vma->vm_mm, vmf->pmd);
	if (unlikely(!pmd_same(*vmf->pmd, vmf->orig_pmd)))
		goto unlock;

	touch_pmd(vmf->vma, vmf->address, vmf->pmd, write);

unlock:
	spin_unlock(vmf->ptl);
}

vm_fault_t do_huge_pmd_wp_page(struct vm_fault *vmf)
{
	const bool unshare = vmf->flags & FAULT_FLAG_UNSHARE;
	struct vm_area_struct *vma = vmf->vma;
	struct folio *folio;
	struct page *page;
	unsigned long haddr = vmf->address & HPAGE_PMD_MASK;
	pmd_t orig_pmd = vmf->orig_pmd;

	vmf->ptl = pmd_lockptr(vma->vm_mm, vmf->pmd);
	VM_BUG_ON_VMA(!vma->anon_vma, vma);

	if (is_huge_zero_pmd(orig_pmd))
		goto fallback;

	spin_lock(vmf->ptl);

	if (unlikely(!pmd_same(*vmf->pmd, orig_pmd))) {
		spin_unlock(vmf->ptl);
		return 0;
	}

	page = pmd_page(orig_pmd);
	folio = page_folio(page);
	VM_BUG_ON_PAGE(!PageHead(page), page);

	/* Early check when only holding the PT lock. */
	if (PageAnonExclusive(page))
		goto reuse;

	if (!folio_trylock(folio)) {
		folio_get(folio);
		spin_unlock(vmf->ptl);
		folio_lock(folio);
		spin_lock(vmf->ptl);
		if (unlikely(!pmd_same(*vmf->pmd, orig_pmd))) {
			spin_unlock(vmf->ptl);
			folio_unlock(folio);
			folio_put(folio);
			return 0;
		}
		folio_put(folio);
	}

	/* Recheck after temporarily dropping the PT lock. */
	if (PageAnonExclusive(page)) {
		folio_unlock(folio);
		goto reuse;
	}

	/*
	 * See do_wp_page(): we can only reuse the folio exclusively if
	 * there are no additional references. Note that we always drain
	 * the LRU cache immediately after adding a THP.
	 */
	if (folio_ref_count(folio) >
			1 + folio_test_swapcache(folio) * folio_nr_pages(folio))
		goto unlock_fallback;
	if (folio_test_swapcache(folio))
		folio_free_swap(folio);
	if (folio_ref_count(folio) == 1) {
		pmd_t entry;

		folio_move_anon_rmap(folio, vma);
		SetPageAnonExclusive(page);
		folio_unlock(folio);
reuse:
		if (unlikely(unshare)) {
			spin_unlock(vmf->ptl);
			return 0;
		}
		entry = pmd_mkyoung(orig_pmd);
		entry = maybe_pmd_mkwrite(pmd_mkdirty(entry), vma);
		if (pmdp_set_access_flags(vma, haddr, vmf->pmd, entry, 1))
			update_mmu_cache_pmd(vma, vmf->address, vmf->pmd);
		spin_unlock(vmf->ptl);
		return 0;
	}

unlock_fallback:
	folio_unlock(folio);
	spin_unlock(vmf->ptl);
fallback:
	__split_huge_pmd(vma, vmf->pmd, vmf->address, false, NULL);
	return VM_FAULT_FALLBACK;
}

static inline bool can_change_pmd_writable(struct vm_area_struct *vma,
					   unsigned long addr, pmd_t pmd)
{
	struct page *page;

	if (WARN_ON_ONCE(!(vma->vm_flags & VM_WRITE)))
		return false;

	/* Don't touch entries that are not even readable (NUMA hinting). */
	if (pmd_protnone(pmd))
		return false;

	/* Do we need write faults for softdirty tracking? */
	if (pmd_needs_soft_dirty_wp(vma, pmd))
		return false;

	/* Do we need write faults for uffd-wp tracking? */
	if (userfaultfd_huge_pmd_wp(vma, pmd))
		return false;

	if (!(vma->vm_flags & VM_SHARED)) {
		/* See can_change_pte_writable(). */
		page = vm_normal_page_pmd(vma, addr, pmd);
		return page && PageAnon(page) && PageAnonExclusive(page);
	}

	/* See can_change_pte_writable(). */
	return pmd_dirty(pmd);
}

/* FOLL_FORCE can write to even unwritable PMDs in COW mappings. */
static inline bool can_follow_write_pmd(pmd_t pmd, struct page *page,
					struct vm_area_struct *vma,
					unsigned int flags)
{
	/* If the pmd is writable, we can write to the page. */
	if (pmd_write(pmd))
		return true;

	/* Maybe FOLL_FORCE is set to override it? */
	if (!(flags & FOLL_FORCE))
		return false;

	/* But FOLL_FORCE has no effect on shared mappings */
	if (vma->vm_flags & (VM_MAYSHARE | VM_SHARED))
		return false;

	/* ... or read-only private ones */
	if (!(vma->vm_flags & VM_MAYWRITE))
		return false;

	/* ... or already writable ones that just need to take a write fault */
	if (vma->vm_flags & VM_WRITE)
		return false;

	/*
	 * See can_change_pte_writable(): we broke COW and could map the page
	 * writable if we have an exclusive anonymous page ...
	 */
	if (!page || !PageAnon(page) || !PageAnonExclusive(page))
		return false;

	/* ... and a write-fault isn't required for other reasons. */
	if (pmd_needs_soft_dirty_wp(vma, pmd))
		return false;
	return !userfaultfd_huge_pmd_wp(vma, pmd);
}

struct page *follow_trans_huge_pmd(struct vm_area_struct *vma,
				   unsigned long addr,
				   pmd_t *pmd,
				   unsigned int flags)
{
	struct mm_struct *mm = vma->vm_mm;
	struct page *page;
	int ret;

	assert_spin_locked(pmd_lockptr(mm, pmd));

	page = pmd_page(*pmd);
	VM_BUG_ON_PAGE(!PageHead(page) && !is_zone_device_page(page), page);

	if ((flags & FOLL_WRITE) &&
	    !can_follow_write_pmd(*pmd, page, vma, flags))
		return NULL;

	/* Avoid dumping huge zero page */
	if ((flags & FOLL_DUMP) && is_huge_zero_pmd(*pmd))
		return ERR_PTR(-EFAULT);

	if (pmd_protnone(*pmd) && !gup_can_follow_protnone(vma, flags))
		return NULL;

	if (!pmd_write(*pmd) && gup_must_unshare(vma, flags, page))
		return ERR_PTR(-EMLINK);

	VM_BUG_ON_PAGE((flags & FOLL_PIN) && PageAnon(page) &&
			!PageAnonExclusive(page), page);

	ret = try_grab_folio(page_folio(page), 1, flags);
	if (ret)
		return ERR_PTR(ret);

	if (flags & FOLL_TOUCH)
		touch_pmd(vma, addr, pmd, flags & FOLL_WRITE);

	page += (addr & ~HPAGE_PMD_MASK) >> PAGE_SHIFT;
	VM_BUG_ON_PAGE(!PageCompound(page) && !is_zone_device_page(page), page);

	return page;
}

/* NUMA hinting page fault entry point for trans huge pmds */
vm_fault_t do_huge_pmd_numa_page(struct vm_fault *vmf)
{
	struct vm_area_struct *vma = vmf->vma;
	pmd_t oldpmd = vmf->orig_pmd;
	pmd_t pmd;
	struct folio *folio;
	unsigned long haddr = vmf->address & HPAGE_PMD_MASK;
	int nid = NUMA_NO_NODE;
	int target_nid, last_cpupid = (-1 & LAST_CPUPID_MASK);
	bool migrated = false, writable = false;
	int flags = 0;

	vmf->ptl = pmd_lock(vma->vm_mm, vmf->pmd);
	if (unlikely(!pmd_same(oldpmd, *vmf->pmd))) {
		spin_unlock(vmf->ptl);
		return 0;
	}

	pmd = pmd_modify(oldpmd, vma->vm_page_prot);

	/*
	 * Detect now whether the PMD could be writable; this information
	 * is only valid while holding the PT lock.
	 */
	writable = pmd_write(pmd);
	if (!writable && vma_wants_manual_pte_write_upgrade(vma) &&
	    can_change_pmd_writable(vma, vmf->address, pmd))
		writable = true;

	folio = vm_normal_folio_pmd(vma, haddr, pmd);
	if (!folio)
		goto out_map;

	/* See similar comment in do_numa_page for explanation */
	if (!writable)
		flags |= TNF_NO_GROUP;

	nid = folio_nid(folio);
	/*
	 * For memory tiering mode, cpupid of slow memory page is used
	 * to record page access time.  So use default value.
	 */
	if (node_is_toptier(nid))
		last_cpupid = page_cpupid_last(&folio->page);
	target_nid = numa_migrate_prep(folio, vma, haddr, nid, &flags);
	if (target_nid == NUMA_NO_NODE) {
		folio_put(folio);
		goto out_map;
	}

	spin_unlock(vmf->ptl);
	writable = false;

	migrated = migrate_misplaced_folio(folio, vma, target_nid);
	if (migrated) {
		flags |= TNF_MIGRATED;
		nid = target_nid;
		task_numa_fault(last_cpupid, nid, HPAGE_PMD_NR, flags);
		return 0;
	}

	flags |= TNF_MIGRATE_FAIL;
	vmf->ptl = pmd_lock(vma->vm_mm, vmf->pmd);
	if (unlikely(!pmd_same(oldpmd, *vmf->pmd))) {
		spin_unlock(vmf->ptl);
		return 0;
	}
out_map:
	/* Restore the PMD */
	pmd = pmd_modify(oldpmd, vma->vm_page_prot);
	pmd = pmd_mkyoung(pmd);
	if (writable)
		pmd = pmd_mkwrite(pmd, vma);
	set_pmd_at(vma->vm_mm, haddr, vmf->pmd, pmd);
	update_mmu_cache_pmd(vma, vmf->address, vmf->pmd);
	spin_unlock(vmf->ptl);

	if (nid != NUMA_NO_NODE)
		task_numa_fault(last_cpupid, nid, HPAGE_PMD_NR, flags);
	return 0;
}

/*
 * Return true if we do MADV_FREE successfully on entire pmd page.
 * Otherwise, return false.
 */
bool madvise_free_huge_pmd(struct mmu_gather *tlb, struct vm_area_struct *vma,
		pmd_t *pmd, unsigned long addr, unsigned long next)
{
	spinlock_t *ptl;
	pmd_t orig_pmd;
	struct folio *folio;
	struct mm_struct *mm = tlb->mm;
	bool ret = false;

	tlb_change_page_size(tlb, HPAGE_PMD_SIZE);

	ptl = pmd_trans_huge_lock(pmd, vma);
	if (!ptl)
		goto out_unlocked;

	orig_pmd = *pmd;
	if (is_huge_zero_pmd(orig_pmd))
		goto out;

	if (unlikely(!pmd_present(orig_pmd))) {
		VM_BUG_ON(thp_migration_supported() &&
				  !is_pmd_migration_entry(orig_pmd));
		goto out;
	}

	folio = pfn_folio(pmd_pfn(orig_pmd));
	/*
	 * If other processes are mapping this folio, we couldn't discard
	 * the folio unless they all do MADV_FREE so let's skip the folio.
	 */
	if (folio_likely_mapped_shared(folio))
		goto out;

	if (!folio_trylock(folio))
		goto out;

	/*
	 * If user want to discard part-pages of THP, split it so MADV_FREE
	 * will deactivate only them.
	 */
	if (next - addr != HPAGE_PMD_SIZE) {
		folio_get(folio);
		spin_unlock(ptl);
		split_folio(folio);
		folio_unlock(folio);
		folio_put(folio);
		goto out_unlocked;
	}

	if (folio_test_dirty(folio))
		folio_clear_dirty(folio);
	folio_unlock(folio);

	if (pmd_young(orig_pmd) || pmd_dirty(orig_pmd)) {
		pmdp_invalidate(vma, addr, pmd);
		orig_pmd = pmd_mkold(orig_pmd);
		orig_pmd = pmd_mkclean(orig_pmd);

		set_pmd_at(mm, addr, pmd, orig_pmd);
		tlb_remove_pmd_tlb_entry(tlb, pmd, addr);
	}

	folio_mark_lazyfree(folio);
	ret = true;
out:
	spin_unlock(ptl);
out_unlocked:
	return ret;
}

static inline void zap_deposited_table(struct mm_struct *mm, pmd_t *pmd)
{
	pgtable_t pgtable;

	pgtable = pgtable_trans_huge_withdraw(mm, pmd);
	pte_free(mm, pgtable);
	mm_dec_nr_ptes(mm);
}

int zap_huge_pmd(struct mmu_gather *tlb, struct vm_area_struct *vma,
		 pmd_t *pmd, unsigned long addr)
{
	pmd_t orig_pmd;
	spinlock_t *ptl;

	tlb_change_page_size(tlb, HPAGE_PMD_SIZE);

	ptl = __pmd_trans_huge_lock(pmd, vma);
	if (!ptl)
		return 0;
	/*
	 * For architectures like ppc64 we look at deposited pgtable
	 * when calling pmdp_huge_get_and_clear. So do the
	 * pgtable_trans_huge_withdraw after finishing pmdp related
	 * operations.
	 */
	orig_pmd = pmdp_huge_get_and_clear_full(vma, addr, pmd,
						tlb->fullmm);
	arch_check_zapped_pmd(vma, orig_pmd);
	tlb_remove_pmd_tlb_entry(tlb, pmd, addr);
	if (vma_is_special_huge(vma)) {
		if (arch_needs_pgtable_deposit())
			zap_deposited_table(tlb->mm, pmd);
		spin_unlock(ptl);
	} else if (is_huge_zero_pmd(orig_pmd)) {
		zap_deposited_table(tlb->mm, pmd);
		spin_unlock(ptl);
	} else {
		struct folio *folio = NULL;
		int flush_needed = 1;

		if (pmd_present(orig_pmd)) {
			struct page *page = pmd_page(orig_pmd);

			folio = page_folio(page);
			folio_remove_rmap_pmd(folio, page, vma);
			VM_BUG_ON_PAGE(page_mapcount(page) < 0, page);
			VM_BUG_ON_PAGE(!PageHead(page), page);
		} else if (thp_migration_supported()) {
			swp_entry_t entry;

			VM_BUG_ON(!is_pmd_migration_entry(orig_pmd));
			entry = pmd_to_swp_entry(orig_pmd);
			folio = pfn_swap_entry_folio(entry);
			flush_needed = 0;
		} else
			WARN_ONCE(1, "Non present huge pmd without pmd migration enabled!");

		if (folio_test_anon(folio)) {
			zap_deposited_table(tlb->mm, pmd);
			add_mm_counter(tlb->mm, MM_ANONPAGES, -HPAGE_PMD_NR);
		} else {
			if (arch_needs_pgtable_deposit())
				zap_deposited_table(tlb->mm, pmd);
			add_mm_counter(tlb->mm, mm_counter_file(folio),
				       -HPAGE_PMD_NR);
		}

		spin_unlock(ptl);
		if (flush_needed)
			tlb_remove_page_size(tlb, &folio->page, HPAGE_PMD_SIZE);
	}
	return 1;
}

#ifndef pmd_move_must_withdraw
static inline int pmd_move_must_withdraw(spinlock_t *new_pmd_ptl,
					 spinlock_t *old_pmd_ptl,
					 struct vm_area_struct *vma)
{
	/*
	 * With split pmd lock we also need to move preallocated
	 * PTE page table if new_pmd is on different PMD page table.
	 *
	 * We also don't deposit and withdraw tables for file pages.
	 */
	return (new_pmd_ptl != old_pmd_ptl) && vma_is_anonymous(vma);
}
#endif

static pmd_t move_soft_dirty_pmd(pmd_t pmd)
{
#ifdef CONFIG_MEM_SOFT_DIRTY
	if (unlikely(is_pmd_migration_entry(pmd)))
		pmd = pmd_swp_mksoft_dirty(pmd);
	else if (pmd_present(pmd))
		pmd = pmd_mksoft_dirty(pmd);
#endif
	return pmd;
}

bool move_huge_pmd(struct vm_area_struct *vma, unsigned long old_addr,
		  unsigned long new_addr, pmd_t *old_pmd, pmd_t *new_pmd)
{
	spinlock_t *old_ptl, *new_ptl;
	pmd_t pmd;
	struct mm_struct *mm = vma->vm_mm;
	bool force_flush = false;

	/*
	 * The destination pmd shouldn't be established, free_pgtables()
	 * should have released it; but move_page_tables() might have already
	 * inserted a page table, if racing against shmem/file collapse.
	 */
	if (!pmd_none(*new_pmd)) {
		VM_BUG_ON(pmd_trans_huge(*new_pmd));
		return false;
	}

	/*
	 * We don't have to worry about the ordering of src and dst
	 * ptlocks because exclusive mmap_lock prevents deadlock.
	 */
	old_ptl = __pmd_trans_huge_lock(old_pmd, vma);
	if (old_ptl) {
		new_ptl = pmd_lockptr(mm, new_pmd);
		if (new_ptl != old_ptl)
			spin_lock_nested(new_ptl, SINGLE_DEPTH_NESTING);
		pmd = pmdp_huge_get_and_clear(mm, old_addr, old_pmd);
		if (pmd_present(pmd))
			force_flush = true;
		VM_BUG_ON(!pmd_none(*new_pmd));

		if (pmd_move_must_withdraw(new_ptl, old_ptl, vma)) {
			pgtable_t pgtable;
			pgtable = pgtable_trans_huge_withdraw(mm, old_pmd);
			pgtable_trans_huge_deposit(mm, new_pmd, pgtable);
		}
		pmd = move_soft_dirty_pmd(pmd);
		set_pmd_at(mm, new_addr, new_pmd, pmd);
		if (force_flush)
			flush_pmd_tlb_range(vma, old_addr, old_addr + PMD_SIZE);
		if (new_ptl != old_ptl)
			spin_unlock(new_ptl);
		spin_unlock(old_ptl);
		return true;
	}
	return false;
}

/*
 * Returns
 *  - 0 if PMD could not be locked
 *  - 1 if PMD was locked but protections unchanged and TLB flush unnecessary
 *      or if prot_numa but THP migration is not supported
 *  - HPAGE_PMD_NR if protections changed and TLB flush necessary
 */
int change_huge_pmd(struct mmu_gather *tlb, struct vm_area_struct *vma,
		    pmd_t *pmd, unsigned long addr, pgprot_t newprot,
		    unsigned long cp_flags)
{
	struct mm_struct *mm = vma->vm_mm;
	spinlock_t *ptl;
	pmd_t oldpmd, entry;
	bool prot_numa = cp_flags & MM_CP_PROT_NUMA;
	bool uffd_wp = cp_flags & MM_CP_UFFD_WP;
	bool uffd_wp_resolve = cp_flags & MM_CP_UFFD_WP_RESOLVE;
	int ret = 1;

	tlb_change_page_size(tlb, HPAGE_PMD_SIZE);

	if (prot_numa && !thp_migration_supported())
		return 1;

	ptl = __pmd_trans_huge_lock(pmd, vma);
	if (!ptl)
		return 0;

#ifdef CONFIG_ARCH_ENABLE_THP_MIGRATION
	if (is_swap_pmd(*pmd)) {
		swp_entry_t entry = pmd_to_swp_entry(*pmd);
		struct page *page = pfn_swap_entry_to_page(entry);
		pmd_t newpmd;

		VM_BUG_ON(!is_pmd_migration_entry(*pmd));
		if (is_writable_migration_entry(entry)) {
			/*
			 * A protection check is difficult so
			 * just be safe and disable write
			 */
			if (PageAnon(page))
				entry = make_readable_exclusive_migration_entry(swp_offset(entry));
			else
				entry = make_readable_migration_entry(swp_offset(entry));
			newpmd = swp_entry_to_pmd(entry);
			if (pmd_swp_soft_dirty(*pmd))
				newpmd = pmd_swp_mksoft_dirty(newpmd);
		} else {
			newpmd = *pmd;
		}

		if (uffd_wp)
			newpmd = pmd_swp_mkuffd_wp(newpmd);
		else if (uffd_wp_resolve)
			newpmd = pmd_swp_clear_uffd_wp(newpmd);
		if (!pmd_same(*pmd, newpmd))
			set_pmd_at(mm, addr, pmd, newpmd);
		goto unlock;
	}
#endif

	if (prot_numa) {
		struct page *page;
		bool toptier;
		/*
		 * Avoid trapping faults against the zero page. The read-only
		 * data is likely to be read-cached on the local CPU and
		 * local/remote hits to the zero page are not interesting.
		 */
		if (is_huge_zero_pmd(*pmd))
			goto unlock;

		if (pmd_protnone(*pmd))
			goto unlock;

		page = pmd_page(*pmd);
		toptier = node_is_toptier(page_to_nid(page));
		/*
		 * Skip scanning top tier node if normal numa
		 * balancing is disabled
		 */
		if (!(sysctl_numa_balancing_mode & NUMA_BALANCING_NORMAL) &&
		    toptier)
			goto unlock;

		if (sysctl_numa_balancing_mode & NUMA_BALANCING_MEMORY_TIERING &&
		    !toptier)
			xchg_page_access_time(page, jiffies_to_msecs(jiffies));
	}
	/*
	 * In case prot_numa, we are under mmap_read_lock(mm). It's critical
	 * to not clear pmd intermittently to avoid race with MADV_DONTNEED
	 * which is also under mmap_read_lock(mm):
	 *
	 *	CPU0:				CPU1:
	 *				change_huge_pmd(prot_numa=1)
	 *				 pmdp_huge_get_and_clear_notify()
	 * madvise_dontneed()
	 *  zap_pmd_range()
	 *   pmd_trans_huge(*pmd) == 0 (without ptl)
	 *   // skip the pmd
	 *				 set_pmd_at();
	 *				 // pmd is re-established
	 *
	 * The race makes MADV_DONTNEED miss the huge pmd and don't clear it
	 * which may break userspace.
	 *
	 * pmdp_invalidate_ad() is required to make sure we don't miss
	 * dirty/young flags set by hardware.
	 */
	oldpmd = pmdp_invalidate_ad(vma, addr, pmd);

	entry = pmd_modify(oldpmd, newprot);
	if (uffd_wp)
		entry = pmd_mkuffd_wp(entry);
	else if (uffd_wp_resolve)
		/*
		 * Leave the write bit to be handled by PF interrupt
		 * handler, then things like COW could be properly
		 * handled.
		 */
		entry = pmd_clear_uffd_wp(entry);

	/* See change_pte_range(). */
	if ((cp_flags & MM_CP_TRY_CHANGE_WRITABLE) && !pmd_write(entry) &&
	    can_change_pmd_writable(vma, addr, entry))
		entry = pmd_mkwrite(entry, vma);

	ret = HPAGE_PMD_NR;
	set_pmd_at(mm, addr, pmd, entry);

	if (huge_pmd_needs_flush(oldpmd, entry))
		tlb_flush_pmd_range(tlb, addr, HPAGE_PMD_SIZE);
unlock:
	spin_unlock(ptl);
	return ret;
}

#ifdef CONFIG_USERFAULTFD
/*
 * The PT lock for src_pmd and dst_vma/src_vma (for reading) are locked by
 * the caller, but it must return after releasing the page_table_lock.
 * Just move the page from src_pmd to dst_pmd if possible.
 * Return zero if succeeded in moving the page, -EAGAIN if it needs to be
 * repeated by the caller, or other errors in case of failure.
 */
int move_pages_huge_pmd(struct mm_struct *mm, pmd_t *dst_pmd, pmd_t *src_pmd, pmd_t dst_pmdval,
			struct vm_area_struct *dst_vma, struct vm_area_struct *src_vma,
			unsigned long dst_addr, unsigned long src_addr)
{
	pmd_t _dst_pmd, src_pmdval;
	struct page *src_page;
	struct folio *src_folio;
	struct anon_vma *src_anon_vma;
	spinlock_t *src_ptl, *dst_ptl;
	pgtable_t src_pgtable;
	struct mmu_notifier_range range;
	int err = 0;

	src_pmdval = *src_pmd;
	src_ptl = pmd_lockptr(mm, src_pmd);

	lockdep_assert_held(src_ptl);
	vma_assert_locked(src_vma);
	vma_assert_locked(dst_vma);

	/* Sanity checks before the operation */
	if (WARN_ON_ONCE(!pmd_none(dst_pmdval)) || WARN_ON_ONCE(src_addr & ~HPAGE_PMD_MASK) ||
	    WARN_ON_ONCE(dst_addr & ~HPAGE_PMD_MASK)) {
		spin_unlock(src_ptl);
		return -EINVAL;
	}

	if (!pmd_trans_huge(src_pmdval)) {
		spin_unlock(src_ptl);
		if (is_pmd_migration_entry(src_pmdval)) {
			pmd_migration_entry_wait(mm, &src_pmdval);
			return -EAGAIN;
		}
		return -ENOENT;
	}

	src_page = pmd_page(src_pmdval);

	if (!is_huge_zero_pmd(src_pmdval)) {
		if (unlikely(!PageAnonExclusive(src_page))) {
			spin_unlock(src_ptl);
			return -EBUSY;
		}

		src_folio = page_folio(src_page);
		folio_get(src_folio);
	} else
		src_folio = NULL;

	spin_unlock(src_ptl);

	flush_cache_range(src_vma, src_addr, src_addr + HPAGE_PMD_SIZE);
	mmu_notifier_range_init(&range, MMU_NOTIFY_CLEAR, 0, mm, src_addr,
				src_addr + HPAGE_PMD_SIZE);
	mmu_notifier_invalidate_range_start(&range);

	if (src_folio) {
		folio_lock(src_folio);

		/*
		 * split_huge_page walks the anon_vma chain without the page
		 * lock. Serialize against it with the anon_vma lock, the page
		 * lock is not enough.
		 */
		src_anon_vma = folio_get_anon_vma(src_folio);
		if (!src_anon_vma) {
			err = -EAGAIN;
			goto unlock_folio;
		}
		anon_vma_lock_write(src_anon_vma);
	} else
		src_anon_vma = NULL;

	dst_ptl = pmd_lockptr(mm, dst_pmd);
	double_pt_lock(src_ptl, dst_ptl);
	if (unlikely(!pmd_same(*src_pmd, src_pmdval) ||
		     !pmd_same(*dst_pmd, dst_pmdval))) {
		err = -EAGAIN;
		goto unlock_ptls;
	}
	if (src_folio) {
		if (folio_maybe_dma_pinned(src_folio) ||
		    !PageAnonExclusive(&src_folio->page)) {
			err = -EBUSY;
			goto unlock_ptls;
		}

		if (WARN_ON_ONCE(!folio_test_head(src_folio)) ||
		    WARN_ON_ONCE(!folio_test_anon(src_folio))) {
			err = -EBUSY;
			goto unlock_ptls;
		}

		src_pmdval = pmdp_huge_clear_flush(src_vma, src_addr, src_pmd);
		/* Folio got pinned from under us. Put it back and fail the move. */
		if (folio_maybe_dma_pinned(src_folio)) {
			set_pmd_at(mm, src_addr, src_pmd, src_pmdval);
			err = -EBUSY;
			goto unlock_ptls;
		}

		folio_move_anon_rmap(src_folio, dst_vma);
		WRITE_ONCE(src_folio->index, linear_page_index(dst_vma, dst_addr));

		_dst_pmd = mk_huge_pmd(&src_folio->page, dst_vma->vm_page_prot);
		/* Follow mremap() behavior and treat the entry dirty after the move */
		_dst_pmd = pmd_mkwrite(pmd_mkdirty(_dst_pmd), dst_vma);
	} else {
		src_pmdval = pmdp_huge_clear_flush(src_vma, src_addr, src_pmd);
		_dst_pmd = mk_huge_pmd(src_page, dst_vma->vm_page_prot);
	}
	set_pmd_at(mm, dst_addr, dst_pmd, _dst_pmd);

	src_pgtable = pgtable_trans_huge_withdraw(mm, src_pmd);
	pgtable_trans_huge_deposit(mm, dst_pmd, src_pgtable);
unlock_ptls:
	double_pt_unlock(src_ptl, dst_ptl);
	if (src_anon_vma) {
		anon_vma_unlock_write(src_anon_vma);
		put_anon_vma(src_anon_vma);
	}
unlock_folio:
	/* unblock rmap walks */
	if (src_folio)
		folio_unlock(src_folio);
	mmu_notifier_invalidate_range_end(&range);
	if (src_folio)
		folio_put(src_folio);
	return err;
}
#endif /* CONFIG_USERFAULTFD */

/*
 * Returns page table lock pointer if a given pmd maps a thp, NULL otherwise.
 *
 * Note that if it returns page table lock pointer, this routine returns without
 * unlocking page table lock. So callers must unlock it.
 */
spinlock_t *__pmd_trans_huge_lock(pmd_t *pmd, struct vm_area_struct *vma)
{
	spinlock_t *ptl;
	ptl = pmd_lock(vma->vm_mm, pmd);
	if (likely(is_swap_pmd(*pmd) || pmd_trans_huge(*pmd) ||
			pmd_devmap(*pmd)))
		return ptl;
	spin_unlock(ptl);
	return NULL;
}
EXPORT_SYMBOL_GPL(__pmd_trans_huge_lock);

/*
 * Returns page table lock pointer if a given pud maps a thp, NULL otherwise.
 *
 * Note that if it returns page table lock pointer, this routine returns without
 * unlocking page table lock. So callers must unlock it.
 */
spinlock_t *__pud_trans_huge_lock(pud_t *pud, struct vm_area_struct *vma)
{
	spinlock_t *ptl;

	ptl = pud_lock(vma->vm_mm, pud);
	if (likely(pud_trans_huge(*pud) || pud_devmap(*pud)))
		return ptl;
	spin_unlock(ptl);
	return NULL;
}

#ifdef CONFIG_HAVE_ARCH_TRANSPARENT_HUGEPAGE_PUD
int zap_huge_pud(struct mmu_gather *tlb, struct vm_area_struct *vma,
		 pud_t *pud, unsigned long addr)
{
	spinlock_t *ptl;

	ptl = __pud_trans_huge_lock(pud, vma);
	if (!ptl)
		return 0;

	pudp_huge_get_and_clear_full(vma, addr, pud, tlb->fullmm);
	tlb_remove_pud_tlb_entry(tlb, pud, addr);
	if (vma_is_special_huge(vma)) {
		spin_unlock(ptl);
		/* No zero page support yet */
	} else {
		/* No support for anonymous PUD pages yet */
		BUG();
	}
	return 1;
}

static void __split_huge_pud_locked(struct vm_area_struct *vma, pud_t *pud,
		unsigned long haddr)
{
	VM_BUG_ON(haddr & ~HPAGE_PUD_MASK);
	VM_BUG_ON_VMA(vma->vm_start > haddr, vma);
	VM_BUG_ON_VMA(vma->vm_end < haddr + HPAGE_PUD_SIZE, vma);
	VM_BUG_ON(!pud_trans_huge(*pud) && !pud_devmap(*pud));

	count_vm_event(THP_SPLIT_PUD);

	pudp_huge_clear_flush(vma, haddr, pud);
}

void __split_huge_pud(struct vm_area_struct *vma, pud_t *pud,
		unsigned long address)
{
	spinlock_t *ptl;
	struct mmu_notifier_range range;

	mmu_notifier_range_init(&range, MMU_NOTIFY_CLEAR, 0, vma->vm_mm,
				address & HPAGE_PUD_MASK,
				(address & HPAGE_PUD_MASK) + HPAGE_PUD_SIZE);
	mmu_notifier_invalidate_range_start(&range);
	ptl = pud_lock(vma->vm_mm, pud);
	if (unlikely(!pud_trans_huge(*pud) && !pud_devmap(*pud)))
		goto out;
	__split_huge_pud_locked(vma, pud, range.start);

out:
	spin_unlock(ptl);
	mmu_notifier_invalidate_range_end(&range);
}
#endif /* CONFIG_HAVE_ARCH_TRANSPARENT_HUGEPAGE_PUD */

static void __split_huge_zero_page_pmd(struct vm_area_struct *vma,
		unsigned long haddr, pmd_t *pmd)
{
	struct mm_struct *mm = vma->vm_mm;
	pgtable_t pgtable;
	pmd_t _pmd, old_pmd;
	unsigned long addr;
	pte_t *pte;
	int i;

	/*
	 * Leave pmd empty until pte is filled note that it is fine to delay
	 * notification until mmu_notifier_invalidate_range_end() as we are
	 * replacing a zero pmd write protected page with a zero pte write
	 * protected page.
	 *
	 * See Documentation/mm/mmu_notifier.rst
	 */
	old_pmd = pmdp_huge_clear_flush(vma, haddr, pmd);

	pgtable = pgtable_trans_huge_withdraw(mm, pmd);
	pmd_populate(mm, &_pmd, pgtable);

	pte = pte_offset_map(&_pmd, haddr);
	VM_BUG_ON(!pte);
	for (i = 0, addr = haddr; i < HPAGE_PMD_NR; i++, addr += PAGE_SIZE) {
		pte_t entry;

		entry = pfn_pte(my_zero_pfn(addr), vma->vm_page_prot);
		entry = pte_mkspecial(entry);
		if (pmd_uffd_wp(old_pmd))
			entry = pte_mkuffd_wp(entry);
		VM_BUG_ON(!pte_none(ptep_get(pte)));
		set_pte_at(mm, addr, pte, entry);
		pte++;
	}
	pte_unmap(pte - 1);
	smp_wmb(); /* make pte visible before pmd */
	pmd_populate(mm, pmd, pgtable);
}

static void __split_huge_pmd_locked(struct vm_area_struct *vma, pmd_t *pmd,
		unsigned long haddr, bool freeze)
{
	struct mm_struct *mm = vma->vm_mm;
	struct folio *folio;
	struct page *page;
	pgtable_t pgtable;
	pmd_t old_pmd, _pmd;
	bool young, write, soft_dirty, pmd_migration = false, uffd_wp = false;
	bool anon_exclusive = false, dirty = false;
	unsigned long addr;
	pte_t *pte;
	int i;

	VM_BUG_ON(haddr & ~HPAGE_PMD_MASK);
	VM_BUG_ON_VMA(vma->vm_start > haddr, vma);
	VM_BUG_ON_VMA(vma->vm_end < haddr + HPAGE_PMD_SIZE, vma);
	VM_BUG_ON(!is_pmd_migration_entry(*pmd) && !pmd_trans_huge(*pmd)
				&& !pmd_devmap(*pmd));

	count_vm_event(THP_SPLIT_PMD);

	if (!vma_is_anonymous(vma)) {
		old_pmd = pmdp_huge_clear_flush(vma, haddr, pmd);
		/*
		 * We are going to unmap this huge page. So
		 * just go ahead and zap it
		 */
		if (arch_needs_pgtable_deposit())
			zap_deposited_table(mm, pmd);
		if (vma_is_special_huge(vma))
			return;
		if (unlikely(is_pmd_migration_entry(old_pmd))) {
			swp_entry_t entry;

			entry = pmd_to_swp_entry(old_pmd);
			folio = pfn_swap_entry_folio(entry);
		} else {
			page = pmd_page(old_pmd);
			folio = page_folio(page);
			if (!folio_test_dirty(folio) && pmd_dirty(old_pmd))
				folio_mark_dirty(folio);
			if (!folio_test_referenced(folio) && pmd_young(old_pmd))
				folio_set_referenced(folio);
			folio_remove_rmap_pmd(folio, page, vma);
			folio_put(folio);
		}
		add_mm_counter(mm, mm_counter_file(folio), -HPAGE_PMD_NR);
		return;
	}

	if (is_huge_zero_pmd(*pmd)) {
		/*
		 * FIXME: Do we want to invalidate secondary mmu by calling
		 * mmu_notifier_arch_invalidate_secondary_tlbs() see comments below
		 * inside __split_huge_pmd() ?
		 *
		 * We are going from a zero huge page write protected to zero
		 * small page also write protected so it does not seems useful
		 * to invalidate secondary mmu at this time.
		 */
		return __split_huge_zero_page_pmd(vma, haddr, pmd);
	}

	pmd_migration = is_pmd_migration_entry(*pmd);
	if (unlikely(pmd_migration)) {
		swp_entry_t entry;

		old_pmd = *pmd;
		entry = pmd_to_swp_entry(old_pmd);
		page = pfn_swap_entry_to_page(entry);
		write = is_writable_migration_entry(entry);
		if (PageAnon(page))
			anon_exclusive = is_readable_exclusive_migration_entry(entry);
		young = is_migration_entry_young(entry);
		dirty = is_migration_entry_dirty(entry);
		soft_dirty = pmd_swp_soft_dirty(old_pmd);
		uffd_wp = pmd_swp_uffd_wp(old_pmd);
	} else {
		/*
		 * Up to this point the pmd is present and huge and userland has
		 * the whole access to the hugepage during the split (which
		 * happens in place). If we overwrite the pmd with the not-huge
		 * version pointing to the pte here (which of course we could if
		 * all CPUs were bug free), userland could trigger a small page
		 * size TLB miss on the small sized TLB while the hugepage TLB
		 * entry is still established in the huge TLB. Some CPU doesn't
		 * like that. See
		 * http://support.amd.com/TechDocs/41322_10h_Rev_Gd.pdf, Erratum
		 * 383 on page 105. Intel should be safe but is also warns that
		 * it's only safe if the permission and cache attributes of the
		 * two entries loaded in the two TLB is identical (which should
		 * be the case here). But it is generally safer to never allow
		 * small and huge TLB entries for the same virtual address to be
		 * loaded simultaneously. So instead of doing "pmd_populate();
		 * flush_pmd_tlb_range();" we first mark the current pmd
		 * notpresent (atomically because here the pmd_trans_huge must
		 * remain set at all times on the pmd until the split is
		 * complete for this pmd), then we flush the SMP TLB and finally
		 * we write the non-huge version of the pmd entry with
		 * pmd_populate.
		 */
		old_pmd = pmdp_invalidate(vma, haddr, pmd);
		page = pmd_page(old_pmd);
		folio = page_folio(page);
		if (pmd_dirty(old_pmd)) {
			dirty = true;
			folio_set_dirty(folio);
		}
		write = pmd_write(old_pmd);
		young = pmd_young(old_pmd);
		soft_dirty = pmd_soft_dirty(old_pmd);
		uffd_wp = pmd_uffd_wp(old_pmd);

		VM_WARN_ON_FOLIO(!folio_ref_count(folio), folio);
		VM_WARN_ON_FOLIO(!folio_test_anon(folio), folio);

		/*
		 * Without "freeze", we'll simply split the PMD, propagating the
		 * PageAnonExclusive() flag for each PTE by setting it for
		 * each subpage -- no need to (temporarily) clear.
		 *
		 * With "freeze" we want to replace mapped pages by
		 * migration entries right away. This is only possible if we
		 * managed to clear PageAnonExclusive() -- see
		 * set_pmd_migration_entry().
		 *
		 * In case we cannot clear PageAnonExclusive(), split the PMD
		 * only and let try_to_migrate_one() fail later.
		 *
		 * See folio_try_share_anon_rmap_pmd(): invalidate PMD first.
		 */
		anon_exclusive = PageAnonExclusive(page);
		if (freeze && anon_exclusive &&
		    folio_try_share_anon_rmap_pmd(folio, page))
			freeze = false;
		if (!freeze) {
			rmap_t rmap_flags = RMAP_NONE;

			folio_ref_add(folio, HPAGE_PMD_NR - 1);
			if (anon_exclusive)
				rmap_flags |= RMAP_EXCLUSIVE;
			folio_add_anon_rmap_ptes(folio, page, HPAGE_PMD_NR,
						 vma, haddr, rmap_flags);
		}
	}

	/*
	 * Withdraw the table only after we mark the pmd entry invalid.
	 * This's critical for some architectures (Power).
	 */
	pgtable = pgtable_trans_huge_withdraw(mm, pmd);
	pmd_populate(mm, &_pmd, pgtable);

	pte = pte_offset_map(&_pmd, haddr);
	VM_BUG_ON(!pte);

	/*
	 * Note that NUMA hinting access restrictions are not transferred to
	 * avoid any possibility of altering permissions across VMAs.
	 */
	if (freeze || pmd_migration) {
		for (i = 0, addr = haddr; i < HPAGE_PMD_NR; i++, addr += PAGE_SIZE) {
			pte_t entry;
			swp_entry_t swp_entry;

			if (write)
				swp_entry = make_writable_migration_entry(
							page_to_pfn(page + i));
			else if (anon_exclusive)
				swp_entry = make_readable_exclusive_migration_entry(
							page_to_pfn(page + i));
			else
				swp_entry = make_readable_migration_entry(
							page_to_pfn(page + i));
			if (young)
				swp_entry = make_migration_entry_young(swp_entry);
			if (dirty)
				swp_entry = make_migration_entry_dirty(swp_entry);
			entry = swp_entry_to_pte(swp_entry);
			if (soft_dirty)
				entry = pte_swp_mksoft_dirty(entry);
			if (uffd_wp)
				entry = pte_swp_mkuffd_wp(entry);
			if (vma->vm_flags & VM_LOCKED)
				set_src_usage(page + i, SRC_PAGE_MLOCKED);
			else
				set_src_usage(page + i, SRC_PAGE_MAPPED);

			VM_WARN_ON(!pte_none(ptep_get(pte + i)));
			set_pte_at(mm, addr, pte + i, entry);
		}
	} else {
		pte_t entry;

		entry = mk_pte(page, READ_ONCE(vma->vm_page_prot));
		if (write)
			entry = pte_mkwrite(entry, vma);
		if (!young)
			entry = pte_mkold(entry);
		/* NOTE: this may set soft-dirty too on some archs */
		if (dirty)
			entry = pte_mkdirty(entry);
		if (soft_dirty)
			entry = pte_mksoft_dirty(entry);
		if (uffd_wp)
			entry = pte_mkuffd_wp(entry);

		for (i = 0; i < HPAGE_PMD_NR; i++)
			VM_WARN_ON(!pte_none(ptep_get(pte + i)));

		set_ptes(mm, haddr, pte, entry, HPAGE_PMD_NR);
	}
	pte_unmap(pte);

	if (!pmd_migration)
		folio_remove_rmap_pmd(folio, page, vma);
	if (freeze)
		put_page(page);

	smp_wmb(); /* make pte visible before pmd */
	pmd_populate(mm, pmd, pgtable);
}

void __split_huge_pmd(struct vm_area_struct *vma, pmd_t *pmd,
		unsigned long address, bool freeze, struct folio *folio)
{
	spinlock_t *ptl;
	struct mmu_notifier_range range;

	mmu_notifier_range_init(&range, MMU_NOTIFY_CLEAR, 0, vma->vm_mm,
				address & HPAGE_PMD_MASK,
				(address & HPAGE_PMD_MASK) + HPAGE_PMD_SIZE);
	mmu_notifier_invalidate_range_start(&range);
	ptl = pmd_lock(vma->vm_mm, pmd);

	/*
	 * If caller asks to setup a migration entry, we need a folio to check
	 * pmd against. Otherwise we can end up replacing wrong folio.
	 */
	VM_BUG_ON(freeze && !folio);
	VM_WARN_ON_ONCE(folio && !folio_test_locked(folio));

	if (pmd_trans_huge(*pmd) || pmd_devmap(*pmd) ||
	    is_pmd_migration_entry(*pmd)) {
		/*
		 * It's safe to call pmd_page when folio is set because it's
		 * guaranteed that pmd is present.
		 */
		if (folio && folio != page_folio(pmd_page(*pmd)))
			goto out;
		__split_huge_pmd_locked(vma, pmd, range.start, freeze);
	}

out:
	spin_unlock(ptl);
	mmu_notifier_invalidate_range_end(&range);
}

void split_huge_pmd_address(struct vm_area_struct *vma, unsigned long address,
		bool freeze, struct folio *folio)
{
	pmd_t *pmd = mm_find_pmd(vma->vm_mm, address);

	if (!pmd)
		return;

	__split_huge_pmd(vma, pmd, address, freeze, folio);
}

static inline void split_huge_pmd_if_needed(struct vm_area_struct *vma, unsigned long address)
{
	/*
	 * If the new address isn't hpage aligned and it could previously
	 * contain an hugepage: check if we need to split an huge pmd.
	 */
	if (!IS_ALIGNED(address, HPAGE_PMD_SIZE) &&
	    range_in_vma(vma, ALIGN_DOWN(address, HPAGE_PMD_SIZE),
			 ALIGN(address, HPAGE_PMD_SIZE)))
		split_huge_pmd_address(vma, address, false, NULL);
}

void vma_adjust_trans_huge(struct vm_area_struct *vma,
			     unsigned long start,
			     unsigned long end,
			     long adjust_next)
{
	/* Check if we need to split start first. */
	split_huge_pmd_if_needed(vma, start);

	/* Check if we need to split end next. */
	split_huge_pmd_if_needed(vma, end);

	/*
	 * If we're also updating the next vma vm_start,
	 * check if we need to split it.
	 */
	if (adjust_next > 0) {
		struct vm_area_struct *next = find_vma(vma->vm_mm, vma->vm_end);
		unsigned long nstart = next->vm_start;
		nstart += adjust_next;
		split_huge_pmd_if_needed(next, nstart);
	}
}

static void unmap_folio(struct folio *folio)
{
	enum ttu_flags ttu_flags = TTU_RMAP_LOCKED | TTU_SPLIT_HUGE_PMD |
		TTU_SYNC;

	VM_BUG_ON_FOLIO(!folio_test_large(folio), folio);

	/*
	 * Anon pages need migration entries to preserve them, but file
	 * pages can simply be left unmapped, then faulted back on demand.
	 * If that is ever changed (perhaps for mlock), update remap_page().
	 */
	if (folio_test_anon(folio))
		try_to_migrate(folio, ttu_flags);
	else
		try_to_unmap(folio, ttu_flags | TTU_IGNORE_MLOCK);
}

static void remap_page(struct folio *folio, unsigned long nr)
{
	int i = 0;

	/* If unmap_folio() uses try_to_migrate() on file, remove this check */
	if (!folio_test_anon(folio))
		return;
	for (;;) {
		remove_migration_ptes(folio, folio, true);
		i += folio_nr_pages(folio);
		if (i >= nr)
			break;
		folio = folio_next(folio);
	}
}

static int prep_to_unmap(struct folio *src)
{
	int nr_pages = folio_nr_pages(src);

	if (folio_can_split(src))
		return 0;

	WARN_ON_ONCE(src->_dst_pp);

	src->_dst_pp = kcalloc(nr_pages, sizeof(struct page *), GFP_ATOMIC);

	return src->_dst_pp ? 0 : -ENOMEM;
}

static bool try_to_discard(struct folio *src, int i)
{
	int usage;
	void *addr;
	struct page *page = folio_page(src, i);

	if (!folio_test_anon(src))
		return false;

	if (folio_test_swapcache(src))
		return false;

	usage = src_page_usage(page);
	if (usage & SRC_PAGE_MLOCKED)
		return false;

	if (!(usage & SRC_PAGE_MAPPED))
		return true;

	addr = kmap_local_page(page);
	if (!memchr_inv(addr, 0, PAGE_SIZE))
		set_src_usage(page, SRC_PAGE_CLEAN);
	kunmap_local(addr);

	return can_discard_src(page);
}

static int prep_dst_pages(struct folio *src)
{
	int i;
	int nr_pages = folio_nr_pages(src);

	if (folio_can_split(src))
		return 0;

	if (WARN_ON_ONCE(!src->_dst_pp))
		return -ENOMEM;

	for (i = 0; i < nr_pages; i++) {
		struct page *dst = NULL;

		if (try_to_discard(src, i)) {
			count_vm_event(THP_SHATTER_PAGE_DISCARDED);
			continue;
		}

		do {
			int nid = folio_nid(src);
			gfp_t gfp = (GFP_HIGHUSER_MOVABLE & ~__GFP_RECLAIM) |
				    GFP_NOWAIT | __GFP_THISNODE;

			if (dst)
				__free_page(dst);

			dst = alloc_pages_node(nid, gfp, 0);
			if (!dst)
				return -ENOMEM;
		} while (!page_ref_freeze(dst, 1));

		copy_highpage(dst, folio_page(src, i));
		src->_dst_ul[i] |= (unsigned long)dst;

		cond_resched();
	}

	return 0;
}

static void free_dst_pages(struct folio *src)
{
	int i;
	int nr_pages = folio_nr_pages(src);

	if (folio_can_split(src))
		return;

	for (i = 0; i < nr_pages; i++) {
		struct page *dst = folio_dst_page(src, i);

		if (!dst)
			continue;

		page_ref_unfreeze(dst, 1);
		__free_page(dst);
	}

	kfree(src->_dst_pp);
	src->_dst_pp = NULL;
}

static void reset_src_folio(struct folio *src)
{
	if (folio_can_split(src))
		return;

	if (WARN_ON_ONCE(!src->_dst_pp))
		return;

	if (!folio_mapping_flags(src))
		src->mapping = NULL;

	if (folio_test_anon(src) && folio_test_swapcache(src)) {
		folio_clear_swapcache(src);
		src->swap.val = 0;
	}

	kfree(src->_dst_pp);
	src->_dst_pp = NULL;
}

static bool lru_add_dst(struct lruvec *lruvec, struct folio *src, struct folio *dst)
{
	if (folio_can_split(src))
		return false;

	VM_WARN_ON_ONCE_FOLIO(!folio_test_lru(src), src);
	VM_WARN_ON_ONCE_FOLIO(folio_test_lru(dst), dst);
	VM_WARN_ON_ONCE_FOLIO(folio_lruvec(dst) != folio_lruvec(src), dst);

	if (!lru_gen_add_dst(lruvec, dst)) {
		enum lru_list lru = folio_lru_list(dst);
		int zone = folio_zonenum(dst);
		int delta = folio_nr_pages(dst);

		if (folio_test_unevictable(dst))
			dst->mlock_count = 0;
		else
			list_add_tail(&dst->lru, &src->lru);
		update_lru_size(lruvec, lru, zone, delta);
	}

	folio_set_lru(dst);

	return true;
}

static void lru_add_page_tail(struct page *head, struct page *tail,
		struct lruvec *lruvec, struct list_head *list)
{
	VM_BUG_ON_PAGE(!PageHead(head), head);
	VM_BUG_ON_PAGE(PageCompound(tail), head);
	VM_BUG_ON_PAGE(PageLRU(tail), head);
	lockdep_assert_held(&lruvec->lru_lock);

	if (list) {
		/* page reclaim is reclaiming a huge page */
		VM_WARN_ON(PageLRU(head));
		get_page(tail);
		list_add_tail(&tail->lru, list);
	} else if (!lru_add_dst(lruvec, page_folio(head), page_folio(tail))) {
		/* head is still on lru (and we have it frozen) */
		VM_WARN_ON(!PageLRU(head));
		if (PageUnevictable(tail))
			tail->mlock_count = 0;
		else
			list_add_tail(&tail->lru, &head->lru);
		SetPageLRU(tail);
	}
}

static void __split_huge_page_tail(struct folio *folio, int tail,
		struct lruvec *lruvec, struct list_head *list)
{
	struct page *head = &folio->page;
	struct page *page_tail = folio_dst_page(folio, tail);
	/*
	 * Careful: new_folio is not a "real" folio before we cleared PageTail.
	 * Don't pass it around before clear_compound_head().
	 */
	struct folio *new_folio = (struct folio *)page_tail;

	VM_BUG_ON_PAGE(atomic_read(&page_tail->_mapcount) != -1, page_tail);

	/*
	 * Clone page flags before unfreezing refcount.
	 *
	 * After successful get_page_unless_zero() might follow flags change,
	 * for example lock_page() which set PG_waiters.
	 *
	 * Note that for mapped sub-pages of an anonymous THP,
	 * PG_anon_exclusive has been cleared in unmap_folio() and is stored in
	 * the migration entry instead from where remap_page() will restore it.
	 * We can still have PG_anon_exclusive set on effectively unmapped and
	 * unreferenced sub-pages of an anonymous THP: we can simply drop
	 * PG_anon_exclusive (-> PG_mappedtodisk) for these here.
	 */
	page_tail->flags &= ~PAGE_FLAGS_CHECK_AT_PREP;
	page_tail->flags |= (head->flags &
			((1L << PG_referenced) |
			 (1L << PG_swapbacked) |
			 (1L << PG_swapcache) |
			 (1L << PG_mlocked) |
			 (1L << PG_uptodate) |
			 (1L << PG_active) |
			 (1L << PG_workingset) |
			 (1L << PG_locked) |
			 (1L << PG_unevictable) |
#ifdef CONFIG_ARCH_USES_PG_ARCH_X
			 (1L << PG_arch_2) |
			 (1L << PG_arch_3) |
#endif
			 (1L << PG_dirty) |
			 LRU_GEN_MASK | LRU_REFS_MASK));

	/* ->mapping in first and second tail page is replaced by other uses */
	VM_BUG_ON_PAGE(folio_can_split(folio) && tail > 2 &&
		       page_tail->mapping != TAIL_MAPPING, page_tail);
	page_tail->mapping = head->mapping;
	page_tail->index = head->index + tail;

	/*
	 * page->private should not be set in tail pages. Fix up and warn once
	 * if private is unexpectedly set.
	 */
	if (unlikely(page_tail->private)) {
		VM_WARN_ON_ONCE_PAGE(true, page_tail);
		page_tail->private = 0;
	}
	if (folio_test_swapcache(folio))
		new_folio->swap.val = folio->swap.val + tail;

	/* Page flags must be visible before we make the page non-compound. */
	smp_wmb();

	/*
	 * Clear PageTail before unfreezing page refcount.
	 *
	 * After successful get_page_unless_zero() might follow put_page()
	 * which needs correct compound_head().
	 */
	clear_compound_head(page_tail);

	/* Finally unfreeze refcount. Additional reference from page cache. */
	page_ref_unfreeze(page_tail, 1 + (!PageAnon(head) ||
					  PageSwapCache(head)));

	if (page_is_young(head))
		set_page_young(page_tail);
	if (page_is_idle(head))
		set_page_idle(page_tail);

	page_cpupid_xchg_last(page_tail, page_cpupid_last(head));

	/*
	 * always add to the tail because some iterators expect new
	 * pages to show after the currently processed elements - e.g.
	 * migrate_pages
	 */
	lru_add_page_tail(head, page_tail, lruvec, list);
}

static void __split_huge_page(struct page *page, struct list_head *list,
		pgoff_t end)
{
	struct folio *folio = page_folio(page);
	struct page *head = &folio->page;
	struct lruvec *lruvec;
	struct address_space *swap_cache = NULL;
	unsigned long offset = 0;
	unsigned int nr = thp_nr_pages(head);
	int i, nr_dropped = 0;
	bool can_split = folio_can_split(folio);

	/* complete memcg works before add pages to LRU */
	if (can_split)
		split_page_memcg(head, nr);
	else
		folio_copy_memcg(folio);

	if (folio_test_anon(folio) && folio_test_swapcache(folio)) {
		offset = swp_offset(folio->swap);
		swap_cache = swap_address_space(folio->swap);
		xa_lock(&swap_cache->i_pages);
	}

	/* lock lru list/PageCompound, ref frozen by page_ref_freeze */
	lruvec = folio_lruvec_lock(folio);

	ClearPageHasHWPoisoned(head);

	for (i = nr - 1; i >= can_split; i--) {
		struct page *dst = folio_dst_page(folio, i);

		if (!dst)
			continue;

		__split_huge_page_tail(folio, i, lruvec, list);
		/* Some pages can be beyond EOF: drop them from page cache */
		if (dst->index >= end) {
			struct folio *tail = page_folio(dst);

			if (shmem_mapping(tail->mapping))
				nr_dropped++;
			else if (folio_test_clear_dirty(tail))
				folio_account_cleaned(tail,
					inode_to_wb(tail->mapping->host));
			__filemap_remove_folio(tail, NULL);
			folio_put(tail);
		} else if (!PageAnon(dst)) {
			__xa_store(&dst->mapping->i_pages, dst->index, dst, 0);
		} else if (swap_cache) {
			__xa_store(&swap_cache->i_pages, offset + i, dst, 0);
		}
	}

	if (can_split)
		ClearPageCompound(head);
	unlock_page_lruvec(lruvec);
	/* Caller disabled irqs, so they are still disabled here */

	if (can_split)
		split_page_owner(head, nr);

	/* See comment in __split_huge_page_tail() */
	if (PageAnon(head)) {
		/* Additional pin to swap cache */
		if (PageSwapCache(head)) {
			page_ref_add(head, 2 - !can_split);
			xa_unlock(&swap_cache->i_pages);
		} else {
			page_ref_inc(head);
		}
	} else {
		/* Additional pin to page cache */
		page_ref_add(head, 2 - !can_split);
		xa_unlock(&head->mapping->i_pages);
	}
	local_irq_enable();

	if (nr_dropped)
		shmem_uncharge(head->mapping->host, nr_dropped);
	remap_page(folio, nr);

	for (i = 0; i < nr; i++) {
		struct page *subpage = folio_dst_page(folio, i);

		if (!subpage || subpage == page)
			continue;
		unlock_page(subpage);

		/*
		 * Subpages may be freed if there wasn't any mapping
		 * like if add_to_swap() is running on a lru page that
		 * had its mapping zapped. And freeing these pages
		 * requires taking the lru_lock so we do the put_page
		 * of the tail pages after the split is complete.
		 */
		free_page_and_swap_cache(subpage);
	}

	reset_src_folio(folio);
}

/* Racy check whether the huge page can be split */
static bool can_split_folio(struct folio *folio, int *pextra_pins)
{
	int extra_pins;

	/* Additional pins from page cache */
	if (folio_test_anon(folio))
		extra_pins = folio_test_swapcache(folio) ?
				folio_nr_pages(folio) : 0;
	else
		extra_pins = folio_nr_pages(folio);
	if (pextra_pins)
		*pextra_pins = extra_pins;
	return folio_mapcount(folio) == folio_ref_count(folio) - extra_pins - 1;
}

/*
 * This function splits huge page into normal pages. @page can point to any
 * subpage of huge page to split. Split doesn't change the position of @page.
 *
 * Only caller must hold pin on the @page, otherwise split fails with -EBUSY.
 * The huge page must be locked.
 *
 * If @list is null, tail pages will be added to LRU list, otherwise, to @list.
 *
 * Both head page and tail pages will inherit mapping, flags, and so on from
 * the hugepage.
 *
 * GUP pin and PG_locked transferred to @page. Rest subpages can be freed if
 * they are not mapped.
 *
 * Returns 0 if the hugepage is split successfully.
 * Returns -EBUSY if the page is pinned or if anon_vma disappeared from under
 * us.
 */
int split_huge_page_to_list(struct page *page, struct list_head *list)
{
	struct folio *folio = page_folio(page);
	struct deferred_split *ds_queue = get_deferred_split_queue(folio);
	XA_STATE(xas, &folio->mapping->i_pages, folio->index);
	struct anon_vma *anon_vma = NULL;
	struct address_space *mapping = NULL;
	int extra_pins, ret;
	pgoff_t end;
	bool is_hzp;

	VM_BUG_ON_FOLIO(!folio_test_locked(folio), folio);
	VM_BUG_ON_FOLIO(!folio_test_large(folio), folio);

	is_hzp = is_huge_zero_page(&folio->page);
	if (is_hzp) {
		pr_warn_ratelimited("Called split_huge_page for huge zero page\n");
		return -EBUSY;
	}

	if (folio_test_writeback(folio))
		return -EBUSY;

	if (folio_test_anon(folio)) {
		/*
		 * The caller does not necessarily hold an mmap_lock that would
		 * prevent the anon_vma disappearing so we first we take a
		 * reference to it and then lock the anon_vma for write. This
		 * is similar to folio_lock_anon_vma_read except the write lock
		 * is taken to serialise against parallel split or collapse
		 * operations.
		 */
		anon_vma = folio_get_anon_vma(folio);
		if (!anon_vma) {
			ret = -EBUSY;
			goto out;
		}
		end = -1;
		mapping = NULL;
		anon_vma_lock_write(anon_vma);
	} else {
		gfp_t gfp;

		mapping = folio->mapping;

		/* Truncated ? */
		if (!mapping) {
			ret = -EBUSY;
			goto out;
		}

		gfp = current_gfp_context(mapping_gfp_mask(mapping) &
							GFP_RECLAIM_MASK);

		if (!filemap_release_folio(folio, gfp)) {
			ret = -EBUSY;
			goto out;
		}

		xas_split_alloc(&xas, folio, folio_order(folio), gfp);
		if (xas_error(&xas)) {
			ret = xas_error(&xas);
			goto out;
		}

		anon_vma = NULL;
		i_mmap_lock_read(mapping);

		/*
		 *__split_huge_page() may need to trim off pages beyond EOF:
		 * but on 32-bit, i_size_read() takes an irq-unsafe seqlock,
		 * which cannot be nested inside the page tree lock. So note
		 * end now: i_size itself may be changed at any moment, but
		 * folio lock is good enough to serialize the trimming.
		 */
		end = DIV_ROUND_UP(i_size_read(mapping->host), PAGE_SIZE);
		if (shmem_mapping(mapping))
			end = shmem_fallocend(mapping->host, end);
	}

	/*
	 * Racy check if we can split the page, before unmap_folio() will
	 * split PMDs
	 */
	if (!can_split_folio(folio, &extra_pins)) {
		ret = -EAGAIN;
		goto out_unlock;
	}

	ret = prep_to_unmap(folio);
	if (ret)
		goto out_unlock;

	unmap_folio(folio);

	if (!folio_ref_freeze(folio, 1 + extra_pins)) {
		ret = -EAGAIN;
		goto remap;
	}

	ret = prep_dst_pages(folio);
	if (ret)
		goto unfreeze;

	/* block interrupt reentry in xa_lock and spinlock */
	local_irq_disable();
	if (mapping) {
		/*
		 * Check if the folio is present in page cache.
		 * We assume all tail are present too, if folio is there.
		 */
		xas_lock(&xas);
		xas_reset(&xas);
		if (xas_load(&xas) != folio) {
			ret = -EAGAIN;
			goto fail;
		}
	}

	/* Prevent deferred_split_scan() touching ->_refcount */
	spin_lock(&ds_queue->split_queue_lock);
	if (!list_empty(&folio->_deferred_list)) {
		ds_queue->split_queue_len--;
		list_del_init(&folio->_deferred_list);
	}
	spin_unlock(&ds_queue->split_queue_lock);
	if (mapping) {
		int nr = folio_nr_pages(folio);

		xas_split(&xas, folio, folio_order(folio));
		if (folio_test_pmd_mappable(folio)) {
			if (folio_test_swapbacked(folio)) {
				__lruvec_stat_mod_folio(folio, NR_SHMEM_THPS, -nr);
			} else {
				__lruvec_stat_mod_folio(folio, NR_FILE_THPS, -nr);
				filemap_nr_thps_dec(mapping);
			}
		}
	}

	__split_huge_page(page, list, end);
	if (ret) {
fail:
		if (mapping)
			xas_unlock(&xas);
		local_irq_enable();
unfreeze:
		folio_ref_unfreeze(folio, 1 + extra_pins);
remap:
		free_dst_pages(folio);
		remap_page(folio, folio_nr_pages(folio));
	}

out_unlock:
	if (anon_vma) {
		anon_vma_unlock_write(anon_vma);
		put_anon_vma(anon_vma);
	}
	if (mapping)
		i_mmap_unlock_read(mapping);
out:
	xas_destroy(&xas);

	if (!folio_can_split(folio)) {
		count_vm_event(!ret ? THP_SHATTER_PAGE : THP_SHATTER_PAGE_FAILED);
		return ret ? : 1;
	}

	count_vm_event(!ret ? THP_SPLIT_PAGE : THP_SPLIT_PAGE_FAILED);
	count_mthp_stat(folio_order(folio),
		!ret ? MTHP_STAT_SPLIT : MTHP_STAT_SPLIT_FAILED);
	return ret;
}

void folio_undo_large_rmappable(struct folio *folio)
{
	struct deferred_split *ds_queue;
	unsigned long flags;

	/*
	 * At this point, there is no one trying to add the folio to
	 * deferred_list. If folio is not in deferred_list, it's safe
	 * to check without acquiring the split_queue_lock.
	 */
	if (data_race(list_empty(&folio->_deferred_list)))
		return;

	ds_queue = get_deferred_split_queue(folio);
	spin_lock_irqsave(&ds_queue->split_queue_lock, flags);
	if (!list_empty(&folio->_deferred_list)) {
		ds_queue->split_queue_len--;
		list_del_init(&folio->_deferred_list);
	}
	spin_unlock_irqrestore(&ds_queue->split_queue_lock, flags);
}

void deferred_split_folio(struct folio *folio)
{
	struct deferred_split *ds_queue = get_deferred_split_queue(folio);
#ifdef CONFIG_MEMCG
	struct mem_cgroup *memcg = folio_memcg(folio);
#endif
	unsigned long flags;

	VM_BUG_ON_FOLIO(folio_order(folio) < 2, folio);

	/*
	 * The try_to_unmap() in page reclaim path might reach here too,
	 * this may cause a race condition to corrupt deferred split queue.
	 * And, if page reclaim is already handling the same folio, it is
	 * unnecessary to handle it again in shrinker.
	 *
	 * Check the swapcache flag to determine if the folio is being
	 * handled by page reclaim since THP swap would add the folio into
	 * swap cache before calling try_to_unmap().
	 */
	if (folio_test_swapcache(folio))
		return;

	if (!list_empty(&folio->_deferred_list))
		return;

	spin_lock_irqsave(&ds_queue->split_queue_lock, flags);
	if (list_empty(&folio->_deferred_list)) {
		count_vm_event(THP_DEFERRED_SPLIT_PAGE);
		count_mthp_stat(folio_order(folio), MTHP_STAT_SPLIT_DEFERRED);
		list_add_tail(&folio->_deferred_list, &ds_queue->split_queue);
		ds_queue->split_queue_len++;
#ifdef CONFIG_MEMCG
		if (memcg)
			set_shrinker_bit(memcg, folio_nid(folio),
					 deferred_split_shrinker.id);
#endif
	}
	spin_unlock_irqrestore(&ds_queue->split_queue_lock, flags);
}

static unsigned long deferred_split_count(struct shrinker *shrink,
		struct shrink_control *sc)
{
	struct pglist_data *pgdata = NODE_DATA(sc->nid);
	struct deferred_split *ds_queue = &pgdata->deferred_split_queue;
	bool bypass = false;

	trace_android_vh_split_large_folio_bypass(&bypass);
	if (bypass)
		return 0;
#ifdef CONFIG_MEMCG
	if (sc->memcg)
		ds_queue = &sc->memcg->deferred_split_queue;
#endif
	return READ_ONCE(ds_queue->split_queue_len);
}

static unsigned long deferred_split_scan(struct shrinker *shrink,
		struct shrink_control *sc)
{
	struct pglist_data *pgdata = NODE_DATA(sc->nid);
	struct deferred_split *ds_queue = &pgdata->deferred_split_queue;
	unsigned long flags;
	LIST_HEAD(list);
	struct folio *folio, *next;
	int split = 0;

#ifdef CONFIG_MEMCG
	if (sc->memcg)
		ds_queue = &sc->memcg->deferred_split_queue;
#endif

	spin_lock_irqsave(&ds_queue->split_queue_lock, flags);
	/* Take pin on all head pages to avoid freeing them under us */
	list_for_each_entry_safe(folio, next, &ds_queue->split_queue,
							_deferred_list) {
		if (folio_try_get(folio)) {
			list_move(&folio->_deferred_list, &list);
		} else {
			/* We lost race with folio_put() */
			list_del_init(&folio->_deferred_list);
			ds_queue->split_queue_len--;
		}
		if (!--sc->nr_to_scan)
			break;
	}
	spin_unlock_irqrestore(&ds_queue->split_queue_lock, flags);

	list_for_each_entry_safe(folio, next, &list, _deferred_list) {
		if (!folio_trylock(folio))
			goto next;
		/* split_huge_page() removes page from list on success */
		if (!split_folio(folio))
			split++;
		folio_unlock(folio);
next:
		folio_put(folio);
	}

	spin_lock_irqsave(&ds_queue->split_queue_lock, flags);
	list_splice_tail(&list, &ds_queue->split_queue);
	spin_unlock_irqrestore(&ds_queue->split_queue_lock, flags);

	/*
	 * Stop shrinker if we didn't split any page, but the queue is empty.
	 * This can happen if pages were freed under us.
	 */
	if (!split && list_empty(&ds_queue->split_queue))
		return SHRINK_STOP;
	return split;
}

static struct shrinker deferred_split_shrinker = {
	.count_objects = deferred_split_count,
	.scan_objects = deferred_split_scan,
	.seeks = DEFAULT_SEEKS,
	.flags = SHRINKER_NUMA_AWARE | SHRINKER_MEMCG_AWARE |
		 SHRINKER_NONSLAB,
};

#ifdef CONFIG_DEBUG_FS
static void split_huge_pages_all(void)
{
	struct zone *zone;
	struct page *page;
	struct folio *folio;
	unsigned long pfn, max_zone_pfn;
	unsigned long total = 0, split = 0;

	pr_debug("Split all THPs\n");
	for_each_zone(zone) {
		if (!managed_zone(zone))
			continue;
		max_zone_pfn = zone_end_pfn(zone);
		for (pfn = zone->zone_start_pfn; pfn < max_zone_pfn; pfn++) {
			int nr_pages;

			page = pfn_to_online_page(pfn);
			if (!page || PageTail(page))
				continue;
			folio = page_folio(page);
			if (!folio_try_get(folio))
				continue;

			if (unlikely(page_folio(page) != folio))
				goto next;

			if (zone != folio_zone(folio))
				goto next;

			if (!folio_test_large(folio)
				|| folio_test_hugetlb(folio)
				|| !folio_test_lru(folio))
				goto next;

			total++;
			folio_lock(folio);
			nr_pages = folio_nr_pages(folio);
			if (!split_folio(folio))
				split++;
			pfn += nr_pages - 1;
			folio_unlock(folio);
next:
			folio_put(folio);
			cond_resched();
		}
	}

	pr_debug("%lu of %lu THP split\n", split, total);
}

static inline bool vma_not_suitable_for_thp_split(struct vm_area_struct *vma)
{
	return vma_is_special_huge(vma) || (vma->vm_flags & VM_IO) ||
		    is_vm_hugetlb_page(vma);
}

static int split_huge_pages_pid(int pid, unsigned long vaddr_start,
				unsigned long vaddr_end)
{
	int ret = 0;
	struct task_struct *task;
	struct mm_struct *mm;
	unsigned long total = 0, split = 0;
	unsigned long addr;

	vaddr_start &= PAGE_MASK;
	vaddr_end &= PAGE_MASK;

	/* Find the task_struct from pid */
	rcu_read_lock();
	task = find_task_by_vpid(pid);
	if (!task) {
		rcu_read_unlock();
		ret = -ESRCH;
		goto out;
	}
	get_task_struct(task);
	rcu_read_unlock();

	/* Find the mm_struct */
	mm = get_task_mm(task);
	put_task_struct(task);

	if (!mm) {
		ret = -EINVAL;
		goto out;
	}

	pr_debug("Split huge pages in pid: %d, vaddr: [0x%lx - 0x%lx]\n",
		 pid, vaddr_start, vaddr_end);

	mmap_read_lock(mm);
	/*
	 * always increase addr by PAGE_SIZE, since we could have a PTE page
	 * table filled with PTE-mapped THPs, each of which is distinct.
	 */
	for (addr = vaddr_start; addr < vaddr_end; addr += PAGE_SIZE) {
		struct vm_area_struct *vma = vma_lookup(mm, addr);
		struct page *page;
		struct folio *folio;

		if (!vma)
			break;

		/* skip special VMA and hugetlb VMA */
		if (vma_not_suitable_for_thp_split(vma)) {
			addr = vma->vm_end;
			continue;
		}

		/* FOLL_DUMP to ignore special (like zero) pages */
		page = follow_page(vma, addr, FOLL_GET | FOLL_DUMP);

		if (IS_ERR_OR_NULL(page))
			continue;

		folio = page_folio(page);
		if (!is_transparent_hugepage(folio))
			goto next;

		total++;
		if (!can_split_folio(folio, NULL))
			goto next;

		if (!folio_trylock(folio))
			goto next;

		if (!split_folio(folio))
			split++;

		folio_unlock(folio);
next:
		folio_put(folio);
		cond_resched();
	}
	mmap_read_unlock(mm);
	mmput(mm);

	pr_debug("%lu of %lu THP split\n", split, total);

out:
	return ret;
}

static int split_huge_pages_in_file(const char *file_path, pgoff_t off_start,
				pgoff_t off_end)
{
	struct filename *file;
	struct file *candidate;
	struct address_space *mapping;
	int ret = -EINVAL;
	pgoff_t index;
	int nr_pages = 1;
	unsigned long total = 0, split = 0;

	file = getname_kernel(file_path);
	if (IS_ERR(file))
		return ret;

	candidate = file_open_name(file, O_RDONLY, 0);
	if (IS_ERR(candidate))
		goto out;

	pr_debug("split file-backed THPs in file: %s, page offset: [0x%lx - 0x%lx]\n",
		 file_path, off_start, off_end);

	mapping = candidate->f_mapping;

	for (index = off_start; index < off_end; index += nr_pages) {
		struct folio *folio = filemap_get_folio(mapping, index);

		nr_pages = 1;
		if (IS_ERR(folio))
			continue;

		if (!folio_test_large(folio))
			goto next;

		total++;
		nr_pages = folio_nr_pages(folio);

		if (!folio_trylock(folio))
			goto next;

		if (!split_folio(folio))
			split++;

		folio_unlock(folio);
next:
		folio_put(folio);
		cond_resched();
	}

	filp_close(candidate, NULL);
	ret = 0;

	pr_debug("%lu of %lu file-backed THP split\n", split, total);
out:
	putname(file);
	return ret;
}

#define MAX_INPUT_BUF_SZ 255

static ssize_t split_huge_pages_write(struct file *file, const char __user *buf,
				size_t count, loff_t *ppops)
{
	static DEFINE_MUTEX(split_debug_mutex);
	ssize_t ret;
	/* hold pid, start_vaddr, end_vaddr or file_path, off_start, off_end */
	char input_buf[MAX_INPUT_BUF_SZ];
	int pid;
	unsigned long vaddr_start, vaddr_end;

	ret = mutex_lock_interruptible(&split_debug_mutex);
	if (ret)
		return ret;

	ret = -EFAULT;

	memset(input_buf, 0, MAX_INPUT_BUF_SZ);
	if (copy_from_user(input_buf, buf, min_t(size_t, count, MAX_INPUT_BUF_SZ)))
		goto out;

	input_buf[MAX_INPUT_BUF_SZ - 1] = '\0';

	if (input_buf[0] == '/') {
		char *tok;
		char *buf = input_buf;
		char file_path[MAX_INPUT_BUF_SZ];
		pgoff_t off_start = 0, off_end = 0;
		size_t input_len = strlen(input_buf);

		tok = strsep(&buf, ",");
		if (tok) {
			strcpy(file_path, tok);
		} else {
			ret = -EINVAL;
			goto out;
		}

		ret = sscanf(buf, "0x%lx,0x%lx", &off_start, &off_end);
		if (ret != 2) {
			ret = -EINVAL;
			goto out;
		}
		ret = split_huge_pages_in_file(file_path, off_start, off_end);
		if (!ret)
			ret = input_len;

		goto out;
	}

	ret = sscanf(input_buf, "%d,0x%lx,0x%lx", &pid, &vaddr_start, &vaddr_end);
	if (ret == 1 && pid == 1) {
		split_huge_pages_all();
		ret = strlen(input_buf);
		goto out;
	} else if (ret != 3) {
		ret = -EINVAL;
		goto out;
	}

	ret = split_huge_pages_pid(pid, vaddr_start, vaddr_end);
	if (!ret)
		ret = strlen(input_buf);
out:
	mutex_unlock(&split_debug_mutex);
	return ret;

}

static const struct file_operations split_huge_pages_fops = {
	.owner	 = THIS_MODULE,
	.write	 = split_huge_pages_write,
	.llseek  = no_llseek,
};

static int __init split_huge_pages_debugfs(void)
{
	debugfs_create_file("split_huge_pages", 0200, NULL, NULL,
			    &split_huge_pages_fops);
	return 0;
}
late_initcall(split_huge_pages_debugfs);
#endif

#ifdef CONFIG_ARCH_ENABLE_THP_MIGRATION
int set_pmd_migration_entry(struct page_vma_mapped_walk *pvmw,
		struct page *page)
{
	struct folio *folio = page_folio(page);
	struct vm_area_struct *vma = pvmw->vma;
	struct mm_struct *mm = vma->vm_mm;
	unsigned long address = pvmw->address;
	bool anon_exclusive;
	pmd_t pmdval;
	swp_entry_t entry;
	pmd_t pmdswp;

	if (!(pvmw->pmd && !pvmw->pte))
		return 0;

	flush_cache_range(vma, address, address + HPAGE_PMD_SIZE);
	pmdval = pmdp_invalidate(vma, address, pvmw->pmd);

	/* See folio_try_share_anon_rmap_pmd(): invalidate PMD first. */
	anon_exclusive = folio_test_anon(folio) && PageAnonExclusive(page);
	if (anon_exclusive && folio_try_share_anon_rmap_pmd(folio, page)) {
		set_pmd_at(mm, address, pvmw->pmd, pmdval);
		return -EBUSY;
	}

	if (pmd_dirty(pmdval))
		folio_mark_dirty(folio);
	if (pmd_write(pmdval))
		entry = make_writable_migration_entry(page_to_pfn(page));
	else if (anon_exclusive)
		entry = make_readable_exclusive_migration_entry(page_to_pfn(page));
	else
		entry = make_readable_migration_entry(page_to_pfn(page));
	if (pmd_young(pmdval))
		entry = make_migration_entry_young(entry);
	if (pmd_dirty(pmdval))
		entry = make_migration_entry_dirty(entry);
	pmdswp = swp_entry_to_pmd(entry);
	if (pmd_soft_dirty(pmdval))
		pmdswp = pmd_swp_mksoft_dirty(pmdswp);
	if (pmd_uffd_wp(pmdval))
		pmdswp = pmd_swp_mkuffd_wp(pmdswp);
	set_pmd_at(mm, address, pvmw->pmd, pmdswp);
	folio_remove_rmap_pmd(folio, page, vma);
	folio_put(folio);
	trace_set_migration_pmd(address, pmd_val(pmdswp));

	return 0;
}

void remove_migration_pmd(struct page_vma_mapped_walk *pvmw, struct page *new)
{
	struct folio *folio = page_folio(new);
	struct vm_area_struct *vma = pvmw->vma;
	struct mm_struct *mm = vma->vm_mm;
	unsigned long address = pvmw->address;
	unsigned long haddr = address & HPAGE_PMD_MASK;
	pmd_t pmde;
	swp_entry_t entry;

	if (!(pvmw->pmd && !pvmw->pte))
		return;

	entry = pmd_to_swp_entry(*pvmw->pmd);
	folio_get(folio);
	pmde = mk_huge_pmd(new, READ_ONCE(vma->vm_page_prot));
	if (pmd_swp_soft_dirty(*pvmw->pmd))
		pmde = pmd_mksoft_dirty(pmde);
	if (is_writable_migration_entry(entry))
		pmde = pmd_mkwrite(pmde, vma);
	if (pmd_swp_uffd_wp(*pvmw->pmd))
		pmde = pmd_mkuffd_wp(pmde);
	if (!is_migration_entry_young(entry))
		pmde = pmd_mkold(pmde);
	/* NOTE: this may contain setting soft-dirty on some archs */
	if (folio_test_dirty(folio) && is_migration_entry_dirty(entry))
		pmde = pmd_mkdirty(pmde);

	if (folio_test_anon(folio)) {
		rmap_t rmap_flags = RMAP_NONE;

		if (!is_readable_migration_entry(entry))
			rmap_flags |= RMAP_EXCLUSIVE;

		folio_add_anon_rmap_pmd(folio, new, vma, haddr, rmap_flags);
	} else {
		folio_add_file_rmap_pmd(folio, new, vma);
	}
	VM_BUG_ON(pmd_write(pmde) && folio_test_anon(folio) && !PageAnonExclusive(new));
	set_pmd_at(mm, haddr, pvmw->pmd, pmde);

	/* No need to invalidate - it was non-present before */
	update_mmu_cache_pmd(vma, address, pvmw->pmd);
	trace_remove_migration_pmd(address, pmd_val(pmde));
}
#endif<|MERGE_RESOLUTION|>--- conflicted
+++ resolved
@@ -97,24 +97,8 @@
 	if (!vma->vm_mm)		/* vdso */
 		return 0;
 
-<<<<<<< HEAD
-	/*
-	 * Explicitly disabled through madvise or prctl, or some
-	 * architectures may disable THP for some mappings, for
-	 * example, s390 kvm.
-	 * */
-	if ((vm_flags & VM_NOHUGEPAGE) ||
-	    test_bit(MMF_DISABLE_THP, &vma->vm_mm->flags))
+	if (thp_disabled_by_hw() || vma_thp_disabled(vma, vm_flags))
 		return 0;
-	/*
-	 * If the hardware/firmware marked hugepage support disabled.
-	 */
-	if (transparent_hugepage_flags & (1 << TRANSPARENT_HUGEPAGE_UNSUPPORTED))
-		return 0;
-=======
-	if (thp_disabled_by_hw() || vma_thp_disabled(vma, vm_flags))
-		return false;
->>>>>>> 9b5aad3a
 
 	/* khugepaged doesn't collapse DAX vma, but page fault is fine. */
 	if (vma_is_dax(vma))
