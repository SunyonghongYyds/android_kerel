--- conflicted
+++ resolved
@@ -1850,15 +1850,8 @@
 		   QUIRK_FLAG_CTL_MSG_DELAY_1M),
 	DEVICE_FLG(0x0b0e, 0x0349, /* Jabra 550a */
 		   QUIRK_FLAG_CTL_MSG_DELAY_1M),
-<<<<<<< HEAD
-=======
 	DEVICE_FLG(0x0c45, 0x6340, /* Sonix HD USB Camera */
 		   QUIRK_FLAG_GET_SAMPLE_RATE),
-	DEVICE_FLG(0x0ecb, 0x205c, /* JBL Quantum610 Wireless */
-		   QUIRK_FLAG_FIXED_RATE),
-	DEVICE_FLG(0x0ecb, 0x2069, /* JBL Quantum810 Wireless */
-		   QUIRK_FLAG_FIXED_RATE),
->>>>>>> cde43031
 	DEVICE_FLG(0x0fd9, 0x0008, /* Hauppauge HVR-950Q */
 		   QUIRK_FLAG_SHARE_MEDIA_DEVICE | QUIRK_FLAG_ALIGN_TRANSFER),
 	DEVICE_FLG(0x1224, 0x2a25, /* Jieli Technology USB PHY 2.0 */
