/*
 *  include/asm-s390/pgtable.h
 *
 *  S390 version
 *    Copyright (C) 1999,2000 IBM Deutschland Entwicklung GmbH, IBM Corporation
 *    Author(s): Hartmut Penner (hp@de.ibm.com)
 *               Ulrich Weigand (weigand@de.ibm.com)
 *               Martin Schwidefsky (schwidefsky@de.ibm.com)
 *
 *  Derived from "include/asm-i386/pgtable.h"
 */

#ifndef _ASM_S390_PGTABLE_H
#define _ASM_S390_PGTABLE_H

/*
 * The Linux memory management assumes a three-level page table setup. For
 * s390 31 bit we "fold" the mid level into the top-level page table, so
 * that we physically have the same two-level page table as the s390 mmu
 * expects in 31 bit mode. For s390 64 bit we use three of the five levels
 * the hardware provides (region first and region second tables are not
 * used).
 *
 * The "pgd_xxx()" functions are trivial for a folded two-level
 * setup: the pgd is never bad, and a pmd always exists (as it's folded
 * into the pgd entry)
 *
 * This file contains the functions and defines necessary to modify and use
 * the S390 page table tree.
 */
#ifndef __ASSEMBLY__
#include <linux/sched.h>
#include <linux/mm_types.h>
#include <asm/bitops.h>
#include <asm/bug.h>
#include <asm/processor.h>

extern pgd_t swapper_pg_dir[] __attribute__ ((aligned (4096)));
extern void paging_init(void);
extern void vmem_map_init(void);

/*
 * The S390 doesn't have any external MMU info: the kernel page
 * tables contain all the necessary information.
 */
#define update_mmu_cache(vma, address, pte)     do { } while (0)

/*
 * ZERO_PAGE is a global shared page that is always zero: used
 * for zero-mapped memory areas etc..
 */
extern char empty_zero_page[PAGE_SIZE];
#define ZERO_PAGE(vaddr) (virt_to_page(empty_zero_page))
#endif /* !__ASSEMBLY__ */

/*
 * PMD_SHIFT determines the size of the area a second-level page
 * table can map
 * PGDIR_SHIFT determines what a third-level page table entry can map
 */
#ifndef __s390x__
# define PMD_SHIFT	20
# define PUD_SHIFT	20
# define PGDIR_SHIFT	20
#else /* __s390x__ */
# define PMD_SHIFT	20
# define PUD_SHIFT	31
# define PGDIR_SHIFT	42
#endif /* __s390x__ */

#define PMD_SIZE        (1UL << PMD_SHIFT)
#define PMD_MASK        (~(PMD_SIZE-1))
#define PUD_SIZE	(1UL << PUD_SHIFT)
#define PUD_MASK	(~(PUD_SIZE-1))
#define PGDIR_SIZE	(1UL << PGDIR_SHIFT)
#define PGDIR_MASK	(~(PGDIR_SIZE-1))

/*
 * entries per page directory level: the S390 is two-level, so
 * we don't really have any PMD directory physically.
 * for S390 segment-table entries are combined to one PGD
 * that leads to 1024 pte per pgd
 */
#define PTRS_PER_PTE	256
#ifndef __s390x__
#define PTRS_PER_PMD	1
#define PTRS_PER_PUD	1
#else /* __s390x__ */
#define PTRS_PER_PMD	2048
#define PTRS_PER_PUD	2048
#endif /* __s390x__ */
#define PTRS_PER_PGD	2048

#define FIRST_USER_ADDRESS  0

#define pte_ERROR(e) \
	printk("%s:%d: bad pte %p.\n", __FILE__, __LINE__, (void *) pte_val(e))
#define pmd_ERROR(e) \
	printk("%s:%d: bad pmd %p.\n", __FILE__, __LINE__, (void *) pmd_val(e))
#define pud_ERROR(e) \
	printk("%s:%d: bad pud %p.\n", __FILE__, __LINE__, (void *) pud_val(e))
#define pgd_ERROR(e) \
	printk("%s:%d: bad pgd %p.\n", __FILE__, __LINE__, (void *) pgd_val(e))

#ifndef __ASSEMBLY__
/*
 * The vmalloc area will always be on the topmost area of the kernel
 * mapping. We reserve 96MB (31bit) / 1GB (64bit) for vmalloc,
 * which should be enough for any sane case.
 * By putting vmalloc at the top, we maximise the gap between physical
 * memory and vmalloc to catch misplaced memory accesses. As a side
 * effect, this also makes sure that 64 bit module code cannot be used
 * as system call address.
 */
#ifndef __s390x__
#define VMALLOC_START	0x78000000UL
#define VMALLOC_END	0x7e000000UL
#define VMEM_MAP_END	0x80000000UL
#else /* __s390x__ */
#define VMALLOC_START	0x3e000000000UL
#define VMALLOC_END	0x3e040000000UL
#define VMEM_MAP_END	0x40000000000UL
#endif /* __s390x__ */

/*
 * VMEM_MAX_PHYS is the highest physical address that can be added to the 1:1
 * mapping. This needs to be calculated at compile time since the size of the
 * VMEM_MAP is static but the size of struct page can change.
 */
#define VMEM_MAX_PAGES	((VMEM_MAP_END - VMALLOC_END) / sizeof(struct page))
#define VMEM_MAX_PFN	min(VMALLOC_START >> PAGE_SHIFT, VMEM_MAX_PAGES)
#define VMEM_MAX_PHYS	((VMEM_MAX_PFN << PAGE_SHIFT) & ~((16 << 20) - 1))
#define vmemmap		((struct page *) VMALLOC_END)

/*
 * A 31 bit pagetable entry of S390 has following format:
 *  |   PFRA          |    |  OS  |
 * 0                   0IP0
 * 00000000001111111111222222222233
 * 01234567890123456789012345678901
 *
 * I Page-Invalid Bit:    Page is not available for address-translation
 * P Page-Protection Bit: Store access not possible for page
 *
 * A 31 bit segmenttable entry of S390 has following format:
 *  |   P-table origin      |  |PTL
 * 0                         IC
 * 00000000001111111111222222222233
 * 01234567890123456789012345678901
 *
 * I Segment-Invalid Bit:    Segment is not available for address-translation
 * C Common-Segment Bit:     Segment is not private (PoP 3-30)
 * PTL Page-Table-Length:    Page-table length (PTL+1*16 entries -> up to 256)
 *
 * The 31 bit segmenttable origin of S390 has following format:
 *
 *  |S-table origin   |     | STL |
 * X                   **GPS
 * 00000000001111111111222222222233
 * 01234567890123456789012345678901
 *
 * X Space-Switch event:
 * G Segment-Invalid Bit:     *
 * P Private-Space Bit:       Segment is not private (PoP 3-30)
 * S Storage-Alteration:
 * STL Segment-Table-Length:  Segment-table length (STL+1*16 entries -> up to 2048)
 *
 * A 64 bit pagetable entry of S390 has following format:
 * |                     PFRA                         |0IP0|  OS  |
 * 0000000000111111111122222222223333333333444444444455555555556666
 * 0123456789012345678901234567890123456789012345678901234567890123
 *
 * I Page-Invalid Bit:    Page is not available for address-translation
 * P Page-Protection Bit: Store access not possible for page
 *
 * A 64 bit segmenttable entry of S390 has following format:
 * |        P-table origin                              |      TT
 * 0000000000111111111122222222223333333333444444444455555555556666
 * 0123456789012345678901234567890123456789012345678901234567890123
 *
 * I Segment-Invalid Bit:    Segment is not available for address-translation
 * C Common-Segment Bit:     Segment is not private (PoP 3-30)
 * P Page-Protection Bit: Store access not possible for page
 * TT Type 00
 *
 * A 64 bit region table entry of S390 has following format:
 * |        S-table origin                             |   TF  TTTL
 * 0000000000111111111122222222223333333333444444444455555555556666
 * 0123456789012345678901234567890123456789012345678901234567890123
 *
 * I Segment-Invalid Bit:    Segment is not available for address-translation
 * TT Type 01
 * TF
 * TL Table length
 *
 * The 64 bit regiontable origin of S390 has following format:
 * |      region table origon                          |       DTTL
 * 0000000000111111111122222222223333333333444444444455555555556666
 * 0123456789012345678901234567890123456789012345678901234567890123
 *
 * X Space-Switch event:
 * G Segment-Invalid Bit:  
 * P Private-Space Bit:    
 * S Storage-Alteration:
 * R Real space
 * TL Table-Length:
 *
 * A storage key has the following format:
 * | ACC |F|R|C|0|
 *  0   3 4 5 6 7
 * ACC: access key
 * F  : fetch protection bit
 * R  : referenced bit
 * C  : changed bit
 */

/* Hardware bits in the page table entry */
#define _PAGE_RO	0x200		/* HW read-only bit  */
#define _PAGE_INVALID	0x400		/* HW invalid bit    */

/* Software bits in the page table entry */
#define _PAGE_SWT	0x001		/* SW pte type bit t */
#define _PAGE_SWX	0x002		/* SW pte type bit x */
#define _PAGE_SPECIAL	0x004		/* SW associated with special page */
#define __HAVE_ARCH_PTE_SPECIAL

/* Set of bits not changed in pte_modify */
#define _PAGE_CHG_MASK	(PAGE_MASK | _PAGE_SPECIAL)

/* Six different types of pages. */
#define _PAGE_TYPE_EMPTY	0x400
#define _PAGE_TYPE_NONE		0x401
#define _PAGE_TYPE_SWAP		0x403
#define _PAGE_TYPE_FILE		0x601	/* bit 0x002 is used for offset !! */
#define _PAGE_TYPE_RO		0x200
#define _PAGE_TYPE_RW		0x000
#define _PAGE_TYPE_EX_RO	0x202
#define _PAGE_TYPE_EX_RW	0x002

/*
 * Only four types for huge pages, using the invalid bit and protection bit
 * of a segment table entry.
 */
#define _HPAGE_TYPE_EMPTY	0x020	/* _SEGMENT_ENTRY_INV */
#define _HPAGE_TYPE_NONE	0x220
#define _HPAGE_TYPE_RO		0x200	/* _SEGMENT_ENTRY_RO  */
#define _HPAGE_TYPE_RW		0x000

/*
 * PTE type bits are rather complicated. handle_pte_fault uses pte_present,
 * pte_none and pte_file to find out the pte type WITHOUT holding the page
 * table lock. ptep_clear_flush on the other hand uses ptep_clear_flush to
 * invalidate a given pte. ipte sets the hw invalid bit and clears all tlbs
 * for the page. The page table entry is set to _PAGE_TYPE_EMPTY afterwards.
 * This change is done while holding the lock, but the intermediate step
 * of a previously valid pte with the hw invalid bit set can be observed by
 * handle_pte_fault. That makes it necessary that all valid pte types with
 * the hw invalid bit set must be distinguishable from the four pte types
 * empty, none, swap and file.
 *
 *			irxt  ipte  irxt
 * _PAGE_TYPE_EMPTY	1000   ->   1000
 * _PAGE_TYPE_NONE	1001   ->   1001
 * _PAGE_TYPE_SWAP	1011   ->   1011
 * _PAGE_TYPE_FILE	11?1   ->   11?1
 * _PAGE_TYPE_RO	0100   ->   1100
 * _PAGE_TYPE_RW	0000   ->   1000
 * _PAGE_TYPE_EX_RO	0110   ->   1110
 * _PAGE_TYPE_EX_RW	0010   ->   1010
 *
 * pte_none is true for bits combinations 1000, 1010, 1100, 1110
 * pte_present is true for bits combinations 0000, 0010, 0100, 0110, 1001
 * pte_file is true for bits combinations 1101, 1111
 * swap pte is 1011 and 0001, 0011, 0101, 0111 are invalid.
 */

/* Page status table bits for virtualization */
#define RCP_PCL_BIT	55
#define RCP_HR_BIT	54
#define RCP_HC_BIT	53
#define RCP_GR_BIT	50
#define RCP_GC_BIT	49

/* User dirty bit for KVM's migration feature */
#define KVM_UD_BIT	47

#ifndef __s390x__

/* Bits in the segment table address-space-control-element */
#define _ASCE_SPACE_SWITCH	0x80000000UL	/* space switch event	    */
#define _ASCE_ORIGIN_MASK	0x7ffff000UL	/* segment table origin	    */
#define _ASCE_PRIVATE_SPACE	0x100	/* private space control	    */
#define _ASCE_ALT_EVENT		0x80	/* storage alteration event control */
#define _ASCE_TABLE_LENGTH	0x7f	/* 128 x 64 entries = 8k	    */

/* Bits in the segment table entry */
#define _SEGMENT_ENTRY_ORIGIN	0x7fffffc0UL	/* page table origin	    */
#define _SEGMENT_ENTRY_INV	0x20	/* invalid segment table entry	    */
#define _SEGMENT_ENTRY_COMMON	0x10	/* common segment bit		    */
#define _SEGMENT_ENTRY_PTL	0x0f	/* page table length		    */

#define _SEGMENT_ENTRY		(_SEGMENT_ENTRY_PTL)
#define _SEGMENT_ENTRY_EMPTY	(_SEGMENT_ENTRY_INV)

#else /* __s390x__ */

/* Bits in the segment/region table address-space-control-element */
#define _ASCE_ORIGIN		~0xfffUL/* segment table origin		    */
#define _ASCE_PRIVATE_SPACE	0x100	/* private space control	    */
#define _ASCE_ALT_EVENT		0x80	/* storage alteration event control */
#define _ASCE_SPACE_SWITCH	0x40	/* space switch event		    */
#define _ASCE_REAL_SPACE	0x20	/* real space control		    */
#define _ASCE_TYPE_MASK		0x0c	/* asce table type mask		    */
#define _ASCE_TYPE_REGION1	0x0c	/* region first table type	    */
#define _ASCE_TYPE_REGION2	0x08	/* region second table type	    */
#define _ASCE_TYPE_REGION3	0x04	/* region third table type	    */
#define _ASCE_TYPE_SEGMENT	0x00	/* segment table type		    */
#define _ASCE_TABLE_LENGTH	0x03	/* region table length		    */

/* Bits in the region table entry */
#define _REGION_ENTRY_ORIGIN	~0xfffUL/* region/segment table origin	    */
#define _REGION_ENTRY_INV	0x20	/* invalid region table entry	    */
#define _REGION_ENTRY_TYPE_MASK	0x0c	/* region/segment table type mask   */
#define _REGION_ENTRY_TYPE_R1	0x0c	/* region first table type	    */
#define _REGION_ENTRY_TYPE_R2	0x08	/* region second table type	    */
#define _REGION_ENTRY_TYPE_R3	0x04	/* region third table type	    */
#define _REGION_ENTRY_LENGTH	0x03	/* region third length		    */

#define _REGION1_ENTRY		(_REGION_ENTRY_TYPE_R1 | _REGION_ENTRY_LENGTH)
#define _REGION1_ENTRY_EMPTY	(_REGION_ENTRY_TYPE_R1 | _REGION_ENTRY_INV)
#define _REGION2_ENTRY		(_REGION_ENTRY_TYPE_R2 | _REGION_ENTRY_LENGTH)
#define _REGION2_ENTRY_EMPTY	(_REGION_ENTRY_TYPE_R2 | _REGION_ENTRY_INV)
#define _REGION3_ENTRY		(_REGION_ENTRY_TYPE_R3 | _REGION_ENTRY_LENGTH)
#define _REGION3_ENTRY_EMPTY	(_REGION_ENTRY_TYPE_R3 | _REGION_ENTRY_INV)

/* Bits in the segment table entry */
#define _SEGMENT_ENTRY_ORIGIN	~0x7ffUL/* segment table origin		    */
#define _SEGMENT_ENTRY_RO	0x200	/* page protection bit		    */
#define _SEGMENT_ENTRY_INV	0x20	/* invalid segment table entry	    */

#define _SEGMENT_ENTRY		(0)
#define _SEGMENT_ENTRY_EMPTY	(_SEGMENT_ENTRY_INV)

#define _SEGMENT_ENTRY_LARGE	0x400	/* STE-format control, large page   */
#define _SEGMENT_ENTRY_CO	0x100	/* change-recording override   */

#endif /* __s390x__ */

/*
 * A user page table pointer has the space-switch-event bit, the
 * private-space-control bit and the storage-alteration-event-control
 * bit set. A kernel page table pointer doesn't need them.
 */
#define _ASCE_USER_BITS		(_ASCE_SPACE_SWITCH | _ASCE_PRIVATE_SPACE | \
				 _ASCE_ALT_EVENT)

/* Bits int the storage key */
#define _PAGE_CHANGED    0x02          /* HW changed bit                   */
#define _PAGE_REFERENCED 0x04          /* HW referenced bit                */

/*
 * Page protection definitions.
 */
#define PAGE_NONE	__pgprot(_PAGE_TYPE_NONE)
#define PAGE_RO		__pgprot(_PAGE_TYPE_RO)
#define PAGE_RW		__pgprot(_PAGE_TYPE_RW)
#define PAGE_EX_RO	__pgprot(_PAGE_TYPE_EX_RO)
#define PAGE_EX_RW	__pgprot(_PAGE_TYPE_EX_RW)

#define PAGE_KERNEL	PAGE_RW
#define PAGE_COPY	PAGE_RO

/*
 * Dependent on the EXEC_PROTECT option s390 can do execute protection.
 * Write permission always implies read permission. In theory with a
 * primary/secondary page table execute only can be implemented but
 * it would cost an additional bit in the pte to distinguish all the
 * different pte types. To avoid that execute permission currently
 * implies read permission as well.
 */
         /*xwr*/
#define __P000	PAGE_NONE
#define __P001	PAGE_RO
#define __P010	PAGE_RO
#define __P011	PAGE_RO
#define __P100	PAGE_EX_RO
#define __P101	PAGE_EX_RO
#define __P110	PAGE_EX_RO
#define __P111	PAGE_EX_RO

#define __S000	PAGE_NONE
#define __S001	PAGE_RO
#define __S010	PAGE_RW
#define __S011	PAGE_RW
#define __S100	PAGE_EX_RO
#define __S101	PAGE_EX_RO
#define __S110	PAGE_EX_RW
#define __S111	PAGE_EX_RW

#ifndef __s390x__
# define PxD_SHADOW_SHIFT	1
#else /* __s390x__ */
# define PxD_SHADOW_SHIFT	2
#endif /* __s390x__ */

static inline void *get_shadow_table(void *table)
{
	unsigned long addr, offset;
	struct page *page;

	addr = (unsigned long) table;
	offset = addr & ((PAGE_SIZE << PxD_SHADOW_SHIFT) - 1);
	page = virt_to_page((void *)(addr ^ offset));
	return (void *)(addr_t)(page->index ? (page->index | offset) : 0UL);
}

/*
 * Certain architectures need to do special things when PTEs
 * within a page table are directly modified.  Thus, the following
 * hook is made available.
 */
static inline void set_pte_at(struct mm_struct *mm, unsigned long addr,
			      pte_t *ptep, pte_t entry)
{
	*ptep = entry;
	if (mm->context.noexec) {
		if (!(pte_val(entry) & _PAGE_INVALID) &&
		    (pte_val(entry) & _PAGE_SWX))
			pte_val(entry) |= _PAGE_RO;
		else
			pte_val(entry) = _PAGE_TYPE_EMPTY;
		ptep[PTRS_PER_PTE] = entry;
	}
}

/*
 * pgd/pmd/pte query functions
 */
#ifndef __s390x__

static inline int pgd_present(pgd_t pgd) { return 1; }
static inline int pgd_none(pgd_t pgd)    { return 0; }
static inline int pgd_bad(pgd_t pgd)     { return 0; }

static inline int pud_present(pud_t pud) { return 1; }
static inline int pud_none(pud_t pud)	 { return 0; }
static inline int pud_bad(pud_t pud)	 { return 0; }

#else /* __s390x__ */

static inline int pgd_present(pgd_t pgd)
{
	if ((pgd_val(pgd) & _REGION_ENTRY_TYPE_MASK) < _REGION_ENTRY_TYPE_R2)
		return 1;
	return (pgd_val(pgd) & _REGION_ENTRY_ORIGIN) != 0UL;
}

static inline int pgd_none(pgd_t pgd)
{
	if ((pgd_val(pgd) & _REGION_ENTRY_TYPE_MASK) < _REGION_ENTRY_TYPE_R2)
		return 0;
	return (pgd_val(pgd) & _REGION_ENTRY_INV) != 0UL;
}

static inline int pgd_bad(pgd_t pgd)
{
	/*
	 * With dynamic page table levels the pgd can be a region table
	 * entry or a segment table entry. Check for the bit that are
	 * invalid for either table entry.
	 */
	unsigned long mask =
		~_SEGMENT_ENTRY_ORIGIN & ~_REGION_ENTRY_INV &
		~_REGION_ENTRY_TYPE_MASK & ~_REGION_ENTRY_LENGTH;
	return (pgd_val(pgd) & mask) != 0;
}

static inline int pud_present(pud_t pud)
{
	if ((pud_val(pud) & _REGION_ENTRY_TYPE_MASK) < _REGION_ENTRY_TYPE_R3)
		return 1;
	return (pud_val(pud) & _REGION_ENTRY_ORIGIN) != 0UL;
}

static inline int pud_none(pud_t pud)
{
	if ((pud_val(pud) & _REGION_ENTRY_TYPE_MASK) < _REGION_ENTRY_TYPE_R3)
		return 0;
	return (pud_val(pud) & _REGION_ENTRY_INV) != 0UL;
}

static inline int pud_bad(pud_t pud)
{
	/*
	 * With dynamic page table levels the pud can be a region table
	 * entry or a segment table entry. Check for the bit that are
	 * invalid for either table entry.
	 */
	unsigned long mask =
		~_SEGMENT_ENTRY_ORIGIN & ~_REGION_ENTRY_INV &
		~_REGION_ENTRY_TYPE_MASK & ~_REGION_ENTRY_LENGTH;
	return (pud_val(pud) & mask) != 0;
}

#endif /* __s390x__ */

static inline int pmd_present(pmd_t pmd)
{
	return (pmd_val(pmd) & _SEGMENT_ENTRY_ORIGIN) != 0UL;
}

static inline int pmd_none(pmd_t pmd)
{
	return (pmd_val(pmd) & _SEGMENT_ENTRY_INV) != 0UL;
}

static inline int pmd_bad(pmd_t pmd)
{
	unsigned long mask = ~_SEGMENT_ENTRY_ORIGIN & ~_SEGMENT_ENTRY_INV;
	return (pmd_val(pmd) & mask) != _SEGMENT_ENTRY;
}

static inline int pte_none(pte_t pte)
{
	return (pte_val(pte) & _PAGE_INVALID) && !(pte_val(pte) & _PAGE_SWT);
}

static inline int pte_present(pte_t pte)
{
	unsigned long mask = _PAGE_RO | _PAGE_INVALID | _PAGE_SWT | _PAGE_SWX;
	return (pte_val(pte) & mask) == _PAGE_TYPE_NONE ||
		(!(pte_val(pte) & _PAGE_INVALID) &&
		 !(pte_val(pte) & _PAGE_SWT));
}

static inline int pte_file(pte_t pte)
{
	unsigned long mask = _PAGE_RO | _PAGE_INVALID | _PAGE_SWT;
	return (pte_val(pte) & mask) == _PAGE_TYPE_FILE;
}

static inline int pte_special(pte_t pte)
{
	return (pte_val(pte) & _PAGE_SPECIAL);
}

#define __HAVE_ARCH_PTE_SAME
#define pte_same(a,b)  (pte_val(a) == pte_val(b))

static inline void rcp_lock(pte_t *ptep)
{
#ifdef CONFIG_PGSTE
	unsigned long *pgste = (unsigned long *) (ptep + PTRS_PER_PTE);
	preempt_disable();
	while (test_and_set_bit(RCP_PCL_BIT, pgste))
		;
#endif
}

static inline void rcp_unlock(pte_t *ptep)
{
#ifdef CONFIG_PGSTE
	unsigned long *pgste = (unsigned long *) (ptep + PTRS_PER_PTE);
	clear_bit(RCP_PCL_BIT, pgste);
	preempt_enable();
#endif
}

/* forward declaration for SetPageUptodate in page-flags.h*/
static inline void page_clear_dirty(struct page *page);
#include <linux/page-flags.h>

static inline void ptep_rcp_copy(pte_t *ptep)
{
#ifdef CONFIG_PGSTE
	struct page *page = virt_to_page(pte_val(*ptep));
	unsigned int skey;
	unsigned long *pgste = (unsigned long *) (ptep + PTRS_PER_PTE);

	skey = page_get_storage_key(page_to_phys(page));
	if (skey & _PAGE_CHANGED) {
		set_bit_simple(RCP_GC_BIT, pgste);
		set_bit_simple(KVM_UD_BIT, pgste);
	}
	if (skey & _PAGE_REFERENCED)
		set_bit_simple(RCP_GR_BIT, pgste);
	if (test_and_clear_bit_simple(RCP_HC_BIT, pgste)) {
		SetPageDirty(page);
		set_bit_simple(KVM_UD_BIT, pgste);
	}
	if (test_and_clear_bit_simple(RCP_HR_BIT, pgste))
		SetPageReferenced(page);
#endif
}

/*
 * query functions pte_write/pte_dirty/pte_young only work if
 * pte_present() is true. Undefined behaviour if not..
 */
static inline int pte_write(pte_t pte)
{
	return (pte_val(pte) & _PAGE_RO) == 0;
}

static inline int pte_dirty(pte_t pte)
{
	/* A pte is neither clean nor dirty on s/390. The dirty bit
	 * is in the storage key. See page_test_and_clear_dirty for
	 * details.
	 */
	return 0;
}

static inline int pte_young(pte_t pte)
{
	/* A pte is neither young nor old on s/390. The young bit
	 * is in the storage key. See page_test_and_clear_young for
	 * details.
	 */
	return 0;
}

/*
 * pgd/pmd/pte modification functions
 */

#ifndef __s390x__

#define pgd_clear(pgd)		do { } while (0)
#define pud_clear(pud)		do { } while (0)

#else /* __s390x__ */

static inline void pgd_clear_kernel(pgd_t * pgd)
{
	if ((pgd_val(*pgd) & _REGION_ENTRY_TYPE_MASK) == _REGION_ENTRY_TYPE_R2)
		pgd_val(*pgd) = _REGION2_ENTRY_EMPTY;
}

static inline void pgd_clear(pgd_t * pgd)
{
	pgd_t *shadow = get_shadow_table(pgd);

	pgd_clear_kernel(pgd);
	if (shadow)
		pgd_clear_kernel(shadow);
}

static inline void pud_clear_kernel(pud_t *pud)
{
	if ((pud_val(*pud) & _REGION_ENTRY_TYPE_MASK) == _REGION_ENTRY_TYPE_R3)
		pud_val(*pud) = _REGION3_ENTRY_EMPTY;
}

static inline void pud_clear(pud_t *pud)
{
	pud_t *shadow = get_shadow_table(pud);

	pud_clear_kernel(pud);
	if (shadow)
		pud_clear_kernel(shadow);
}

#endif /* __s390x__ */

static inline void pmd_clear_kernel(pmd_t * pmdp)
{
	pmd_val(*pmdp) = _SEGMENT_ENTRY_EMPTY;
}

static inline void pmd_clear(pmd_t *pmd)
{
	pmd_t *shadow = get_shadow_table(pmd);

	pmd_clear_kernel(pmd);
	if (shadow)
		pmd_clear_kernel(shadow);
}

static inline void pte_clear(struct mm_struct *mm, unsigned long addr, pte_t *ptep)
{
	pte_val(*ptep) = _PAGE_TYPE_EMPTY;
	if (mm->context.noexec)
		pte_val(ptep[PTRS_PER_PTE]) = _PAGE_TYPE_EMPTY;
}

/*
 * The following pte modification functions only work if
 * pte_present() is true. Undefined behaviour if not..
 */
static inline pte_t pte_modify(pte_t pte, pgprot_t newprot)
{
	pte_val(pte) &= _PAGE_CHG_MASK;
	pte_val(pte) |= pgprot_val(newprot);
	return pte;
}

static inline pte_t pte_wrprotect(pte_t pte)
{
	/* Do not clobber _PAGE_TYPE_NONE pages!  */
	if (!(pte_val(pte) & _PAGE_INVALID))
		pte_val(pte) |= _PAGE_RO;
	return pte;
}

static inline pte_t pte_mkwrite(pte_t pte)
{
	pte_val(pte) &= ~_PAGE_RO;
	return pte;
}

static inline pte_t pte_mkclean(pte_t pte)
{
	/* The only user of pte_mkclean is the fork() code.
	   We must *not* clear the *physical* page dirty bit
	   just because fork() wants to clear the dirty bit in
	   *one* of the page's mappings.  So we just do nothing. */
	return pte;
}

static inline pte_t pte_mkdirty(pte_t pte)
{
	/* We do not explicitly set the dirty bit because the
	 * sske instruction is slow. It is faster to let the
	 * next instruction set the dirty bit.
	 */
	return pte;
}

static inline pte_t pte_mkold(pte_t pte)
{
	/* S/390 doesn't keep its dirty/referenced bit in the pte.
	 * There is no point in clearing the real referenced bit.
	 */
	return pte;
}

static inline pte_t pte_mkyoung(pte_t pte)
{
	/* S/390 doesn't keep its dirty/referenced bit in the pte.
	 * There is no point in setting the real referenced bit.
	 */
	return pte;
}

static inline pte_t pte_mkspecial(pte_t pte)
{
	pte_val(pte) |= _PAGE_SPECIAL;
	return pte;
}

#ifdef CONFIG_PGSTE
/*
 * Get (and clear) the user dirty bit for a PTE.
 */
static inline int kvm_s390_test_and_clear_page_dirty(struct mm_struct *mm,
						     pte_t *ptep)
{
	int dirty;
	unsigned long *pgste;
	struct page *page;
	unsigned int skey;

<<<<<<< HEAD
	if (!mm->context.pgstes)
=======
	if (!mm->context.has_pgste)
>>>>>>> c07f62e5
		return -EINVAL;
	rcp_lock(ptep);
	pgste = (unsigned long *) (ptep + PTRS_PER_PTE);
	page = virt_to_page(pte_val(*ptep));
	skey = page_get_storage_key(page_to_phys(page));
	if (skey & _PAGE_CHANGED) {
		set_bit_simple(RCP_GC_BIT, pgste);
		set_bit_simple(KVM_UD_BIT, pgste);
	}
	if (test_and_clear_bit_simple(RCP_HC_BIT, pgste)) {
		SetPageDirty(page);
		set_bit_simple(KVM_UD_BIT, pgste);
	}
	dirty = test_and_clear_bit_simple(KVM_UD_BIT, pgste);
	if (skey & _PAGE_CHANGED)
		page_clear_dirty(page);
	rcp_unlock(ptep);
	return dirty;
}
#endif

#define __HAVE_ARCH_PTEP_TEST_AND_CLEAR_YOUNG
static inline int ptep_test_and_clear_young(struct vm_area_struct *vma,
					    unsigned long addr, pte_t *ptep)
{
#ifdef CONFIG_PGSTE
	unsigned long physpage;
	int young;
	unsigned long *pgste;

	if (!vma->vm_mm->context.has_pgste)
		return 0;
	physpage = pte_val(*ptep) & PAGE_MASK;
	pgste = (unsigned long *) (ptep + PTRS_PER_PTE);

	young = ((page_get_storage_key(physpage) & _PAGE_REFERENCED) != 0);
	rcp_lock(ptep);
	if (young)
		set_bit_simple(RCP_GR_BIT, pgste);
	young |= test_and_clear_bit_simple(RCP_HR_BIT, pgste);
	rcp_unlock(ptep);
	return young;
#endif
	return 0;
}

#define __HAVE_ARCH_PTEP_CLEAR_YOUNG_FLUSH
static inline int ptep_clear_flush_young(struct vm_area_struct *vma,
					 unsigned long address, pte_t *ptep)
{
	/* No need to flush TLB
	 * On s390 reference bits are in storage key and never in TLB
	 * With virtualization we handle the reference bit, without we
	 * we can simply return */
#ifdef CONFIG_PGSTE
	return ptep_test_and_clear_young(vma, address, ptep);
#endif
	return 0;
}

static inline void __ptep_ipte(unsigned long address, pte_t *ptep)
{
	if (!(pte_val(*ptep) & _PAGE_INVALID)) {
#ifndef __s390x__
		/* pto must point to the start of the segment table */
		pte_t *pto = (pte_t *) (((unsigned long) ptep) & 0x7ffffc00);
#else
		/* ipte in zarch mode can do the math */
		pte_t *pto = ptep;
#endif
		asm volatile(
			"	ipte	%2,%3"
			: "=m" (*ptep) : "m" (*ptep),
			  "a" (pto), "a" (address));
	}
}

static inline void ptep_invalidate(struct mm_struct *mm,
				   unsigned long address, pte_t *ptep)
{
	if (mm->context.has_pgste) {
		rcp_lock(ptep);
		__ptep_ipte(address, ptep);
		ptep_rcp_copy(ptep);
		pte_val(*ptep) = _PAGE_TYPE_EMPTY;
		rcp_unlock(ptep);
		return;
	}
	__ptep_ipte(address, ptep);
	pte_val(*ptep) = _PAGE_TYPE_EMPTY;
	if (mm->context.noexec) {
		__ptep_ipte(address, ptep + PTRS_PER_PTE);
		pte_val(*(ptep + PTRS_PER_PTE)) = _PAGE_TYPE_EMPTY;
	}
}

/*
 * This is hard to understand. ptep_get_and_clear and ptep_clear_flush
 * both clear the TLB for the unmapped pte. The reason is that
 * ptep_get_and_clear is used in common code (e.g. change_pte_range)
 * to modify an active pte. The sequence is
 *   1) ptep_get_and_clear
 *   2) set_pte_at
 *   3) flush_tlb_range
 * On s390 the tlb needs to get flushed with the modification of the pte
 * if the pte is active. The only way how this can be implemented is to
 * have ptep_get_and_clear do the tlb flush. In exchange flush_tlb_range
 * is a nop.
 */
#define __HAVE_ARCH_PTEP_GET_AND_CLEAR
#define ptep_get_and_clear(__mm, __address, __ptep)			\
({									\
	pte_t __pte = *(__ptep);					\
	if (atomic_read(&(__mm)->mm_users) > 1 ||			\
	    (__mm) != current->active_mm)				\
		ptep_invalidate(__mm, __address, __ptep);		\
	else								\
		pte_clear((__mm), (__address), (__ptep));		\
	__pte;								\
})

#define __HAVE_ARCH_PTEP_CLEAR_FLUSH
static inline pte_t ptep_clear_flush(struct vm_area_struct *vma,
				     unsigned long address, pte_t *ptep)
{
	pte_t pte = *ptep;
	ptep_invalidate(vma->vm_mm, address, ptep);
	return pte;
}

/*
 * The batched pte unmap code uses ptep_get_and_clear_full to clear the
 * ptes. Here an optimization is possible. tlb_gather_mmu flushes all
 * tlbs of an mm if it can guarantee that the ptes of the mm_struct
 * cannot be accessed while the batched unmap is running. In this case
 * full==1 and a simple pte_clear is enough. See tlb.h.
 */
#define __HAVE_ARCH_PTEP_GET_AND_CLEAR_FULL
static inline pte_t ptep_get_and_clear_full(struct mm_struct *mm,
					    unsigned long addr,
					    pte_t *ptep, int full)
{
	pte_t pte = *ptep;

	if (full)
		pte_clear(mm, addr, ptep);
	else
		ptep_invalidate(mm, addr, ptep);
	return pte;
}

#define __HAVE_ARCH_PTEP_SET_WRPROTECT
#define ptep_set_wrprotect(__mm, __addr, __ptep)			\
({									\
	pte_t __pte = *(__ptep);					\
	if (pte_write(__pte)) {						\
		if (atomic_read(&(__mm)->mm_users) > 1 ||		\
		    (__mm) != current->active_mm)			\
			ptep_invalidate(__mm, __addr, __ptep);		\
		set_pte_at(__mm, __addr, __ptep, pte_wrprotect(__pte));	\
	}								\
})

#define __HAVE_ARCH_PTEP_SET_ACCESS_FLAGS
#define ptep_set_access_flags(__vma, __addr, __ptep, __entry, __dirty)	\
({									\
	int __changed = !pte_same(*(__ptep), __entry);			\
	if (__changed) {						\
		ptep_invalidate((__vma)->vm_mm, __addr, __ptep);	\
		set_pte_at((__vma)->vm_mm, __addr, __ptep, __entry);	\
	}								\
	__changed;							\
})

/*
 * Test and clear dirty bit in storage key.
 * We can't clear the changed bit atomically. This is a potential
 * race against modification of the referenced bit. This function
 * should therefore only be called if it is not mapped in any
 * address space.
 */
#define __HAVE_ARCH_PAGE_TEST_DIRTY
static inline int page_test_dirty(struct page *page)
{
	return (page_get_storage_key(page_to_phys(page)) & _PAGE_CHANGED) != 0;
}

#define __HAVE_ARCH_PAGE_CLEAR_DIRTY
static inline void page_clear_dirty(struct page *page)
{
	page_set_storage_key(page_to_phys(page), PAGE_DEFAULT_KEY);
}

/*
 * Test and clear referenced bit in storage key.
 */
#define __HAVE_ARCH_PAGE_TEST_AND_CLEAR_YOUNG
static inline int page_test_and_clear_young(struct page *page)
{
	unsigned long physpage = page_to_phys(page);
	int ccode;

	asm volatile(
		"	rrbe	0,%1\n"
		"	ipm	%0\n"
		"	srl	%0,28\n"
		: "=d" (ccode) : "a" (physpage) : "cc" );
	return ccode & 2;
}

/*
 * Conversion functions: convert a page and protection to a page entry,
 * and a page entry and page directory to the page they refer to.
 */
static inline pte_t mk_pte_phys(unsigned long physpage, pgprot_t pgprot)
{
	pte_t __pte;
	pte_val(__pte) = physpage + pgprot_val(pgprot);
	return __pte;
}

static inline pte_t mk_pte(struct page *page, pgprot_t pgprot)
{
	unsigned long physpage = page_to_phys(page);

	return mk_pte_phys(physpage, pgprot);
}

#define pgd_index(address) (((address) >> PGDIR_SHIFT) & (PTRS_PER_PGD-1))
#define pud_index(address) (((address) >> PUD_SHIFT) & (PTRS_PER_PUD-1))
#define pmd_index(address) (((address) >> PMD_SHIFT) & (PTRS_PER_PMD-1))
#define pte_index(address) (((address) >> PAGE_SHIFT) & (PTRS_PER_PTE-1))

#define pgd_offset(mm, address) ((mm)->pgd + pgd_index(address))
#define pgd_offset_k(address) pgd_offset(&init_mm, address)

#ifndef __s390x__

#define pmd_deref(pmd) (pmd_val(pmd) & _SEGMENT_ENTRY_ORIGIN)
#define pud_deref(pmd) ({ BUG(); 0UL; })
#define pgd_deref(pmd) ({ BUG(); 0UL; })

#define pud_offset(pgd, address) ((pud_t *) pgd)
#define pmd_offset(pud, address) ((pmd_t *) pud + pmd_index(address))

#else /* __s390x__ */

#define pmd_deref(pmd) (pmd_val(pmd) & _SEGMENT_ENTRY_ORIGIN)
#define pud_deref(pud) (pud_val(pud) & _REGION_ENTRY_ORIGIN)
#define pgd_deref(pgd) (pgd_val(pgd) & _REGION_ENTRY_ORIGIN)

static inline pud_t *pud_offset(pgd_t *pgd, unsigned long address)
{
	pud_t *pud = (pud_t *) pgd;
	if ((pgd_val(*pgd) & _REGION_ENTRY_TYPE_MASK) == _REGION_ENTRY_TYPE_R2)
		pud = (pud_t *) pgd_deref(*pgd);
	return pud  + pud_index(address);
}

static inline pmd_t *pmd_offset(pud_t *pud, unsigned long address)
{
	pmd_t *pmd = (pmd_t *) pud;
	if ((pud_val(*pud) & _REGION_ENTRY_TYPE_MASK) == _REGION_ENTRY_TYPE_R3)
		pmd = (pmd_t *) pud_deref(*pud);
	return pmd + pmd_index(address);
}

#endif /* __s390x__ */

#define pfn_pte(pfn,pgprot) mk_pte_phys(__pa((pfn) << PAGE_SHIFT),(pgprot))
#define pte_pfn(x) (pte_val(x) >> PAGE_SHIFT)
#define pte_page(x) pfn_to_page(pte_pfn(x))

#define pmd_page(pmd) pfn_to_page(pmd_val(pmd) >> PAGE_SHIFT)

/* Find an entry in the lowest level page table.. */
#define pte_offset(pmd, addr) ((pte_t *) pmd_deref(*(pmd)) + pte_index(addr))
#define pte_offset_kernel(pmd, address) pte_offset(pmd,address)
#define pte_offset_map(pmd, address) pte_offset_kernel(pmd, address)
#define pte_offset_map_nested(pmd, address) pte_offset_kernel(pmd, address)
#define pte_unmap(pte) do { } while (0)
#define pte_unmap_nested(pte) do { } while (0)

/*
 * 31 bit swap entry format:
 * A page-table entry has some bits we have to treat in a special way.
 * Bits 0, 20 and bit 23 have to be zero, otherwise an specification
 * exception will occur instead of a page translation exception. The
 * specifiation exception has the bad habit not to store necessary
 * information in the lowcore.
 * Bit 21 and bit 22 are the page invalid bit and the page protection
 * bit. We set both to indicate a swapped page.
 * Bit 30 and 31 are used to distinguish the different page types. For
 * a swapped page these bits need to be zero.
 * This leaves the bits 1-19 and bits 24-29 to store type and offset.
 * We use the 5 bits from 25-29 for the type and the 20 bits from 1-19
 * plus 24 for the offset.
 * 0|     offset        |0110|o|type |00|
 * 0 0000000001111111111 2222 2 22222 33
 * 0 1234567890123456789 0123 4 56789 01
 *
 * 64 bit swap entry format:
 * A page-table entry has some bits we have to treat in a special way.
 * Bits 52 and bit 55 have to be zero, otherwise an specification
 * exception will occur instead of a page translation exception. The
 * specifiation exception has the bad habit not to store necessary
 * information in the lowcore.
 * Bit 53 and bit 54 are the page invalid bit and the page protection
 * bit. We set both to indicate a swapped page.
 * Bit 62 and 63 are used to distinguish the different page types. For
 * a swapped page these bits need to be zero.
 * This leaves the bits 0-51 and bits 56-61 to store type and offset.
 * We use the 5 bits from 57-61 for the type and the 53 bits from 0-51
 * plus 56 for the offset.
 * |                      offset                        |0110|o|type |00|
 *  0000000000111111111122222222223333333333444444444455 5555 5 55566 66
 *  0123456789012345678901234567890123456789012345678901 2345 6 78901 23
 */
#ifndef __s390x__
#define __SWP_OFFSET_MASK (~0UL >> 12)
#else
#define __SWP_OFFSET_MASK (~0UL >> 11)
#endif
static inline pte_t mk_swap_pte(unsigned long type, unsigned long offset)
{
	pte_t pte;
	offset &= __SWP_OFFSET_MASK;
	pte_val(pte) = _PAGE_TYPE_SWAP | ((type & 0x1f) << 2) |
		((offset & 1UL) << 7) | ((offset & ~1UL) << 11);
	return pte;
}

#define __swp_type(entry)	(((entry).val >> 2) & 0x1f)
#define __swp_offset(entry)	(((entry).val >> 11) | (((entry).val >> 7) & 1))
#define __swp_entry(type,offset) ((swp_entry_t) { pte_val(mk_swap_pte((type),(offset))) })

#define __pte_to_swp_entry(pte)	((swp_entry_t) { pte_val(pte) })
#define __swp_entry_to_pte(x)	((pte_t) { (x).val })

#ifndef __s390x__
# define PTE_FILE_MAX_BITS	26
#else /* __s390x__ */
# define PTE_FILE_MAX_BITS	59
#endif /* __s390x__ */

#define pte_to_pgoff(__pte) \
	((((__pte).pte >> 12) << 7) + (((__pte).pte >> 1) & 0x7f))

#define pgoff_to_pte(__off) \
	((pte_t) { ((((__off) & 0x7f) << 1) + (((__off) >> 7) << 12)) \
		   | _PAGE_TYPE_FILE })

#endif /* !__ASSEMBLY__ */

#define kern_addr_valid(addr)   (1)

extern int vmem_add_mapping(unsigned long start, unsigned long size);
extern int vmem_remove_mapping(unsigned long start, unsigned long size);
extern int s390_enable_sie(void);

/*
 * No page table caches to initialise
 */
#define pgtable_cache_init()	do { } while (0)

#include <asm-generic/pgtable.h>

#endif /* _S390_PAGE_H */<|MERGE_RESOLUTION|>--- conflicted
+++ resolved
@@ -761,11 +761,7 @@
 	struct page *page;
 	unsigned int skey;
 
-<<<<<<< HEAD
-	if (!mm->context.pgstes)
-=======
 	if (!mm->context.has_pgste)
->>>>>>> c07f62e5
 		return -EINVAL;
 	rcp_lock(ptep);
 	pgste = (unsigned long *) (ptep + PTRS_PER_PTE);
