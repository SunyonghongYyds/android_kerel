--- conflicted
+++ resolved
@@ -4113,21 +4113,6 @@
 		return;
 	}
 
-<<<<<<< HEAD
-	/*
-	 * The vCPU can be marked preempted if and only if the VM-Exit was on
-	 * an instruction boundary and will not trigger guest emulation of any
-	 * kind (see vcpu_run).  Vendor specific code controls (conservatively)
-	 * when this is true, for example allowing the vCPU to be marked
-	 * preempted if and only if the VM-Exit was due to a host interrupt.
-	 */
-	if (!vcpu->arch.at_instruction_boundary) {
-		vcpu->stat.preemption_other++;
-		return;
-	}
-
-=======
->>>>>>> 4c893ff5
 	vcpu->stat.preemption_reported++;
 	if (!(vcpu->arch.st.msr_val & KVM_MSR_ENABLED))
 		return;
