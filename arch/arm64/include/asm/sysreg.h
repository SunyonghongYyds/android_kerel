--- conflicted
+++ resolved
@@ -12,11 +12,8 @@
 #include <linux/bits.h>
 #include <linux/stringify.h>
 #include <linux/kasan-tags.h>
-<<<<<<< HEAD
-=======
 
 #include <asm/gpr-num.h>
->>>>>>> e6359798
 
 /*
  * ARMv8 ARM reserves the following encoding for system registers:
@@ -1197,14 +1194,6 @@
 #define ICH_VTR_A3V_MASK	(1 << ICH_VTR_A3V_SHIFT)
 
 #define ARM64_FEATURE_FIELD_BITS	4
-<<<<<<< HEAD
-
-/* Create a mask for the feature bits of the specified feature. */
-#define ARM64_FEATURE_MASK(x)	(GENMASK_ULL(x##_SHIFT + ARM64_FEATURE_FIELD_BITS - 1, x##_SHIFT))
-
-#ifdef __ASSEMBLY__
-=======
->>>>>>> e6359798
 
 /* Create a mask for the feature bits of the specified feature. */
 #define ARM64_FEATURE_MASK(x)	(GENMASK_ULL(x##_SHIFT + ARM64_FEATURE_FIELD_BITS - 1, x##_SHIFT))
