/* SPDX-License-Identifier: GPL-2.0-only */
/*
 * Copyright (C) 2012,2013 - ARM Ltd
 * Author: Marc Zyngier <marc.zyngier@arm.com>
 *
 * Derived from arch/arm/include/asm/kvm_host.h:
 * Copyright (C) 2012 - Virtual Open Systems and Columbia University
 * Author: Christoffer Dall <c.dall@virtualopensystems.com>
 */

#ifndef __ARM64_KVM_HOST_H__
#define __ARM64_KVM_HOST_H__

#include <linux/arm-smccc.h>
#include <linux/bitmap.h>
#include <linux/types.h>
#include <linux/jump_label.h>
#include <linux/kvm_types.h>
#include <linux/percpu.h>
#include <linux/psci.h>
#include <asm/arch_gicv3.h>
#include <asm/barrier.h>
#include <asm/cpufeature.h>
#include <asm/cputype.h>
#include <asm/daifflags.h>
#include <asm/fpsimd.h>
#include <asm/kvm.h>
#include <asm/kvm_asm.h>
#include <asm/thread_info.h>

#define __KVM_HAVE_ARCH_INTC_INITIALIZED

#define KVM_USER_MEM_SLOTS 512
#define KVM_HALT_POLL_NS_DEFAULT 500000

#include <kvm/arm_vgic.h>
#include <kvm/arm_arch_timer.h>
#include <kvm/arm_pmu.h>

#define KVM_MAX_VCPUS VGIC_V3_MAX_CPUS

#define KVM_VCPU_MAX_FEATURES 7

#define KVM_REQ_SLEEP \
	KVM_ARCH_REQ_FLAGS(0, KVM_REQUEST_WAIT | KVM_REQUEST_NO_WAKEUP)
#define KVM_REQ_IRQ_PENDING	KVM_ARCH_REQ(1)
#define KVM_REQ_VCPU_RESET	KVM_ARCH_REQ(2)
#define KVM_REQ_RECORD_STEAL	KVM_ARCH_REQ(3)
#define KVM_REQ_RELOAD_GICv4	KVM_ARCH_REQ(4)

#define KVM_DIRTY_LOG_MANUAL_CAPS   (KVM_DIRTY_LOG_MANUAL_PROTECT_ENABLE | \
				     KVM_DIRTY_LOG_INITIALLY_SET)

/*
 * Mode of operation configurable with kvm-arm.mode early param.
 * See Documentation/admin-guide/kernel-parameters.txt for more information.
 */
enum kvm_mode {
	KVM_MODE_DEFAULT,
	KVM_MODE_PROTECTED,
	KVM_MODE_NONE,
};
enum kvm_mode kvm_get_mode(void);

DECLARE_STATIC_KEY_FALSE(userspace_irqchip_in_use);

extern unsigned int kvm_sve_max_vl;
int kvm_arm_init_sve(void);

int __attribute_const__ kvm_target_cpu(void);
int kvm_reset_vcpu(struct kvm_vcpu *vcpu);
void kvm_arm_vcpu_destroy(struct kvm_vcpu *vcpu);

struct kvm_vmid {
	/* The VMID generation used for the virt. memory system */
	u64    vmid_gen;
	u32    vmid;
};

struct kvm_s2_mmu {
	struct kvm_vmid vmid;

	/*
	 * stage2 entry level table
	 *
	 * Two kvm_s2_mmu structures in the same VM can point to the same
	 * pgd here.  This happens when running a guest using a
	 * translation regime that isn't affected by its own stage-2
	 * translation, such as a non-VHE hypervisor running at vEL2, or
	 * for vEL1/EL0 with vHCR_EL2.VM == 0.  In that case, we use the
	 * canonical stage-2 page tables.
	 */
	phys_addr_t	pgd_phys;
	struct kvm_pgtable *pgt;

	/* The last vcpu id that ran on each physical CPU */
	int __percpu *last_vcpu_ran;

	struct kvm_arch *arch;
};

struct kvm_arch_memory_slot {
};

struct kvm_arch {
	struct kvm_s2_mmu mmu;

	/* VTCR_EL2 value for this VM */
	u64    vtcr;

	/* The maximum number of vCPUs depends on the used GIC model */
	int max_vcpus;

	/* Interrupt controller */
	struct vgic_dist	vgic;

	/* Mandated version of PSCI */
	u32 psci_version;

	/*
	 * If we encounter a data abort without valid instruction syndrome
	 * information, report this to user space.  User space can (and
	 * should) opt in to this feature if KVM_CAP_ARM_NISV_TO_USER is
	 * supported.
	 */
	bool return_nisv_io_abort_to_user;

	/*
	 * VM-wide PMU filter, implemented as a bitmap and big enough for
	 * up to 2^10 events (ARMv8.0) or 2^16 events (ARMv8.1+).
	 */
	unsigned long *pmu_filter;
	unsigned int pmuver;

	u8 pfr0_csv2;
	u8 pfr0_csv3;
};

struct kvm_vcpu_fault_info {
	u32 esr_el2;		/* Hyp Syndrom Register */
	u64 far_el2;		/* Hyp Fault Address Register */
	u64 hpfar_el2;		/* Hyp IPA Fault Address Register */
	u64 disr_el1;		/* Deferred [SError] Status Register */
};

enum vcpu_sysreg {
	__INVALID_SYSREG__,   /* 0 is reserved as an invalid value */
	MPIDR_EL1,	/* MultiProcessor Affinity Register */
	CSSELR_EL1,	/* Cache Size Selection Register */
	SCTLR_EL1,	/* System Control Register */
	ACTLR_EL1,	/* Auxiliary Control Register */
	CPACR_EL1,	/* Coprocessor Access Control */
	ZCR_EL1,	/* SVE Control */
	TTBR0_EL1,	/* Translation Table Base Register 0 */
	TTBR1_EL1,	/* Translation Table Base Register 1 */
	TCR_EL1,	/* Translation Control Register */
	ESR_EL1,	/* Exception Syndrome Register */
	AFSR0_EL1,	/* Auxiliary Fault Status Register 0 */
	AFSR1_EL1,	/* Auxiliary Fault Status Register 1 */
	FAR_EL1,	/* Fault Address Register */
	MAIR_EL1,	/* Memory Attribute Indirection Register */
	VBAR_EL1,	/* Vector Base Address Register */
	CONTEXTIDR_EL1,	/* Context ID Register */
	TPIDR_EL0,	/* Thread ID, User R/W */
	TPIDRRO_EL0,	/* Thread ID, User R/O */
	TPIDR_EL1,	/* Thread ID, Privileged */
	AMAIR_EL1,	/* Aux Memory Attribute Indirection Register */
	CNTKCTL_EL1,	/* Timer Control Register (EL1) */
	PAR_EL1,	/* Physical Address Register */
	MDSCR_EL1,	/* Monitor Debug System Control Register */
	MDCCINT_EL1,	/* Monitor Debug Comms Channel Interrupt Enable Reg */
	DISR_EL1,	/* Deferred Interrupt Status Register */

	/* Performance Monitors Registers */
	PMCR_EL0,	/* Control Register */
	PMSELR_EL0,	/* Event Counter Selection Register */
	PMEVCNTR0_EL0,	/* Event Counter Register (0-30) */
	PMEVCNTR30_EL0 = PMEVCNTR0_EL0 + 30,
	PMCCNTR_EL0,	/* Cycle Counter Register */
	PMEVTYPER0_EL0,	/* Event Type Register (0-30) */
	PMEVTYPER30_EL0 = PMEVTYPER0_EL0 + 30,
	PMCCFILTR_EL0,	/* Cycle Count Filter Register */
	PMCNTENSET_EL0,	/* Count Enable Set Register */
	PMINTENSET_EL1,	/* Interrupt Enable Set Register */
	PMOVSSET_EL0,	/* Overflow Flag Status Set Register */
	PMSWINC_EL0,	/* Software Increment Register */
	PMUSERENR_EL0,	/* User Enable Register */

	/* Pointer Authentication Registers in a strict increasing order. */
	APIAKEYLO_EL1,
	APIAKEYHI_EL1,
	APIBKEYLO_EL1,
	APIBKEYHI_EL1,
	APDAKEYLO_EL1,
	APDAKEYHI_EL1,
	APDBKEYLO_EL1,
	APDBKEYHI_EL1,
	APGAKEYLO_EL1,
	APGAKEYHI_EL1,

	ELR_EL1,
	SP_EL1,
	SPSR_EL1,

	CNTVOFF_EL2,
	CNTV_CVAL_EL0,
	CNTV_CTL_EL0,
	CNTP_CVAL_EL0,
	CNTP_CTL_EL0,

	/* 32bit specific registers. Keep them at the end of the range */
	DACR32_EL2,	/* Domain Access Control Register */
	IFSR32_EL2,	/* Instruction Fault Status Register */
	FPEXC32_EL2,	/* Floating-Point Exception Control Register */
	DBGVCR32_EL2,	/* Debug Vector Catch Register */

	NR_SYS_REGS	/* Nothing after this line! */
};

struct kvm_cpu_context {
	struct user_pt_regs regs;	/* sp = sp_el0 */

	u64	spsr_abt;
	u64	spsr_und;
	u64	spsr_irq;
	u64	spsr_fiq;

	struct user_fpsimd_state fp_regs;

	u64 sys_regs[NR_SYS_REGS];

	struct kvm_vcpu *__hyp_running_vcpu;
};

struct kvm_pmu_events {
	u32 events_host;
	u32 events_guest;
};

struct kvm_host_data {
	struct kvm_cpu_context host_ctxt;
	struct kvm_pmu_events pmu_events;
};

struct kvm_host_psci_config {
	/* PSCI version used by host. */
	u32 version;

	/* Function IDs used by host if version is v0.1. */
	struct psci_0_1_function_ids function_ids_0_1;

	bool psci_0_1_cpu_suspend_implemented;
	bool psci_0_1_cpu_on_implemented;
	bool psci_0_1_cpu_off_implemented;
	bool psci_0_1_migrate_implemented;
};

extern struct kvm_host_psci_config kvm_nvhe_sym(kvm_host_psci_config);
#define kvm_host_psci_config CHOOSE_NVHE_SYM(kvm_host_psci_config)

extern s64 kvm_nvhe_sym(hyp_physvirt_offset);
#define hyp_physvirt_offset CHOOSE_NVHE_SYM(hyp_physvirt_offset)

extern u64 kvm_nvhe_sym(hyp_cpu_logical_map)[NR_CPUS];
#define hyp_cpu_logical_map CHOOSE_NVHE_SYM(hyp_cpu_logical_map)

struct vcpu_reset_state {
	unsigned long	pc;
	unsigned long	r0;
	bool		be;
	bool		reset;
};

struct kvm_vcpu_arch {
	struct kvm_cpu_context ctxt;
	void *sve_state;
	unsigned int sve_max_vl;

	/* Stage 2 paging state used by the hardware on next switch */
	struct kvm_s2_mmu *hw_mmu;

	/* HYP configuration */
	u64 hcr_el2;
	u32 mdcr_el2;

	/* Exception Information */
	struct kvm_vcpu_fault_info fault;

	/* State of various workarounds, see kvm_asm.h for bit assignment */
	u64 workaround_flags;

	/* Miscellaneous vcpu state flags */
	u64 flags;

	/*
	 * We maintain more than a single set of debug registers to support
	 * debugging the guest from the host and to maintain separate host and
	 * guest state during world switches. vcpu_debug_state are the debug
	 * registers of the vcpu as the guest sees them.  host_debug_state are
	 * the host registers which are saved and restored during
	 * world switches. external_debug_state contains the debug
	 * values we want to debug the guest. This is set via the
	 * KVM_SET_GUEST_DEBUG ioctl.
	 *
	 * debug_ptr points to the set of debug registers that should be loaded
	 * onto the hardware when running the guest.
	 */
	struct kvm_guest_debug_arch *debug_ptr;
	struct kvm_guest_debug_arch vcpu_debug_state;
	struct kvm_guest_debug_arch external_debug_state;

	struct thread_info *host_thread_info;	/* hyp VA */
	struct user_fpsimd_state *host_fpsimd_state;	/* hyp VA */

	struct {
		/* {Break,watch}point registers */
		struct kvm_guest_debug_arch regs;
		/* Statistical profiling extension */
		u64 pmscr_el1;
		/* Self-hosted trace */
		u64 trfcr_el1;
	} host_debug_state;

	/* VGIC state */
	struct vgic_cpu vgic_cpu;
	struct arch_timer_cpu timer_cpu;
	struct kvm_pmu pmu;

	/*
	 * Anything that is not used directly from assembly code goes
	 * here.
	 */

	/*
	 * Guest registers we preserve during guest debugging.
	 *
	 * These shadow registers are updated by the kvm_handle_sys_reg
	 * trap handler if the guest accesses or updates them while we
	 * are using guest debug.
	 */
	struct {
		u32	mdscr_el1;
	} guest_debug_preserved;

	/* vcpu power-off state */
	bool power_off;

	/* Don't run the guest (internal implementation need) */
	bool pause;

	/* Cache some mmu pages needed inside spinlock regions */
	struct kvm_mmu_memory_cache mmu_page_cache;

	/* Target CPU and feature flags */
	int target;
	DECLARE_BITMAP(features, KVM_VCPU_MAX_FEATURES);

	/* Detect first run of a vcpu */
	bool has_run_once;

	/* Virtual SError ESR to restore when HCR_EL2.VSE is set */
	u64 vsesr_el2;

	/* Additional reset state */
	struct vcpu_reset_state	reset_state;

	/* True when deferrable sysregs are loaded on the physical CPU,
	 * see kvm_vcpu_load_sysregs_vhe and kvm_vcpu_put_sysregs_vhe. */
	bool sysregs_loaded_on_cpu;

	/* Guest PV state */
	struct {
		u64 last_steal;
		gpa_t base;
	} steal;
};

/* Pointer to the vcpu's SVE FFR for sve_{save,load}_state() */
#define vcpu_sve_pffr(vcpu) (kern_hyp_va((vcpu)->arch.sve_state) +	\
			     sve_ffr_offset((vcpu)->arch.sve_max_vl))

#define vcpu_sve_max_vq(vcpu)	sve_vq_from_vl((vcpu)->arch.sve_max_vl)

#define vcpu_sve_state_size(vcpu) ({					\
	size_t __size_ret;						\
	unsigned int __vcpu_vq;						\
									\
	if (WARN_ON(!sve_vl_valid((vcpu)->arch.sve_max_vl))) {		\
		__size_ret = 0;						\
	} else {							\
		__vcpu_vq = vcpu_sve_max_vq(vcpu);			\
		__size_ret = SVE_SIG_REGS_SIZE(__vcpu_vq);		\
	}								\
									\
	__size_ret;							\
})

/* vcpu_arch flags field values: */
#define KVM_ARM64_DEBUG_DIRTY		(1 << 0)
#define KVM_ARM64_FP_ENABLED		(1 << 1) /* guest FP regs loaded */
#define KVM_ARM64_FP_HOST		(1 << 2) /* host FP regs loaded */
#define KVM_ARM64_HOST_SVE_IN_USE	(1 << 3) /* backup for host TIF_SVE */
#define KVM_ARM64_HOST_SVE_ENABLED	(1 << 4) /* SVE enabled for EL0 */
#define KVM_ARM64_GUEST_HAS_SVE		(1 << 5) /* SVE exposed to guest */
#define KVM_ARM64_VCPU_SVE_FINALIZED	(1 << 6) /* SVE config completed */
#define KVM_ARM64_GUEST_HAS_PTRAUTH	(1 << 7) /* PTRAUTH exposed to guest */
<<<<<<< HEAD
#define KVM_ARM64_PENDING_EXCEPTION	(1 << 8) /* Exception pending */
#define KVM_ARM64_EXCEPT_MASK		(7 << 9) /* Target EL/MODE */
#define KVM_ARM64_DEBUG_STATE_SAVE_SPE	(1 << 12) /* Save SPE context if active  */
#define KVM_ARM64_DEBUG_STATE_SAVE_TRBE	(1 << 13) /* Save TRBE context if active  */

/*
 * When KVM_ARM64_PENDING_EXCEPTION is set, KVM_ARM64_EXCEPT_MASK can
 * take the following values:
 *
 * For AArch32 EL1:
 */
#define KVM_ARM64_EXCEPT_AA32_UND	(0 << 9)
#define KVM_ARM64_EXCEPT_AA32_IABT	(1 << 9)
#define KVM_ARM64_EXCEPT_AA32_DABT	(2 << 9)
/* For AArch64: */
#define KVM_ARM64_EXCEPT_AA64_ELx_SYNC	(0 << 9)
#define KVM_ARM64_EXCEPT_AA64_ELx_IRQ	(1 << 9)
#define KVM_ARM64_EXCEPT_AA64_ELx_FIQ	(2 << 9)
#define KVM_ARM64_EXCEPT_AA64_ELx_SERR	(3 << 9)
#define KVM_ARM64_EXCEPT_AA64_EL1	(0 << 11)
#define KVM_ARM64_EXCEPT_AA64_EL2	(1 << 11)
=======
#define KVM_ARM64_VCPU_IN_WFI		(1 << 8) /* WFI instruction trapped */
>>>>>>> 6ab8b697

/*
 * Overlaps with KVM_ARM64_EXCEPT_MASK on purpose so that it can't be
 * set together with an exception...
 */
#define KVM_ARM64_INCREMENT_PC		(1 << 9) /* Increment PC */

#define vcpu_has_sve(vcpu) (system_supports_sve() &&			\
			    ((vcpu)->arch.flags & KVM_ARM64_GUEST_HAS_SVE))

#ifdef CONFIG_ARM64_PTR_AUTH
#define vcpu_has_ptrauth(vcpu)						\
	((cpus_have_final_cap(ARM64_HAS_ADDRESS_AUTH) ||		\
	  cpus_have_final_cap(ARM64_HAS_GENERIC_AUTH)) &&		\
	 (vcpu)->arch.flags & KVM_ARM64_GUEST_HAS_PTRAUTH)
#else
#define vcpu_has_ptrauth(vcpu)		false
#endif

#define vcpu_gp_regs(v)		(&(v)->arch.ctxt.regs)

/*
 * Only use __vcpu_sys_reg/ctxt_sys_reg if you know you want the
 * memory backed version of a register, and not the one most recently
 * accessed by a running VCPU.  For example, for userspace access or
 * for system registers that are never context switched, but only
 * emulated.
 */
#define __ctxt_sys_reg(c,r)	(&(c)->sys_regs[(r)])

#define ctxt_sys_reg(c,r)	(*__ctxt_sys_reg(c,r))

#define __vcpu_sys_reg(v,r)	(ctxt_sys_reg(&(v)->arch.ctxt, (r)))

u64 vcpu_read_sys_reg(const struct kvm_vcpu *vcpu, int reg);
void vcpu_write_sys_reg(struct kvm_vcpu *vcpu, u64 val, int reg);

static inline bool __vcpu_read_sys_reg_from_cpu(int reg, u64 *val)
{
	/*
	 * *** VHE ONLY ***
	 *
	 * System registers listed in the switch are not saved on every
	 * exit from the guest but are only saved on vcpu_put.
	 *
	 * Note that MPIDR_EL1 for the guest is set by KVM via VMPIDR_EL2 but
	 * should never be listed below, because the guest cannot modify its
	 * own MPIDR_EL1 and MPIDR_EL1 is accessed for VCPU A from VCPU B's
	 * thread when emulating cross-VCPU communication.
	 */
	if (!has_vhe())
		return false;

	switch (reg) {
	case CSSELR_EL1:	*val = read_sysreg_s(SYS_CSSELR_EL1);	break;
	case SCTLR_EL1:		*val = read_sysreg_s(SYS_SCTLR_EL12);	break;
	case CPACR_EL1:		*val = read_sysreg_s(SYS_CPACR_EL12);	break;
	case TTBR0_EL1:		*val = read_sysreg_s(SYS_TTBR0_EL12);	break;
	case TTBR1_EL1:		*val = read_sysreg_s(SYS_TTBR1_EL12);	break;
	case TCR_EL1:		*val = read_sysreg_s(SYS_TCR_EL12);	break;
	case ESR_EL1:		*val = read_sysreg_s(SYS_ESR_EL12);	break;
	case AFSR0_EL1:		*val = read_sysreg_s(SYS_AFSR0_EL12);	break;
	case AFSR1_EL1:		*val = read_sysreg_s(SYS_AFSR1_EL12);	break;
	case FAR_EL1:		*val = read_sysreg_s(SYS_FAR_EL12);	break;
	case MAIR_EL1:		*val = read_sysreg_s(SYS_MAIR_EL12);	break;
	case VBAR_EL1:		*val = read_sysreg_s(SYS_VBAR_EL12);	break;
	case CONTEXTIDR_EL1:	*val = read_sysreg_s(SYS_CONTEXTIDR_EL12);break;
	case TPIDR_EL0:		*val = read_sysreg_s(SYS_TPIDR_EL0);	break;
	case TPIDRRO_EL0:	*val = read_sysreg_s(SYS_TPIDRRO_EL0);	break;
	case TPIDR_EL1:		*val = read_sysreg_s(SYS_TPIDR_EL1);	break;
	case AMAIR_EL1:		*val = read_sysreg_s(SYS_AMAIR_EL12);	break;
	case CNTKCTL_EL1:	*val = read_sysreg_s(SYS_CNTKCTL_EL12);	break;
	case ELR_EL1:		*val = read_sysreg_s(SYS_ELR_EL12);	break;
	case PAR_EL1:		*val = read_sysreg_par();		break;
	case DACR32_EL2:	*val = read_sysreg_s(SYS_DACR32_EL2);	break;
	case IFSR32_EL2:	*val = read_sysreg_s(SYS_IFSR32_EL2);	break;
	case DBGVCR32_EL2:	*val = read_sysreg_s(SYS_DBGVCR32_EL2);	break;
	default:		return false;
	}

	return true;
}

static inline bool __vcpu_write_sys_reg_to_cpu(u64 val, int reg)
{
	/*
	 * *** VHE ONLY ***
	 *
	 * System registers listed in the switch are not restored on every
	 * entry to the guest but are only restored on vcpu_load.
	 *
	 * Note that MPIDR_EL1 for the guest is set by KVM via VMPIDR_EL2 but
	 * should never be listed below, because the MPIDR should only be set
	 * once, before running the VCPU, and never changed later.
	 */
	if (!has_vhe())
		return false;

	switch (reg) {
	case CSSELR_EL1:	write_sysreg_s(val, SYS_CSSELR_EL1);	break;
	case SCTLR_EL1:		write_sysreg_s(val, SYS_SCTLR_EL12);	break;
	case CPACR_EL1:		write_sysreg_s(val, SYS_CPACR_EL12);	break;
	case TTBR0_EL1:		write_sysreg_s(val, SYS_TTBR0_EL12);	break;
	case TTBR1_EL1:		write_sysreg_s(val, SYS_TTBR1_EL12);	break;
	case TCR_EL1:		write_sysreg_s(val, SYS_TCR_EL12);	break;
	case ESR_EL1:		write_sysreg_s(val, SYS_ESR_EL12);	break;
	case AFSR0_EL1:		write_sysreg_s(val, SYS_AFSR0_EL12);	break;
	case AFSR1_EL1:		write_sysreg_s(val, SYS_AFSR1_EL12);	break;
	case FAR_EL1:		write_sysreg_s(val, SYS_FAR_EL12);	break;
	case MAIR_EL1:		write_sysreg_s(val, SYS_MAIR_EL12);	break;
	case VBAR_EL1:		write_sysreg_s(val, SYS_VBAR_EL12);	break;
	case CONTEXTIDR_EL1:	write_sysreg_s(val, SYS_CONTEXTIDR_EL12);break;
	case TPIDR_EL0:		write_sysreg_s(val, SYS_TPIDR_EL0);	break;
	case TPIDRRO_EL0:	write_sysreg_s(val, SYS_TPIDRRO_EL0);	break;
	case TPIDR_EL1:		write_sysreg_s(val, SYS_TPIDR_EL1);	break;
	case AMAIR_EL1:		write_sysreg_s(val, SYS_AMAIR_EL12);	break;
	case CNTKCTL_EL1:	write_sysreg_s(val, SYS_CNTKCTL_EL12);	break;
	case ELR_EL1:		write_sysreg_s(val, SYS_ELR_EL12);	break;
	case PAR_EL1:		write_sysreg_s(val, SYS_PAR_EL1);	break;
	case DACR32_EL2:	write_sysreg_s(val, SYS_DACR32_EL2);	break;
	case IFSR32_EL2:	write_sysreg_s(val, SYS_IFSR32_EL2);	break;
	case DBGVCR32_EL2:	write_sysreg_s(val, SYS_DBGVCR32_EL2);	break;
	default:		return false;
	}

	return true;
}

struct kvm_vm_stat {
	ulong remote_tlb_flush;
};

struct kvm_vcpu_stat {
	u64 halt_successful_poll;
	u64 halt_attempted_poll;
	u64 halt_poll_success_ns;
	u64 halt_poll_fail_ns;
	u64 halt_poll_invalid;
	u64 halt_wakeup;
	u64 hvc_exit_stat;
	u64 wfe_exit_stat;
	u64 wfi_exit_stat;
	u64 mmio_exit_user;
	u64 mmio_exit_kernel;
	u64 exits;
};

int kvm_vcpu_preferred_target(struct kvm_vcpu_init *init);
unsigned long kvm_arm_num_regs(struct kvm_vcpu *vcpu);
int kvm_arm_copy_reg_indices(struct kvm_vcpu *vcpu, u64 __user *indices);
int kvm_arm_get_reg(struct kvm_vcpu *vcpu, const struct kvm_one_reg *reg);
int kvm_arm_set_reg(struct kvm_vcpu *vcpu, const struct kvm_one_reg *reg);

unsigned long kvm_arm_num_sys_reg_descs(struct kvm_vcpu *vcpu);
int kvm_arm_copy_sys_reg_indices(struct kvm_vcpu *vcpu, u64 __user *uindices);
int kvm_arm_sys_reg_get_reg(struct kvm_vcpu *vcpu, const struct kvm_one_reg *);
int kvm_arm_sys_reg_set_reg(struct kvm_vcpu *vcpu, const struct kvm_one_reg *);

int __kvm_arm_vcpu_get_events(struct kvm_vcpu *vcpu,
			      struct kvm_vcpu_events *events);

int __kvm_arm_vcpu_set_events(struct kvm_vcpu *vcpu,
			      struct kvm_vcpu_events *events);

#define KVM_ARCH_WANT_MMU_NOTIFIER
int kvm_unmap_hva_range(struct kvm *kvm,
			unsigned long start, unsigned long end, unsigned flags);
int kvm_set_spte_hva(struct kvm *kvm, unsigned long hva, pte_t pte);
int kvm_age_hva(struct kvm *kvm, unsigned long start, unsigned long end);
int kvm_test_age_hva(struct kvm *kvm, unsigned long hva);

void kvm_arm_halt_guest(struct kvm *kvm);
void kvm_arm_resume_guest(struct kvm *kvm);

#ifndef __KVM_NVHE_HYPERVISOR__
#define kvm_call_hyp_nvhe(f, ...)						\
	({								\
		struct arm_smccc_res res;				\
									\
		arm_smccc_1_1_hvc(KVM_HOST_SMCCC_FUNC(f),		\
				  ##__VA_ARGS__, &res);			\
		WARN_ON(res.a0 != SMCCC_RET_SUCCESS);			\
									\
		res.a1;							\
	})

/*
 * The couple of isb() below are there to guarantee the same behaviour
 * on VHE as on !VHE, where the eret to EL1 acts as a context
 * synchronization event.
 */
#define kvm_call_hyp(f, ...)						\
	do {								\
		if (has_vhe()) {					\
			f(__VA_ARGS__);					\
			isb();						\
		} else {						\
			kvm_call_hyp_nvhe(f, ##__VA_ARGS__);		\
		}							\
	} while(0)

#define kvm_call_hyp_ret(f, ...)					\
	({								\
		typeof(f(__VA_ARGS__)) ret;				\
									\
		if (has_vhe()) {					\
			ret = f(__VA_ARGS__);				\
			isb();						\
		} else {						\
			ret = kvm_call_hyp_nvhe(f, ##__VA_ARGS__);	\
		}							\
									\
		ret;							\
	})
#else /* __KVM_NVHE_HYPERVISOR__ */
#define kvm_call_hyp(f, ...) f(__VA_ARGS__)
#define kvm_call_hyp_ret(f, ...) f(__VA_ARGS__)
#define kvm_call_hyp_nvhe(f, ...) f(__VA_ARGS__)
#endif /* __KVM_NVHE_HYPERVISOR__ */

void force_vm_exit(const cpumask_t *mask);
void kvm_mmu_wp_memory_region(struct kvm *kvm, int slot);

int handle_exit(struct kvm_vcpu *vcpu, int exception_index);
void handle_exit_early(struct kvm_vcpu *vcpu, int exception_index);

int kvm_handle_cp14_load_store(struct kvm_vcpu *vcpu);
int kvm_handle_cp14_32(struct kvm_vcpu *vcpu);
int kvm_handle_cp14_64(struct kvm_vcpu *vcpu);
int kvm_handle_cp15_32(struct kvm_vcpu *vcpu);
int kvm_handle_cp15_64(struct kvm_vcpu *vcpu);
int kvm_handle_sys_reg(struct kvm_vcpu *vcpu);

void kvm_reset_sys_regs(struct kvm_vcpu *vcpu);

void kvm_sys_reg_table_init(void);

/* MMIO helpers */
void kvm_mmio_write_buf(void *buf, unsigned int len, unsigned long data);
unsigned long kvm_mmio_read_buf(const void *buf, unsigned int len);

int kvm_handle_mmio_return(struct kvm_vcpu *vcpu);
int io_mem_abort(struct kvm_vcpu *vcpu, phys_addr_t fault_ipa);

int kvm_perf_init(void);
int kvm_perf_teardown(void);

long kvm_hypercall_pv_features(struct kvm_vcpu *vcpu);
gpa_t kvm_init_stolen_time(struct kvm_vcpu *vcpu);
void kvm_update_stolen_time(struct kvm_vcpu *vcpu);

bool kvm_arm_pvtime_supported(void);
int kvm_arm_pvtime_set_attr(struct kvm_vcpu *vcpu,
			    struct kvm_device_attr *attr);
int kvm_arm_pvtime_get_attr(struct kvm_vcpu *vcpu,
			    struct kvm_device_attr *attr);
int kvm_arm_pvtime_has_attr(struct kvm_vcpu *vcpu,
			    struct kvm_device_attr *attr);

static inline void kvm_arm_pvtime_vcpu_init(struct kvm_vcpu_arch *vcpu_arch)
{
	vcpu_arch->steal.base = GPA_INVALID;
}

static inline bool kvm_arm_is_pvtime_enabled(struct kvm_vcpu_arch *vcpu_arch)
{
	return (vcpu_arch->steal.base != GPA_INVALID);
}

void kvm_set_sei_esr(struct kvm_vcpu *vcpu, u64 syndrome);

struct kvm_vcpu *kvm_mpidr_to_vcpu(struct kvm *kvm, unsigned long mpidr);

DECLARE_KVM_HYP_PER_CPU(struct kvm_host_data, kvm_host_data);

static inline void kvm_init_host_cpu_context(struct kvm_cpu_context *cpu_ctxt)
{
	/* The host's MPIDR is immutable, so let's set it up at boot time */
	ctxt_sys_reg(cpu_ctxt, MPIDR_EL1) = read_cpuid_mpidr();
}

static inline bool kvm_system_needs_idmapped_vectors(void)
{
	return cpus_have_const_cap(ARM64_SPECTRE_V3A);
}

void kvm_arm_vcpu_ptrauth_trap(struct kvm_vcpu *vcpu);

static inline void kvm_arch_hardware_unsetup(void) {}
static inline void kvm_arch_sync_events(struct kvm *kvm) {}
static inline void kvm_arch_sched_in(struct kvm_vcpu *vcpu, int cpu) {}
static inline void kvm_arch_vcpu_block_finish(struct kvm_vcpu *vcpu) {}

void kvm_arm_init_debug(void);
void kvm_arm_vcpu_init_debug(struct kvm_vcpu *vcpu);
void kvm_arm_setup_debug(struct kvm_vcpu *vcpu);
void kvm_arm_clear_debug(struct kvm_vcpu *vcpu);
void kvm_arm_reset_debug_ptr(struct kvm_vcpu *vcpu);
int kvm_arm_vcpu_arch_set_attr(struct kvm_vcpu *vcpu,
			       struct kvm_device_attr *attr);
int kvm_arm_vcpu_arch_get_attr(struct kvm_vcpu *vcpu,
			       struct kvm_device_attr *attr);
int kvm_arm_vcpu_arch_has_attr(struct kvm_vcpu *vcpu,
			       struct kvm_device_attr *attr);

/* Guest/host FPSIMD coordination helpers */
int kvm_arch_vcpu_run_map_fp(struct kvm_vcpu *vcpu);
void kvm_arch_vcpu_load_fp(struct kvm_vcpu *vcpu);
void kvm_arch_vcpu_ctxsync_fp(struct kvm_vcpu *vcpu);
void kvm_arch_vcpu_put_fp(struct kvm_vcpu *vcpu);

static inline bool kvm_pmu_counter_deferred(struct perf_event_attr *attr)
{
	return (!has_vhe() && attr->exclude_host);
}

/* Flags for host debug state */
void kvm_arch_vcpu_load_debug_state_flags(struct kvm_vcpu *vcpu);
void kvm_arch_vcpu_put_debug_state_flags(struct kvm_vcpu *vcpu);

#ifdef CONFIG_KVM /* Avoid conflicts with core headers if CONFIG_KVM=n */
static inline int kvm_arch_vcpu_run_pid_change(struct kvm_vcpu *vcpu)
{
	return kvm_arch_vcpu_run_map_fp(vcpu);
}

void kvm_set_pmu_events(u32 set, struct perf_event_attr *attr);
void kvm_clr_pmu_events(u32 clr);

void kvm_vcpu_pmu_restore_guest(struct kvm_vcpu *vcpu);
void kvm_vcpu_pmu_restore_host(struct kvm_vcpu *vcpu);
#else
static inline void kvm_set_pmu_events(u32 set, struct perf_event_attr *attr) {}
static inline void kvm_clr_pmu_events(u32 clr) {}
#endif

void kvm_vcpu_load_sysregs_vhe(struct kvm_vcpu *vcpu);
void kvm_vcpu_put_sysregs_vhe(struct kvm_vcpu *vcpu);

int kvm_set_ipa_limit(void);

#define __KVM_HAVE_ARCH_VM_ALLOC
struct kvm *kvm_arch_alloc_vm(void);
void kvm_arch_free_vm(struct kvm *kvm);

int kvm_arm_setup_stage2(struct kvm *kvm, unsigned long type);

int kvm_arm_vcpu_finalize(struct kvm_vcpu *vcpu, int feature);
bool kvm_arm_vcpu_is_finalized(struct kvm_vcpu *vcpu);

#define kvm_arm_vcpu_sve_finalized(vcpu) \
	((vcpu)->arch.flags & KVM_ARM64_VCPU_SVE_FINALIZED)

#define kvm_vcpu_has_pmu(vcpu)					\
	(test_bit(KVM_ARM_VCPU_PMU_V3, (vcpu)->arch.features))

#define kvm_supports_32bit_el0()				\
	(system_supports_32bit_el0() &&				\
	 !static_branch_unlikely(&arm64_mismatched_32bit_el0))

int kvm_trng_call(struct kvm_vcpu *vcpu);
#ifdef CONFIG_KVM
extern phys_addr_t hyp_mem_base;
extern phys_addr_t hyp_mem_size;
void __init kvm_hyp_reserve(void);
#else
static inline void kvm_hyp_reserve(void) { }
#endif

#endif /* __ARM64_KVM_HOST_H__ */<|MERGE_RESOLUTION|>--- conflicted
+++ resolved
@@ -404,11 +404,11 @@
 #define KVM_ARM64_GUEST_HAS_SVE		(1 << 5) /* SVE exposed to guest */
 #define KVM_ARM64_VCPU_SVE_FINALIZED	(1 << 6) /* SVE config completed */
 #define KVM_ARM64_GUEST_HAS_PTRAUTH	(1 << 7) /* PTRAUTH exposed to guest */
-<<<<<<< HEAD
 #define KVM_ARM64_PENDING_EXCEPTION	(1 << 8) /* Exception pending */
 #define KVM_ARM64_EXCEPT_MASK		(7 << 9) /* Target EL/MODE */
 #define KVM_ARM64_DEBUG_STATE_SAVE_SPE	(1 << 12) /* Save SPE context if active  */
 #define KVM_ARM64_DEBUG_STATE_SAVE_TRBE	(1 << 13) /* Save TRBE context if active  */
+#define KVM_ARM64_VCPU_IN_WFI		(1 << 14) /* WFI instruction trapped */
 
 /*
  * When KVM_ARM64_PENDING_EXCEPTION is set, KVM_ARM64_EXCEPT_MASK can
@@ -426,9 +426,6 @@
 #define KVM_ARM64_EXCEPT_AA64_ELx_SERR	(3 << 9)
 #define KVM_ARM64_EXCEPT_AA64_EL1	(0 << 11)
 #define KVM_ARM64_EXCEPT_AA64_EL2	(1 << 11)
-=======
-#define KVM_ARM64_VCPU_IN_WFI		(1 << 8) /* WFI instruction trapped */
->>>>>>> 6ab8b697
 
 /*
  * Overlaps with KVM_ARM64_EXCEPT_MASK on purpose so that it can't be
