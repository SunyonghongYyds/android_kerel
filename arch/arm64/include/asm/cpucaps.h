--- conflicted
+++ resolved
@@ -56,11 +56,7 @@
 #define ARM64_WORKAROUND_1542419		35
 #define ARM64_SPECTRE_BHB			36
 
-<<<<<<< HEAD
-/* kabi: reserve 36 - 62 for future cpu capabilities */
+/* kabi: reserve 37 - 62 for future cpu capabilities */
 #define ARM64_NCAPS				62
-=======
-#define ARM64_NCAPS				37
->>>>>>> 67aefbfe
 
 #endif /* __ASM_CPUCAPS_H */