/*
 * arch/arm/mach-at91/include/mach/hardware.h
 *
 *  Copyright (C) 2003 SAN People
 *  Copyright (C) 2003 ATMEL
 *
 * This program is free software; you can redistribute it and/or modify
 * it under the terms of the GNU General Public License as published by
 * the Free Software Foundation; either version 2 of the License, or
 * (at your option) any later version.
 *
 */

#ifndef __ASM_ARCH_HARDWARE_H
#define __ASM_ARCH_HARDWARE_H

#include <asm/sizes.h>

/* DBGU base */
/* rm9200, 9260/9g20, 9261/9g10, 9rl */
#define AT91_BASE_DBGU0	0xfffff200
/* 9263, 9g45 */
#define AT91_BASE_DBGU1	0xffffee00

#if defined(CONFIG_ARCH_AT91X40)
#include <mach/at91x40.h>
#else
#include <mach/at91rm9200.h>
#include <mach/at91sam9260.h>
#include <mach/at91sam9261.h>
#include <mach/at91sam9263.h>
#include <mach/at91sam9rl.h>
#include <mach/at91sam9g45.h>
#include <mach/at91sam9x5.h>
<<<<<<< HEAD
=======
#include <mach/at91sam9n12.h>
>>>>>>> 0804dcb2

/*
 * On all at91 except rm9200 and x40 have the System Controller starts
 * at address 0xffffc000 and has a size of 16KiB.
 *
 * On rm9200 it's start at 0xfffe4000 of 111KiB with non reserved data starting
 * at 0xfffff000
 *
 * Removes the individual definitions of AT91_BASE_SYS and
 * replaces them with a common version at base 0xfffffc000 and size 16KiB
 * and map the same memory space
 */
#define AT91_BASE_SYS	0xffffc000
#endif

/*
 * On all at91 have the Advanced Interrupt Controller starts at address
 * 0xfffff000 and the Power Management Controller starts at 0xfffffc00
 */
#define AT91_AIC	0xfffff000
#define AT91_PMC	0xfffffc00

/*
 * Peripheral identifiers/interrupts.
 */
#define AT91_ID_FIQ		0	/* Advanced Interrupt Controller (FIQ) */
#define AT91_ID_SYS		1	/* System Peripherals */

#ifdef CONFIG_MMU
/*
 * Remap the peripherals from address 0xFFF78000 .. 0xFFFFFFFF
 * to 0xFEF78000 .. 0xFF000000.  (544Kb)
 */
#define AT91_IO_PHYS_BASE	0xFFF78000
#define AT91_IO_VIRT_BASE	(0xFF000000 - AT91_IO_SIZE)
#else
/*
 * Identity mapping for the non MMU case.
 */
#define AT91_IO_PHYS_BASE	AT91_BASE_SYS
#define AT91_IO_VIRT_BASE	AT91_IO_PHYS_BASE
#endif

#define AT91_IO_SIZE		(0xFFFFFFFF - AT91_IO_PHYS_BASE + 1)

 /* Convert a physical IO address to virtual IO address */
#define AT91_IO_P2V(x)		((x) - AT91_IO_PHYS_BASE + AT91_IO_VIRT_BASE)

/*
 * Virtual to Physical Address mapping for IO devices.
 */
#define AT91_VA_BASE_SYS	AT91_IO_P2V(AT91_BASE_SYS)

 /* Internal SRAM is mapped below the IO devices */
#define AT91_SRAM_MAX		SZ_1M
#define AT91_VIRT_BASE		(AT91_IO_VIRT_BASE - AT91_SRAM_MAX)

/* Serial ports */
#define ATMEL_MAX_UART		7		/* 6 USART3's and one DBGU port (SAM9260) */

/* External Memory Map */
#define AT91_CHIPSELECT_0	0x10000000
#define AT91_CHIPSELECT_1	0x20000000
#define AT91_CHIPSELECT_2	0x30000000
#define AT91_CHIPSELECT_3	0x40000000
#define AT91_CHIPSELECT_4	0x50000000
#define AT91_CHIPSELECT_5	0x60000000
#define AT91_CHIPSELECT_6	0x70000000
#define AT91_CHIPSELECT_7	0x80000000

/* Clocks */
#define AT91_SLOW_CLOCK		32768		/* slow clock */


#endif<|MERGE_RESOLUTION|>--- conflicted
+++ resolved
@@ -32,10 +32,7 @@
 #include <mach/at91sam9rl.h>
 #include <mach/at91sam9g45.h>
 #include <mach/at91sam9x5.h>
-<<<<<<< HEAD
-=======
 #include <mach/at91sam9n12.h>
->>>>>>> 0804dcb2
 
 /*
  * On all at91 except rm9200 and x40 have the System Controller starts
