/* SPDX-License-Identifier: GPL-2.0-or-later */
/*
 * Universal Flash Storage Host controller driver
 * Copyright (C) 2011-2013 Samsung India Software Operations
 *
 * Authors:
 *	Santosh Yaraganavi <santosh.sy@samsung.com>
 *	Vinayak Holikatti <h.vinayak@samsung.com>
 */

#ifndef _UFSHCI_H
#define _UFSHCI_H

#include <scsi/scsi_host.h>

enum {
	TASK_REQ_UPIU_SIZE_DWORDS	= 8,
	TASK_RSP_UPIU_SIZE_DWORDS	= 8,
	ALIGNED_UPIU_SIZE		= 512,
};

/* UFSHCI Registers */
enum {
	REG_CONTROLLER_CAPABILITIES		= 0x00,
	REG_MCQCAP				= 0x04,
	REG_UFS_VERSION				= 0x08,
	REG_CONTROLLER_DEV_ID			= 0x10,
	REG_CONTROLLER_PROD_ID			= 0x14,
	REG_AUTO_HIBERNATE_IDLE_TIMER		= 0x18,
	REG_INTERRUPT_STATUS			= 0x20,
	REG_INTERRUPT_ENABLE			= 0x24,
	REG_CONTROLLER_STATUS			= 0x30,
	REG_CONTROLLER_ENABLE			= 0x34,
	REG_UIC_ERROR_CODE_PHY_ADAPTER_LAYER	= 0x38,
	REG_UIC_ERROR_CODE_DATA_LINK_LAYER	= 0x3C,
	REG_UIC_ERROR_CODE_NETWORK_LAYER	= 0x40,
	REG_UIC_ERROR_CODE_TRANSPORT_LAYER	= 0x44,
	REG_UIC_ERROR_CODE_DME			= 0x48,
	REG_UTP_TRANSFER_REQ_INT_AGG_CONTROL	= 0x4C,
	REG_UTP_TRANSFER_REQ_LIST_BASE_L	= 0x50,
	REG_UTP_TRANSFER_REQ_LIST_BASE_H	= 0x54,
	REG_UTP_TRANSFER_REQ_DOOR_BELL		= 0x58,
	REG_UTP_TRANSFER_REQ_LIST_CLEAR		= 0x5C,
	REG_UTP_TRANSFER_REQ_LIST_RUN_STOP	= 0x60,
	REG_UTP_TASK_REQ_LIST_BASE_L		= 0x70,
	REG_UTP_TASK_REQ_LIST_BASE_H		= 0x74,
	REG_UTP_TASK_REQ_DOOR_BELL		= 0x78,
	REG_UTP_TASK_REQ_LIST_CLEAR		= 0x7C,
	REG_UTP_TASK_REQ_LIST_RUN_STOP		= 0x80,
	REG_UIC_COMMAND				= 0x90,
	REG_UIC_COMMAND_ARG_1			= 0x94,
	REG_UIC_COMMAND_ARG_2			= 0x98,
	REG_UIC_COMMAND_ARG_3			= 0x9C,

	UFSHCI_REG_SPACE_SIZE			= 0xA0,

	REG_UFS_CCAP				= 0x100,
	REG_UFS_CRYPTOCAP			= 0x104,

	REG_UFS_MEM_CFG				= 0x300,
	REG_UFS_MCQ_CFG				= 0x380,
	REG_UFS_ESILBA				= 0x384,
	REG_UFS_ESIUBA				= 0x388,
	UFSHCI_CRYPTO_REG_SPACE_SIZE		= 0x400,
};

/* Controller capability masks */
enum {
	MASK_TRANSFER_REQUESTS_SLOTS		= 0x0000001F,
	MASK_TASK_MANAGEMENT_REQUEST_SLOTS	= 0x00070000,
	MASK_EHSLUTRD_SUPPORTED			= 0x00400000,
	MASK_AUTO_HIBERN8_SUPPORT		= 0x00800000,
	MASK_64_ADDRESSING_SUPPORT		= 0x01000000,
	MASK_OUT_OF_ORDER_DATA_DELIVERY_SUPPORT	= 0x02000000,
	MASK_UIC_DME_TEST_MODE_SUPPORT		= 0x04000000,
	MASK_CRYPTO_SUPPORT			= 0x10000000,
	MASK_MCQ_SUPPORT			= 0x40000000,
};

/* MCQ capability mask */
enum {
	MASK_EXT_IID_SUPPORT = 0x00000400,
};

enum {
	REG_SQATTR		= 0x0,
	REG_SQLBA		= 0x4,
	REG_SQUBA		= 0x8,
	REG_SQDAO		= 0xC,
	REG_SQISAO		= 0x10,

	REG_CQATTR		= 0x20,
	REG_CQLBA		= 0x24,
	REG_CQUBA		= 0x28,
	REG_CQDAO		= 0x2C,
	REG_CQISAO		= 0x30,
};

enum {
	REG_SQHP		= 0x0,
	REG_SQTP		= 0x4,
};

enum {
	REG_CQHP		= 0x0,
	REG_CQTP		= 0x4,
};

enum {
	REG_CQIS		= 0x0,
	REG_CQIE		= 0x4,
};

#define UFS_MASK(mask, offset)		((mask) << (offset))

/* UFS Version 08h */
#define MINOR_VERSION_NUM_MASK		UFS_MASK(0xFFFF, 0)
#define MAJOR_VERSION_NUM_MASK		UFS_MASK(0xFFFF, 16)

/*
 * Controller UFSHCI version
 * - 2.x and newer use the following scheme:
 *   major << 8 + minor << 4
 * - 1.x has been converted to match this in
 *   ufshcd_get_ufs_version()
 */
static inline u32 ufshci_version(u32 major, u32 minor)
{
	return (major << 8) + (minor << 4);
}

/*
 * HCDDID - Host Controller Identification Descriptor
 *	  - Device ID and Device Class 10h
 */
#define DEVICE_CLASS	UFS_MASK(0xFFFF, 0)
#define DEVICE_ID	UFS_MASK(0xFF, 24)

/*
 * HCPMID - Host Controller Identification Descriptor
 *	  - Product/Manufacturer ID  14h
 */
#define MANUFACTURE_ID_MASK	UFS_MASK(0xFFFF, 0)
#define PRODUCT_ID_MASK		UFS_MASK(0xFFFF, 16)

/* AHIT - Auto-Hibernate Idle Timer */
#define UFSHCI_AHIBERN8_TIMER_MASK		GENMASK(9, 0)
#define UFSHCI_AHIBERN8_SCALE_MASK		GENMASK(12, 10)
#define UFSHCI_AHIBERN8_SCALE_FACTOR		10
#define UFSHCI_AHIBERN8_MAX			(1023 * 100000)

/*
 * IS - Interrupt Status - 20h
 */
#define UTP_TRANSFER_REQ_COMPL			0x1
#define UIC_DME_END_PT_RESET			0x2
#define UIC_ERROR				0x4
#define UIC_TEST_MODE				0x8
#define UIC_POWER_MODE				0x10
#define UIC_HIBERNATE_EXIT			0x20
#define UIC_HIBERNATE_ENTER			0x40
#define UIC_LINK_LOST				0x80
#define UIC_LINK_STARTUP			0x100
#define UTP_TASK_REQ_COMPL			0x200
#define UIC_COMMAND_COMPL			0x400
#define DEVICE_FATAL_ERROR			0x800
#define CONTROLLER_FATAL_ERROR			0x10000
#define SYSTEM_BUS_FATAL_ERROR			0x20000
#define CRYPTO_ENGINE_FATAL_ERROR		0x40000
#define MCQ_CQ_EVENT_STATUS			0x100000

#define UFSHCD_UIC_HIBERN8_MASK	(UIC_HIBERNATE_ENTER |\
				UIC_HIBERNATE_EXIT)

#define UFSHCD_UIC_PWR_MASK	(UFSHCD_UIC_HIBERN8_MASK |\
				UIC_POWER_MODE)

#define UFSHCD_UIC_MASK		(UIC_COMMAND_COMPL | UFSHCD_UIC_PWR_MASK)

#define UFSHCD_ERROR_MASK	(UIC_ERROR | INT_FATAL_ERRORS)

#define INT_FATAL_ERRORS	(DEVICE_FATAL_ERROR |\
				CONTROLLER_FATAL_ERROR |\
				SYSTEM_BUS_FATAL_ERROR |\
				CRYPTO_ENGINE_FATAL_ERROR |\
				UIC_LINK_LOST)

/* HCS - Host Controller Status 30h */
#define DEVICE_PRESENT				0x1
#define UTP_TRANSFER_REQ_LIST_READY		0x2
#define UTP_TASK_REQ_LIST_READY			0x4
#define UIC_COMMAND_READY			0x8
#define HOST_ERROR_INDICATOR			0x10
#define DEVICE_ERROR_INDICATOR			0x20
#define UIC_POWER_MODE_CHANGE_REQ_STATUS_MASK	UFS_MASK(0x7, 8)

#define UFSHCD_STATUS_READY	(UTP_TRANSFER_REQ_LIST_READY |\
				UTP_TASK_REQ_LIST_READY |\
				UIC_COMMAND_READY)

enum {
	PWR_OK		= 0x0,
	PWR_LOCAL	= 0x01,
	PWR_REMOTE	= 0x02,
	PWR_BUSY	= 0x03,
	PWR_ERROR_CAP	= 0x04,
	PWR_FATAL_ERROR	= 0x05,
};

/* HCE - Host Controller Enable 34h */
#define CONTROLLER_ENABLE	0x1
#define CONTROLLER_DISABLE	0x0
#define CRYPTO_GENERAL_ENABLE	0x2

/* UECPA - Host UIC Error Code PHY Adapter Layer 38h */
#define UIC_PHY_ADAPTER_LAYER_ERROR			0x80000000
#define UIC_PHY_ADAPTER_LAYER_ERROR_CODE_MASK		0x1F
#define UIC_PHY_ADAPTER_LAYER_LANE_ERR_MASK		0xF
#define UIC_PHY_ADAPTER_LAYER_GENERIC_ERROR		0x10

/* UECDL - Host UIC Error Code Data Link Layer 3Ch */
#define UIC_DATA_LINK_LAYER_ERROR		0x80000000
#define UIC_DATA_LINK_LAYER_ERROR_CODE_MASK	0xFFFF
#define UIC_DATA_LINK_LAYER_ERROR_TCX_REP_TIMER_EXP	0x2
#define UIC_DATA_LINK_LAYER_ERROR_AFCX_REQ_TIMER_EXP	0x4
#define UIC_DATA_LINK_LAYER_ERROR_FCX_PRO_TIMER_EXP	0x8
#define UIC_DATA_LINK_LAYER_ERROR_RX_BUF_OF	0x20
#define UIC_DATA_LINK_LAYER_ERROR_PA_INIT	0x2000
#define UIC_DATA_LINK_LAYER_ERROR_NAC_RECEIVED	0x0001
#define UIC_DATA_LINK_LAYER_ERROR_TCx_REPLAY_TIMEOUT 0x0002

/* UECN - Host UIC Error Code Network Layer 40h */
#define UIC_NETWORK_LAYER_ERROR			0x80000000
#define UIC_NETWORK_LAYER_ERROR_CODE_MASK	0x7
#define UIC_NETWORK_UNSUPPORTED_HEADER_TYPE	0x1
#define UIC_NETWORK_BAD_DEVICEID_ENC		0x2
#define UIC_NETWORK_LHDR_TRAP_PACKET_DROPPING	0x4

/* UECT - Host UIC Error Code Transport Layer 44h */
#define UIC_TRANSPORT_LAYER_ERROR		0x80000000
#define UIC_TRANSPORT_LAYER_ERROR_CODE_MASK	0x7F
#define UIC_TRANSPORT_UNSUPPORTED_HEADER_TYPE	0x1
#define UIC_TRANSPORT_UNKNOWN_CPORTID		0x2
#define UIC_TRANSPORT_NO_CONNECTION_RX		0x4
#define UIC_TRANSPORT_CONTROLLED_SEGMENT_DROPPING	0x8
#define UIC_TRANSPORT_BAD_TC			0x10
#define UIC_TRANSPORT_E2E_CREDIT_OVERFOW	0x20
#define UIC_TRANSPORT_SAFETY_VALUE_DROPPING	0x40

/* UECDME - Host UIC Error Code DME 48h */
#define UIC_DME_ERROR			0x80000000
#define UIC_DME_ERROR_CODE_MASK		0x1

/* UTRIACR - Interrupt Aggregation control register - 0x4Ch */
#define INT_AGGR_TIMEOUT_VAL_MASK		0xFF
#define INT_AGGR_COUNTER_THRESHOLD_MASK		UFS_MASK(0x1F, 8)
#define INT_AGGR_COUNTER_AND_TIMER_RESET	0x10000
#define INT_AGGR_STATUS_BIT			0x100000
#define INT_AGGR_PARAM_WRITE			0x1000000
#define INT_AGGR_ENABLE				0x80000000

/* UTRLRSR - UTP Transfer Request Run-Stop Register 60h */
#define UTP_TRANSFER_REQ_LIST_RUN_STOP_BIT	0x1

/* UTMRLRSR - UTP Task Management Request Run-Stop Register 80h */
#define UTP_TASK_REQ_LIST_RUN_STOP_BIT		0x1

/* CQISy - CQ y Interrupt Status Register  */
#define UFSHCD_MCQ_CQIS_TAIL_ENT_PUSH_STS	0x1

/* UICCMD - UIC Command */
#define COMMAND_OPCODE_MASK		0xFF
#define GEN_SELECTOR_INDEX_MASK		0xFFFF

#define MIB_ATTRIBUTE_MASK		UFS_MASK(0xFFFF, 16)
#define RESET_LEVEL			0xFF

#define ATTR_SET_TYPE_MASK		UFS_MASK(0xFF, 16)
#define CONFIG_RESULT_CODE_MASK		0xFF
#define GENERIC_ERROR_CODE_MASK		0xFF

/* GenSelectorIndex calculation macros for M-PHY attributes */
#define UIC_ARG_MPHY_TX_GEN_SEL_INDEX(lane) (lane)
#define UIC_ARG_MPHY_RX_GEN_SEL_INDEX(lane) (PA_MAXDATALANES + (lane))

#define UIC_ARG_MIB_SEL(attr, sel)	((((attr) & 0xFFFF) << 16) |\
					 ((sel) & 0xFFFF))
#define UIC_ARG_MIB(attr)		UIC_ARG_MIB_SEL(attr, 0)
#define UIC_ARG_ATTR_TYPE(t)		(((t) & 0xFF) << 16)
#define UIC_GET_ATTR_ID(v)		(((v) >> 16) & 0xFFFF)

/* Link Status*/
enum link_status {
	UFSHCD_LINK_IS_DOWN	= 1,
	UFSHCD_LINK_IS_UP	= 2,
};

/* UIC Commands */
enum uic_cmd_dme {
	UIC_CMD_DME_GET			= 0x01,
	UIC_CMD_DME_SET			= 0x02,
	UIC_CMD_DME_PEER_GET		= 0x03,
	UIC_CMD_DME_PEER_SET		= 0x04,
	UIC_CMD_DME_POWERON		= 0x10,
	UIC_CMD_DME_POWEROFF		= 0x11,
	UIC_CMD_DME_ENABLE		= 0x12,
	UIC_CMD_DME_RESET		= 0x14,
	UIC_CMD_DME_END_PT_RST		= 0x15,
	UIC_CMD_DME_LINK_STARTUP	= 0x16,
	UIC_CMD_DME_HIBER_ENTER		= 0x17,
	UIC_CMD_DME_HIBER_EXIT		= 0x18,
	UIC_CMD_DME_TEST_MODE		= 0x1A,
};

/* UIC Config result code / Generic error code */
enum {
	UIC_CMD_RESULT_SUCCESS			= 0x00,
	UIC_CMD_RESULT_INVALID_ATTR		= 0x01,
	UIC_CMD_RESULT_FAILURE			= 0x01,
	UIC_CMD_RESULT_INVALID_ATTR_VALUE	= 0x02,
	UIC_CMD_RESULT_READ_ONLY_ATTR		= 0x03,
	UIC_CMD_RESULT_WRITE_ONLY_ATTR		= 0x04,
	UIC_CMD_RESULT_BAD_INDEX		= 0x05,
	UIC_CMD_RESULT_LOCKED_ATTR		= 0x06,
	UIC_CMD_RESULT_BAD_TEST_FEATURE_INDEX	= 0x07,
	UIC_CMD_RESULT_PEER_COMM_FAILURE	= 0x08,
	UIC_CMD_RESULT_BUSY			= 0x09,
	UIC_CMD_RESULT_DME_FAILURE		= 0x0A,
};

#define MASK_UIC_COMMAND_RESULT			0xFF

#define INT_AGGR_COUNTER_THLD_VAL(c)	(((c) & 0x1F) << 8)
#define INT_AGGR_TIMEOUT_VAL(t)		(((t) & 0xFF) << 0)

/* Interrupt disable masks */
enum {
	/* Interrupt disable mask for UFSHCI v1.0 */
	INTERRUPT_MASK_ALL_VER_10	= 0x30FFF,
	INTERRUPT_MASK_RW_VER_10	= 0x30000,

	/* Interrupt disable mask for UFSHCI v1.1 */
	INTERRUPT_MASK_ALL_VER_11	= 0x31FFF,

	/* Interrupt disable mask for UFSHCI v2.1 */
	INTERRUPT_MASK_ALL_VER_21	= 0x71FFF,
};

/* CCAP - Crypto Capability 100h */
union ufs_crypto_capabilities {
	__le32 reg_val;
	struct {
		u8 num_crypto_cap;
		u8 config_count;
		u8 reserved;
		u8 config_array_ptr;
	};
};

enum ufs_crypto_key_size {
	UFS_CRYPTO_KEY_SIZE_INVALID	= 0x0,
	UFS_CRYPTO_KEY_SIZE_128		= 0x1,
	UFS_CRYPTO_KEY_SIZE_192		= 0x2,
	UFS_CRYPTO_KEY_SIZE_256		= 0x3,
	UFS_CRYPTO_KEY_SIZE_512		= 0x4,
};

enum ufs_crypto_alg {
	UFS_CRYPTO_ALG_AES_XTS			= 0x0,
	UFS_CRYPTO_ALG_BITLOCKER_AES_CBC	= 0x1,
	UFS_CRYPTO_ALG_AES_ECB			= 0x2,
	UFS_CRYPTO_ALG_ESSIV_AES_CBC		= 0x3,
};

/* x-CRYPTOCAP - Crypto Capability X */
union ufs_crypto_cap_entry {
	__le32 reg_val;
	struct {
		u8 algorithm_id;
		u8 sdus_mask; /* Supported data unit size mask */
		u8 key_size;
		u8 reserved;
	};
};

#define UFS_CRYPTO_CONFIGURATION_ENABLE (1 << 7)
#define UFS_CRYPTO_KEY_MAX_SIZE 64
/* x-CRYPTOCFG - Crypto Configuration X */
union ufs_crypto_cfg_entry {
	__le32 reg_val[32];
	struct {
		u8 crypto_key[UFS_CRYPTO_KEY_MAX_SIZE];
		u8 data_unit_size;
		u8 crypto_cap_idx;
		u8 reserved_1;
		u8 config_enable;
		u8 reserved_multi_host;
		u8 reserved_2;
		u8 vsb[2];
		u8 reserved_3[56];
	};
};

/*
 * Request Descriptor Definitions
 */

/* Transfer request command type */
enum {
	UTP_CMD_TYPE_SCSI		= 0x0,
	UTP_CMD_TYPE_UFS		= 0x1,
	UTP_CMD_TYPE_DEV_MANAGE		= 0x2,
};

/* To accommodate UFS2.0 required Command type */
enum {
	UTP_CMD_TYPE_UFS_STORAGE	= 0x1,
};

enum {
	UTP_SCSI_COMMAND		= 0x00000000,
	UTP_NATIVE_UFS_COMMAND		= 0x10000000,
	UTP_DEVICE_MANAGEMENT_FUNCTION	= 0x20000000,
	UTP_REQ_DESC_INT_CMD		= 0x01000000,
	UTP_REQ_DESC_CRYPTO_ENABLE_CMD	= 0x00800000,
};

/* UTP Transfer Request Data Direction (DD) */
enum {
	UTP_NO_DATA_TRANSFER	= 0x00000000,
	UTP_HOST_TO_DEVICE	= 0x02000000,
	UTP_DEVICE_TO_HOST	= 0x04000000,
};

/* Overall command status values */
enum utp_ocs {
	OCS_SUCCESS			= 0x0,
	OCS_INVALID_CMD_TABLE_ATTR	= 0x1,
	OCS_INVALID_PRDT_ATTR		= 0x2,
	OCS_MISMATCH_DATA_BUF_SIZE	= 0x3,
	OCS_MISMATCH_RESP_UPIU_SIZE	= 0x4,
	OCS_PEER_COMM_FAILURE		= 0x5,
	OCS_ABORTED			= 0x6,
	OCS_FATAL_ERROR			= 0x7,
	OCS_DEVICE_FATAL_ERROR		= 0x8,
	OCS_INVALID_CRYPTO_CONFIG	= 0x9,
	OCS_GENERAL_CRYPTO_ERROR	= 0xA,
	OCS_INVALID_COMMAND_STATUS	= 0x0F,
};

enum {
	MASK_OCS			= 0x0F,
};

/* The maximum length of the data byte count field in the PRDT is 256KB */
#define PRDT_DATA_BYTE_COUNT_MAX	(256 * 1024)
/* The granularity of the data byte count field in the PRDT is 32-bit */
#define PRDT_DATA_BYTE_COUNT_PAD	4

/**
 * struct ufshcd_sg_entry - UFSHCI PRD Entry
 * @addr: Physical address; DW-0 and DW-1.
 * @reserved: Reserved for future use DW-2
 * @size: size of physical segment DW-3
 */
struct ufshcd_sg_entry {
	__le64    addr;
	__le32    reserved;
	__le32    size;
	/*
	 * followed by variant-specific fields if
<<<<<<< HEAD
	 * hba->sg_entry_size != sizeof(struct ufshcd_sg_entry)
=======
	 * CONFIG_SCSI_UFS_VARIABLE_SG_ENTRY_SIZE has been defined.
>>>>>>> 87620693
	 */
};

/**
 * struct utp_transfer_cmd_desc - UTP Command Descriptor (UCD)
 * @command_upiu: Command UPIU Frame address
 * @response_upiu: Response UPIU Frame address
 * @prd_table: Physical Region Descriptor: an array of SG_ALL struct
 *	ufshcd_sg_entry's.  Variant-specific fields may be present after each.
 */
struct utp_transfer_cmd_desc {
	u8 command_upiu[ALIGNED_UPIU_SIZE];
	u8 response_upiu[ALIGNED_UPIU_SIZE];
	u8 prd_table[];
};

#define sizeof_utp_transfer_cmd_desc(hba)	\
	(sizeof(struct utp_transfer_cmd_desc) + SG_ALL * (hba)->sg_entry_size)

/**
 * struct request_desc_header - Descriptor Header common to both UTRD and UTMRD
 * @dword0: Descriptor Header DW0
 * @dword1: Descriptor Header DW1
 * @dword2: Descriptor Header DW2
 * @dword3: Descriptor Header DW3
 */
struct request_desc_header {
	__le32 dword_0;
	__le32 dword_1;
	__le32 dword_2;
	__le32 dword_3;
};

/**
 * struct utp_transfer_req_desc - UTP Transfer Request Descriptor (UTRD)
 * @header: UTRD header DW-0 to DW-3
 * @command_desc_base_addr_lo: UCD base address low DW-4
 * @command_desc_base_addr_hi: UCD base address high DW-5
 * @response_upiu_length: response UPIU length DW-6
 * @response_upiu_offset: response UPIU offset DW-6
 * @prd_table_length: Physical region descriptor length DW-7
 * @prd_table_offset: Physical region descriptor offset DW-7
 */
struct utp_transfer_req_desc {

	/* DW 0-3 */
	struct request_desc_header header;

	/* DW 4-5*/
	__le32  command_desc_base_addr_lo;
	__le32  command_desc_base_addr_hi;

	/* DW 6 */
	__le16  response_upiu_length;
	__le16  response_upiu_offset;

	/* DW 7 */
	__le16  prd_table_length;
	__le16  prd_table_offset;
};

/* MCQ Completion Queue Entry */
struct cq_entry {
	/* DW 0-1 */
	__le64 command_desc_base_addr;

	/* DW 2 */
	__le16  response_upiu_length;
	__le16  response_upiu_offset;

	/* DW 3 */
	__le16  prd_table_length;
	__le16  prd_table_offset;

	/* DW 4 */
	__le32 status;

	/* DW 5-7 */
	__le32 reserved[3];
};

static_assert(sizeof(struct cq_entry) == 32);

/*
 * UTMRD structure.
 */
struct utp_task_req_desc {
	/* DW 0-3 */
	struct request_desc_header header;

	/* DW 4-11 - Task request UPIU structure */
	struct {
		struct utp_upiu_header	req_header;
		__be32			input_param1;
		__be32			input_param2;
		__be32			input_param3;
		__be32			__reserved1[2];
	} upiu_req;

	/* DW 12-19 - Task Management Response UPIU structure */
	struct {
		struct utp_upiu_header	rsp_header;
		__be32			output_param1;
		__be32			output_param2;
		__be32			__reserved2[3];
	} upiu_rsp;
};

#endif /* End of Header */<|MERGE_RESOLUTION|>--- conflicted
+++ resolved
@@ -469,11 +469,7 @@
 	__le32    size;
 	/*
 	 * followed by variant-specific fields if
-<<<<<<< HEAD
-	 * hba->sg_entry_size != sizeof(struct ufshcd_sg_entry)
-=======
 	 * CONFIG_SCSI_UFS_VARIABLE_SG_ENTRY_SIZE has been defined.
->>>>>>> 87620693
 	 */
 };
 
@@ -489,9 +485,6 @@
 	u8 response_upiu[ALIGNED_UPIU_SIZE];
 	u8 prd_table[];
 };
-
-#define sizeof_utp_transfer_cmd_desc(hba)	\
-	(sizeof(struct utp_transfer_cmd_desc) + SG_ALL * (hba)->sg_entry_size)
 
 /**
  * struct request_desc_header - Descriptor Header common to both UTRD and UTMRD
