--- conflicted
+++ resolved
@@ -1653,15 +1653,6 @@
 			      const struct devlink_param *param);
 void devlink_params_publish(struct devlink *devlink);
 void devlink_params_unpublish(struct devlink *devlink);
-<<<<<<< HEAD
-int devlink_port_params_register(struct devlink_port *devlink_port,
-				 const struct devlink_param *params,
-				 size_t params_count);
-void devlink_port_params_unregister(struct devlink_port *devlink_port,
-				    const struct devlink_param *params,
-				    size_t params_count);
-=======
->>>>>>> 6b7b0c30
 int devlink_param_driverinit_value_get(struct devlink *devlink, u32 param_id,
 				       union devlink_param_value *init_val);
 int devlink_param_driverinit_value_set(struct devlink *devlink, u32 param_id,
