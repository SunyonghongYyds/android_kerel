--- conflicted
+++ resolved
@@ -464,14 +464,11 @@
 	void (*destroy)(struct nf_conntrack *);
 	bool (*get_tuple_skb)(struct nf_conntrack_tuple *,
 			      const struct sk_buff *);
-<<<<<<< HEAD
-
-	ANDROID_KABI_RESERVE(1);
-=======
 	void (*attach)(struct sk_buff *nskb, const struct sk_buff *skb);
 	void (*set_closing)(struct nf_conntrack *nfct);
 	int (*confirm)(struct sk_buff *skb);
->>>>>>> 57436264
+
+	ANDROID_KABI_RESERVE(1);
 };
 extern const struct nf_ct_hook __rcu *nf_ct_hook;
 
