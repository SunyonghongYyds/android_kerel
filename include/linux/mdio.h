--- conflicted
+++ resolved
@@ -351,8 +351,6 @@
 		   u16 set);
 int mdiobus_modify_changed(struct mii_bus *bus, int addr, u32 regnum,
 			   u16 mask, u16 set);
-<<<<<<< HEAD
-=======
 
 static inline int mdiodev_read(struct mdio_device *mdiodev, u32 regnum)
 {
@@ -377,7 +375,6 @@
 	return mdiobus_modify_changed(mdiodev->bus, mdiodev->addr, regnum,
 				      mask, set);
 }
->>>>>>> 7df621a3
 
 static inline u32 mdiobus_c45_addr(int devad, u16 regnum)
 {
