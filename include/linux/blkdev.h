/* SPDX-License-Identifier: GPL-2.0 */
#ifndef _LINUX_BLKDEV_H
#define _LINUX_BLKDEV_H

#include <linux/sched.h>
#include <linux/sched/clock.h>
#include <linux/major.h>
#include <linux/genhd.h>
#include <linux/list.h>
#include <linux/llist.h>
#include <linux/minmax.h>
#include <linux/timer.h>
#include <linux/workqueue.h>
#include <linux/pagemap.h>
#include <linux/backing-dev-defs.h>
#include <linux/wait.h>
#include <linux/mempool.h>
#include <linux/pfn.h>
#include <linux/bio.h>
#include <linux/stringify.h>
#include <linux/gfp.h>
#include <linux/bsg.h>
#include <linux/smp.h>
#include <linux/rcupdate.h>
#include <linux/percpu-refcount.h>
#include <linux/scatterlist.h>
#include <linux/blkzoned.h>
#include <linux/pm.h>

struct module;
struct scsi_ioctl_command;

struct request_queue;
struct elevator_queue;
struct blk_trace;
struct request;
struct sg_io_hdr;
struct bsg_job;
struct blkcg_gq;
struct blk_flush_queue;
struct pr_ops;
struct rq_qos;
struct blk_queue_stats;
struct blk_stat_callback;
struct blk_keyslot_manager;

#define BLKDEV_MIN_RQ	4
#define BLKDEV_MAX_RQ	128	/* Default maximum */

/* Must be consistent with blk_mq_poll_stats_bkt() */
#define BLK_MQ_POLL_STATS_BKTS 16

/* Doing classic polling */
#define BLK_MQ_POLL_CLASSIC -1

/*
 * Maximum number of blkcg policies allowed to be registered concurrently.
 * Defined here to simplify include dependency.
 */
#define BLKCG_MAX_POLS		5

typedef void (rq_end_io_fn)(struct request *, blk_status_t);

/*
 * request flags */
typedef __u32 __bitwise req_flags_t;

/* elevator knows about this request */
#define RQF_SORTED		((__force req_flags_t)(1 << 0))
/* drive already may have started this one */
#define RQF_STARTED		((__force req_flags_t)(1 << 1))
/* may not be passed by ioscheduler */
#define RQF_SOFTBARRIER		((__force req_flags_t)(1 << 3))
/* request for flush sequence */
#define RQF_FLUSH_SEQ		((__force req_flags_t)(1 << 4))
/* merge of different types, fail separately */
#define RQF_MIXED_MERGE		((__force req_flags_t)(1 << 5))
/* track inflight for MQ */
#define RQF_MQ_INFLIGHT		((__force req_flags_t)(1 << 6))
/* don't call prep for this one */
#define RQF_DONTPREP		((__force req_flags_t)(1 << 7))
/* vaguely specified driver internal error.  Ignored by the block layer */
#define RQF_FAILED		((__force req_flags_t)(1 << 10))
/* don't warn about errors */
#define RQF_QUIET		((__force req_flags_t)(1 << 11))
/* elevator private data attached */
#define RQF_ELVPRIV		((__force req_flags_t)(1 << 12))
/* account into disk and partition IO statistics */
#define RQF_IO_STAT		((__force req_flags_t)(1 << 13))
/* request came from our alloc pool */
#define RQF_ALLOCED		((__force req_flags_t)(1 << 14))
/* runtime pm request */
#define RQF_PM			((__force req_flags_t)(1 << 15))
/* on IO scheduler merge hash */
#define RQF_HASHED		((__force req_flags_t)(1 << 16))
/* track IO completion time */
#define RQF_STATS		((__force req_flags_t)(1 << 17))
/* Look at ->special_vec for the actual data payload instead of the
   bio chain. */
#define RQF_SPECIAL_PAYLOAD	((__force req_flags_t)(1 << 18))
/* The per-zone write lock is held for this request */
#define RQF_ZONE_WRITE_LOCKED	((__force req_flags_t)(1 << 19))
/* already slept for hybrid poll */
#define RQF_MQ_POLL_SLEPT	((__force req_flags_t)(1 << 20))
/* ->timeout has been called, don't expire again */
#define RQF_TIMED_OUT		((__force req_flags_t)(1 << 21))

/* flags that prevent us from merging requests: */
#define RQF_NOMERGE_FLAGS \
	(RQF_STARTED | RQF_SOFTBARRIER | RQF_FLUSH_SEQ | RQF_SPECIAL_PAYLOAD)

/*
 * Request state for blk-mq.
 */
enum mq_rq_state {
	MQ_RQ_IDLE		= 0,
	MQ_RQ_IN_FLIGHT		= 1,
	MQ_RQ_COMPLETE		= 2,
};

/*
 * Try to put the fields that are referenced together in the same cacheline.
 *
 * If you modify this structure, make sure to update blk_rq_init() and
 * especially blk_mq_rq_ctx_init() to take care of the added fields.
 */
struct request {
	struct request_queue *q;
	struct blk_mq_ctx *mq_ctx;
	struct blk_mq_hw_ctx *mq_hctx;

	unsigned int cmd_flags;		/* op and common flags */
	req_flags_t rq_flags;

	int tag;
	int internal_tag;

	/* the following two fields are internal, NEVER access directly */
	unsigned int __data_len;	/* total data len */
	sector_t __sector;		/* sector cursor */

	struct bio *bio;
	struct bio *biotail;

	struct list_head queuelist;

	/*
	 * The hash is used inside the scheduler, and killed once the
	 * request reaches the dispatch list. The ipi_list is only used
	 * to queue the request for softirq completion, which is long
	 * after the request has been unhashed (and even removed from
	 * the dispatch list).
	 */
	union {
		struct hlist_node hash;	/* merge hash */
		struct list_head ipi_list;
	};

	/*
	 * The rb_node is only used inside the io scheduler, requests
	 * are pruned when moved to the dispatch queue. So let the
	 * completion_data share space with the rb_node.
	 */
	union {
		struct rb_node rb_node;	/* sort/lookup */
		struct bio_vec special_vec;
		void *completion_data;
		int error_count; /* for legacy drivers, don't use */
	};

	/*
	 * Three pointers are available for the IO schedulers, if they need
	 * more they have to dynamically allocate it.  Flush requests are
	 * never put on the IO scheduler. So let the flush fields share
	 * space with the elevator data.
	 */
	union {
		struct {
			struct io_cq		*icq;
			void			*priv[2];
		} elv;

		struct {
			unsigned int		seq;
			struct list_head	list;
			rq_end_io_fn		*saved_end_io;
		} flush;
	};

	struct gendisk *rq_disk;
	struct block_device *part;
#ifdef CONFIG_BLK_RQ_ALLOC_TIME
	/* Time that the first bio started allocating this request. */
	u64 alloc_time_ns;
#endif
	/* Time that this request was allocated for this IO. */
	u64 start_time_ns;
	/* Time that I/O was submitted to the device. */
	u64 io_start_time_ns;

#ifdef CONFIG_BLK_WBT
	unsigned short wbt_flags;
#endif
	/*
	 * rq sectors used for blk stats. It has the same value
	 * with blk_rq_sectors(rq), except that it never be zeroed
	 * by completion.
	 */
	unsigned short stats_sectors;

	/*
	 * Number of scatter-gather DMA addr+len pairs after
	 * physical address coalescing is performed.
	 */
	unsigned short nr_phys_segments;

#if defined(CONFIG_BLK_DEV_INTEGRITY)
	unsigned short nr_integrity_segments;
#endif

#ifdef CONFIG_BLK_INLINE_ENCRYPTION
	struct bio_crypt_ctx *crypt_ctx;
	struct blk_ksm_keyslot *crypt_keyslot;
#endif

	unsigned short write_hint;
	unsigned short ioprio;

	enum mq_rq_state state;
	refcount_t ref;

	unsigned int timeout;
	unsigned long deadline;

	union {
		struct __call_single_data csd;
		u64 fifo_time;
	};

	/*
	 * completion callback.
	 */
	rq_end_io_fn *end_io;
	void *end_io_data;
};

static inline bool blk_op_is_scsi(unsigned int op)
{
	return op == REQ_OP_SCSI_IN || op == REQ_OP_SCSI_OUT;
}

static inline bool blk_op_is_private(unsigned int op)
{
	return op == REQ_OP_DRV_IN || op == REQ_OP_DRV_OUT;
}

static inline bool blk_rq_is_scsi(struct request *rq)
{
	return blk_op_is_scsi(req_op(rq));
}

static inline bool blk_rq_is_private(struct request *rq)
{
	return blk_op_is_private(req_op(rq));
}

static inline bool blk_rq_is_passthrough(struct request *rq)
{
	return blk_rq_is_scsi(rq) || blk_rq_is_private(rq);
}

static inline bool bio_is_passthrough(struct bio *bio)
{
	unsigned op = bio_op(bio);

	return blk_op_is_scsi(op) || blk_op_is_private(op);
}

static inline unsigned short req_get_ioprio(struct request *req)
{
	return req->ioprio;
}

#include <linux/elevator.h>

struct blk_queue_ctx;

struct bio_vec;

enum blk_eh_timer_return {
	BLK_EH_DONE,		/* drivers has completed the command */
	BLK_EH_RESET_TIMER,	/* reset timer and try again */
};

enum blk_queue_state {
	Queue_down,
	Queue_up,
};

#define BLK_TAG_ALLOC_FIFO 0 /* allocate starting from 0 */
#define BLK_TAG_ALLOC_RR 1 /* allocate starting from last allocated tag */

#define BLK_SCSI_MAX_CMDS	(256)
#define BLK_SCSI_CMD_PER_LONG	(BLK_SCSI_MAX_CMDS / (sizeof(long) * 8))

/*
 * Zoned block device models (zoned limit).
 *
 * Note: This needs to be ordered from the least to the most severe
 * restrictions for the inheritance in blk_stack_limits() to work.
 */
enum blk_zoned_model {
	BLK_ZONED_NONE = 0,	/* Regular block device */
	BLK_ZONED_HA,		/* Host-aware zoned block device */
	BLK_ZONED_HM,		/* Host-managed zoned block device */
};

struct queue_limits {
	unsigned long		bounce_pfn;
	unsigned long		seg_boundary_mask;
	unsigned long		virt_boundary_mask;

	unsigned int		max_hw_sectors;
	unsigned int		max_dev_sectors;
	unsigned int		chunk_sectors;
	unsigned int		max_sectors;
	unsigned int		max_segment_size;
	unsigned int		physical_block_size;
	unsigned int		logical_block_size;
	unsigned int		alignment_offset;
	unsigned int		io_min;
	unsigned int		io_opt;
	unsigned int		max_discard_sectors;
	unsigned int		max_hw_discard_sectors;
	unsigned int		max_write_same_sectors;
	unsigned int		max_write_zeroes_sectors;
	unsigned int		max_zone_append_sectors;
	unsigned int		discard_granularity;
	unsigned int		discard_alignment;
	unsigned int		zone_write_granularity;

	unsigned short		max_segments;
	unsigned short		max_integrity_segments;
	unsigned short		max_discard_segments;

	unsigned char		misaligned;
	unsigned char		discard_misaligned;
	unsigned char		raid_partial_stripes_expensive;
	enum blk_zoned_model	zoned;
};

typedef int (*report_zones_cb)(struct blk_zone *zone, unsigned int idx,
			       void *data);

void blk_queue_set_zoned(struct gendisk *disk, enum blk_zoned_model model);

#ifdef CONFIG_BLK_DEV_ZONED

#define BLK_ALL_ZONES  ((unsigned int)-1)
int blkdev_report_zones(struct block_device *bdev, sector_t sector,
			unsigned int nr_zones, report_zones_cb cb, void *data);
unsigned int blkdev_nr_zones(struct gendisk *disk);
extern int blkdev_zone_mgmt(struct block_device *bdev, enum req_opf op,
			    sector_t sectors, sector_t nr_sectors,
			    gfp_t gfp_mask);
int blk_revalidate_disk_zones(struct gendisk *disk,
			      void (*update_driver_data)(struct gendisk *disk));

extern int blkdev_report_zones_ioctl(struct block_device *bdev, fmode_t mode,
				     unsigned int cmd, unsigned long arg);
extern int blkdev_zone_mgmt_ioctl(struct block_device *bdev, fmode_t mode,
				  unsigned int cmd, unsigned long arg);

#else /* CONFIG_BLK_DEV_ZONED */

static inline unsigned int blkdev_nr_zones(struct gendisk *disk)
{
	return 0;
}

static inline int blkdev_report_zones_ioctl(struct block_device *bdev,
					    fmode_t mode, unsigned int cmd,
					    unsigned long arg)
{
	return -ENOTTY;
}

static inline int blkdev_zone_mgmt_ioctl(struct block_device *bdev,
					 fmode_t mode, unsigned int cmd,
					 unsigned long arg)
{
	return -ENOTTY;
}

#endif /* CONFIG_BLK_DEV_ZONED */

struct request_queue {
	struct request		*last_merge;
	struct elevator_queue	*elevator;

	struct percpu_ref	q_usage_counter;

	struct blk_queue_stats	*stats;
	struct rq_qos		*rq_qos;

	const struct blk_mq_ops	*mq_ops;

	/* sw queues */
	struct blk_mq_ctx __percpu	*queue_ctx;

	unsigned int		queue_depth;

	/* hw dispatch queues */
	struct blk_mq_hw_ctx	**queue_hw_ctx;
	unsigned int		nr_hw_queues;

	struct backing_dev_info	*backing_dev_info;

	/*
	 * The queue owner gets to use this for whatever they like.
	 * ll_rw_blk doesn't touch it.
	 */
	void			*queuedata;

	/*
	 * various queue flags, see QUEUE_* below
	 */
	unsigned long		queue_flags;
	/*
	 * Number of contexts that have called blk_set_pm_only(). If this
	 * counter is above zero then only RQF_PM requests are processed.
	 */
	atomic_t		pm_only;

	/*
	 * ida allocated id for this queue.  Used to index queues from
	 * ioctx.
	 */
	int			id;

	/*
	 * queue needs bounce pages for pages above this limit
	 */
	gfp_t			bounce_gfp;

	spinlock_t		queue_lock;

	/*
	 * queue kobject
	 */
	struct kobject kobj;

	/*
	 * mq queue kobject
	 */
	struct kobject *mq_kobj;

#ifdef  CONFIG_BLK_DEV_INTEGRITY
	struct blk_integrity integrity;
#endif	/* CONFIG_BLK_DEV_INTEGRITY */

#ifdef CONFIG_PM
	struct device		*dev;
	enum rpm_status		rpm_status;
	unsigned int		nr_pending;
#endif

	/*
	 * queue settings
	 */
	unsigned long		nr_requests;	/* Max # of requests */

	unsigned int		dma_pad_mask;
	unsigned int		dma_alignment;

#ifdef CONFIG_BLK_INLINE_ENCRYPTION
	/* Inline crypto capabilities */
	struct blk_keyslot_manager *ksm;
#endif

	unsigned int		rq_timeout;
	int			poll_nsec;

	struct blk_stat_callback	*poll_cb;
	struct blk_rq_stat	poll_stat[BLK_MQ_POLL_STATS_BKTS];

	struct timer_list	timeout;
	struct work_struct	timeout_work;

	atomic_t		nr_active_requests_shared_sbitmap;

	struct list_head	icq_list;
#ifdef CONFIG_BLK_CGROUP
	DECLARE_BITMAP		(blkcg_pols, BLKCG_MAX_POLS);
	struct blkcg_gq		*root_blkg;
	struct list_head	blkg_list;
#endif

	struct queue_limits	limits;

	unsigned int		required_elevator_features;

#ifdef CONFIG_BLK_DEV_ZONED
	/*
	 * Zoned block device information for request dispatch control.
	 * nr_zones is the total number of zones of the device. This is always
	 * 0 for regular block devices. conv_zones_bitmap is a bitmap of nr_zones
	 * bits which indicates if a zone is conventional (bit set) or
	 * sequential (bit clear). seq_zones_wlock is a bitmap of nr_zones
	 * bits which indicates if a zone is write locked, that is, if a write
	 * request targeting the zone was dispatched. All three fields are
	 * initialized by the low level device driver (e.g. scsi/sd.c).
	 * Stacking drivers (device mappers) may or may not initialize
	 * these fields.
	 *
	 * Reads of this information must be protected with blk_queue_enter() /
	 * blk_queue_exit(). Modifying this information is only allowed while
	 * no requests are being processed. See also blk_mq_freeze_queue() and
	 * blk_mq_unfreeze_queue().
	 */
	unsigned int		nr_zones;
	unsigned long		*conv_zones_bitmap;
	unsigned long		*seq_zones_wlock;
	unsigned int		max_open_zones;
	unsigned int		max_active_zones;
#endif /* CONFIG_BLK_DEV_ZONED */

	/*
	 * sg stuff
	 */
	unsigned int		sg_timeout;
	unsigned int		sg_reserved_size;
	int			node;
	struct mutex		debugfs_mutex;
#ifdef CONFIG_BLK_DEV_IO_TRACE
	struct blk_trace __rcu	*blk_trace;
#endif
	/*
	 * for flush operations
	 */
	struct blk_flush_queue	*fq;

	struct list_head	requeue_list;
	spinlock_t		requeue_lock;
	struct delayed_work	requeue_work;

	struct mutex		sysfs_lock;
	struct mutex		sysfs_dir_lock;

	/*
	 * for reusing dead hctx instance in case of updating
	 * nr_hw_queues
	 */
	struct list_head	unused_hctx_list;
	spinlock_t		unused_hctx_lock;

	int			mq_freeze_depth;

#if defined(CONFIG_BLK_DEV_BSG)
	struct bsg_class_device bsg_dev;
#endif

#ifdef CONFIG_BLK_DEV_THROTTLING
	/* Throttle data */
	struct throtl_data *td;
#endif
	struct rcu_head		rcu_head;
	wait_queue_head_t	mq_freeze_wq;
	/*
	 * Protect concurrent access to q_usage_counter by
	 * percpu_ref_kill() and percpu_ref_reinit().
	 */
	struct mutex		mq_freeze_lock;

	struct blk_mq_tag_set	*tag_set;
	struct list_head	tag_set_list;
	struct bio_set		bio_split;

	struct dentry		*debugfs_dir;

#ifdef CONFIG_BLK_DEBUG_FS
	struct dentry		*sched_debugfs_dir;
	struct dentry		*rqos_debugfs_dir;
#endif

	bool			mq_sysfs_init_done;

	size_t			cmd_size;

#define BLK_MAX_WRITE_HINTS	5
	u64			write_hints[BLK_MAX_WRITE_HINTS];
};

/* Keep blk_queue_flag_name[] in sync with the definitions below */
#define QUEUE_FLAG_STOPPED	0	/* queue is stopped */
#define QUEUE_FLAG_DYING	1	/* queue being torn down */
#define QUEUE_FLAG_NOMERGES     3	/* disable merge attempts */
#define QUEUE_FLAG_SAME_COMP	4	/* complete on same CPU-group */
#define QUEUE_FLAG_FAIL_IO	5	/* fake timeout */
#define QUEUE_FLAG_NONROT	6	/* non-rotational device (SSD) */
#define QUEUE_FLAG_VIRT		QUEUE_FLAG_NONROT /* paravirt device */
#define QUEUE_FLAG_IO_STAT	7	/* do disk/partitions IO accounting */
#define QUEUE_FLAG_DISCARD	8	/* supports DISCARD */
#define QUEUE_FLAG_NOXMERGES	9	/* No extended merges */
#define QUEUE_FLAG_ADD_RANDOM	10	/* Contributes to random pool */
#define QUEUE_FLAG_SECERASE	11	/* supports secure erase */
#define QUEUE_FLAG_SAME_FORCE	12	/* force complete on same CPU */
#define QUEUE_FLAG_DEAD		13	/* queue tear-down finished */
#define QUEUE_FLAG_INIT_DONE	14	/* queue is initialized */
#define QUEUE_FLAG_STABLE_WRITES 15	/* don't modify blks until WB is done */
#define QUEUE_FLAG_POLL		16	/* IO polling enabled if set */
#define QUEUE_FLAG_WC		17	/* Write back caching */
#define QUEUE_FLAG_FUA		18	/* device supports FUA writes */
#define QUEUE_FLAG_DAX		19	/* device supports DAX */
#define QUEUE_FLAG_STATS	20	/* track IO start and completion times */
#define QUEUE_FLAG_POLL_STATS	21	/* collecting stats for hybrid polling */
#define QUEUE_FLAG_REGISTERED	22	/* queue has been registered to a disk */
#define QUEUE_FLAG_SCSI_PASSTHROUGH 23	/* queue supports SCSI commands */
#define QUEUE_FLAG_QUIESCED	24	/* queue has been quiesced */
#define QUEUE_FLAG_PCI_P2PDMA	25	/* device supports PCI p2p requests */
#define QUEUE_FLAG_ZONE_RESETALL 26	/* supports Zone Reset All */
#define QUEUE_FLAG_RQ_ALLOC_TIME 27	/* record rq->alloc_time_ns */
#define QUEUE_FLAG_HCTX_ACTIVE	28	/* at least one blk-mq hctx is active */
#define QUEUE_FLAG_NOWAIT       29	/* device supports NOWAIT */

#define QUEUE_FLAG_MQ_DEFAULT	((1 << QUEUE_FLAG_IO_STAT) |		\
				 (1 << QUEUE_FLAG_SAME_COMP) |		\
				 (1 << QUEUE_FLAG_NOWAIT))

void blk_queue_flag_set(unsigned int flag, struct request_queue *q);
void blk_queue_flag_clear(unsigned int flag, struct request_queue *q);
bool blk_queue_flag_test_and_set(unsigned int flag, struct request_queue *q);

#define blk_queue_stopped(q)	test_bit(QUEUE_FLAG_STOPPED, &(q)->queue_flags)
#define blk_queue_dying(q)	test_bit(QUEUE_FLAG_DYING, &(q)->queue_flags)
#define blk_queue_dead(q)	test_bit(QUEUE_FLAG_DEAD, &(q)->queue_flags)
#define blk_queue_init_done(q)	test_bit(QUEUE_FLAG_INIT_DONE, &(q)->queue_flags)
#define blk_queue_nomerges(q)	test_bit(QUEUE_FLAG_NOMERGES, &(q)->queue_flags)
#define blk_queue_noxmerges(q)	\
	test_bit(QUEUE_FLAG_NOXMERGES, &(q)->queue_flags)
#define blk_queue_nonrot(q)	test_bit(QUEUE_FLAG_NONROT, &(q)->queue_flags)
#define blk_queue_stable_writes(q) \
	test_bit(QUEUE_FLAG_STABLE_WRITES, &(q)->queue_flags)
#define blk_queue_io_stat(q)	test_bit(QUEUE_FLAG_IO_STAT, &(q)->queue_flags)
#define blk_queue_add_random(q)	test_bit(QUEUE_FLAG_ADD_RANDOM, &(q)->queue_flags)
#define blk_queue_discard(q)	test_bit(QUEUE_FLAG_DISCARD, &(q)->queue_flags)
#define blk_queue_zone_resetall(q)	\
	test_bit(QUEUE_FLAG_ZONE_RESETALL, &(q)->queue_flags)
#define blk_queue_secure_erase(q) \
	(test_bit(QUEUE_FLAG_SECERASE, &(q)->queue_flags))
#define blk_queue_dax(q)	test_bit(QUEUE_FLAG_DAX, &(q)->queue_flags)
#define blk_queue_scsi_passthrough(q)	\
	test_bit(QUEUE_FLAG_SCSI_PASSTHROUGH, &(q)->queue_flags)
#define blk_queue_pci_p2pdma(q)	\
	test_bit(QUEUE_FLAG_PCI_P2PDMA, &(q)->queue_flags)
#ifdef CONFIG_BLK_RQ_ALLOC_TIME
#define blk_queue_rq_alloc_time(q)	\
	test_bit(QUEUE_FLAG_RQ_ALLOC_TIME, &(q)->queue_flags)
#else
#define blk_queue_rq_alloc_time(q)	false
#endif

#define blk_noretry_request(rq) \
	((rq)->cmd_flags & (REQ_FAILFAST_DEV|REQ_FAILFAST_TRANSPORT| \
			     REQ_FAILFAST_DRIVER))
#define blk_queue_quiesced(q)	test_bit(QUEUE_FLAG_QUIESCED, &(q)->queue_flags)
#define blk_queue_pm_only(q)	atomic_read(&(q)->pm_only)
#define blk_queue_fua(q)	test_bit(QUEUE_FLAG_FUA, &(q)->queue_flags)
#define blk_queue_registered(q)	test_bit(QUEUE_FLAG_REGISTERED, &(q)->queue_flags)
#define blk_queue_nowait(q)	test_bit(QUEUE_FLAG_NOWAIT, &(q)->queue_flags)

extern void blk_set_pm_only(struct request_queue *q);
extern void blk_clear_pm_only(struct request_queue *q);

static inline bool blk_account_rq(struct request *rq)
{
	return (rq->rq_flags & RQF_STARTED) && !blk_rq_is_passthrough(rq);
}

#define list_entry_rq(ptr)	list_entry((ptr), struct request, queuelist)

#define rq_data_dir(rq)		(op_is_write(req_op(rq)) ? WRITE : READ)

#define rq_dma_dir(rq) \
	(op_is_write(req_op(rq)) ? DMA_TO_DEVICE : DMA_FROM_DEVICE)

#define dma_map_bvec(dev, bv, dir, attrs) \
	dma_map_page_attrs(dev, (bv)->bv_page, (bv)->bv_offset, (bv)->bv_len, \
	(dir), (attrs))

static inline bool queue_is_mq(struct request_queue *q)
{
	return q->mq_ops;
}

#ifdef CONFIG_PM
static inline enum rpm_status queue_rpm_status(struct request_queue *q)
{
	return q->rpm_status;
}
#else
static inline enum rpm_status queue_rpm_status(struct request_queue *q)
{
	return RPM_ACTIVE;
}
#endif

static inline enum blk_zoned_model
blk_queue_zoned_model(struct request_queue *q)
{
	if (IS_ENABLED(CONFIG_BLK_DEV_ZONED))
		return q->limits.zoned;
	return BLK_ZONED_NONE;
}

static inline bool blk_queue_is_zoned(struct request_queue *q)
{
	switch (blk_queue_zoned_model(q)) {
	case BLK_ZONED_HA:
	case BLK_ZONED_HM:
		return true;
	default:
		return false;
	}
}

static inline sector_t blk_queue_zone_sectors(struct request_queue *q)
{
	return blk_queue_is_zoned(q) ? q->limits.chunk_sectors : 0;
}

#ifdef CONFIG_BLK_DEV_ZONED
static inline unsigned int blk_queue_nr_zones(struct request_queue *q)
{
	return blk_queue_is_zoned(q) ? q->nr_zones : 0;
}

static inline unsigned int blk_queue_zone_no(struct request_queue *q,
					     sector_t sector)
{
	if (!blk_queue_is_zoned(q))
		return 0;
	return sector >> ilog2(q->limits.chunk_sectors);
}

static inline bool blk_queue_zone_is_seq(struct request_queue *q,
					 sector_t sector)
{
	if (!blk_queue_is_zoned(q))
		return false;
	if (!q->conv_zones_bitmap)
		return true;
	return !test_bit(blk_queue_zone_no(q, sector), q->conv_zones_bitmap);
}

static inline void blk_queue_max_open_zones(struct request_queue *q,
		unsigned int max_open_zones)
{
	q->max_open_zones = max_open_zones;
}

static inline unsigned int queue_max_open_zones(const struct request_queue *q)
{
	return q->max_open_zones;
}

static inline void blk_queue_max_active_zones(struct request_queue *q,
		unsigned int max_active_zones)
{
	q->max_active_zones = max_active_zones;
}

static inline unsigned int queue_max_active_zones(const struct request_queue *q)
{
	return q->max_active_zones;
}
#else /* CONFIG_BLK_DEV_ZONED */
static inline unsigned int blk_queue_nr_zones(struct request_queue *q)
{
	return 0;
}
static inline bool blk_queue_zone_is_seq(struct request_queue *q,
					 sector_t sector)
{
	return false;
}
static inline unsigned int blk_queue_zone_no(struct request_queue *q,
					     sector_t sector)
{
	return 0;
}
static inline unsigned int queue_max_open_zones(const struct request_queue *q)
{
	return 0;
}
static inline unsigned int queue_max_active_zones(const struct request_queue *q)
{
	return 0;
}
#endif /* CONFIG_BLK_DEV_ZONED */

static inline bool rq_is_sync(struct request *rq)
{
	return op_is_sync(rq->cmd_flags);
}

static inline bool rq_mergeable(struct request *rq)
{
	if (blk_rq_is_passthrough(rq))
		return false;

	if (req_op(rq) == REQ_OP_FLUSH)
		return false;

	if (req_op(rq) == REQ_OP_WRITE_ZEROES)
		return false;

	if (req_op(rq) == REQ_OP_ZONE_APPEND)
		return false;

	if (rq->cmd_flags & REQ_NOMERGE_FLAGS)
		return false;
	if (rq->rq_flags & RQF_NOMERGE_FLAGS)
		return false;

	return true;
}

static inline bool blk_write_same_mergeable(struct bio *a, struct bio *b)
{
	if (bio_page(a) == bio_page(b) &&
	    bio_offset(a) == bio_offset(b))
		return true;

	return false;
}

static inline unsigned int blk_queue_depth(struct request_queue *q)
{
	if (q->queue_depth)
		return q->queue_depth;

	return q->nr_requests;
}

extern unsigned long blk_max_low_pfn, blk_max_pfn;

/*
 * standard bounce addresses:
 *
 * BLK_BOUNCE_HIGH	: bounce all highmem pages
 * BLK_BOUNCE_ANY	: don't bounce anything
 * BLK_BOUNCE_ISA	: bounce pages above ISA DMA boundary
 */

#if BITS_PER_LONG == 32
#define BLK_BOUNCE_HIGH		((u64)blk_max_low_pfn << PAGE_SHIFT)
#else
#define BLK_BOUNCE_HIGH		-1ULL
#endif
#define BLK_BOUNCE_ANY		(-1ULL)
#define BLK_BOUNCE_ISA		(DMA_BIT_MASK(24))

/*
 * default timeout for SG_IO if none specified
 */
#define BLK_DEFAULT_SG_TIMEOUT	(60 * HZ)
#define BLK_MIN_SG_TIMEOUT	(7 * HZ)

struct rq_map_data {
	struct page **pages;
	int page_order;
	int nr_entries;
	unsigned long offset;
	int null_mapped;
	int from_user;
};

struct req_iterator {
	struct bvec_iter iter;
	struct bio *bio;
};

/* This should not be used directly - use rq_for_each_segment */
#define for_each_bio(_bio)		\
	for (; _bio; _bio = _bio->bi_next)
#define __rq_for_each_bio(_bio, rq)	\
	if ((rq->bio))			\
		for (_bio = (rq)->bio; _bio; _bio = _bio->bi_next)

#define rq_for_each_segment(bvl, _rq, _iter)			\
	__rq_for_each_bio(_iter.bio, _rq)			\
		bio_for_each_segment(bvl, _iter.bio, _iter.iter)

#define rq_for_each_bvec(bvl, _rq, _iter)			\
	__rq_for_each_bio(_iter.bio, _rq)			\
		bio_for_each_bvec(bvl, _iter.bio, _iter.iter)

#define rq_iter_last(bvec, _iter)				\
		(_iter.bio->bi_next == NULL &&			\
		 bio_iter_last(bvec, _iter.iter))

#ifndef ARCH_IMPLEMENTS_FLUSH_DCACHE_PAGE
# error	"You should define ARCH_IMPLEMENTS_FLUSH_DCACHE_PAGE for your platform"
#endif
#if ARCH_IMPLEMENTS_FLUSH_DCACHE_PAGE
extern void rq_flush_dcache_pages(struct request *rq);
#else
static inline void rq_flush_dcache_pages(struct request *rq)
{
}
#endif

extern int blk_register_queue(struct gendisk *disk);
extern void blk_unregister_queue(struct gendisk *disk);
blk_qc_t submit_bio_noacct(struct bio *bio);
extern void blk_rq_init(struct request_queue *q, struct request *rq);
extern void blk_put_request(struct request *);
extern struct request *blk_get_request(struct request_queue *, unsigned int op,
				       blk_mq_req_flags_t flags);
extern int blk_lld_busy(struct request_queue *q);
extern int blk_rq_prep_clone(struct request *rq, struct request *rq_src,
			     struct bio_set *bs, gfp_t gfp_mask,
			     int (*bio_ctr)(struct bio *, struct bio *, void *),
			     void *data);
extern void blk_rq_unprep_clone(struct request *rq);
extern blk_status_t blk_insert_cloned_request(struct request_queue *q,
				     struct request *rq);
extern int blk_rq_append_bio(struct request *rq, struct bio **bio);
extern void blk_queue_split(struct bio **);
extern int scsi_verify_blk_ioctl(struct block_device *, unsigned int);
extern int scsi_cmd_blk_ioctl(struct block_device *, fmode_t,
			      unsigned int, void __user *);
extern int scsi_cmd_ioctl(struct request_queue *, struct gendisk *, fmode_t,
			  unsigned int, void __user *);
extern int sg_scsi_ioctl(struct request_queue *, struct gendisk *, fmode_t,
			 struct scsi_ioctl_command __user *);
extern int get_sg_io_hdr(struct sg_io_hdr *hdr, const void __user *argp);
extern int put_sg_io_hdr(const struct sg_io_hdr *hdr, void __user *argp);

extern int blk_queue_enter(struct request_queue *q, blk_mq_req_flags_t flags);
extern void blk_queue_exit(struct request_queue *q);
extern void blk_sync_queue(struct request_queue *q);
extern int blk_rq_map_user(struct request_queue *, struct request *,
			   struct rq_map_data *, void __user *, unsigned long,
			   gfp_t);
extern int blk_rq_unmap_user(struct bio *);
extern int blk_rq_map_kern(struct request_queue *, struct request *, void *, unsigned int, gfp_t);
extern int blk_rq_map_user_iov(struct request_queue *, struct request *,
			       struct rq_map_data *, const struct iov_iter *,
			       gfp_t);
extern void blk_execute_rq(struct gendisk *, struct request *, int);
extern void blk_execute_rq_nowait(struct gendisk *,
				  struct request *, int, rq_end_io_fn *);

/* Helper to convert REQ_OP_XXX to its string format XXX */
extern const char *blk_op_str(unsigned int op);

int blk_status_to_errno(blk_status_t status);
blk_status_t errno_to_blk_status(int errno);

int blk_poll(struct request_queue *q, blk_qc_t cookie, bool spin);

static inline struct request_queue *bdev_get_queue(struct block_device *bdev)
{
	return bdev->bd_disk->queue;	/* this is never NULL */
}

/*
 * The basic unit of block I/O is a sector. It is used in a number of contexts
 * in Linux (blk, bio, genhd). The size of one sector is 512 = 2**9
 * bytes. Variables of type sector_t represent an offset or size that is a
 * multiple of 512 bytes. Hence these two constants.
 */
#ifndef SECTOR_SHIFT
#define SECTOR_SHIFT 9
#endif
#ifndef SECTOR_SIZE
#define SECTOR_SIZE (1 << SECTOR_SHIFT)
#endif

/*
 * blk_rq_pos()			: the current sector
 * blk_rq_bytes()		: bytes left in the entire request
 * blk_rq_cur_bytes()		: bytes left in the current segment
 * blk_rq_err_bytes()		: bytes left till the next error boundary
 * blk_rq_sectors()		: sectors left in the entire request
 * blk_rq_cur_sectors()		: sectors left in the current segment
 * blk_rq_stats_sectors()	: sectors of the entire request used for stats
 */
static inline sector_t blk_rq_pos(const struct request *rq)
{
	return rq->__sector;
}

static inline unsigned int blk_rq_bytes(const struct request *rq)
{
	return rq->__data_len;
}

static inline int blk_rq_cur_bytes(const struct request *rq)
{
	return rq->bio ? bio_cur_bytes(rq->bio) : 0;
}

extern unsigned int blk_rq_err_bytes(const struct request *rq);

static inline unsigned int blk_rq_sectors(const struct request *rq)
{
	return blk_rq_bytes(rq) >> SECTOR_SHIFT;
}

static inline unsigned int blk_rq_cur_sectors(const struct request *rq)
{
	return blk_rq_cur_bytes(rq) >> SECTOR_SHIFT;
}

static inline unsigned int blk_rq_stats_sectors(const struct request *rq)
{
	return rq->stats_sectors;
}

#ifdef CONFIG_BLK_DEV_ZONED

/* Helper to convert BLK_ZONE_ZONE_XXX to its string format XXX */
const char *blk_zone_cond_str(enum blk_zone_cond zone_cond);

static inline unsigned int blk_rq_zone_no(struct request *rq)
{
	return blk_queue_zone_no(rq->q, blk_rq_pos(rq));
}

static inline unsigned int blk_rq_zone_is_seq(struct request *rq)
{
	return blk_queue_zone_is_seq(rq->q, blk_rq_pos(rq));
}
#endif /* CONFIG_BLK_DEV_ZONED */

/*
 * Some commands like WRITE SAME have a payload or data transfer size which
 * is different from the size of the request.  Any driver that supports such
 * commands using the RQF_SPECIAL_PAYLOAD flag needs to use this helper to
 * calculate the data transfer size.
 */
static inline unsigned int blk_rq_payload_bytes(struct request *rq)
{
	if (rq->rq_flags & RQF_SPECIAL_PAYLOAD)
		return rq->special_vec.bv_len;
	return blk_rq_bytes(rq);
}

/*
 * Return the first full biovec in the request.  The caller needs to check that
 * there are any bvecs before calling this helper.
 */
static inline struct bio_vec req_bvec(struct request *rq)
{
	if (rq->rq_flags & RQF_SPECIAL_PAYLOAD)
		return rq->special_vec;
	return mp_bvec_iter_bvec(rq->bio->bi_io_vec, rq->bio->bi_iter);
}

static inline unsigned int blk_queue_get_max_sectors(struct request_queue *q,
						     int op)
{
	if (unlikely(op == REQ_OP_DISCARD || op == REQ_OP_SECURE_ERASE))
		return min(q->limits.max_discard_sectors,
			   UINT_MAX >> SECTOR_SHIFT);

	if (unlikely(op == REQ_OP_WRITE_SAME))
		return q->limits.max_write_same_sectors;

	if (unlikely(op == REQ_OP_WRITE_ZEROES))
		return q->limits.max_write_zeroes_sectors;

	return q->limits.max_sectors;
}

/*
 * Return maximum size of a request at given offset. Only valid for
 * file system requests.
 */
static inline unsigned int blk_max_size_offset(struct request_queue *q,
					       sector_t offset,
					       unsigned int chunk_sectors)
{
	if (!chunk_sectors) {
		if (q->limits.chunk_sectors)
			chunk_sectors = q->limits.chunk_sectors;
		else
			return q->limits.max_sectors;
	}

	if (likely(is_power_of_2(chunk_sectors)))
		chunk_sectors -= offset & (chunk_sectors - 1);
	else
		chunk_sectors -= sector_div(offset, chunk_sectors);

	return min(q->limits.max_sectors, chunk_sectors);
}

static inline unsigned int blk_rq_get_max_sectors(struct request *rq,
						  sector_t offset)
{
	struct request_queue *q = rq->q;

	if (blk_rq_is_passthrough(rq))
		return q->limits.max_hw_sectors;

	if (!q->limits.chunk_sectors ||
	    req_op(rq) == REQ_OP_DISCARD ||
	    req_op(rq) == REQ_OP_SECURE_ERASE)
		return blk_queue_get_max_sectors(q, req_op(rq));

	return min(blk_max_size_offset(q, offset, 0),
			blk_queue_get_max_sectors(q, req_op(rq)));
}

static inline unsigned int blk_rq_count_bios(struct request *rq)
{
	unsigned int nr_bios = 0;
	struct bio *bio;

	__rq_for_each_bio(bio, rq)
		nr_bios++;

	return nr_bios;
}

void blk_steal_bios(struct bio_list *list, struct request *rq);

/*
 * Request completion related functions.
 *
 * blk_update_request() completes given number of bytes and updates
 * the request without completing it.
 */
extern bool blk_update_request(struct request *rq, blk_status_t error,
			       unsigned int nr_bytes);

extern void blk_abort_request(struct request *);

/*
 * Access functions for manipulating queue properties
 */
extern void blk_cleanup_queue(struct request_queue *);
extern void blk_queue_bounce_limit(struct request_queue *, u64);
extern void blk_queue_max_hw_sectors(struct request_queue *, unsigned int);
extern void blk_queue_chunk_sectors(struct request_queue *, unsigned int);
extern void blk_queue_max_segments(struct request_queue *, unsigned short);
extern void blk_queue_max_discard_segments(struct request_queue *,
		unsigned short);
extern void blk_queue_max_segment_size(struct request_queue *, unsigned int);
extern void blk_queue_max_discard_sectors(struct request_queue *q,
		unsigned int max_discard_sectors);
extern void blk_queue_max_write_same_sectors(struct request_queue *q,
		unsigned int max_write_same_sectors);
extern void blk_queue_max_write_zeroes_sectors(struct request_queue *q,
		unsigned int max_write_same_sectors);
extern void blk_queue_logical_block_size(struct request_queue *, unsigned int);
extern void blk_queue_max_zone_append_sectors(struct request_queue *q,
		unsigned int max_zone_append_sectors);
extern void blk_queue_physical_block_size(struct request_queue *, unsigned int);
void blk_queue_zone_write_granularity(struct request_queue *q,
				      unsigned int size);
extern void blk_queue_alignment_offset(struct request_queue *q,
				       unsigned int alignment);
void blk_queue_update_readahead(struct request_queue *q);
extern void blk_limits_io_min(struct queue_limits *limits, unsigned int min);
extern void blk_queue_io_min(struct request_queue *q, unsigned int min);
extern void blk_limits_io_opt(struct queue_limits *limits, unsigned int opt);
extern void blk_queue_io_opt(struct request_queue *q, unsigned int opt);
extern void blk_set_queue_depth(struct request_queue *q, unsigned int depth);
extern void blk_set_default_limits(struct queue_limits *lim);
extern void blk_set_stacking_limits(struct queue_limits *lim);
extern int blk_stack_limits(struct queue_limits *t, struct queue_limits *b,
			    sector_t offset);
extern void disk_stack_limits(struct gendisk *disk, struct block_device *bdev,
			      sector_t offset);
extern void blk_queue_update_dma_pad(struct request_queue *, unsigned int);
extern void blk_queue_segment_boundary(struct request_queue *, unsigned long);
extern void blk_queue_virt_boundary(struct request_queue *, unsigned long);
extern void blk_queue_dma_alignment(struct request_queue *, int);
extern void blk_queue_update_dma_alignment(struct request_queue *, int);
extern void blk_queue_rq_timeout(struct request_queue *, unsigned int);
extern void blk_queue_write_cache(struct request_queue *q, bool enabled, bool fua);
extern void blk_queue_required_elevator_features(struct request_queue *q,
						 unsigned int features);
extern bool blk_queue_can_use_dma_map_merging(struct request_queue *q,
					      struct device *dev);

/*
 * Number of physical segments as sent to the device.
 *
 * Normally this is the number of discontiguous data segments sent by the
 * submitter.  But for data-less command like discard we might have no
 * actual data segments submitted, but the driver might have to add it's
 * own special payload.  In that case we still return 1 here so that this
 * special payload will be mapped.
 */
static inline unsigned short blk_rq_nr_phys_segments(struct request *rq)
{
	if (rq->rq_flags & RQF_SPECIAL_PAYLOAD)
		return 1;
	return rq->nr_phys_segments;
}

/*
 * Number of discard segments (or ranges) the driver needs to fill in.
 * Each discard bio merged into a request is counted as one segment.
 */
static inline unsigned short blk_rq_nr_discard_segments(struct request *rq)
{
	return max_t(unsigned short, rq->nr_phys_segments, 1);
}

int __blk_rq_map_sg(struct request_queue *q, struct request *rq,
		struct scatterlist *sglist, struct scatterlist **last_sg);
static inline int blk_rq_map_sg(struct request_queue *q, struct request *rq,
		struct scatterlist *sglist)
{
	struct scatterlist *last_sg = NULL;

	return __blk_rq_map_sg(q, rq, sglist, &last_sg);
}
extern void blk_dump_rq_flags(struct request *, char *);

bool __must_check blk_get_queue(struct request_queue *);
struct request_queue *blk_alloc_queue(int node_id);
extern void blk_put_queue(struct request_queue *);
extern void blk_set_queue_dying(struct request_queue *);

#ifdef CONFIG_BLOCK
/*
 * blk_plug permits building a queue of related requests by holding the I/O
 * fragments for a short period. This allows merging of sequential requests
 * into single larger request. As the requests are moved from a per-task list to
 * the device's request_queue in a batch, this results in improved scalability
 * as the lock contention for request_queue lock is reduced.
 *
 * It is ok not to disable preemption when adding the request to the plug list
 * or when attempting a merge, because blk_schedule_flush_list() will only flush
 * the plug list when the task sleeps by itself. For details, please see
 * schedule() where blk_schedule_flush_plug() is called.
 */
struct blk_plug {
	struct list_head mq_list; /* blk-mq requests */
	struct list_head cb_list; /* md requires an unplug callback */
	unsigned short rq_count;
	bool multiple_queues;
	bool nowait;
};
#define BLK_MAX_REQUEST_COUNT 16
#define BLK_PLUG_FLUSH_SIZE (128 * 1024)

struct blk_plug_cb;
typedef void (*blk_plug_cb_fn)(struct blk_plug_cb *, bool);
struct blk_plug_cb {
	struct list_head list;
	blk_plug_cb_fn callback;
	void *data;
};
extern struct blk_plug_cb *blk_check_plugged(blk_plug_cb_fn unplug,
					     void *data, int size);
extern void blk_start_plug(struct blk_plug *);
extern void blk_finish_plug(struct blk_plug *);
extern void blk_flush_plug_list(struct blk_plug *, bool);

static inline void blk_flush_plug(struct task_struct *tsk)
{
	struct blk_plug *plug = tsk->plug;

	if (plug)
		blk_flush_plug_list(plug, false);
}

static inline void blk_schedule_flush_plug(struct task_struct *tsk)
{
	struct blk_plug *plug = tsk->plug;

	if (plug)
		blk_flush_plug_list(plug, true);
}

static inline bool blk_needs_flush_plug(struct task_struct *tsk)
{
	struct blk_plug *plug = tsk->plug;

	return plug &&
		 (!list_empty(&plug->mq_list) ||
		 !list_empty(&plug->cb_list));
}

int blkdev_issue_flush(struct block_device *bdev);
long nr_blockdev_pages(void);
#else /* CONFIG_BLOCK */
struct blk_plug {
};

static inline void blk_start_plug(struct blk_plug *plug)
{
}

static inline void blk_finish_plug(struct blk_plug *plug)
{
}

static inline void blk_flush_plug(struct task_struct *task)
{
}

static inline void blk_schedule_flush_plug(struct task_struct *task)
{
}


static inline bool blk_needs_flush_plug(struct task_struct *tsk)
{
	return false;
}

static inline int blkdev_issue_flush(struct block_device *bdev)
{
	return 0;
}

static inline long nr_blockdev_pages(void)
{
	return 0;
}
#endif /* CONFIG_BLOCK */

extern void blk_io_schedule(void);

extern int blkdev_issue_write_same(struct block_device *bdev, sector_t sector,
		sector_t nr_sects, gfp_t gfp_mask, struct page *page);

#define BLKDEV_DISCARD_SECURE	(1 << 0)	/* issue a secure erase */

extern int blkdev_issue_discard(struct block_device *bdev, sector_t sector,
		sector_t nr_sects, gfp_t gfp_mask, unsigned long flags);
extern int __blkdev_issue_discard(struct block_device *bdev, sector_t sector,
		sector_t nr_sects, gfp_t gfp_mask, int flags,
		struct bio **biop);

#define BLKDEV_ZERO_NOUNMAP	(1 << 0)  /* do not free blocks */
#define BLKDEV_ZERO_NOFALLBACK	(1 << 1)  /* don't write explicit zeroes */

extern int __blkdev_issue_zeroout(struct block_device *bdev, sector_t sector,
		sector_t nr_sects, gfp_t gfp_mask, struct bio **biop,
		unsigned flags);
extern int blkdev_issue_zeroout(struct block_device *bdev, sector_t sector,
		sector_t nr_sects, gfp_t gfp_mask, unsigned flags);

static inline int sb_issue_discard(struct super_block *sb, sector_t block,
		sector_t nr_blocks, gfp_t gfp_mask, unsigned long flags)
{
	return blkdev_issue_discard(sb->s_bdev,
				    block << (sb->s_blocksize_bits -
					      SECTOR_SHIFT),
				    nr_blocks << (sb->s_blocksize_bits -
						  SECTOR_SHIFT),
				    gfp_mask, flags);
}
static inline int sb_issue_zeroout(struct super_block *sb, sector_t block,
		sector_t nr_blocks, gfp_t gfp_mask)
{
	return blkdev_issue_zeroout(sb->s_bdev,
				    block << (sb->s_blocksize_bits -
					      SECTOR_SHIFT),
				    nr_blocks << (sb->s_blocksize_bits -
						  SECTOR_SHIFT),
				    gfp_mask, 0);
}

extern int blk_verify_command(unsigned char *cmd, fmode_t mode);

static inline bool bdev_is_partition(struct block_device *bdev)
{
	return bdev->bd_partno;
}

enum blk_default_limits {
	BLK_MAX_SEGMENTS	= 128,
	BLK_SAFE_MAX_SECTORS	= 255,
	BLK_DEF_MAX_SECTORS	= 2560,
	BLK_MAX_SEGMENT_SIZE	= 65536,
	BLK_SEG_BOUNDARY_MASK	= 0xFFFFFFFFUL,
};

static inline unsigned long queue_segment_boundary(const struct request_queue *q)
{
	return q->limits.seg_boundary_mask;
}

static inline unsigned long queue_virt_boundary(const struct request_queue *q)
{
	return q->limits.virt_boundary_mask;
}

static inline unsigned int queue_max_sectors(const struct request_queue *q)
{
	return q->limits.max_sectors;
}

static inline unsigned int queue_max_hw_sectors(const struct request_queue *q)
{
	return q->limits.max_hw_sectors;
}

static inline unsigned short queue_max_segments(const struct request_queue *q)
{
	return q->limits.max_segments;
}

static inline unsigned short queue_max_discard_segments(const struct request_queue *q)
{
	return q->limits.max_discard_segments;
}

static inline unsigned int queue_max_segment_size(const struct request_queue *q)
{
	return q->limits.max_segment_size;
}

static inline unsigned int queue_max_zone_append_sectors(const struct request_queue *q)
{

	const struct queue_limits *l = &q->limits;

	return min(l->max_zone_append_sectors, l->max_sectors);
}

static inline unsigned queue_logical_block_size(const struct request_queue *q)
{
	int retval = 512;

	if (q && q->limits.logical_block_size)
		retval = q->limits.logical_block_size;

	return retval;
}

static inline unsigned int bdev_logical_block_size(struct block_device *bdev)
{
	return queue_logical_block_size(bdev_get_queue(bdev));
}

static inline unsigned int queue_physical_block_size(const struct request_queue *q)
{
	return q->limits.physical_block_size;
}

static inline unsigned int bdev_physical_block_size(struct block_device *bdev)
{
	return queue_physical_block_size(bdev_get_queue(bdev));
}

static inline unsigned int queue_io_min(const struct request_queue *q)
{
	return q->limits.io_min;
}

static inline int bdev_io_min(struct block_device *bdev)
{
	return queue_io_min(bdev_get_queue(bdev));
}

static inline unsigned int queue_io_opt(const struct request_queue *q)
{
	return q->limits.io_opt;
}

static inline int bdev_io_opt(struct block_device *bdev)
{
	return queue_io_opt(bdev_get_queue(bdev));
}

static inline unsigned int
queue_zone_write_granularity(const struct request_queue *q)
{
	return q->limits.zone_write_granularity;
}

static inline unsigned int
bdev_zone_write_granularity(struct block_device *bdev)
{
	return queue_zone_write_granularity(bdev_get_queue(bdev));
}

static inline int queue_alignment_offset(const struct request_queue *q)
{
	if (q->limits.misaligned)
		return -1;

	return q->limits.alignment_offset;
}

static inline int queue_limit_alignment_offset(struct queue_limits *lim, sector_t sector)
{
	unsigned int granularity = max(lim->physical_block_size, lim->io_min);
	unsigned int alignment = sector_div(sector, granularity >> SECTOR_SHIFT)
		<< SECTOR_SHIFT;

	return (granularity + lim->alignment_offset - alignment) % granularity;
}

static inline int bdev_alignment_offset(struct block_device *bdev)
{
	struct request_queue *q = bdev_get_queue(bdev);

	if (q->limits.misaligned)
		return -1;
	if (bdev_is_partition(bdev))
		return queue_limit_alignment_offset(&q->limits,
				bdev->bd_start_sect);
	return q->limits.alignment_offset;
}

static inline int queue_discard_alignment(const struct request_queue *q)
{
	if (q->limits.discard_misaligned)
		return -1;

	return q->limits.discard_alignment;
}

static inline int queue_limit_discard_alignment(struct queue_limits *lim, sector_t sector)
{
	unsigned int alignment, granularity, offset;

	if (!lim->max_discard_sectors)
		return 0;

	/* Why are these in bytes, not sectors? */
	alignment = lim->discard_alignment >> SECTOR_SHIFT;
	granularity = lim->discard_granularity >> SECTOR_SHIFT;
	if (!granularity)
		return 0;

	/* Offset of the partition start in 'granularity' sectors */
	offset = sector_div(sector, granularity);

	/* And why do we do this modulus *again* in blkdev_issue_discard()? */
	offset = (granularity + alignment - offset) % granularity;

	/* Turn it back into bytes, gaah */
	return offset << SECTOR_SHIFT;
}

static inline int bdev_discard_alignment(struct block_device *bdev)
{
	struct request_queue *q = bdev_get_queue(bdev);

	if (bdev_is_partition(bdev))
		return queue_limit_discard_alignment(&q->limits,
				bdev->bd_start_sect);
	return q->limits.discard_alignment;
}

static inline unsigned int bdev_write_same(struct block_device *bdev)
{
	struct request_queue *q = bdev_get_queue(bdev);

	if (q)
		return q->limits.max_write_same_sectors;

	return 0;
}

static inline unsigned int bdev_write_zeroes_sectors(struct block_device *bdev)
{
	struct request_queue *q = bdev_get_queue(bdev);

	if (q)
		return q->limits.max_write_zeroes_sectors;

	return 0;
}

static inline enum blk_zoned_model bdev_zoned_model(struct block_device *bdev)
{
	struct request_queue *q = bdev_get_queue(bdev);

	if (q)
		return blk_queue_zoned_model(q);

	return BLK_ZONED_NONE;
}

static inline bool bdev_is_zoned(struct block_device *bdev)
{
	struct request_queue *q = bdev_get_queue(bdev);

	if (q)
		return blk_queue_is_zoned(q);

	return false;
}

static inline sector_t bdev_zone_sectors(struct block_device *bdev)
{
	struct request_queue *q = bdev_get_queue(bdev);

	if (q)
		return blk_queue_zone_sectors(q);
	return 0;
}

static inline unsigned int bdev_max_open_zones(struct block_device *bdev)
{
	struct request_queue *q = bdev_get_queue(bdev);

	if (q)
		return queue_max_open_zones(q);
	return 0;
}

static inline unsigned int bdev_max_active_zones(struct block_device *bdev)
{
	struct request_queue *q = bdev_get_queue(bdev);

	if (q)
		return queue_max_active_zones(q);
	return 0;
}

static inline int queue_dma_alignment(const struct request_queue *q)
{
	return q ? q->dma_alignment : 511;
}

static inline int blk_rq_aligned(struct request_queue *q, unsigned long addr,
				 unsigned int len)
{
	unsigned int alignment = queue_dma_alignment(q) | q->dma_pad_mask;
	return !(addr & alignment) && !(len & alignment);
}

/* assumes size > 256 */
static inline unsigned int blksize_bits(unsigned int size)
{
	unsigned int bits = 8;
	do {
		bits++;
		size >>= 1;
	} while (size > 256);
	return bits;
}

static inline unsigned int block_size(struct block_device *bdev)
{
	return 1 << bdev->bd_inode->i_blkbits;
}

int kblockd_schedule_work(struct work_struct *work);
int kblockd_mod_delayed_work_on(int cpu, struct delayed_work *dwork, unsigned long delay);

#define MODULE_ALIAS_BLOCKDEV(major,minor) \
	MODULE_ALIAS("block-major-" __stringify(major) "-" __stringify(minor))
#define MODULE_ALIAS_BLOCKDEV_MAJOR(major) \
	MODULE_ALIAS("block-major-" __stringify(major) "-*")

#if defined(CONFIG_BLK_DEV_INTEGRITY)

enum blk_integrity_flags {
	BLK_INTEGRITY_VERIFY		= 1 << 0,
	BLK_INTEGRITY_GENERATE		= 1 << 1,
	BLK_INTEGRITY_DEVICE_CAPABLE	= 1 << 2,
	BLK_INTEGRITY_IP_CHECKSUM	= 1 << 3,
};

struct blk_integrity_iter {
	void			*prot_buf;
	void			*data_buf;
	sector_t		seed;
	unsigned int		data_size;
	unsigned short		interval;
	const char		*disk_name;
};

typedef blk_status_t (integrity_processing_fn) (struct blk_integrity_iter *);
typedef void (integrity_prepare_fn) (struct request *);
typedef void (integrity_complete_fn) (struct request *, unsigned int);

struct blk_integrity_profile {
	integrity_processing_fn		*generate_fn;
	integrity_processing_fn		*verify_fn;
	integrity_prepare_fn		*prepare_fn;
	integrity_complete_fn		*complete_fn;
	const char			*name;
};

extern void blk_integrity_register(struct gendisk *, struct blk_integrity *);
extern void blk_integrity_unregister(struct gendisk *);
extern int blk_integrity_compare(struct gendisk *, struct gendisk *);
extern int blk_rq_map_integrity_sg(struct request_queue *, struct bio *,
				   struct scatterlist *);
extern int blk_rq_count_integrity_sg(struct request_queue *, struct bio *);

static inline struct blk_integrity *blk_get_integrity(struct gendisk *disk)
{
	struct blk_integrity *bi = &disk->queue->integrity;

	if (!bi->profile)
		return NULL;

	return bi;
}

static inline
struct blk_integrity *bdev_get_integrity(struct block_device *bdev)
{
	return blk_get_integrity(bdev->bd_disk);
}

static inline bool
blk_integrity_queue_supports_integrity(struct request_queue *q)
{
	return q->integrity.profile;
}

static inline bool blk_integrity_rq(struct request *rq)
{
	return rq->cmd_flags & REQ_INTEGRITY;
}

static inline void blk_queue_max_integrity_segments(struct request_queue *q,
						    unsigned int segs)
{
	q->limits.max_integrity_segments = segs;
}

static inline unsigned short
queue_max_integrity_segments(const struct request_queue *q)
{
	return q->limits.max_integrity_segments;
}

/**
 * bio_integrity_intervals - Return number of integrity intervals for a bio
 * @bi:		blk_integrity profile for device
 * @sectors:	Size of the bio in 512-byte sectors
 *
 * Description: The block layer calculates everything in 512 byte
 * sectors but integrity metadata is done in terms of the data integrity
 * interval size of the storage device.  Convert the block layer sectors
 * to the appropriate number of integrity intervals.
 */
static inline unsigned int bio_integrity_intervals(struct blk_integrity *bi,
						   unsigned int sectors)
{
	return sectors >> (bi->interval_exp - 9);
}

static inline unsigned int bio_integrity_bytes(struct blk_integrity *bi,
					       unsigned int sectors)
{
	return bio_integrity_intervals(bi, sectors) * bi->tuple_size;
}

/*
 * Return the first bvec that contains integrity data.  Only drivers that are
 * limited to a single integrity segment should use this helper.
 */
static inline struct bio_vec *rq_integrity_vec(struct request *rq)
{
	if (WARN_ON_ONCE(queue_max_integrity_segments(rq->q) > 1))
		return NULL;
	return rq->bio->bi_integrity->bip_vec;
}

#else /* CONFIG_BLK_DEV_INTEGRITY */

struct bio;
struct block_device;
struct gendisk;
struct blk_integrity;

static inline int blk_integrity_rq(struct request *rq)
{
	return 0;
}
static inline int blk_rq_count_integrity_sg(struct request_queue *q,
					    struct bio *b)
{
	return 0;
}
static inline int blk_rq_map_integrity_sg(struct request_queue *q,
					  struct bio *b,
					  struct scatterlist *s)
{
	return 0;
}
static inline struct blk_integrity *bdev_get_integrity(struct block_device *b)
{
	return NULL;
}
static inline struct blk_integrity *blk_get_integrity(struct gendisk *disk)
{
	return NULL;
}
static inline bool
blk_integrity_queue_supports_integrity(struct request_queue *q)
{
	return false;
}
static inline int blk_integrity_compare(struct gendisk *a, struct gendisk *b)
{
	return 0;
}
static inline void blk_integrity_register(struct gendisk *d,
					 struct blk_integrity *b)
{
}
static inline void blk_integrity_unregister(struct gendisk *d)
{
}
static inline void blk_queue_max_integrity_segments(struct request_queue *q,
						    unsigned int segs)
{
}
static inline unsigned short queue_max_integrity_segments(const struct request_queue *q)
{
	return 0;
}

static inline unsigned int bio_integrity_intervals(struct blk_integrity *bi,
						   unsigned int sectors)
{
	return 0;
}

static inline unsigned int bio_integrity_bytes(struct blk_integrity *bi,
					       unsigned int sectors)
{
	return 0;
}

static inline struct bio_vec *rq_integrity_vec(struct request *rq)
{
	return NULL;
}

#endif /* CONFIG_BLK_DEV_INTEGRITY */

#ifdef CONFIG_BLK_INLINE_ENCRYPTION

bool blk_ksm_register(struct blk_keyslot_manager *ksm, struct request_queue *q);

void blk_ksm_unregister(struct request_queue *q);

#else /* CONFIG_BLK_INLINE_ENCRYPTION */

static inline bool blk_ksm_register(struct blk_keyslot_manager *ksm,
				    struct request_queue *q)
{
	return true;
}

static inline void blk_ksm_unregister(struct request_queue *q) { }

#endif /* CONFIG_BLK_INLINE_ENCRYPTION */


struct block_device_operations {
	blk_qc_t (*submit_bio) (struct bio *bio);
	int (*open) (struct block_device *, fmode_t);
	void (*release) (struct gendisk *, fmode_t);
	int (*rw_page)(struct block_device *, sector_t, struct page *, unsigned int);
	int (*ioctl) (struct block_device *, fmode_t, unsigned, unsigned long);
	int (*compat_ioctl) (struct block_device *, fmode_t, unsigned, unsigned long);
	unsigned int (*check_events) (struct gendisk *disk,
				      unsigned int clearing);
	void (*unlock_native_capacity) (struct gendisk *);
	int (*revalidate_disk) (struct gendisk *);
	int (*getgeo)(struct block_device *, struct hd_geometry *);
	int (*set_read_only)(struct block_device *bdev, bool ro);
	/* this callback is with swap_lock and sometimes page table lock held */
	void (*swap_slot_free_notify) (struct block_device *, unsigned long);
	int (*report_zones)(struct gendisk *, sector_t sector,
			unsigned int nr_zones, report_zones_cb cb, void *data);
	char *(*devnode)(struct gendisk *disk, umode_t *mode);
	struct module *owner;
	const struct pr_ops *pr_ops;
};

#ifdef CONFIG_COMPAT
extern int blkdev_compat_ptr_ioctl(struct block_device *, fmode_t,
				      unsigned int, unsigned long);
#else
#define blkdev_compat_ptr_ioctl NULL
#endif

extern int bdev_read_page(struct block_device *, sector_t, struct page *);
extern int bdev_write_page(struct block_device *, sector_t, struct page *,
						struct writeback_control *);

#ifdef CONFIG_BLK_DEV_ZONED
bool blk_req_needs_zone_write_lock(struct request *rq);
bool blk_req_zone_write_trylock(struct request *rq);
void __blk_req_zone_write_lock(struct request *rq);
void __blk_req_zone_write_unlock(struct request *rq);

static inline void blk_req_zone_write_lock(struct request *rq)
{
	if (blk_req_needs_zone_write_lock(rq))
		__blk_req_zone_write_lock(rq);
}

static inline void blk_req_zone_write_unlock(struct request *rq)
{
	if (rq->rq_flags & RQF_ZONE_WRITE_LOCKED)
		__blk_req_zone_write_unlock(rq);
}

static inline bool blk_req_zone_is_write_locked(struct request *rq)
{
	return rq->q->seq_zones_wlock &&
		test_bit(blk_rq_zone_no(rq), rq->q->seq_zones_wlock);
}

static inline bool blk_req_can_dispatch_to_zone(struct request *rq)
{
	if (!blk_req_needs_zone_write_lock(rq))
		return true;
	return !blk_req_zone_is_write_locked(rq);
}
#else
static inline bool blk_req_needs_zone_write_lock(struct request *rq)
{
	return false;
}

static inline void blk_req_zone_write_lock(struct request *rq)
{
}

static inline void blk_req_zone_write_unlock(struct request *rq)
{
}
static inline bool blk_req_zone_is_write_locked(struct request *rq)
{
	return false;
}

static inline bool blk_req_can_dispatch_to_zone(struct request *rq)
{
	return true;
}
#endif /* CONFIG_BLK_DEV_ZONED */

static inline void blk_wake_io_task(struct task_struct *waiter)
{
	/*
	 * If we're polling, the task itself is doing the completions. For
	 * that case, we don't need to signal a wakeup, it's enough to just
	 * mark us as RUNNING.
	 */
	if (waiter == current)
		__set_current_state(TASK_RUNNING);
	else
		wake_up_process(waiter);
}

unsigned long disk_start_io_acct(struct gendisk *disk, unsigned int sectors,
		unsigned int op);
void disk_end_io_acct(struct gendisk *disk, unsigned int op,
		unsigned long start_time);

<<<<<<< HEAD
unsigned long part_start_io_acct(struct gendisk *disk,
		struct block_device **part, struct bio *bio);
void part_end_io_acct(struct block_device *part, struct bio *bio,
		      unsigned long start_time);

/**
 * bio_start_io_acct - start I/O accounting for bio based drivers
 * @bio:	bio to start account for
 *
 * Returns the start time that should be passed back to bio_end_io_acct().
 */
static inline unsigned long bio_start_io_acct(struct bio *bio)
{
	return disk_start_io_acct(bio->bi_bdev->bd_disk, bio_sectors(bio),
				  bio_op(bio));
}
=======
unsigned long bio_start_io_acct(struct bio *bio);
void bio_end_io_acct_remapped(struct bio *bio, unsigned long start_time,
		struct block_device *orig_bdev);
>>>>>>> 582cd91f

/**
 * bio_end_io_acct - end I/O accounting for bio based drivers
 * @bio:	bio to end account for
 * @start:	start time returned by bio_start_io_acct()
 */
static inline void bio_end_io_acct(struct bio *bio, unsigned long start_time)
{
<<<<<<< HEAD
	return disk_end_io_acct(bio->bi_bdev->bd_disk, bio_op(bio), start_time);
=======
	return bio_end_io_acct_remapped(bio, start_time, bio->bi_bdev);
>>>>>>> 582cd91f
}

int bdev_read_only(struct block_device *bdev);
int set_blocksize(struct block_device *bdev, int size);

const char *bdevname(struct block_device *bdev, char *buffer);
int lookup_bdev(const char *pathname, dev_t *dev);

void blkdev_show(struct seq_file *seqf, off_t offset);

#define BDEVNAME_SIZE	32	/* Largest string for a blockdev identifier */
#define BDEVT_SIZE	10	/* Largest string for MAJ:MIN for blkdev */
#ifdef CONFIG_BLOCK
#define BLKDEV_MAJOR_MAX	512
#else
#define BLKDEV_MAJOR_MAX	0
#endif

struct block_device *blkdev_get_by_path(const char *path, fmode_t mode,
		void *holder);
struct block_device *blkdev_get_by_dev(dev_t dev, fmode_t mode, void *holder);
int bd_prepare_to_claim(struct block_device *bdev, void *holder);
void bd_abort_claiming(struct block_device *bdev, void *holder);
void blkdev_put(struct block_device *bdev, fmode_t mode);

/* just for blk-cgroup, don't use elsewhere */
struct block_device *blkdev_get_no_open(dev_t dev);
void blkdev_put_no_open(struct block_device *bdev);

struct block_device *bdev_alloc(struct gendisk *disk, u8 partno);
void bdev_add(struct block_device *bdev, dev_t dev);
struct block_device *I_BDEV(struct inode *inode);
struct block_device *bdgrab(struct block_device *bdev);
void bdput(struct block_device *);
int truncate_bdev_range(struct block_device *bdev, fmode_t mode, loff_t lstart,
		loff_t lend);

#ifdef CONFIG_BLOCK
void invalidate_bdev(struct block_device *bdev);
int sync_blockdev(struct block_device *bdev);
#else
static inline void invalidate_bdev(struct block_device *bdev)
{
}
static inline int sync_blockdev(struct block_device *bdev)
{
	return 0;
}
#endif
int fsync_bdev(struct block_device *bdev);

int freeze_bdev(struct block_device *bdev);
int thaw_bdev(struct block_device *bdev);

#endif /* _LINUX_BLKDEV_H */<|MERGE_RESOLUTION|>--- conflicted
+++ resolved
@@ -1968,28 +1968,9 @@
 void disk_end_io_acct(struct gendisk *disk, unsigned int op,
 		unsigned long start_time);
 
-<<<<<<< HEAD
-unsigned long part_start_io_acct(struct gendisk *disk,
-		struct block_device **part, struct bio *bio);
-void part_end_io_acct(struct block_device *part, struct bio *bio,
-		      unsigned long start_time);
-
-/**
- * bio_start_io_acct - start I/O accounting for bio based drivers
- * @bio:	bio to start account for
- *
- * Returns the start time that should be passed back to bio_end_io_acct().
- */
-static inline unsigned long bio_start_io_acct(struct bio *bio)
-{
-	return disk_start_io_acct(bio->bi_bdev->bd_disk, bio_sectors(bio),
-				  bio_op(bio));
-}
-=======
 unsigned long bio_start_io_acct(struct bio *bio);
 void bio_end_io_acct_remapped(struct bio *bio, unsigned long start_time,
 		struct block_device *orig_bdev);
->>>>>>> 582cd91f
 
 /**
  * bio_end_io_acct - end I/O accounting for bio based drivers
@@ -1998,11 +1979,7 @@
  */
 static inline void bio_end_io_acct(struct bio *bio, unsigned long start_time)
 {
-<<<<<<< HEAD
-	return disk_end_io_acct(bio->bi_bdev->bd_disk, bio_op(bio), start_time);
-=======
 	return bio_end_io_acct_remapped(bio, start_time, bio->bi_bdev);
->>>>>>> 582cd91f
 }
 
 int bdev_read_only(struct block_device *bdev);
