--- conflicted
+++ resolved
@@ -729,18 +729,10 @@
  */
 #define kcalloc(n, size, flags)		kmalloc_array(n, size, (flags) | __GFP_ZERO)
 
-<<<<<<< HEAD
-void *__kmalloc_node_track_caller(size_t size, gfp_t flags, int node,
-				  unsigned long caller);
-#define kmalloc_node_track_caller(size, flags, node) \
-	__kmalloc_node_track_caller(size, flags, node, \
-				    _RET_IP_)
-=======
 void *kmalloc_node_track_caller_noprof(size_t size, gfp_t flags, int node,
 				  unsigned long caller) __alloc_size(1);
 #define kmalloc_node_track_caller(...)		\
 	alloc_hooks(kmalloc_node_track_caller_noprof(__VA_ARGS__, _RET_IP_))
->>>>>>> 1613e604
 
 /*
  * kmalloc_track_caller is a special version of kmalloc that records the
