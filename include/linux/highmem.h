/* SPDX-License-Identifier: GPL-2.0 */
#ifndef _LINUX_HIGHMEM_H
#define _LINUX_HIGHMEM_H

#include <linux/fs.h>
#include <linux/kernel.h>
#include <linux/bug.h>
#include <linux/mm.h>
#include <linux/uaccess.h>
#include <linux/hardirq.h>

#include <asm/cacheflush.h>

#ifndef ARCH_HAS_FLUSH_ANON_PAGE
static inline void flush_anon_page(struct vm_area_struct *vma, struct page *page, unsigned long vmaddr)
{
}
#endif

#ifndef ARCH_HAS_FLUSH_KERNEL_DCACHE_PAGE
static inline void flush_kernel_dcache_page(struct page *page)
{
}
static inline void flush_kernel_vmap_range(void *vaddr, int size)
{
}
static inline void invalidate_kernel_vmap_range(void *vaddr, int size)
{
}
#endif

#include <asm/kmap_types.h>

#ifdef CONFIG_HIGHMEM
extern void *kmap_atomic_high_prot(struct page *page, pgprot_t prot);
extern void kunmap_atomic_high(void *kvaddr);
#include <asm/highmem.h>

#ifndef ARCH_HAS_KMAP_FLUSH_TLB
static inline void kmap_flush_tlb(unsigned long addr) { }
#endif

#ifndef kmap_prot
#define kmap_prot PAGE_KERNEL
#endif

void *kmap_high(struct page *page);
static inline void *kmap(struct page *page)
{
	void *addr;

	might_sleep();
	if (!PageHighMem(page))
		addr = page_address(page);
	else
		addr = kmap_high(page);
	kmap_flush_tlb((unsigned long)addr);
	return addr;
}

void kunmap_high(struct page *page);

static inline void kunmap(struct page *page)
{
	might_sleep();
	if (!PageHighMem(page))
		return;
	kunmap_high(page);
}

/*
 * kmap_atomic/kunmap_atomic is significantly faster than kmap/kunmap because
 * no global lock is needed and because the kmap code must perform a global TLB
 * invalidation when the kmap pool wraps.
 *
 * However when holding an atomic kmap it is not legal to sleep, so atomic
 * kmaps are appropriate for short, tight code paths only.
 *
 * The use of kmap_atomic/kunmap_atomic is discouraged - kmap/kunmap
 * gives a more generic (and caching) interface. But kmap_atomic can
 * be used in IRQ contexts, so in some (very limited) cases we need
 * it.
 */
static inline void *kmap_atomic_prot(struct page *page, pgprot_t prot)
{
	preempt_disable();
	pagefault_disable();
	if (!PageHighMem(page))
		return page_address(page);
	return kmap_atomic_high_prot(page, prot);
}
#define kmap_atomic(page)	kmap_atomic_prot(page, kmap_prot)

/* declarations for linux/mm/highmem.c */
unsigned int nr_free_highpages(void);
extern atomic_long_t _totalhigh_pages;
static inline unsigned long totalhigh_pages(void)
{
	return (unsigned long)atomic_long_read(&_totalhigh_pages);
}

static inline void totalhigh_pages_inc(void)
{
	atomic_long_inc(&_totalhigh_pages);
}

static inline void totalhigh_pages_dec(void)
{
	atomic_long_dec(&_totalhigh_pages);
}

static inline void totalhigh_pages_add(long count)
{
	atomic_long_add(count, &_totalhigh_pages);
}

static inline void totalhigh_pages_set(long val)
{
	atomic_long_set(&_totalhigh_pages, val);
}

void kmap_flush_unused(void);

struct page *kmap_to_page(void *addr);

#else /* CONFIG_HIGHMEM */

static inline unsigned int nr_free_highpages(void) { return 0; }

static inline struct page *kmap_to_page(void *addr)
{
	return virt_to_page(addr);
}

static inline unsigned long totalhigh_pages(void) { return 0UL; }

static inline void *kmap(struct page *page)
{
	might_sleep();
	return page_address(page);
}

static inline void kunmap_high(struct page *page)
{
}

static inline void kunmap(struct page *page)
{
#ifdef ARCH_HAS_FLUSH_ON_KUNMAP
	kunmap_flush_on_unmap(page_address(page));
#endif
}

static inline void *kmap_atomic(struct page *page)
{
	preempt_disable();
	pagefault_disable();
	return page_address(page);
}
#define kmap_atomic_prot(page, prot)	kmap_atomic(page)

static inline void kunmap_atomic_high(void *addr)
{
	/*
	 * Mostly nothing to do in the CONFIG_HIGHMEM=n case as kunmap_atomic()
	 * handles re-enabling faults + preemption
	 */
#ifdef ARCH_HAS_FLUSH_ON_KUNMAP
	kunmap_flush_on_unmap(addr);
#endif
}

#define kmap_atomic_pfn(pfn)	kmap_atomic(pfn_to_page(pfn))

#define kmap_flush_unused()	do {} while(0)

#endif /* CONFIG_HIGHMEM */

#if defined(CONFIG_HIGHMEM) || defined(CONFIG_X86_32)

DECLARE_PER_CPU(int, __kmap_atomic_idx);

static inline int kmap_atomic_idx_push(void)
{
	int idx = __this_cpu_inc_return(__kmap_atomic_idx) - 1;

#ifdef CONFIG_DEBUG_HIGHMEM
	WARN_ON_ONCE(in_irq() && !irqs_disabled());
	BUG_ON(idx >= KM_TYPE_NR);
#endif
	return idx;
}

static inline int kmap_atomic_idx(void)
{
	return __this_cpu_read(__kmap_atomic_idx) - 1;
}

static inline void kmap_atomic_idx_pop(void)
{
#ifdef CONFIG_DEBUG_HIGHMEM
	int idx = __this_cpu_dec_return(__kmap_atomic_idx);

	BUG_ON(idx < 0);
#else
	__this_cpu_dec(__kmap_atomic_idx);
#endif
}

#endif

/*
 * Prevent people trying to call kunmap_atomic() as if it were kunmap()
 * kunmap_atomic() should get the return value of kmap_atomic, not the page.
 */
#define kunmap_atomic(addr)                                     \
do {                                                            \
	BUILD_BUG_ON(__same_type((addr), struct page *));       \
	kunmap_atomic_high(addr);                                  \
	pagefault_enable();                                     \
	preempt_enable();                                       \
} while (0)


/* when CONFIG_HIGHMEM is not set these will be plain clear/copy_page */
#ifndef clear_user_highpage
static inline void clear_user_highpage(struct page *page, unsigned long vaddr)
{
	void *addr = kmap_atomic(page);
	clear_user_page(addr, vaddr, page);
	kunmap_atomic(addr);
}
#endif

#ifndef __HAVE_ARCH_ALLOC_ZEROED_USER_HIGHPAGE_MOVABLE
/**
 * alloc_zeroed_user_highpage_movable - Allocate a zeroed HIGHMEM page for a VMA that the caller knows can move
 * @vma: The VMA the page is to be allocated for
 * @vaddr: The virtual address the page will be inserted into
 *
 * This function will allocate a page for a VMA that the caller knows will
 * be able to migrate in the future using move_pages() or reclaimed
 *
 * An architecture may override this function by defining
 * __HAVE_ARCH_ALLOC_ZEROED_USER_HIGHPAGE_MOVABLE and providing their own
 * implementation.
 */
static inline struct page *
alloc_zeroed_user_highpage_movable(struct vm_area_struct *vma,
				   unsigned long vaddr)
{
	struct page *page = alloc_page_vma(GFP_HIGHUSER_MOVABLE | __GFP_CMA, vma, vaddr);

	if (page)
		clear_user_highpage(page, vaddr);

	return page;
}
#endif

<<<<<<< HEAD
/**
 * alloc_zeroed_user_highpage_movable - Allocate a zeroed HIGHMEM page for a VMA that the caller knows can move
 * @vma: The VMA the page is to be allocated for
 * @vaddr: The virtual address the page will be inserted into
 *
 * This function will allocate a page for a VMA that the caller knows will
 * be able to migrate in the future using move_pages() or reclaimed
 */
static inline struct page *
alloc_zeroed_user_highpage_movable(struct vm_area_struct *vma,
					unsigned long vaddr)
{
	return __alloc_zeroed_user_highpage(
			__GFP_MOVABLE|__GFP_CMA, vma,
			vaddr);
}

=======
>>>>>>> 76081a5f
static inline void clear_highpage(struct page *page)
{
	void *kaddr = kmap_atomic(page);
	clear_page(kaddr);
	kunmap_atomic(kaddr);
}

static inline void zero_user_segments(struct page *page,
	unsigned start1, unsigned end1,
	unsigned start2, unsigned end2)
{
	void *kaddr = kmap_atomic(page);

	BUG_ON(end1 > PAGE_SIZE || end2 > PAGE_SIZE);

	if (end1 > start1)
		memset(kaddr + start1, 0, end1 - start1);

	if (end2 > start2)
		memset(kaddr + start2, 0, end2 - start2);

	kunmap_atomic(kaddr);
	flush_dcache_page(page);
}

static inline void zero_user_segment(struct page *page,
	unsigned start, unsigned end)
{
	zero_user_segments(page, start, end, 0, 0);
}

static inline void zero_user(struct page *page,
	unsigned start, unsigned size)
{
	zero_user_segments(page, start, start + size, 0, 0);
}

#ifndef __HAVE_ARCH_COPY_USER_HIGHPAGE

static inline void copy_user_highpage(struct page *to, struct page *from,
	unsigned long vaddr, struct vm_area_struct *vma)
{
	char *vfrom, *vto;

	vfrom = kmap_atomic(from);
	vto = kmap_atomic(to);
	copy_user_page(vto, vfrom, vaddr, to);
	kunmap_atomic(vto);
	kunmap_atomic(vfrom);
}

#endif

#ifndef __HAVE_ARCH_COPY_HIGHPAGE

static inline void copy_highpage(struct page *to, struct page *from)
{
	char *vfrom, *vto;

	vfrom = kmap_atomic(from);
	vto = kmap_atomic(to);
	copy_page(vto, vfrom);
	kunmap_atomic(vto);
	kunmap_atomic(vfrom);
}

#endif

#endif /* _LINUX_HIGHMEM_H */<|MERGE_RESOLUTION|>--- conflicted
+++ resolved
@@ -258,26 +258,6 @@
 }
 #endif
 
-<<<<<<< HEAD
-/**
- * alloc_zeroed_user_highpage_movable - Allocate a zeroed HIGHMEM page for a VMA that the caller knows can move
- * @vma: The VMA the page is to be allocated for
- * @vaddr: The virtual address the page will be inserted into
- *
- * This function will allocate a page for a VMA that the caller knows will
- * be able to migrate in the future using move_pages() or reclaimed
- */
-static inline struct page *
-alloc_zeroed_user_highpage_movable(struct vm_area_struct *vma,
-					unsigned long vaddr)
-{
-	return __alloc_zeroed_user_highpage(
-			__GFP_MOVABLE|__GFP_CMA, vma,
-			vaddr);
-}
-
-=======
->>>>>>> 76081a5f
 static inline void clear_highpage(struct page *page)
 {
 	void *kaddr = kmap_atomic(page);
