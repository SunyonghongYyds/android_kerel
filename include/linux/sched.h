--- conflicted
+++ resolved
@@ -1693,8 +1693,7 @@
 }
 
 extern int cpuset_cpumask_can_shrink(const struct cpumask *cur, const struct cpumask *trial);
-<<<<<<< HEAD
-extern int task_can_attach(struct task_struct *p, const struct cpumask *cs_cpus_allowed);
+extern int task_can_attach(struct task_struct *p, const struct cpumask *cs_effective_cpus);
 
 #ifdef CONFIG_RT_SOFTINT_OPTIMIZATION
 extern bool cpupri_check_rt(void);
@@ -1705,9 +1704,6 @@
 }
 #endif
 
-=======
-extern int task_can_attach(struct task_struct *p, const struct cpumask *cs_effective_cpus);
->>>>>>> 74ded189
 #ifdef CONFIG_SMP
 extern void do_set_cpus_allowed(struct task_struct *p, const struct cpumask *new_mask);
 extern int set_cpus_allowed_ptr(struct task_struct *p, const struct cpumask *new_mask);
