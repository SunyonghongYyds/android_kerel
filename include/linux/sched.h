--- conflicted
+++ resolved
@@ -478,13 +478,9 @@
 	unsigned long			load_avg;
 	unsigned long			runnable_avg;
 	unsigned long			util_avg;
-<<<<<<< HEAD
 	unsigned long			util_guest;
-	struct util_est			util_est;
-=======
 	unsigned int			util_est;
 	u32                             reserved;
->>>>>>> 071d0e62
 } ____cacheline_aligned;
 
 /*
