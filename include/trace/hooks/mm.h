/* SPDX-License-Identifier: GPL-2.0 */
#ifdef PROTECT_TRACE_INCLUDE_PATH
#undef PROTECT_TRACE_INCLUDE_PATH

#include <trace/hooks/save_incpath.h>
#include <trace/hooks/mm.h>
#include <trace/hooks/restore_incpath.h>

#else /* PROTECT_TRACE_INCLUDE_PATH */

#undef TRACE_SYSTEM
#define TRACE_SYSTEM mm

#define TRACE_INCLUDE_PATH trace/hooks

#if !defined(_TRACE_HOOK_MM_H) || defined(TRACE_HEADER_MULTI_READ)
#define _TRACE_HOOK_MM_H

#include <linux/types.h>

#include <linux/mm.h>
#include <linux/oom.h>
#include <linux/tracepoint.h>
#include <trace/hooks/vendor_hooks.h>
#include <linux/rwsem.h>

#ifdef __GENKSYMS__
struct slabinfo;
struct cgroup_subsys_state;
struct device;
struct mem_cgroup;
struct readahead_control;
#else
/* struct slabinfo */
#include <../mm/slab.h>
/* struct cgroup_subsys_state */
#include <linux/cgroup-defs.h>
/* struct device */
#include <linux/device.h>
/* struct mem_cgroup */
#include <linux/memcontrol.h>
/* struct readahead_control */
#include <linux/pagemap.h>
#endif /* __GENKSYMS__ */
struct cma;
struct swap_slots_cache;

DECLARE_RESTRICTED_HOOK(android_rvh_set_skip_swapcache_flags,
			TP_PROTO(gfp_t *flags),
			TP_ARGS(flags), 1);
DECLARE_RESTRICTED_HOOK(android_rvh_set_gfp_zone_flags,
			TP_PROTO(gfp_t *flags),
			TP_ARGS(flags), 1);
DECLARE_RESTRICTED_HOOK(android_rvh_set_readahead_gfp_mask,
			TP_PROTO(gfp_t *flags),
			TP_ARGS(flags), 1);
DECLARE_HOOK(android_vh_cma_alloc_start,
	TP_PROTO(s64 *ts),
	TP_ARGS(ts));
DECLARE_HOOK(android_vh_cma_alloc_finish,
	TP_PROTO(struct cma *cma, struct page *page, unsigned long count,
		 unsigned int align, gfp_t gfp_mask, s64 ts),
	TP_ARGS(cma, page, count, align, gfp_mask, ts));
DECLARE_HOOK(android_vh_rmqueue,
	TP_PROTO(struct zone *preferred_zone, struct zone *zone,
		unsigned int order, gfp_t gfp_flags,
		unsigned int alloc_flags, int migratetype),
	TP_ARGS(preferred_zone, zone, order,
		gfp_flags, alloc_flags, migratetype));
DECLARE_HOOK(android_vh_pagecache_get_page,
	TP_PROTO(struct address_space *mapping, pgoff_t index,
		int fgp_flags, gfp_t gfp_mask, struct page *page),
	TP_ARGS(mapping, index, fgp_flags, gfp_mask, page));
DECLARE_HOOK(android_vh_filemap_fault_get_page,
	TP_PROTO(struct vm_fault *vmf, struct page **page, bool *retry),
	TP_ARGS(vmf, page, retry));
DECLARE_HOOK(android_vh_filemap_fault_cache_page,
	TP_PROTO(struct vm_fault *vmf, struct page *page),
	TP_ARGS(vmf, page));
DECLARE_HOOK(android_vh_meminfo_proc_show,
	TP_PROTO(struct seq_file *m),
	TP_ARGS(m));
DECLARE_HOOK(android_vh_exit_mm,
	TP_PROTO(struct mm_struct *mm),
	TP_ARGS(mm));
DECLARE_HOOK(android_vh_get_from_fragment_pool,
	TP_PROTO(struct mm_struct *mm, struct vm_unmapped_area_info *info,
		unsigned long *addr),
	TP_ARGS(mm, info, addr));
DECLARE_HOOK(android_vh_exclude_reserved_zone,
	TP_PROTO(struct mm_struct *mm, struct vm_unmapped_area_info *info),
	TP_ARGS(mm, info));
DECLARE_HOOK(android_vh_include_reserved_zone,
	TP_PROTO(struct mm_struct *mm, struct vm_unmapped_area_info *info,
		unsigned long *addr),
	TP_ARGS(mm, info, addr));
DECLARE_HOOK(android_vh_show_mem,
	TP_PROTO(unsigned int filter, nodemask_t *nodemask),
	TP_ARGS(filter, nodemask));
DECLARE_HOOK(android_vh_alloc_pages_slowpath_begin,
	     TP_PROTO(gfp_t gfp_mask, unsigned int order, unsigned long *pdata),
	     TP_ARGS(gfp_mask, order, pdata));
DECLARE_HOOK(android_vh_alloc_pages_slowpath_end,
	     TP_PROTO(gfp_t gfp_mask, unsigned int order, unsigned long data),
	     TP_ARGS(gfp_mask, order, data));
struct dirty_throttle_control;
DECLARE_HOOK(android_vh_mm_dirty_limits,
	TP_PROTO(struct dirty_throttle_control *const gdtc, bool strictlimit,
		unsigned long dirty, unsigned long bg_thresh,
		unsigned long nr_reclaimable, unsigned long pages_dirtied),
	TP_ARGS(gdtc, strictlimit, dirty, bg_thresh,
		nr_reclaimable, pages_dirtied));
DECLARE_HOOK(android_vh_oom_check_panic,
	TP_PROTO(struct oom_control *oc, int *ret),
	TP_ARGS(oc, ret));
DECLARE_HOOK(android_vh_save_vmalloc_stack,
	TP_PROTO(unsigned long flags, struct vm_struct *vm),
	TP_ARGS(flags, vm));
DECLARE_HOOK(android_vh_show_stack_hash,
	TP_PROTO(struct seq_file *m, struct vm_struct *v),
	TP_ARGS(m, v));
DECLARE_HOOK(android_vh_save_track_hash,
	TP_PROTO(bool alloc, unsigned long p),
	TP_ARGS(alloc, p));
DECLARE_HOOK(android_vh_vmpressure,
	TP_PROTO(struct mem_cgroup *memcg, bool *bypass),
	TP_ARGS(memcg, bypass));
DECLARE_HOOK(android_vh_mem_cgroup_alloc,
	TP_PROTO(struct mem_cgroup *memcg),
	TP_ARGS(memcg));
DECLARE_HOOK(android_vh_mem_cgroup_free,
	TP_PROTO(struct mem_cgroup *memcg),
	TP_ARGS(memcg));
DECLARE_HOOK(android_vh_mem_cgroup_id_remove,
	TP_PROTO(struct mem_cgroup *memcg),
	TP_ARGS(memcg));
DECLARE_HOOK(android_vh_mem_cgroup_css_online,
	TP_PROTO(struct cgroup_subsys_state *css, struct mem_cgroup *memcg),
	TP_ARGS(css, memcg));
DECLARE_HOOK(android_vh_mem_cgroup_css_offline,
	TP_PROTO(struct cgroup_subsys_state *css, struct mem_cgroup *memcg),
	TP_ARGS(css, memcg));
DECLARE_HOOK(android_vh_kmalloc_slab,
	TP_PROTO(unsigned int index, gfp_t flags, struct kmem_cache **s),
	TP_ARGS(index, flags, s));
DECLARE_HOOK(android_vh_mmap_region,
	TP_PROTO(struct vm_area_struct *vma, unsigned long addr),
	TP_ARGS(vma, addr));
DECLARE_HOOK(android_vh_try_to_unmap_one,
	TP_PROTO(struct vm_area_struct *vma, struct page *page, unsigned long addr, bool ret),
	TP_ARGS(vma, page, addr, ret));
DECLARE_HOOK(android_vh_do_page_trylock,
	TP_PROTO(struct page *page, struct rw_semaphore *sem,
		bool *got_lock, bool *success),
	TP_ARGS(page, sem, got_lock, success));
DECLARE_HOOK(android_vh_drain_all_pages_bypass,
	TP_PROTO(gfp_t gfp_mask, unsigned int order, unsigned long alloc_flags,
		int migratetype, unsigned long did_some_progress,
		bool *bypass),
	TP_ARGS(gfp_mask, order, alloc_flags, migratetype, did_some_progress, bypass));
DECLARE_HOOK(android_vh_update_page_mapcount,
	TP_PROTO(struct page *page, bool inc_size, bool compound,
			bool *first_mapping, bool *success),
	TP_ARGS(page, inc_size, compound, first_mapping, success));
DECLARE_HOOK(android_vh_add_page_to_lrulist,
	TP_PROTO(struct page *page, bool compound, enum lru_list lru),
	TP_ARGS(page, compound, lru));
DECLARE_HOOK(android_vh_del_page_from_lrulist,
	TP_PROTO(struct page *page, bool compound, enum lru_list lru),
	TP_ARGS(page, compound, lru));
DECLARE_HOOK(android_vh_show_mapcount_pages,
	TP_PROTO(void *unused),
	TP_ARGS(unused));
DECLARE_HOOK(android_vh_do_traversal_lruvec,
	TP_PROTO(struct lruvec *lruvec),
	TP_ARGS(lruvec));
DECLARE_HOOK(android_vh_page_should_be_protected,
	TP_PROTO(struct page *page, bool *should_protect),
	TP_ARGS(page, should_protect));
DECLARE_HOOK(android_vh_mark_page_accessed,
	TP_PROTO(struct page *page),
	TP_ARGS(page));
DECLARE_HOOK(android_vh_cma_drain_all_pages_bypass,
	TP_PROTO(unsigned int migratetype, bool *bypass),
	TP_ARGS(migratetype, bypass));
DECLARE_HOOK(android_vh_pcplist_add_cma_pages_bypass,
	TP_PROTO(int migratetype, bool *bypass),
	TP_ARGS(migratetype, bypass));
DECLARE_HOOK(android_vh_subpage_dma_contig_alloc,
	TP_PROTO(bool *allow_subpage_alloc, struct device *dev, size_t *size),
	TP_ARGS(allow_subpage_alloc, dev, size));
DECLARE_HOOK(android_vh_ra_tuning_max_page,
	TP_PROTO(struct readahead_control *ractl, unsigned long *max_page),
	TP_ARGS(ractl, max_page));
DECLARE_HOOK(android_vh_handle_pte_fault_end,
	TP_PROTO(struct vm_fault *vmf, unsigned long highest_memmap_pfn),
	TP_ARGS(vmf, highest_memmap_pfn));
DECLARE_HOOK(android_vh_cow_user_page,
	TP_PROTO(struct vm_fault *vmf, struct page *page),
	TP_ARGS(vmf, page));
DECLARE_HOOK(android_vh_swapin_add_anon_rmap,
	TP_PROTO(struct vm_fault *vmf, struct page *page),
	TP_ARGS(vmf, page));
DECLARE_HOOK(android_vh_waiting_for_page_migration,
	TP_PROTO(struct page *page),
	TP_ARGS(page));
DECLARE_HOOK(android_vh_migrate_page_states,
	TP_PROTO(struct page *page, struct page *newpage),
	TP_ARGS(page, newpage));
DECLARE_HOOK(android_vh_page_referenced_one_end,
	TP_PROTO(struct vm_area_struct *vma, struct page *page, int referenced),
	TP_ARGS(vma, page, referenced));
DECLARE_HOOK(android_vh_count_pswpin,
	TP_PROTO(struct swap_info_struct *sis),
	TP_ARGS(sis));
DECLARE_HOOK(android_vh_count_pswpout,
	TP_PROTO(struct swap_info_struct *sis),
	TP_ARGS(sis));
DECLARE_HOOK(android_vh_count_swpout_vm_event,
	TP_PROTO(struct swap_info_struct *sis, struct page *page, bool *skip),
	TP_ARGS(sis, page, skip));
DECLARE_HOOK(android_vh_swap_slot_cache_active,
	TP_PROTO(bool swap_slot_cache_active),
	TP_ARGS(swap_slot_cache_active));
DECLARE_HOOK(android_vh_drain_slots_cache_cpu,
	TP_PROTO(struct swap_slots_cache *cache, unsigned int type,
		bool free_slots, bool *skip),
	TP_ARGS(cache, type, free_slots, skip));
DECLARE_HOOK(android_vh_alloc_swap_slot_cache,
	TP_PROTO(struct swap_slots_cache *cache, int *ret, bool *skip),
	TP_ARGS(cache, ret, skip));
DECLARE_HOOK(android_vh_free_swap_slot,
	TP_PROTO(swp_entry_t entry, struct swap_slots_cache *cache, bool *skip),
	TP_ARGS(entry, cache, skip));
DECLARE_HOOK(android_vh_get_swap_page,
	TP_PROTO(struct page *page, swp_entry_t *entry,
		struct swap_slots_cache *cache, bool *found),
	TP_ARGS(page, entry, cache, found));
DECLARE_HOOK(android_vh_page_isolated_for_reclaim,
	TP_PROTO(struct mm_struct *mm, struct page *page),
	TP_ARGS(mm, page));
DECLARE_HOOK(android_vh_account_swap_pages,
	TP_PROTO(struct swap_info_struct *si, bool *skip),
	TP_ARGS(si, skip));
DECLARE_HOOK(android_vh_unuse_swap_page,
	TP_PROTO(struct swap_info_struct *si, struct page *page),
	TP_ARGS(si, page));
DECLARE_HOOK(android_vh_init_swap_info_struct,
	TP_PROTO(struct swap_info_struct *p, struct plist_head *swap_avail_heads),
	TP_ARGS(p, swap_avail_heads));
DECLARE_HOOK(android_vh_si_swapinfo,
	TP_PROTO(struct swap_info_struct *si, bool *skip),
	TP_ARGS(si, skip));
DECLARE_HOOK(android_vh_alloc_si,
	TP_PROTO(struct swap_info_struct **p, bool *skip),
	TP_ARGS(p, skip));
DECLARE_HOOK(android_vh_free_pages,
	TP_PROTO(struct page *page, unsigned int order),
	TP_ARGS(page, order));
DECLARE_HOOK(android_vh_set_shmem_page_flag,
	TP_PROTO(struct page *page),
	TP_ARGS(page));
<<<<<<< HEAD
=======
DECLARE_HOOK(android_vh_remove_vmalloc_stack,
	TP_PROTO(struct vm_struct *vm),
	TP_ARGS(vm));
>>>>>>> ee965fe1
/* macro versions of hooks are no longer required */

#endif /* _TRACE_HOOK_MM_H */

/* This part must be outside protection */
#include <trace/define_trace.h>

#endif /* PROTECT_TRACE_INCLUDE_PATH */<|MERGE_RESOLUTION|>--- conflicted
+++ resolved
@@ -260,12 +260,9 @@
 DECLARE_HOOK(android_vh_set_shmem_page_flag,
 	TP_PROTO(struct page *page),
 	TP_ARGS(page));
-<<<<<<< HEAD
-=======
 DECLARE_HOOK(android_vh_remove_vmalloc_stack,
 	TP_PROTO(struct vm_struct *vm),
 	TP_ARGS(vm));
->>>>>>> ee965fe1
 /* macro versions of hooks are no longer required */
 
 #endif /* _TRACE_HOOK_MM_H */
