#ifndef __LINUX_NL80211_H
#define __LINUX_NL80211_H
/*
 * 802.11 netlink interface public header
 *
 * Copyright 2006-2010 Johannes Berg <johannes@sipsolutions.net>
 * Copyright 2008 Michael Wu <flamingice@sourmilk.net>
 * Copyright 2008 Luis Carlos Cobo <luisca@cozybit.com>
 * Copyright 2008 Michael Buesch <m@bues.ch>
 * Copyright 2008, 2009 Luis R. Rodriguez <lrodriguez@atheros.com>
 * Copyright 2008 Jouni Malinen <jouni.malinen@atheros.com>
 * Copyright 2008 Colin McCabe <colin@cozybit.com>
 * Copyright 2015-2017	Intel Deutschland GmbH
 * Copyright (C) 2018-2024 Intel Corporation
 *
 * Permission to use, copy, modify, and/or distribute this software for any
 * purpose with or without fee is hereby granted, provided that the above
 * copyright notice and this permission notice appear in all copies.
 *
 * THE SOFTWARE IS PROVIDED "AS IS" AND THE AUTHOR DISCLAIMS ALL WARRANTIES
 * WITH REGARD TO THIS SOFTWARE INCLUDING ALL IMPLIED WARRANTIES OF
 * MERCHANTABILITY AND FITNESS. IN NO EVENT SHALL THE AUTHOR BE LIABLE FOR
 * ANY SPECIAL, DIRECT, INDIRECT, OR CONSEQUENTIAL DAMAGES OR ANY DAMAGES
 * WHATSOEVER RESULTING FROM LOSS OF USE, DATA OR PROFITS, WHETHER IN AN
 * ACTION OF CONTRACT, NEGLIGENCE OR OTHER TORTIOUS ACTION, ARISING OUT OF
 * OR IN CONNECTION WITH THE USE OR PERFORMANCE OF THIS SOFTWARE.
 *
 */

/*
 * This header file defines the userspace API to the wireless stack. Please
 * be careful not to break things - i.e. don't move anything around or so
 * unless you can demonstrate that it breaks neither API nor ABI.
 *
 * Additions to the API should be accompanied by actual implementations in
 * an upstream driver, so that example implementations exist in case there
 * are ever concerns about the precise semantics of the API or changes are
 * needed, and to ensure that code for dead (no longer implemented) API
 * can actually be identified and removed.
 * Nonetheless, semantics should also be documented carefully in this file.
 */

#include <linux/types.h>

#define NL80211_GENL_NAME "nl80211"

#define NL80211_MULTICAST_GROUP_CONFIG		"config"
#define NL80211_MULTICAST_GROUP_SCAN		"scan"
#define NL80211_MULTICAST_GROUP_REG		"regulatory"
#define NL80211_MULTICAST_GROUP_MLME		"mlme"
#define NL80211_MULTICAST_GROUP_VENDOR		"vendor"
#define NL80211_MULTICAST_GROUP_NAN		"nan"
#define NL80211_MULTICAST_GROUP_TESTMODE	"testmode"

#define NL80211_EDMG_BW_CONFIG_MIN	4
#define NL80211_EDMG_BW_CONFIG_MAX	15
#define NL80211_EDMG_CHANNELS_MIN	1
#define NL80211_EDMG_CHANNELS_MAX	0x3c /* 0b00111100 */

/**
 * DOC: Station handling
 *
 * Stations are added per interface, but a special case exists with VLAN
 * interfaces. When a station is bound to an AP interface, it may be moved
 * into a VLAN identified by a VLAN interface index (%NL80211_ATTR_STA_VLAN).
 * The station is still assumed to belong to the AP interface it was added
 * to.
 *
 * Station handling varies per interface type and depending on the driver's
 * capabilities.
 *
 * For drivers supporting TDLS with external setup (WIPHY_FLAG_SUPPORTS_TDLS
 * and WIPHY_FLAG_TDLS_EXTERNAL_SETUP), the station lifetime is as follows:
 *  - a setup station entry is added, not yet authorized, without any rate
 *    or capability information, this just exists to avoid race conditions
 *  - when the TDLS setup is done, a single NL80211_CMD_SET_STATION is valid
 *    to add rate and capability information to the station and at the same
 *    time mark it authorized.
 *  - %NL80211_TDLS_ENABLE_LINK is then used
 *  - after this, the only valid operation is to remove it by tearing down
 *    the TDLS link (%NL80211_TDLS_DISABLE_LINK)
 *
 * TODO: need more info for other interface types
 */

/**
 * DOC: Frame transmission/registration support
 *
 * Frame transmission and registration support exists to allow userspace
 * management entities such as wpa_supplicant react to management frames
 * that are not being handled by the kernel. This includes, for example,
 * certain classes of action frames that cannot be handled in the kernel
 * for various reasons.
 *
 * Frame registration is done on a per-interface basis and registrations
 * cannot be removed other than by closing the socket. It is possible to
 * specify a registration filter to register, for example, only for a
 * certain type of action frame. In particular with action frames, those
 * that userspace registers for will not be returned as unhandled by the
 * driver, so that the registered application has to take responsibility
 * for doing that.
 *
 * The type of frame that can be registered for is also dependent on the
 * driver and interface type. The frame types are advertised in wiphy
 * attributes so applications know what to expect.
 *
 * NOTE: When an interface changes type while registrations are active,
 *       these registrations are ignored until the interface type is
 *       changed again. This means that changing the interface type can
 *       lead to a situation that couldn't otherwise be produced, but
 *       any such registrations will be dormant in the sense that they
 *       will not be serviced, i.e. they will not receive any frames.
 *
 * Frame transmission allows userspace to send for example the required
 * responses to action frames. It is subject to some sanity checking,
 * but many frames can be transmitted. When a frame was transmitted, its
 * status is indicated to the sending socket.
 *
 * For more technical details, see the corresponding command descriptions
 * below.
 */

/**
 * DOC: Virtual interface / concurrency capabilities
 *
 * Some devices are able to operate with virtual MACs, they can have
 * more than one virtual interface. The capability handling for this
 * is a bit complex though, as there may be a number of restrictions
 * on the types of concurrency that are supported.
 *
 * To start with, each device supports the interface types listed in
 * the %NL80211_ATTR_SUPPORTED_IFTYPES attribute, but by listing the
 * types there no concurrency is implied.
 *
 * Once concurrency is desired, more attributes must be observed:
 * To start with, since some interface types are purely managed in
 * software, like the AP-VLAN type in mac80211 for example, there's
 * an additional list of these, they can be added at any time and
 * are only restricted by some semantic restrictions (e.g. AP-VLAN
 * cannot be added without a corresponding AP interface). This list
 * is exported in the %NL80211_ATTR_SOFTWARE_IFTYPES attribute.
 *
 * Further, the list of supported combinations is exported. This is
 * in the %NL80211_ATTR_INTERFACE_COMBINATIONS attribute. Basically,
 * it exports a list of "groups", and at any point in time the
 * interfaces that are currently active must fall into any one of
 * the advertised groups. Within each group, there are restrictions
 * on the number of interfaces of different types that are supported
 * and also the number of different channels, along with potentially
 * some other restrictions. See &enum nl80211_if_combination_attrs.
 *
 * All together, these attributes define the concurrency of virtual
 * interfaces that a given device supports.
 */

/**
 * DOC: packet coalesce support
 *
 * In most cases, host that receives IPv4 and IPv6 multicast/broadcast
 * packets does not do anything with these packets. Therefore the
 * reception of these unwanted packets causes unnecessary processing
 * and power consumption.
 *
 * Packet coalesce feature helps to reduce number of received interrupts
 * to host by buffering these packets in firmware/hardware for some
 * predefined time. Received interrupt will be generated when one of the
 * following events occur.
 * a) Expiration of hardware timer whose expiration time is set to maximum
 * coalescing delay of matching coalesce rule.
 * b) Coalescing buffer in hardware reaches it's limit.
 * c) Packet doesn't match any of the configured coalesce rules.
 *
 * User needs to configure following parameters for creating a coalesce
 * rule.
 * a) Maximum coalescing delay
 * b) List of packet patterns which needs to be matched
 * c) Condition for coalescence. pattern 'match' or 'no match'
 * Multiple such rules can be created.
 */

/**
 * DOC: WPA/WPA2 EAPOL handshake offload
 *
 * By setting @NL80211_EXT_FEATURE_4WAY_HANDSHAKE_STA_PSK flag drivers
 * can indicate they support offloading EAPOL handshakes for WPA/WPA2
 * preshared key authentication in station mode. In %NL80211_CMD_CONNECT
 * the preshared key should be specified using %NL80211_ATTR_PMK. Drivers
 * supporting this offload may reject the %NL80211_CMD_CONNECT when no
 * preshared key material is provided, for example when that driver does
 * not support setting the temporal keys through %NL80211_CMD_NEW_KEY.
 *
 * Similarly @NL80211_EXT_FEATURE_4WAY_HANDSHAKE_STA_1X flag can be
 * set by drivers indicating offload support of the PTK/GTK EAPOL
 * handshakes during 802.1X authentication in station mode. In order to
 * use the offload the %NL80211_CMD_CONNECT should have
 * %NL80211_ATTR_WANT_1X_4WAY_HS attribute flag. Drivers supporting this
 * offload may reject the %NL80211_CMD_CONNECT when the attribute flag is
 * not present.
 *
 * By setting @NL80211_EXT_FEATURE_4WAY_HANDSHAKE_AP_PSK flag drivers
 * can indicate they support offloading EAPOL handshakes for WPA/WPA2
 * preshared key authentication in AP mode. In %NL80211_CMD_START_AP
 * the preshared key should be specified using %NL80211_ATTR_PMK. Drivers
 * supporting this offload may reject the %NL80211_CMD_START_AP when no
 * preshared key material is provided, for example when that driver does
 * not support setting the temporal keys through %NL80211_CMD_NEW_KEY.
 *
 * For 802.1X the PMK or PMK-R0 are set by providing %NL80211_ATTR_PMK
 * using %NL80211_CMD_SET_PMK. For offloaded FT support also
 * %NL80211_ATTR_PMKR0_NAME must be provided.
 */

/**
 * DOC: FILS shared key authentication offload
 *
 * FILS shared key authentication offload can be advertized by drivers by
 * setting @NL80211_EXT_FEATURE_FILS_SK_OFFLOAD flag. The drivers that support
 * FILS shared key authentication offload should be able to construct the
 * authentication and association frames for FILS shared key authentication and
 * eventually do a key derivation as per IEEE 802.11ai. The below additional
 * parameters should be given to driver in %NL80211_CMD_CONNECT and/or in
 * %NL80211_CMD_UPDATE_CONNECT_PARAMS.
 *	%NL80211_ATTR_FILS_ERP_USERNAME - used to construct keyname_nai
 *	%NL80211_ATTR_FILS_ERP_REALM - used to construct keyname_nai
 *	%NL80211_ATTR_FILS_ERP_NEXT_SEQ_NUM - used to construct erp message
 *	%NL80211_ATTR_FILS_ERP_RRK - used to generate the rIK and rMSK
 * rIK should be used to generate an authentication tag on the ERP message and
 * rMSK should be used to derive a PMKSA.
 * rIK, rMSK should be generated and keyname_nai, sequence number should be used
 * as specified in IETF RFC 6696.
 *
 * When FILS shared key authentication is completed, driver needs to provide the
 * below additional parameters to userspace, which can be either after setting
 * up a connection or after roaming.
 *	%NL80211_ATTR_FILS_KEK - used for key renewal
 *	%NL80211_ATTR_FILS_ERP_NEXT_SEQ_NUM - used in further EAP-RP exchanges
 *	%NL80211_ATTR_PMKID - used to identify the PMKSA used/generated
 *	%Nl80211_ATTR_PMK - used to update PMKSA cache in userspace
 * The PMKSA can be maintained in userspace persistently so that it can be used
 * later after reboots or wifi turn off/on also.
 *
 * %NL80211_ATTR_FILS_CACHE_ID is the cache identifier advertized by a FILS
 * capable AP supporting PMK caching. It specifies the scope within which the
 * PMKSAs are cached in an ESS. %NL80211_CMD_SET_PMKSA and
 * %NL80211_CMD_DEL_PMKSA are enhanced to allow support for PMKSA caching based
 * on FILS cache identifier. Additionally %NL80211_ATTR_PMK is used with
 * %NL80211_SET_PMKSA to specify the PMK corresponding to a PMKSA for driver to
 * use in a FILS shared key connection with PMKSA caching.
 */

/**
 * DOC: SAE authentication offload
 *
 * By setting @NL80211_EXT_FEATURE_SAE_OFFLOAD flag drivers can indicate they
 * support offloading SAE authentication for WPA3-Personal networks in station
 * mode. Similarly @NL80211_EXT_FEATURE_SAE_OFFLOAD_AP flag can be set by
 * drivers indicating the offload support in AP mode.
 *
 * The password for SAE should be specified using %NL80211_ATTR_SAE_PASSWORD in
 * %NL80211_CMD_CONNECT and %NL80211_CMD_START_AP for station and AP mode
 * respectively.
 */

/**
 * DOC: VLAN offload support for setting group keys and binding STAs to VLANs
 *
 * By setting @NL80211_EXT_FEATURE_VLAN_OFFLOAD flag drivers can indicate they
 * support offloading VLAN functionality in a manner where the driver exposes a
 * single netdev that uses VLAN tagged frames and separate VLAN-specific netdevs
 * can then be added using RTM_NEWLINK/IFLA_VLAN_ID similarly to the Ethernet
 * case. Frames received from stations that are not assigned to any VLAN are
 * delivered on the main netdev and frames to such stations can be sent through
 * that main netdev.
 *
 * %NL80211_CMD_NEW_KEY (for group keys), %NL80211_CMD_NEW_STATION, and
 * %NL80211_CMD_SET_STATION will optionally specify vlan_id using
 * %NL80211_ATTR_VLAN_ID.
 */

/**
 * DOC: TID configuration
 *
 * TID config support can be checked in the %NL80211_ATTR_TID_CONFIG
 * attribute given in wiphy capabilities.
 *
 * The necessary configuration parameters are mentioned in
 * &enum nl80211_tid_config_attr and it will be passed to the
 * %NL80211_CMD_SET_TID_CONFIG command in %NL80211_ATTR_TID_CONFIG.
 *
 * If the configuration needs to be applied for specific peer then the MAC
 * address of the peer needs to be passed in %NL80211_ATTR_MAC, otherwise the
 * configuration will be applied for all the connected peers in the vif except
 * any peers that have peer specific configuration for the TID by default; if
 * the %NL80211_TID_CONFIG_ATTR_OVERRIDE flag is set, peer specific values
 * will be overwritten.
 *
 * All this configuration is valid only for STA's current connection
 * i.e. the configuration will be reset to default when the STA connects back
 * after disconnection/roaming, and this configuration will be cleared when
 * the interface goes down.
 */

/**
 * DOC: FILS shared key crypto offload
 *
 * This feature is applicable to drivers running in AP mode.
 *
 * FILS shared key crypto offload can be advertised by drivers by setting
 * @NL80211_EXT_FEATURE_FILS_CRYPTO_OFFLOAD flag. The drivers that support
 * FILS shared key crypto offload should be able to encrypt and decrypt
 * association frames for FILS shared key authentication as per IEEE 802.11ai.
 * With this capability, for FILS key derivation, drivers depend on userspace.
 *
 * After FILS key derivation, userspace shares the FILS AAD details with the
 * driver and the driver stores the same to use in decryption of association
 * request and in encryption of association response. The below parameters
 * should be given to the driver in %NL80211_CMD_SET_FILS_AAD.
 *	%NL80211_ATTR_MAC - STA MAC address, used for storing FILS AAD per STA
 *	%NL80211_ATTR_FILS_KEK - Used for encryption or decryption
 *	%NL80211_ATTR_FILS_NONCES - Used for encryption or decryption
 *			(STA Nonce 16 bytes followed by AP Nonce 16 bytes)
 *
 * Once the association is done, the driver cleans the FILS AAD data.
 */

/**
 * DOC: Multi-Link Operation
 *
 * In Multi-Link Operation, a connection between to MLDs utilizes multiple
 * links. To use this in nl80211, various commands and responses now need
 * to or will include the new %NL80211_ATTR_MLO_LINKS attribute.
 * Additionally, various commands that need to operate on a specific link
 * now need to be given the %NL80211_ATTR_MLO_LINK_ID attribute, e.g. to
 * use %NL80211_CMD_START_AP or similar functions.
 */

/**
 * DOC: OWE DH IE handling offload
 *
 * By setting @NL80211_EXT_FEATURE_OWE_OFFLOAD flag, drivers can indicate
 * kernel/application space to avoid DH IE handling. When this flag is
 * advertised, the driver/device will take care of DH IE inclusion and
 * processing of peer DH IE to generate PMK.
 */

/**
 * enum nl80211_commands - supported nl80211 commands
 *
 * @NL80211_CMD_UNSPEC: unspecified command to catch errors
 *
 * @NL80211_CMD_GET_WIPHY: request information about a wiphy or dump request
 *	to get a list of all present wiphys.
 * @NL80211_CMD_SET_WIPHY: set wiphy parameters, needs %NL80211_ATTR_WIPHY or
 *	%NL80211_ATTR_IFINDEX; can be used to set %NL80211_ATTR_WIPHY_NAME,
 *	%NL80211_ATTR_WIPHY_TXQ_PARAMS, %NL80211_ATTR_WIPHY_FREQ,
 *	%NL80211_ATTR_WIPHY_FREQ_OFFSET (and the attributes determining the
 *	channel width; this is used for setting monitor mode channel),
 *	%NL80211_ATTR_WIPHY_RETRY_SHORT, %NL80211_ATTR_WIPHY_RETRY_LONG,
 *	%NL80211_ATTR_WIPHY_FRAG_THRESHOLD, and/or
 *	%NL80211_ATTR_WIPHY_RTS_THRESHOLD.  However, for setting the channel,
 *	see %NL80211_CMD_SET_CHANNEL instead, the support here is for backward
 *	compatibility only.
 * @NL80211_CMD_NEW_WIPHY: Newly created wiphy, response to get request
 *	or rename notification. Has attributes %NL80211_ATTR_WIPHY and
 *	%NL80211_ATTR_WIPHY_NAME.
 * @NL80211_CMD_DEL_WIPHY: Wiphy deleted. Has attributes
 *	%NL80211_ATTR_WIPHY and %NL80211_ATTR_WIPHY_NAME.
 *
 * @NL80211_CMD_GET_INTERFACE: Request an interface's configuration;
 *	either a dump request for all interfaces or a specific get with a
 *	single %NL80211_ATTR_IFINDEX is supported.
 * @NL80211_CMD_SET_INTERFACE: Set type of a virtual interface, requires
 *	%NL80211_ATTR_IFINDEX and %NL80211_ATTR_IFTYPE.
 * @NL80211_CMD_NEW_INTERFACE: Newly created virtual interface or response
 *	to %NL80211_CMD_GET_INTERFACE. Has %NL80211_ATTR_IFINDEX,
 *	%NL80211_ATTR_WIPHY and %NL80211_ATTR_IFTYPE attributes. Can also
 *	be sent from userspace to request creation of a new virtual interface,
 *	then requires attributes %NL80211_ATTR_WIPHY, %NL80211_ATTR_IFTYPE and
 *	%NL80211_ATTR_IFNAME.
 * @NL80211_CMD_DEL_INTERFACE: Virtual interface was deleted, has attributes
 *	%NL80211_ATTR_IFINDEX and %NL80211_ATTR_WIPHY. Can also be sent from
 *	userspace to request deletion of a virtual interface, then requires
 *	attribute %NL80211_ATTR_IFINDEX. If multiple BSSID advertisements are
 *	enabled using %NL80211_ATTR_MBSSID_CONFIG, %NL80211_ATTR_MBSSID_ELEMS,
 *	and if this command is used for the transmitting interface, then all
 *	the non-transmitting interfaces are deleted as well.
 *
 * @NL80211_CMD_GET_KEY: Get sequence counter information for a key specified
 *	by %NL80211_ATTR_KEY_IDX and/or %NL80211_ATTR_MAC. %NL80211_ATTR_MAC
 *	represents peer's MLD address for MLO pairwise key. For MLO group key,
 *	the link is identified by %NL80211_ATTR_MLO_LINK_ID.
 * @NL80211_CMD_SET_KEY: Set key attributes %NL80211_ATTR_KEY_DEFAULT,
 *	%NL80211_ATTR_KEY_DEFAULT_MGMT, or %NL80211_ATTR_KEY_THRESHOLD.
 *	For MLO connection, the link to set default key is identified by
 *	%NL80211_ATTR_MLO_LINK_ID.
 * @NL80211_CMD_NEW_KEY: add a key with given %NL80211_ATTR_KEY_DATA,
 *	%NL80211_ATTR_KEY_IDX, %NL80211_ATTR_MAC, %NL80211_ATTR_KEY_CIPHER,
 *	and %NL80211_ATTR_KEY_SEQ attributes. %NL80211_ATTR_MAC represents
 *	peer's MLD address for MLO pairwise key. The link to add MLO
 *	group key is identified by %NL80211_ATTR_MLO_LINK_ID.
 * @NL80211_CMD_DEL_KEY: delete a key identified by %NL80211_ATTR_KEY_IDX
 *	or %NL80211_ATTR_MAC. %NL80211_ATTR_MAC represents peer's MLD address
 *	for MLO pairwise key. The link to delete group key is identified by
 *	%NL80211_ATTR_MLO_LINK_ID.
 *
 * @NL80211_CMD_GET_BEACON: (not used)
 * @NL80211_CMD_SET_BEACON: change the beacon on an access point interface
 *	using the %NL80211_ATTR_BEACON_HEAD and %NL80211_ATTR_BEACON_TAIL
 *	attributes. For drivers that generate the beacon and probe responses
 *	internally, the following attributes must be provided: %NL80211_ATTR_IE,
 *	%NL80211_ATTR_IE_PROBE_RESP and %NL80211_ATTR_IE_ASSOC_RESP.
 * @NL80211_CMD_START_AP: Start AP operation on an AP interface, parameters
 *	are like for %NL80211_CMD_SET_BEACON, and additionally parameters that
 *	do not change are used, these include %NL80211_ATTR_BEACON_INTERVAL,
 *	%NL80211_ATTR_DTIM_PERIOD, %NL80211_ATTR_SSID,
 *	%NL80211_ATTR_HIDDEN_SSID, %NL80211_ATTR_CIPHERS_PAIRWISE,
 *	%NL80211_ATTR_CIPHER_GROUP, %NL80211_ATTR_WPA_VERSIONS,
 *	%NL80211_ATTR_AKM_SUITES, %NL80211_ATTR_PRIVACY,
 *	%NL80211_ATTR_AUTH_TYPE, %NL80211_ATTR_INACTIVITY_TIMEOUT,
 *	%NL80211_ATTR_ACL_POLICY and %NL80211_ATTR_MAC_ADDRS.
 *	The channel to use can be set on the interface or be given using the
 *	%NL80211_ATTR_WIPHY_FREQ and %NL80211_ATTR_WIPHY_FREQ_OFFSET, and the
 *	attributes determining channel width.
 * @NL80211_CMD_NEW_BEACON: old alias for %NL80211_CMD_START_AP
 * @NL80211_CMD_STOP_AP: Stop AP operation on the given interface
 * @NL80211_CMD_DEL_BEACON: old alias for %NL80211_CMD_STOP_AP
 *
 * @NL80211_CMD_GET_STATION: Get station attributes for station identified by
 *	%NL80211_ATTR_MAC on the interface identified by %NL80211_ATTR_IFINDEX.
 * @NL80211_CMD_SET_STATION: Set station attributes for station identified by
 *	%NL80211_ATTR_MAC on the interface identified by %NL80211_ATTR_IFINDEX.
 * @NL80211_CMD_NEW_STATION: Add a station with given attributes to the
 *	interface identified by %NL80211_ATTR_IFINDEX.
 * @NL80211_CMD_DEL_STATION: Remove a station identified by %NL80211_ATTR_MAC
 *	or, if no MAC address given, all stations, on the interface identified
 *	by %NL80211_ATTR_IFINDEX. For MLD station, MLD address is used in
 *	%NL80211_ATTR_MAC. %NL80211_ATTR_MGMT_SUBTYPE and
 *	%NL80211_ATTR_REASON_CODE can optionally be used to specify which type
 *	of disconnection indication should be sent to the station
 *	(Deauthentication or Disassociation frame and reason code for that
 *	frame).
 *
 * @NL80211_CMD_GET_MPATH: Get mesh path attributes for mesh path to
 * 	destination %NL80211_ATTR_MAC on the interface identified by
 * 	%NL80211_ATTR_IFINDEX.
 * @NL80211_CMD_SET_MPATH:  Set mesh path attributes for mesh path to
 * 	destination %NL80211_ATTR_MAC on the interface identified by
 * 	%NL80211_ATTR_IFINDEX.
 * @NL80211_CMD_NEW_MPATH: Create a new mesh path for the destination given by
 *	%NL80211_ATTR_MAC via %NL80211_ATTR_MPATH_NEXT_HOP.
 * @NL80211_CMD_DEL_MPATH: Delete a mesh path to the destination given by
 *	%NL80211_ATTR_MAC.
 * @NL80211_CMD_NEW_PATH: Add a mesh path with given attributes to the
 *	interface identified by %NL80211_ATTR_IFINDEX.
 * @NL80211_CMD_DEL_PATH: Remove a mesh path identified by %NL80211_ATTR_MAC
 *	or, if no MAC address given, all mesh paths, on the interface identified
 *	by %NL80211_ATTR_IFINDEX.
 * @NL80211_CMD_SET_BSS: Set BSS attributes for BSS identified by
 *	%NL80211_ATTR_IFINDEX.
 *
 * @NL80211_CMD_GET_REG: ask the wireless core to send us its currently set
 *	regulatory domain. If %NL80211_ATTR_WIPHY is specified and the device
 *	has a private regulatory domain, it will be returned. Otherwise, the
 *	global regdomain will be returned.
 *	A device will have a private regulatory domain if it uses the
 *	regulatory_hint() API. Even when a private regdomain is used the channel
 *	information will still be mended according to further hints from
 *	the regulatory core to help with compliance. A dump version of this API
 *	is now available which will returns the global regdomain as well as
 *	all private regdomains of present wiphys (for those that have it).
 *	If a wiphy is self-managed (%NL80211_ATTR_WIPHY_SELF_MANAGED_REG), then
 *	its private regdomain is the only valid one for it. The regulatory
 *	core is not used to help with compliance in this case.
 * @NL80211_CMD_SET_REG: Set current regulatory domain. CRDA sends this command
 *	after being queried by the kernel. CRDA replies by sending a regulatory
 *	domain structure which consists of %NL80211_ATTR_REG_ALPHA set to our
 *	current alpha2 if it found a match. It also provides
 * 	NL80211_ATTR_REG_RULE_FLAGS, and a set of regulatory rules. Each
 * 	regulatory rule is a nested set of attributes  given by
 * 	%NL80211_ATTR_REG_RULE_FREQ_[START|END] and
 * 	%NL80211_ATTR_FREQ_RANGE_MAX_BW with an attached power rule given by
 * 	%NL80211_ATTR_REG_RULE_POWER_MAX_ANT_GAIN and
 * 	%NL80211_ATTR_REG_RULE_POWER_MAX_EIRP.
 * @NL80211_CMD_REQ_SET_REG: ask the wireless core to set the regulatory domain
 * 	to the specified ISO/IEC 3166-1 alpha2 country code. The core will
 * 	store this as a valid request and then query userspace for it.
 *
 * @NL80211_CMD_GET_MESH_CONFIG: Get mesh networking properties for the
 *	interface identified by %NL80211_ATTR_IFINDEX
 *
 * @NL80211_CMD_SET_MESH_CONFIG: Set mesh networking properties for the
 *      interface identified by %NL80211_ATTR_IFINDEX
 *
 * @NL80211_CMD_SET_MGMT_EXTRA_IE: Set extra IEs for management frames. The
 *	interface is identified with %NL80211_ATTR_IFINDEX and the management
 *	frame subtype with %NL80211_ATTR_MGMT_SUBTYPE. The extra IE data to be
 *	added to the end of the specified management frame is specified with
 *	%NL80211_ATTR_IE. If the command succeeds, the requested data will be
 *	added to all specified management frames generated by
 *	kernel/firmware/driver.
 *	Note: This command has been removed and it is only reserved at this
 *	point to avoid re-using existing command number. The functionality this
 *	command was planned for has been provided with cleaner design with the
 *	option to specify additional IEs in NL80211_CMD_TRIGGER_SCAN,
 *	NL80211_CMD_AUTHENTICATE, NL80211_CMD_ASSOCIATE,
 *	NL80211_CMD_DEAUTHENTICATE, and NL80211_CMD_DISASSOCIATE.
 *
 * @NL80211_CMD_GET_SCAN: get scan results
 * @NL80211_CMD_TRIGGER_SCAN: trigger a new scan with the given parameters
 *	%NL80211_ATTR_TX_NO_CCK_RATE is used to decide whether to send the
 *	probe requests at CCK rate or not. %NL80211_ATTR_BSSID can be used to
 *	specify a BSSID to scan for; if not included, the wildcard BSSID will
 *	be used.
 * @NL80211_CMD_NEW_SCAN_RESULTS: scan notification (as a reply to
 *	NL80211_CMD_GET_SCAN and on the "scan" multicast group)
 * @NL80211_CMD_SCAN_ABORTED: scan was aborted, for unspecified reasons,
 *	partial scan results may be available
 *
 * @NL80211_CMD_START_SCHED_SCAN: start a scheduled scan at certain
 *	intervals and certain number of cycles, as specified by
 *	%NL80211_ATTR_SCHED_SCAN_PLANS. If %NL80211_ATTR_SCHED_SCAN_PLANS is
 *	not specified and only %NL80211_ATTR_SCHED_SCAN_INTERVAL is specified,
 *	scheduled scan will run in an infinite loop with the specified interval.
 *	These attributes are mutually exculsive,
 *	i.e. NL80211_ATTR_SCHED_SCAN_INTERVAL must not be passed if
 *	NL80211_ATTR_SCHED_SCAN_PLANS is defined.
 *	If for some reason scheduled scan is aborted by the driver, all scan
 *	plans are canceled (including scan plans that did not start yet).
 *	Like with normal scans, if SSIDs (%NL80211_ATTR_SCAN_SSIDS)
 *	are passed, they are used in the probe requests.  For
 *	broadcast, a broadcast SSID must be passed (ie. an empty
 *	string).  If no SSID is passed, no probe requests are sent and
 *	a passive scan is performed.  %NL80211_ATTR_SCAN_FREQUENCIES,
 *	if passed, define which channels should be scanned; if not
 *	passed, all channels allowed for the current regulatory domain
 *	are used.  Extra IEs can also be passed from the userspace by
 *	using the %NL80211_ATTR_IE attribute.  The first cycle of the
 *	scheduled scan can be delayed by %NL80211_ATTR_SCHED_SCAN_DELAY
 *	is supplied. If the device supports multiple concurrent scheduled
 *	scans, it will allow such when the caller provides the flag attribute
 *	%NL80211_ATTR_SCHED_SCAN_MULTI to indicate user-space support for it.
 * @NL80211_CMD_STOP_SCHED_SCAN: stop a scheduled scan. Returns -ENOENT if
 *	scheduled scan is not running. The caller may assume that as soon
 *	as the call returns, it is safe to start a new scheduled scan again.
 * @NL80211_CMD_SCHED_SCAN_RESULTS: indicates that there are scheduled scan
 *	results available.
 * @NL80211_CMD_SCHED_SCAN_STOPPED: indicates that the scheduled scan has
 *	stopped.  The driver may issue this event at any time during a
 *	scheduled scan.  One reason for stopping the scan is if the hardware
 *	does not support starting an association or a normal scan while running
 *	a scheduled scan.  This event is also sent when the
 *	%NL80211_CMD_STOP_SCHED_SCAN command is received or when the interface
 *	is brought down while a scheduled scan was running.
 *
 * @NL80211_CMD_GET_SURVEY: get survey resuls, e.g. channel occupation
 *      or noise level
 * @NL80211_CMD_NEW_SURVEY_RESULTS: survey data notification (as a reply to
 *	NL80211_CMD_GET_SURVEY and on the "scan" multicast group)
 *
 * @NL80211_CMD_SET_PMKSA: Add a PMKSA cache entry using %NL80211_ATTR_MAC
 *	(for the BSSID), %NL80211_ATTR_PMKID, and optionally %NL80211_ATTR_PMK
 *	(PMK is used for PTKSA derivation in case of FILS shared key offload) or
 *	using %NL80211_ATTR_SSID, %NL80211_ATTR_FILS_CACHE_ID,
 *	%NL80211_ATTR_PMKID, and %NL80211_ATTR_PMK in case of FILS
 *	authentication where %NL80211_ATTR_FILS_CACHE_ID is the identifier
 *	advertized by a FILS capable AP identifying the scope of PMKSA in an
 *	ESS.
 * @NL80211_CMD_DEL_PMKSA: Delete a PMKSA cache entry, using %NL80211_ATTR_MAC
 *	(for the BSSID) and %NL80211_ATTR_PMKID or using %NL80211_ATTR_SSID,
 *	%NL80211_ATTR_FILS_CACHE_ID, and %NL80211_ATTR_PMKID in case of FILS
 *	authentication.
 * @NL80211_CMD_FLUSH_PMKSA: Flush all PMKSA cache entries.
 *
 * @NL80211_CMD_REG_CHANGE: indicates to userspace the regulatory domain
 * 	has been changed and provides details of the request information
 * 	that caused the change such as who initiated the regulatory request
 * 	(%NL80211_ATTR_REG_INITIATOR), the wiphy_idx
 * 	(%NL80211_ATTR_REG_ALPHA2) on which the request was made from if
 * 	the initiator was %NL80211_REGDOM_SET_BY_COUNTRY_IE or
 * 	%NL80211_REGDOM_SET_BY_DRIVER, the type of regulatory domain
 * 	set (%NL80211_ATTR_REG_TYPE), if the type of regulatory domain is
 * 	%NL80211_REG_TYPE_COUNTRY the alpha2 to which we have moved on
 * 	to (%NL80211_ATTR_REG_ALPHA2).
 * @NL80211_CMD_REG_BEACON_HINT: indicates to userspace that an AP beacon
 * 	has been found while world roaming thus enabling active scan or
 * 	any mode of operation that initiates TX (beacons) on a channel
 * 	where we would not have been able to do either before. As an example
 * 	if you are world roaming (regulatory domain set to world or if your
 * 	driver is using a custom world roaming regulatory domain) and while
 * 	doing a passive scan on the 5 GHz band you find an AP there (if not
 * 	on a DFS channel) you will now be able to actively scan for that AP
 * 	or use AP mode on your card on that same channel. Note that this will
 * 	never be used for channels 1-11 on the 2 GHz band as they are always
 * 	enabled world wide. This beacon hint is only sent if your device had
 * 	either disabled active scanning or beaconing on a channel. We send to
 * 	userspace the wiphy on which we removed a restriction from
 * 	(%NL80211_ATTR_WIPHY) and the channel on which this occurred
 * 	before (%NL80211_ATTR_FREQ_BEFORE) and after (%NL80211_ATTR_FREQ_AFTER)
 * 	the beacon hint was processed.
 *
 * @NL80211_CMD_AUTHENTICATE: authentication request and notification.
 *	This command is used both as a command (request to authenticate) and
 *	as an event on the "mlme" multicast group indicating completion of the
 *	authentication process.
 *	When used as a command, %NL80211_ATTR_IFINDEX is used to identify the
 *	interface. %NL80211_ATTR_MAC is used to specify PeerSTAAddress (and
 *	BSSID in case of station mode). %NL80211_ATTR_SSID is used to specify
 *	the SSID (mainly for association, but is included in authentication
 *	request, too, to help BSS selection. %NL80211_ATTR_WIPHY_FREQ +
 *	%NL80211_ATTR_WIPHY_FREQ_OFFSET is used to specify the frequence of the
 *	channel in MHz. %NL80211_ATTR_AUTH_TYPE is used to specify the
 *	authentication type. %NL80211_ATTR_IE is used to define IEs
 *	(VendorSpecificInfo, but also including RSN IE and FT IEs) to be added
 *	to the frame.
 *	When used as an event, this reports reception of an Authentication
 *	frame in station and IBSS modes when the local MLME processed the
 *	frame, i.e., it was for the local STA and was received in correct
 *	state. This is similar to MLME-AUTHENTICATE.confirm primitive in the
 *	MLME SAP interface (kernel providing MLME, userspace SME). The
 *	included %NL80211_ATTR_FRAME attribute contains the management frame
 *	(including both the header and frame body, but not FCS). This event is
 *	also used to indicate if the authentication attempt timed out. In that
 *	case the %NL80211_ATTR_FRAME attribute is replaced with a
 *	%NL80211_ATTR_TIMED_OUT flag (and %NL80211_ATTR_MAC to indicate which
 *	pending authentication timed out).
 * @NL80211_CMD_ASSOCIATE: association request and notification; like
 *	NL80211_CMD_AUTHENTICATE but for Association and Reassociation
 *	(similar to MLME-ASSOCIATE.request, MLME-REASSOCIATE.request,
 *	MLME-ASSOCIATE.confirm or MLME-REASSOCIATE.confirm primitives). The
 *	%NL80211_ATTR_PREV_BSSID attribute is used to specify whether the
 *	request is for the initial association to an ESS (that attribute not
 *	included) or for reassociation within the ESS (that attribute is
 *	included).
 * @NL80211_CMD_DEAUTHENTICATE: deauthentication request and notification; like
 *	NL80211_CMD_AUTHENTICATE but for Deauthentication frames (similar to
 *	MLME-DEAUTHENTICATION.request and MLME-DEAUTHENTICATE.indication
 *	primitives).
 * @NL80211_CMD_DISASSOCIATE: disassociation request and notification; like
 *	NL80211_CMD_AUTHENTICATE but for Disassociation frames (similar to
 *	MLME-DISASSOCIATE.request and MLME-DISASSOCIATE.indication primitives).
 *
 * @NL80211_CMD_MICHAEL_MIC_FAILURE: notification of a locally detected Michael
 *	MIC (part of TKIP) failure; sent on the "mlme" multicast group; the
 *	event includes %NL80211_ATTR_MAC to describe the source MAC address of
 *	the frame with invalid MIC, %NL80211_ATTR_KEY_TYPE to show the key
 *	type, %NL80211_ATTR_KEY_IDX to indicate the key identifier, and
 *	%NL80211_ATTR_KEY_SEQ to indicate the TSC value of the frame; this
 *	event matches with MLME-MICHAELMICFAILURE.indication() primitive
 *
 * @NL80211_CMD_JOIN_IBSS: Join a new IBSS -- given at least an SSID and a
 *	FREQ attribute (for the initial frequency if no peer can be found)
 *	and optionally a MAC (as BSSID) and FREQ_FIXED attribute if those
 *	should be fixed rather than automatically determined. Can only be
 *	executed on a network interface that is UP, and fixed BSSID/FREQ
 *	may be rejected. Another optional parameter is the beacon interval,
 *	given in the %NL80211_ATTR_BEACON_INTERVAL attribute, which if not
 *	given defaults to 100 TU (102.4ms).
 * @NL80211_CMD_LEAVE_IBSS: Leave the IBSS -- no special arguments, the IBSS is
 *	determined by the network interface.
 *
 * @NL80211_CMD_TESTMODE: testmode command, takes a wiphy (or ifindex) attribute
 *	to identify the device, and the TESTDATA blob attribute to pass through
 *	to the driver.
 *
 * @NL80211_CMD_CONNECT: connection request and notification; this command
 *	requests to connect to a specified network but without separating
 *	auth and assoc steps. For this, you need to specify the SSID in a
 *	%NL80211_ATTR_SSID attribute, and can optionally specify the association
 *	IEs in %NL80211_ATTR_IE, %NL80211_ATTR_AUTH_TYPE,
 *	%NL80211_ATTR_USE_MFP, %NL80211_ATTR_MAC, %NL80211_ATTR_WIPHY_FREQ,
 *	%NL80211_ATTR_WIPHY_FREQ_OFFSET, %NL80211_ATTR_CONTROL_PORT,
 *	%NL80211_ATTR_CONTROL_PORT_ETHERTYPE,
 *	%NL80211_ATTR_CONTROL_PORT_NO_ENCRYPT,
 *	%NL80211_ATTR_CONTROL_PORT_OVER_NL80211, %NL80211_ATTR_MAC_HINT, and
 *	%NL80211_ATTR_WIPHY_FREQ_HINT.
 *	If included, %NL80211_ATTR_MAC and %NL80211_ATTR_WIPHY_FREQ are
 *	restrictions on BSS selection, i.e., they effectively prevent roaming
 *	within the ESS. %NL80211_ATTR_MAC_HINT and %NL80211_ATTR_WIPHY_FREQ_HINT
 *	can be included to provide a recommendation of the initial BSS while
 *	allowing the driver to roam to other BSSes within the ESS and also to
 *	ignore this recommendation if the indicated BSS is not ideal. Only one
 *	set of BSSID,frequency parameters is used (i.e., either the enforcing
 *	%NL80211_ATTR_MAC,%NL80211_ATTR_WIPHY_FREQ or the less strict
 *	%NL80211_ATTR_MAC_HINT and %NL80211_ATTR_WIPHY_FREQ_HINT).
 *	Driver shall not modify the IEs specified through %NL80211_ATTR_IE if
 *	%NL80211_ATTR_MAC is included. However, if %NL80211_ATTR_MAC_HINT is
 *	included, these IEs through %NL80211_ATTR_IE are specified by the user
 *	space based on the best possible BSS selected. Thus, if the driver ends
 *	up selecting a different BSS, it can modify these IEs accordingly (e.g.
 *	userspace asks the driver to perform PMKSA caching with BSS1 and the
 *	driver ends up selecting BSS2 with different PMKSA cache entry; RSNIE
 *	has to get updated with the apt PMKID).
 *	%NL80211_ATTR_PREV_BSSID can be used to request a reassociation within
 *	the ESS in case the device is already associated and an association with
 *	a different BSS is desired.
 *	Background scan period can optionally be
 *	specified in %NL80211_ATTR_BG_SCAN_PERIOD,
 *	if not specified default background scan configuration
 *	in driver is used and if period value is 0, bg scan will be disabled.
 *	This attribute is ignored if driver does not support roam scan.
 *	It is also sent as an event, with the BSSID and response IEs when the
 *	connection is established or failed to be established. This can be
 *	determined by the %NL80211_ATTR_STATUS_CODE attribute (0 = success,
 *	non-zero = failure). If %NL80211_ATTR_TIMED_OUT is included in the
 *	event, the connection attempt failed due to not being able to initiate
 *	authentication/association or not receiving a response from the AP.
 *	Non-zero %NL80211_ATTR_STATUS_CODE value is indicated in that case as
 *	well to remain backwards compatible.
 * @NL80211_CMD_ROAM: Notification indicating the card/driver roamed by itself.
 *	When a security association was established on an 802.1X network using
 *	fast transition, this event should be followed by an
 *	%NL80211_CMD_PORT_AUTHORIZED event.
 *	Following a %NL80211_CMD_ROAM event userspace can issue
 *	%NL80211_CMD_GET_SCAN in order to obtain the scan information for the
 *	new BSS the card/driver roamed to.
 * @NL80211_CMD_DISCONNECT: drop a given connection; also used to notify
 *	userspace that a connection was dropped by the AP or due to other
 *	reasons, for this the %NL80211_ATTR_DISCONNECTED_BY_AP and
 *	%NL80211_ATTR_REASON_CODE attributes are used.
 *
 * @NL80211_CMD_SET_WIPHY_NETNS: Set a wiphy's netns. Note that all devices
 *	associated with this wiphy must be down and will follow.
 *
 * @NL80211_CMD_REMAIN_ON_CHANNEL: Request to remain awake on the specified
 *	channel for the specified amount of time. This can be used to do
 *	off-channel operations like transmit a Public Action frame and wait for
 *	a response while being associated to an AP on another channel.
 *	%NL80211_ATTR_IFINDEX is used to specify which interface (and thus
 *	radio) is used. %NL80211_ATTR_WIPHY_FREQ is used to specify the
 *	frequency for the operation.
 *	%NL80211_ATTR_DURATION is used to specify the duration in milliseconds
 *	to remain on the channel. This command is also used as an event to
 *	notify when the requested duration starts (it may take a while for the
 *	driver to schedule this time due to other concurrent needs for the
 *	radio).
 *	When called, this operation returns a cookie (%NL80211_ATTR_COOKIE)
 *	that will be included with any events pertaining to this request;
 *	the cookie is also used to cancel the request.
 * @NL80211_CMD_CANCEL_REMAIN_ON_CHANNEL: This command can be used to cancel a
 *	pending remain-on-channel duration if the desired operation has been
 *	completed prior to expiration of the originally requested duration.
 *	%NL80211_ATTR_WIPHY or %NL80211_ATTR_IFINDEX is used to specify the
 *	radio. The %NL80211_ATTR_COOKIE attribute must be given as well to
 *	uniquely identify the request.
 *	This command is also used as an event to notify when a requested
 *	remain-on-channel duration has expired.
 *
 * @NL80211_CMD_SET_TX_BITRATE_MASK: Set the mask of rates to be used in TX
 *	rate selection. %NL80211_ATTR_IFINDEX is used to specify the interface
 *	and @NL80211_ATTR_TX_RATES the set of allowed rates.
 *
 * @NL80211_CMD_REGISTER_FRAME: Register for receiving certain mgmt frames
 *	(via @NL80211_CMD_FRAME) for processing in userspace. This command
 *	requires an interface index, a frame type attribute (optional for
 *	backward compatibility reasons, if not given assumes action frames)
 *	and a match attribute containing the first few bytes of the frame
 *	that should match, e.g. a single byte for only a category match or
 *	four bytes for vendor frames including the OUI. The registration
 *	cannot be dropped, but is removed automatically when the netlink
 *	socket is closed. Multiple registrations can be made.
 *	The %NL80211_ATTR_RECEIVE_MULTICAST flag attribute can be given if
 *	%NL80211_EXT_FEATURE_MULTICAST_REGISTRATIONS is available, in which
 *	case the registration can also be modified to include/exclude the
 *	flag, rather than requiring unregistration to change it.
 * @NL80211_CMD_REGISTER_ACTION: Alias for @NL80211_CMD_REGISTER_FRAME for
 *	backward compatibility
 * @NL80211_CMD_FRAME: Management frame TX request and RX notification. This
 *	command is used both as a request to transmit a management frame and
 *	as an event indicating reception of a frame that was not processed in
 *	kernel code, but is for us (i.e., which may need to be processed in a
 *	user space application). %NL80211_ATTR_FRAME is used to specify the
 *	frame contents (including header). %NL80211_ATTR_WIPHY_FREQ is used
 *	to indicate on which channel the frame is to be transmitted or was
 *	received. If this channel is not the current channel (remain-on-channel
 *	or the operational channel) the device will switch to the given channel
 *	and transmit the frame, optionally waiting for a response for the time
 *	specified using %NL80211_ATTR_DURATION. When called, this operation
 *	returns a cookie (%NL80211_ATTR_COOKIE) that will be included with the
 *	TX status event pertaining to the TX request.
 *	%NL80211_ATTR_TX_NO_CCK_RATE is used to decide whether to send the
 *	management frames at CCK rate or not in 2GHz band.
 *	%NL80211_ATTR_CSA_C_OFFSETS_TX is an array of offsets to CSA
 *	counters which will be updated to the current value. This attribute
 *	is used during CSA period.
 *	For TX on an MLD, the frequency can be omitted and the link ID be
 *	specified, or if transmitting to a known peer MLD (with MLD addresses
 *	in the frame) both can be omitted and the link will be selected by
 *	lower layers.
 *	For RX notification, %NL80211_ATTR_RX_HW_TIMESTAMP may be included to
 *	indicate the frame RX timestamp and %NL80211_ATTR_TX_HW_TIMESTAMP may
 *	be included to indicate the ack TX timestamp.
 * @NL80211_CMD_FRAME_WAIT_CANCEL: When an off-channel TX was requested, this
 *	command may be used with the corresponding cookie to cancel the wait
 *	time if it is known that it is no longer necessary.  This command is
 *	also sent as an event whenever the driver has completed the off-channel
 *	wait time.
 * @NL80211_CMD_ACTION: Alias for @NL80211_CMD_FRAME for backward compatibility.
 * @NL80211_CMD_FRAME_TX_STATUS: Report TX status of a management frame
 *	transmitted with %NL80211_CMD_FRAME. %NL80211_ATTR_COOKIE identifies
 *	the TX command and %NL80211_ATTR_FRAME includes the contents of the
 *	frame. %NL80211_ATTR_ACK flag is included if the recipient acknowledged
 *	the frame. %NL80211_ATTR_TX_HW_TIMESTAMP may be included to indicate the
 *	tx timestamp and %NL80211_ATTR_RX_HW_TIMESTAMP may be included to
 *	indicate the ack RX timestamp.
 * @NL80211_CMD_ACTION_TX_STATUS: Alias for @NL80211_CMD_FRAME_TX_STATUS for
 *	backward compatibility.
 *
 * @NL80211_CMD_SET_POWER_SAVE: Set powersave, using %NL80211_ATTR_PS_STATE
 * @NL80211_CMD_GET_POWER_SAVE: Get powersave status in %NL80211_ATTR_PS_STATE
 *
 * @NL80211_CMD_SET_CQM: Connection quality monitor configuration. This command
 *	is used to configure connection quality monitoring notification trigger
 *	levels.
 * @NL80211_CMD_NOTIFY_CQM: Connection quality monitor notification. This
 *	command is used as an event to indicate the that a trigger level was
 *	reached.
 * @NL80211_CMD_SET_CHANNEL: Set the channel (using %NL80211_ATTR_WIPHY_FREQ
 *	and the attributes determining channel width) the given interface
 *	(identifed by %NL80211_ATTR_IFINDEX) shall operate on.
 *	In case multiple channels are supported by the device, the mechanism
 *	with which it switches channels is implementation-defined.
 *	When a monitor interface is given, it can only switch channel while
 *	no other interfaces are operating to avoid disturbing the operation
 *	of any other interfaces, and other interfaces will again take
 *	precedence when they are used.
 *
 * @NL80211_CMD_SET_WDS_PEER: Set the MAC address of the peer on a WDS interface
 *	(no longer supported).
 *
 * @NL80211_CMD_SET_MULTICAST_TO_UNICAST: Configure if this AP should perform
 *	multicast to unicast conversion. When enabled, all multicast packets
 *	with ethertype ARP, IPv4 or IPv6 (possibly within an 802.1Q header)
 *	will be sent out to each station once with the destination (multicast)
 *	MAC address replaced by the station's MAC address. Note that this may
 *	break certain expectations of the receiver, e.g. the ability to drop
 *	unicast IP packets encapsulated in multicast L2 frames, or the ability
 *	to not send destination unreachable messages in such cases.
 *	This can only be toggled per BSS. Configure this on an interface of
 *	type %NL80211_IFTYPE_AP. It applies to all its VLAN interfaces
 *	(%NL80211_IFTYPE_AP_VLAN), except for those in 4addr (WDS) mode.
 *	If %NL80211_ATTR_MULTICAST_TO_UNICAST_ENABLED is not present with this
 *	command, the feature is disabled.
 *
 * @NL80211_CMD_JOIN_MESH: Join a mesh. The mesh ID must be given, and initial
 *	mesh config parameters may be given.
 * @NL80211_CMD_LEAVE_MESH: Leave the mesh network -- no special arguments, the
 *	network is determined by the network interface.
 *
 * @NL80211_CMD_UNPROT_DEAUTHENTICATE: Unprotected deauthentication frame
 *	notification. This event is used to indicate that an unprotected
 *	deauthentication frame was dropped when MFP is in use.
 * @NL80211_CMD_UNPROT_DISASSOCIATE: Unprotected disassociation frame
 *	notification. This event is used to indicate that an unprotected
 *	disassociation frame was dropped when MFP is in use.
 *
 * @NL80211_CMD_NEW_PEER_CANDIDATE: Notification on the reception of a
 *      beacon or probe response from a compatible mesh peer.  This is only
 *      sent while no station information (sta_info) exists for the new peer
 *      candidate and when @NL80211_MESH_SETUP_USERSPACE_AUTH,
 *      @NL80211_MESH_SETUP_USERSPACE_AMPE, or
 *      @NL80211_MESH_SETUP_USERSPACE_MPM is set.  On reception of this
 *      notification, userspace may decide to create a new station
 *      (@NL80211_CMD_NEW_STATION).  To stop this notification from
 *      reoccurring, the userspace authentication daemon may want to create the
 *      new station with the AUTHENTICATED flag unset and maybe change it later
 *      depending on the authentication result.
 *
 * @NL80211_CMD_GET_WOWLAN: get Wake-on-Wireless-LAN (WoWLAN) settings.
 * @NL80211_CMD_SET_WOWLAN: set Wake-on-Wireless-LAN (WoWLAN) settings.
 *	Since wireless is more complex than wired ethernet, it supports
 *	various triggers. These triggers can be configured through this
 *	command with the %NL80211_ATTR_WOWLAN_TRIGGERS attribute. For
 *	more background information, see
 *	https://wireless.wiki.kernel.org/en/users/Documentation/WoWLAN.
 *	The @NL80211_CMD_SET_WOWLAN command can also be used as a notification
 *	from the driver reporting the wakeup reason. In this case, the
 *	@NL80211_ATTR_WOWLAN_TRIGGERS attribute will contain the reason
 *	for the wakeup, if it was caused by wireless. If it is not present
 *	in the wakeup notification, the wireless device didn't cause the
 *	wakeup but reports that it was woken up.
 *
 * @NL80211_CMD_SET_REKEY_OFFLOAD: This command is used give the driver
 *	the necessary information for supporting GTK rekey offload. This
 *	feature is typically used during WoWLAN. The configuration data
 *	is contained in %NL80211_ATTR_REKEY_DATA (which is nested and
 *	contains the data in sub-attributes). After rekeying happened,
 *	this command may also be sent by the driver as an MLME event to
 *	inform userspace of the new replay counter.
 *
 * @NL80211_CMD_PMKSA_CANDIDATE: This is used as an event to inform userspace
 *	of PMKSA caching dandidates.
 *
 * @NL80211_CMD_TDLS_OPER: Perform a high-level TDLS command (e.g. link setup).
 *	In addition, this can be used as an event to request userspace to take
 *	actions on TDLS links (set up a new link or tear down an existing one).
 *	In such events, %NL80211_ATTR_TDLS_OPERATION indicates the requested
 *	operation, %NL80211_ATTR_MAC contains the peer MAC address, and
 *	%NL80211_ATTR_REASON_CODE the reason code to be used (only with
 *	%NL80211_TDLS_TEARDOWN).
 * @NL80211_CMD_TDLS_MGMT: Send a TDLS management frame. The
 *	%NL80211_ATTR_TDLS_ACTION attribute determines the type of frame to be
 *	sent. Public Action codes (802.11-2012 8.1.5.1) will be sent as
 *	802.11 management frames, while TDLS action codes (802.11-2012
 *	8.5.13.1) will be encapsulated and sent as data frames. The currently
 *	supported Public Action code is %WLAN_PUB_ACTION_TDLS_DISCOVER_RES
 *	and the currently supported TDLS actions codes are given in
 *	&enum ieee80211_tdls_actioncode.
 *
 * @NL80211_CMD_UNEXPECTED_FRAME: Used by an application controlling an AP
 *	(or GO) interface (i.e. hostapd) to ask for unexpected frames to
 *	implement sending deauth to stations that send unexpected class 3
 *	frames. Also used as the event sent by the kernel when such a frame
 *	is received.
 *	For the event, the %NL80211_ATTR_MAC attribute carries the TA and
 *	other attributes like the interface index are present.
 *	If used as the command it must have an interface index and you can
 *	only unsubscribe from the event by closing the socket. Subscription
 *	is also for %NL80211_CMD_UNEXPECTED_4ADDR_FRAME events.
 *
 * @NL80211_CMD_UNEXPECTED_4ADDR_FRAME: Sent as an event indicating that the
 *	associated station identified by %NL80211_ATTR_MAC sent a 4addr frame
 *	and wasn't already in a 4-addr VLAN. The event will be sent similarly
 *	to the %NL80211_CMD_UNEXPECTED_FRAME event, to the same listener.
 *
 * @NL80211_CMD_PROBE_CLIENT: Probe an associated station on an AP interface
 *	by sending a null data frame to it and reporting when the frame is
 *	acknowleged. This is used to allow timing out inactive clients. Uses
 *	%NL80211_ATTR_IFINDEX and %NL80211_ATTR_MAC. The command returns a
 *	direct reply with an %NL80211_ATTR_COOKIE that is later used to match
 *	up the event with the request. The event includes the same data and
 *	has %NL80211_ATTR_ACK set if the frame was ACKed.
 *
 * @NL80211_CMD_REGISTER_BEACONS: Register this socket to receive beacons from
 *	other BSSes when any interfaces are in AP mode. This helps implement
 *	OLBC handling in hostapd. Beacons are reported in %NL80211_CMD_FRAME
 *	messages. Note that per PHY only one application may register.
 *
 * @NL80211_CMD_SET_NOACK_MAP: sets a bitmap for the individual TIDs whether
 *      No Acknowledgement Policy should be applied.
 *
 * @NL80211_CMD_CH_SWITCH_NOTIFY: An AP or GO may decide to switch channels
 *	independently of the userspace SME, send this event indicating
 *	%NL80211_ATTR_IFINDEX is now on %NL80211_ATTR_WIPHY_FREQ and the
 *	attributes determining channel width.  This indication may also be
 *	sent when a remotely-initiated switch (e.g., when a STA receives a CSA
 *	from the remote AP) is completed;
 *
 * @NL80211_CMD_CH_SWITCH_STARTED_NOTIFY: Notify that a channel switch
 *	has been started on an interface, regardless of the initiator
 *	(ie. whether it was requested from a remote device or
 *	initiated on our own).  It indicates that
 *	%NL80211_ATTR_IFINDEX will be on %NL80211_ATTR_WIPHY_FREQ
 *	after %NL80211_ATTR_CH_SWITCH_COUNT TBTT's.  The userspace may
 *	decide to react to this indication by requesting other
 *	interfaces to change channel as well.
 *
 * @NL80211_CMD_START_P2P_DEVICE: Start the given P2P Device, identified by
 *	its %NL80211_ATTR_WDEV identifier. It must have been created with
 *	%NL80211_CMD_NEW_INTERFACE previously. After it has been started, the
 *	P2P Device can be used for P2P operations, e.g. remain-on-channel and
 *	public action frame TX.
 * @NL80211_CMD_STOP_P2P_DEVICE: Stop the given P2P Device, identified by
 *	its %NL80211_ATTR_WDEV identifier.
 *
 * @NL80211_CMD_CONN_FAILED: connection request to an AP failed; used to
 *	notify userspace that AP has rejected the connection request from a
 *	station, due to particular reason. %NL80211_ATTR_CONN_FAILED_REASON
 *	is used for this.
 *
 * @NL80211_CMD_SET_MCAST_RATE: Change the rate used to send multicast frames
 *	for IBSS or MESH vif.
 *
 * @NL80211_CMD_SET_MAC_ACL: sets ACL for MAC address based access control.
 *	This is to be used with the drivers advertising the support of MAC
 *	address based access control. List of MAC addresses is passed in
 *	%NL80211_ATTR_MAC_ADDRS and ACL policy is passed in
 *	%NL80211_ATTR_ACL_POLICY. Driver will enable ACL with this list, if it
 *	is not already done. The new list will replace any existing list. Driver
 *	will clear its ACL when the list of MAC addresses passed is empty. This
 *	command is used in AP/P2P GO mode. Driver has to make sure to clear its
 *	ACL list during %NL80211_CMD_STOP_AP.
 *
 * @NL80211_CMD_RADAR_DETECT: Start a Channel availability check (CAC). Once
 *	a radar is detected or the channel availability scan (CAC) has finished
 *	or was aborted, or a radar was detected, usermode will be notified with
 *	this event. This command is also used to notify userspace about radars
 *	while operating on this channel.
 *	%NL80211_ATTR_RADAR_EVENT is used to inform about the type of the
 *	event.
 *
 * @NL80211_CMD_GET_PROTOCOL_FEATURES: Get global nl80211 protocol features,
 *	i.e. features for the nl80211 protocol rather than device features.
 *	Returns the features in the %NL80211_ATTR_PROTOCOL_FEATURES bitmap.
 *
 * @NL80211_CMD_UPDATE_FT_IES: Pass down the most up-to-date Fast Transition
 *	Information Element to the WLAN driver
 *
 * @NL80211_CMD_FT_EVENT: Send a Fast transition event from the WLAN driver
 *	to the supplicant. This will carry the target AP's MAC address along
 *	with the relevant Information Elements. This event is used to report
 *	received FT IEs (MDIE, FTIE, RSN IE, TIE, RICIE).
 *
 * @NL80211_CMD_CRIT_PROTOCOL_START: Indicates user-space will start running
 *	a critical protocol that needs more reliability in the connection to
 *	complete.
 *
 * @NL80211_CMD_CRIT_PROTOCOL_STOP: Indicates the connection reliability can
 *	return back to normal.
 *
 * @NL80211_CMD_GET_COALESCE: Get currently supported coalesce rules.
 * @NL80211_CMD_SET_COALESCE: Configure coalesce rules or clear existing rules.
 *
 * @NL80211_CMD_CHANNEL_SWITCH: Perform a channel switch by announcing the
 *	new channel information (Channel Switch Announcement - CSA)
 *	in the beacon for some time (as defined in the
 *	%NL80211_ATTR_CH_SWITCH_COUNT parameter) and then change to the
 *	new channel. Userspace provides the new channel information (using
 *	%NL80211_ATTR_WIPHY_FREQ and the attributes determining channel
 *	width). %NL80211_ATTR_CH_SWITCH_BLOCK_TX may be supplied to inform
 *	other station that transmission must be blocked until the channel
 *	switch is complete.
 *
 * @NL80211_CMD_VENDOR: Vendor-specified command/event. The command is specified
 *	by the %NL80211_ATTR_VENDOR_ID attribute and a sub-command in
 *	%NL80211_ATTR_VENDOR_SUBCMD. Parameter(s) can be transported in
 *	%NL80211_ATTR_VENDOR_DATA.
 *	For feature advertisement, the %NL80211_ATTR_VENDOR_DATA attribute is
 *	used in the wiphy data as a nested attribute containing descriptions
 *	(&struct nl80211_vendor_cmd_info) of the supported vendor commands.
 *	This may also be sent as an event with the same attributes.
 *
 * @NL80211_CMD_SET_QOS_MAP: Set Interworking QoS mapping for IP DSCP values.
 *	The QoS mapping information is included in %NL80211_ATTR_QOS_MAP. If
 *	that attribute is not included, QoS mapping is disabled. Since this
 *	QoS mapping is relevant for IP packets, it is only valid during an
 *	association. This is cleared on disassociation and AP restart.
 *
 * @NL80211_CMD_ADD_TX_TS: Ask the kernel to add a traffic stream for the given
 *	%NL80211_ATTR_TSID and %NL80211_ATTR_MAC with %NL80211_ATTR_USER_PRIO
 *	and %NL80211_ATTR_ADMITTED_TIME parameters.
 *	Note that the action frame handshake with the AP shall be handled by
 *	userspace via the normal management RX/TX framework, this only sets
 *	up the TX TS in the driver/device.
 *	If the admitted time attribute is not added then the request just checks
 *	if a subsequent setup could be successful, the intent is to use this to
 *	avoid setting up a session with the AP when local restrictions would
 *	make that impossible. However, the subsequent "real" setup may still
 *	fail even if the check was successful.
 * @NL80211_CMD_DEL_TX_TS: Remove an existing TS with the %NL80211_ATTR_TSID
 *	and %NL80211_ATTR_MAC parameters. It isn't necessary to call this
 *	before removing a station entry entirely, or before disassociating
 *	or similar, cleanup will happen in the driver/device in this case.
 *
 * @NL80211_CMD_GET_MPP: Get mesh path attributes for mesh proxy path to
 *	destination %NL80211_ATTR_MAC on the interface identified by
 *	%NL80211_ATTR_IFINDEX.
 *
 * @NL80211_CMD_JOIN_OCB: Join the OCB network. The center frequency and
 *	bandwidth of a channel must be given.
 * @NL80211_CMD_LEAVE_OCB: Leave the OCB network -- no special arguments, the
 *	network is determined by the network interface.
 *
 * @NL80211_CMD_TDLS_CHANNEL_SWITCH: Start channel-switching with a TDLS peer,
 *	identified by the %NL80211_ATTR_MAC parameter. A target channel is
 *	provided via %NL80211_ATTR_WIPHY_FREQ and other attributes determining
 *	channel width/type. The target operating class is given via
 *	%NL80211_ATTR_OPER_CLASS.
 *	The driver is responsible for continually initiating channel-switching
 *	operations and returning to the base channel for communication with the
 *	AP.
 * @NL80211_CMD_TDLS_CANCEL_CHANNEL_SWITCH: Stop channel-switching with a TDLS
 *	peer given by %NL80211_ATTR_MAC. Both peers must be on the base channel
 *	when this command completes.
 *
 * @NL80211_CMD_WIPHY_REG_CHANGE: Similar to %NL80211_CMD_REG_CHANGE, but used
 *	as an event to indicate changes for devices with wiphy-specific regdom
 *	management.
 *
 * @NL80211_CMD_ABORT_SCAN: Stop an ongoing scan. Returns -ENOENT if a scan is
 *	not running. The driver indicates the status of the scan through
 *	cfg80211_scan_done().
 *
 * @NL80211_CMD_START_NAN: Start NAN operation, identified by its
 *	%NL80211_ATTR_WDEV interface. This interface must have been
 *	previously created with %NL80211_CMD_NEW_INTERFACE. After it
 *	has been started, the NAN interface will create or join a
 *	cluster. This command must have a valid
 *	%NL80211_ATTR_NAN_MASTER_PREF attribute and optional
 *	%NL80211_ATTR_BANDS attributes.  If %NL80211_ATTR_BANDS is
 *	omitted or set to 0, it means don't-care and the device will
 *	decide what to use.  After this command NAN functions can be
 *	added.
 * @NL80211_CMD_STOP_NAN: Stop the NAN operation, identified by
 *	its %NL80211_ATTR_WDEV interface.
 * @NL80211_CMD_ADD_NAN_FUNCTION: Add a NAN function. The function is defined
 *	with %NL80211_ATTR_NAN_FUNC nested attribute. When called, this
 *	operation returns the strictly positive and unique instance id
 *	(%NL80211_ATTR_NAN_FUNC_INST_ID) and a cookie (%NL80211_ATTR_COOKIE)
 *	of the function upon success.
 *	Since instance ID's can be re-used, this cookie is the right
 *	way to identify the function. This will avoid races when a termination
 *	event is handled by the user space after it has already added a new
 *	function that got the same instance id from the kernel as the one
 *	which just terminated.
 *	This cookie may be used in NAN events even before the command
 *	returns, so userspace shouldn't process NAN events until it processes
 *	the response to this command.
 *	Look at %NL80211_ATTR_SOCKET_OWNER as well.
 * @NL80211_CMD_DEL_NAN_FUNCTION: Delete a NAN function by cookie.
 *	This command is also used as a notification sent when a NAN function is
 *	terminated. This will contain a %NL80211_ATTR_NAN_FUNC_INST_ID
 *	and %NL80211_ATTR_COOKIE attributes.
 * @NL80211_CMD_CHANGE_NAN_CONFIG: Change current NAN
 *	configuration. NAN must be operational (%NL80211_CMD_START_NAN
 *	was executed).  It must contain at least one of the following
 *	attributes: %NL80211_ATTR_NAN_MASTER_PREF,
 *	%NL80211_ATTR_BANDS.  If %NL80211_ATTR_BANDS is omitted, the
 *	current configuration is not changed.  If it is present but
 *	set to zero, the configuration is changed to don't-care
 *	(i.e. the device can decide what to do).
 * @NL80211_CMD_NAN_FUNC_MATCH: Notification sent when a match is reported.
 *	This will contain a %NL80211_ATTR_NAN_MATCH nested attribute and
 *	%NL80211_ATTR_COOKIE.
 *
 * @NL80211_CMD_UPDATE_CONNECT_PARAMS: Update one or more connect parameters
 *	for subsequent roaming cases if the driver or firmware uses internal
 *	BSS selection. This command can be issued only while connected and it
 *	does not result in a change for the current association. Currently,
 *	only the %NL80211_ATTR_IE data is used and updated with this command.
 *
 * @NL80211_CMD_SET_PMK: For offloaded 4-Way handshake, set the PMK or PMK-R0
 *	for the given authenticator address (specified with %NL80211_ATTR_MAC).
 *	When %NL80211_ATTR_PMKR0_NAME is set, %NL80211_ATTR_PMK specifies the
 *	PMK-R0, otherwise it specifies the PMK.
 * @NL80211_CMD_DEL_PMK: For offloaded 4-Way handshake, delete the previously
 *	configured PMK for the authenticator address identified by
 *	%NL80211_ATTR_MAC.
 * @NL80211_CMD_PORT_AUTHORIZED: An event that indicates an 802.1X FT roam was
 *	completed successfully. Drivers that support 4 way handshake offload
 *	should send this event after indicating 802.1X FT assocation with
 *	%NL80211_CMD_ROAM. If the 4 way handshake failed %NL80211_CMD_DISCONNECT
 *	should be indicated instead.
 * @NL80211_CMD_CONTROL_PORT_FRAME: Control Port (e.g. PAE) frame TX request
 *	and RX notification.  This command is used both as a request to transmit
 *	a control port frame and as a notification that a control port frame
 *	has been received. %NL80211_ATTR_FRAME is used to specify the
 *	frame contents.  The frame is the raw EAPoL data, without ethernet or
 *	802.11 headers.
 *	For an MLD transmitter, the %NL80211_ATTR_MLO_LINK_ID may be given and
 *	its effect will depend on the destination: If the destination is known
 *	to be an MLD, this will be used as a hint to select the link to transmit
 *	the frame on. If the destination is not an MLD, this will select both
 *	the link to transmit on and the source address will be set to the link
 *	address of that link.
 *	When used as an event indication %NL80211_ATTR_CONTROL_PORT_ETHERTYPE,
 *	%NL80211_ATTR_CONTROL_PORT_NO_ENCRYPT and %NL80211_ATTR_MAC are added
 *	indicating the protocol type of the received frame; whether the frame
 *	was received unencrypted and the MAC address of the peer respectively.
 *
 * @NL80211_CMD_RELOAD_REGDB: Request that the regdb firmware file is reloaded.
 *
 * @NL80211_CMD_EXTERNAL_AUTH: This interface is exclusively defined for host
 *	drivers that do not define separate commands for authentication and
 *	association, but rely on user space for the authentication to happen.
 *	This interface acts both as the event request (driver to user space)
 *	to trigger the authentication and command response (userspace to
 *	driver) to indicate the authentication status.
 *
 *	User space uses the %NL80211_CMD_CONNECT command to the host driver to
 *	trigger a connection. The host driver selects a BSS and further uses
 *	this interface to offload only the authentication part to the user
 *	space. Authentication frames are passed between the driver and user
 *	space through the %NL80211_CMD_FRAME interface. Host driver proceeds
 *	further with the association after getting successful authentication
 *	status. User space indicates the authentication status through
 *	%NL80211_ATTR_STATUS_CODE attribute in %NL80211_CMD_EXTERNAL_AUTH
 *	command interface.
 *
 *	Host driver sends MLD address of the AP with %NL80211_ATTR_MLD_ADDR in
 *	%NL80211_CMD_EXTERNAL_AUTH event to indicate user space to enable MLO
 *	during the authentication offload in STA mode while connecting to MLD
 *	APs. Host driver should check %NL80211_ATTR_MLO_SUPPORT flag capability
 *	in %NL80211_CMD_CONNECT to know whether the user space supports enabling
 *	MLO during the authentication offload or not.
 *	User space should enable MLO during the authentication only when it
 *	receives the AP MLD address in authentication offload request. User
 *	space shouldn't enable MLO when the authentication offload request
 *	doesn't indicate the AP MLD address even if the AP is MLO capable.
 *	User space should use %NL80211_ATTR_MLD_ADDR as peer's MLD address and
 *	interface address identified by %NL80211_ATTR_IFINDEX as self MLD
 *	address. User space and host driver to use MLD addresses in RA, TA and
 *	BSSID fields of the frames between them, and host driver translates the
 *	MLD addresses to/from link addresses based on the link chosen for the
 *	authentication.
 *
 *	Host driver reports this status on an authentication failure to the
 *	user space through the connect result as the user space would have
 *	initiated the connection through the connect request.
 *
 * @NL80211_CMD_STA_OPMODE_CHANGED: An event that notify station's
 *	ht opmode or vht opmode changes using any of %NL80211_ATTR_SMPS_MODE,
 *	%NL80211_ATTR_CHANNEL_WIDTH,%NL80211_ATTR_NSS attributes with its
 *	address(specified in %NL80211_ATTR_MAC).
 *
 * @NL80211_CMD_GET_FTM_RESPONDER_STATS: Retrieve FTM responder statistics, in
 *	the %NL80211_ATTR_FTM_RESPONDER_STATS attribute.
 *
 * @NL80211_CMD_PEER_MEASUREMENT_START: start a (set of) peer measurement(s)
 *	with the given parameters, which are encapsulated in the nested
 *	%NL80211_ATTR_PEER_MEASUREMENTS attribute. Optionally, MAC address
 *	randomization may be enabled and configured by specifying the
 *	%NL80211_ATTR_MAC and %NL80211_ATTR_MAC_MASK attributes.
 *	If a timeout is requested, use the %NL80211_ATTR_TIMEOUT attribute.
 *	A u64 cookie for further %NL80211_ATTR_COOKIE use is returned in
 *	the netlink extended ack message.
 *
 *	To cancel a measurement, close the socket that requested it.
 *
 *	Measurement results are reported to the socket that requested the
 *	measurement using @NL80211_CMD_PEER_MEASUREMENT_RESULT when they
 *	become available, so applications must ensure a large enough socket
 *	buffer size.
 *
 *	Depending on driver support it may or may not be possible to start
 *	multiple concurrent measurements.
 * @NL80211_CMD_PEER_MEASUREMENT_RESULT: This command number is used for the
 *	result notification from the driver to the requesting socket.
 * @NL80211_CMD_PEER_MEASUREMENT_COMPLETE: Notification only, indicating that
 *	the measurement completed, using the measurement cookie
 *	(%NL80211_ATTR_COOKIE).
 *
 * @NL80211_CMD_NOTIFY_RADAR: Notify the kernel that a radar signal was
 *	detected and reported by a neighboring device on the channel
 *	indicated by %NL80211_ATTR_WIPHY_FREQ and other attributes
 *	determining the width and type.
 *
 * @NL80211_CMD_UPDATE_OWE_INFO: This interface allows the host driver to
 *	offload OWE processing to user space. This intends to support
 *	OWE AKM by the host drivers that implement SME but rely
 *	on the user space for the cryptographic/DH IE processing in AP mode.
 *
 * @NL80211_CMD_PROBE_MESH_LINK: The requirement for mesh link metric
 *	refreshing, is that from one mesh point we be able to send some data
 *	frames to other mesh points which are not currently selected as a
 *	primary traffic path, but which are only 1 hop away. The absence of
 *	the primary path to the chosen node makes it necessary to apply some
 *	form of marking on a chosen packet stream so that the packets can be
 *	properly steered to the selected node for testing, and not by the
 *	regular mesh path lookup. Further, the packets must be of type data
 *	so that the rate control (often embedded in firmware) is used for
 *	rate selection.
 *
 *	Here attribute %NL80211_ATTR_MAC is used to specify connected mesh
 *	peer MAC address and %NL80211_ATTR_FRAME is used to specify the frame
 *	content. The frame is ethernet data.
 *
 * @NL80211_CMD_SET_TID_CONFIG: Data frame TID specific configuration
 *	is passed using %NL80211_ATTR_TID_CONFIG attribute.
 *
 * @NL80211_CMD_UNPROT_BEACON: Unprotected or incorrectly protected Beacon
 *	frame. This event is used to indicate that a received Beacon frame was
 *	dropped because it did not include a valid MME MIC while beacon
 *	protection was enabled (BIGTK configured in station mode).
 *
 * @NL80211_CMD_CONTROL_PORT_FRAME_TX_STATUS: Report TX status of a control
 *	port frame transmitted with %NL80211_CMD_CONTROL_PORT_FRAME.
 *	%NL80211_ATTR_COOKIE identifies the TX command and %NL80211_ATTR_FRAME
 *	includes the contents of the frame. %NL80211_ATTR_ACK flag is included
 *	if the recipient acknowledged the frame.
 *
 * @NL80211_CMD_SET_SAR_SPECS: SAR power limitation configuration is
 *	passed using %NL80211_ATTR_SAR_SPEC. %NL80211_ATTR_WIPHY is used to
 *	specify the wiphy index to be applied to.
 *
 * @NL80211_CMD_OBSS_COLOR_COLLISION: This notification is sent out whenever
 *	mac80211/drv detects a bss color collision.
 *
 * @NL80211_CMD_COLOR_CHANGE_REQUEST: This command is used to indicate that
 *	userspace wants to change the BSS color.
 *
 * @NL80211_CMD_COLOR_CHANGE_STARTED: Notify userland, that a color change has
 *	started
 *
 * @NL80211_CMD_COLOR_CHANGE_ABORTED: Notify userland, that the color change has
 *	been aborted
 *
 * @NL80211_CMD_COLOR_CHANGE_COMPLETED: Notify userland that the color change
 *	has completed
 *
 * @NL80211_CMD_SET_FILS_AAD: Set FILS AAD data to the driver using -
 *	&NL80211_ATTR_MAC - for STA MAC address
 *	&NL80211_ATTR_FILS_KEK - for KEK
 *	&NL80211_ATTR_FILS_NONCES - for FILS Nonces
 *		(STA Nonce 16 bytes followed by AP Nonce 16 bytes)
 *
 * @NL80211_CMD_ASSOC_COMEBACK: notification about an association
 *      temporal rejection with comeback. The event includes %NL80211_ATTR_MAC
 *      to describe the BSSID address of the AP and %NL80211_ATTR_TIMEOUT to
 *      specify the timeout value.
 *
 * @NL80211_CMD_ADD_LINK: Add a new link to an interface. The
 *	%NL80211_ATTR_MLO_LINK_ID attribute is used for the new link.
 * @NL80211_CMD_REMOVE_LINK: Remove a link from an interface. This may come
 *	without %NL80211_ATTR_MLO_LINK_ID as an easy way to remove all links
 *	in preparation for e.g. roaming to a regular (non-MLO) AP.
 *
 * @NL80211_CMD_ADD_LINK_STA: Add a link to an MLD station
 * @NL80211_CMD_MODIFY_LINK_STA: Modify a link of an MLD station
 * @NL80211_CMD_REMOVE_LINK_STA: Remove a link of an MLD station
 *
 * @NL80211_CMD_SET_HW_TIMESTAMP: Enable/disable HW timestamping of Timing
 *	measurement and Fine timing measurement frames. If %NL80211_ATTR_MAC
 *	is included, enable/disable HW timestamping only for frames to/from the
 *	specified MAC address. Otherwise enable/disable HW timestamping for
 *	all TM/FTM frames (including ones that were enabled with specific MAC
 *	address). If %NL80211_ATTR_HW_TIMESTAMP_ENABLED is not included, disable
 *	HW timestamping.
 *	The number of peers that HW timestamping can be enabled for concurrently
 *	is indicated by %NL80211_ATTR_MAX_HW_TIMESTAMP_PEERS.
 *
 * @NL80211_CMD_LINKS_REMOVED: Notify userspace about the removal of STA MLD
 *	setup links due to AP MLD removing the corresponding affiliated APs with
 *	Multi-Link reconfiguration. %NL80211_ATTR_MLO_LINKS is used to provide
 *	information about the removed STA MLD setup links.
 *
 * @NL80211_CMD_SET_TID_TO_LINK_MAPPING: Set the TID to Link Mapping for a
 *      non-AP MLD station. The %NL80211_ATTR_MLO_TTLM_DLINK and
 *      %NL80211_ATTR_MLO_TTLM_ULINK attributes are used to specify the
 *      TID to Link mapping for downlink/uplink traffic.
 *
 * @NL80211_CMD_MAX: highest used command number
 * @__NL80211_CMD_AFTER_LAST: internal use
 */
enum nl80211_commands {
/* don't change the order or add anything between, this is ABI! */
	NL80211_CMD_UNSPEC,

	NL80211_CMD_GET_WIPHY,		/* can dump */
	NL80211_CMD_SET_WIPHY,
	NL80211_CMD_NEW_WIPHY,
	NL80211_CMD_DEL_WIPHY,

	NL80211_CMD_GET_INTERFACE,	/* can dump */
	NL80211_CMD_SET_INTERFACE,
	NL80211_CMD_NEW_INTERFACE,
	NL80211_CMD_DEL_INTERFACE,

	NL80211_CMD_GET_KEY,
	NL80211_CMD_SET_KEY,
	NL80211_CMD_NEW_KEY,
	NL80211_CMD_DEL_KEY,

	NL80211_CMD_GET_BEACON,
	NL80211_CMD_SET_BEACON,
	NL80211_CMD_START_AP,
	NL80211_CMD_NEW_BEACON = NL80211_CMD_START_AP,
	NL80211_CMD_STOP_AP,
	NL80211_CMD_DEL_BEACON = NL80211_CMD_STOP_AP,

	NL80211_CMD_GET_STATION,
	NL80211_CMD_SET_STATION,
	NL80211_CMD_NEW_STATION,
	NL80211_CMD_DEL_STATION,

	NL80211_CMD_GET_MPATH,
	NL80211_CMD_SET_MPATH,
	NL80211_CMD_NEW_MPATH,
	NL80211_CMD_DEL_MPATH,

	NL80211_CMD_SET_BSS,

	NL80211_CMD_SET_REG,
	NL80211_CMD_REQ_SET_REG,

	NL80211_CMD_GET_MESH_CONFIG,
	NL80211_CMD_SET_MESH_CONFIG,

	NL80211_CMD_SET_MGMT_EXTRA_IE /* reserved; not used */,

	NL80211_CMD_GET_REG,

	NL80211_CMD_GET_SCAN,
	NL80211_CMD_TRIGGER_SCAN,
	NL80211_CMD_NEW_SCAN_RESULTS,
	NL80211_CMD_SCAN_ABORTED,

	NL80211_CMD_REG_CHANGE,

	NL80211_CMD_AUTHENTICATE,
	NL80211_CMD_ASSOCIATE,
	NL80211_CMD_DEAUTHENTICATE,
	NL80211_CMD_DISASSOCIATE,

	NL80211_CMD_MICHAEL_MIC_FAILURE,

	NL80211_CMD_REG_BEACON_HINT,

	NL80211_CMD_JOIN_IBSS,
	NL80211_CMD_LEAVE_IBSS,

	NL80211_CMD_TESTMODE,

	NL80211_CMD_CONNECT,
	NL80211_CMD_ROAM,
	NL80211_CMD_DISCONNECT,

	NL80211_CMD_SET_WIPHY_NETNS,

	NL80211_CMD_GET_SURVEY,
	NL80211_CMD_NEW_SURVEY_RESULTS,

	NL80211_CMD_SET_PMKSA,
	NL80211_CMD_DEL_PMKSA,
	NL80211_CMD_FLUSH_PMKSA,

	NL80211_CMD_REMAIN_ON_CHANNEL,
	NL80211_CMD_CANCEL_REMAIN_ON_CHANNEL,

	NL80211_CMD_SET_TX_BITRATE_MASK,

	NL80211_CMD_REGISTER_FRAME,
	NL80211_CMD_REGISTER_ACTION = NL80211_CMD_REGISTER_FRAME,
	NL80211_CMD_FRAME,
	NL80211_CMD_ACTION = NL80211_CMD_FRAME,
	NL80211_CMD_FRAME_TX_STATUS,
	NL80211_CMD_ACTION_TX_STATUS = NL80211_CMD_FRAME_TX_STATUS,

	NL80211_CMD_SET_POWER_SAVE,
	NL80211_CMD_GET_POWER_SAVE,

	NL80211_CMD_SET_CQM,
	NL80211_CMD_NOTIFY_CQM,

	NL80211_CMD_SET_CHANNEL,
	NL80211_CMD_SET_WDS_PEER,

	NL80211_CMD_FRAME_WAIT_CANCEL,

	NL80211_CMD_JOIN_MESH,
	NL80211_CMD_LEAVE_MESH,

	NL80211_CMD_UNPROT_DEAUTHENTICATE,
	NL80211_CMD_UNPROT_DISASSOCIATE,

	NL80211_CMD_NEW_PEER_CANDIDATE,

	NL80211_CMD_GET_WOWLAN,
	NL80211_CMD_SET_WOWLAN,

	NL80211_CMD_START_SCHED_SCAN,
	NL80211_CMD_STOP_SCHED_SCAN,
	NL80211_CMD_SCHED_SCAN_RESULTS,
	NL80211_CMD_SCHED_SCAN_STOPPED,

	NL80211_CMD_SET_REKEY_OFFLOAD,

	NL80211_CMD_PMKSA_CANDIDATE,

	NL80211_CMD_TDLS_OPER,
	NL80211_CMD_TDLS_MGMT,

	NL80211_CMD_UNEXPECTED_FRAME,

	NL80211_CMD_PROBE_CLIENT,

	NL80211_CMD_REGISTER_BEACONS,

	NL80211_CMD_UNEXPECTED_4ADDR_FRAME,

	NL80211_CMD_SET_NOACK_MAP,

	NL80211_CMD_CH_SWITCH_NOTIFY,

	NL80211_CMD_START_P2P_DEVICE,
	NL80211_CMD_STOP_P2P_DEVICE,

	NL80211_CMD_CONN_FAILED,

	NL80211_CMD_SET_MCAST_RATE,

	NL80211_CMD_SET_MAC_ACL,

	NL80211_CMD_RADAR_DETECT,

	NL80211_CMD_GET_PROTOCOL_FEATURES,

	NL80211_CMD_UPDATE_FT_IES,
	NL80211_CMD_FT_EVENT,

	NL80211_CMD_CRIT_PROTOCOL_START,
	NL80211_CMD_CRIT_PROTOCOL_STOP,

	NL80211_CMD_GET_COALESCE,
	NL80211_CMD_SET_COALESCE,

	NL80211_CMD_CHANNEL_SWITCH,

	NL80211_CMD_VENDOR,

	NL80211_CMD_SET_QOS_MAP,

	NL80211_CMD_ADD_TX_TS,
	NL80211_CMD_DEL_TX_TS,

	NL80211_CMD_GET_MPP,

	NL80211_CMD_JOIN_OCB,
	NL80211_CMD_LEAVE_OCB,

	NL80211_CMD_CH_SWITCH_STARTED_NOTIFY,

	NL80211_CMD_TDLS_CHANNEL_SWITCH,
	NL80211_CMD_TDLS_CANCEL_CHANNEL_SWITCH,

	NL80211_CMD_WIPHY_REG_CHANGE,

	NL80211_CMD_ABORT_SCAN,

	NL80211_CMD_START_NAN,
	NL80211_CMD_STOP_NAN,
	NL80211_CMD_ADD_NAN_FUNCTION,
	NL80211_CMD_DEL_NAN_FUNCTION,
	NL80211_CMD_CHANGE_NAN_CONFIG,
	NL80211_CMD_NAN_MATCH,

	NL80211_CMD_SET_MULTICAST_TO_UNICAST,

	NL80211_CMD_UPDATE_CONNECT_PARAMS,

	NL80211_CMD_SET_PMK,
	NL80211_CMD_DEL_PMK,

	NL80211_CMD_PORT_AUTHORIZED,

	NL80211_CMD_RELOAD_REGDB,

	NL80211_CMD_EXTERNAL_AUTH,

	NL80211_CMD_STA_OPMODE_CHANGED,

	NL80211_CMD_CONTROL_PORT_FRAME,

	NL80211_CMD_GET_FTM_RESPONDER_STATS,

	NL80211_CMD_PEER_MEASUREMENT_START,
	NL80211_CMD_PEER_MEASUREMENT_RESULT,
	NL80211_CMD_PEER_MEASUREMENT_COMPLETE,

	NL80211_CMD_NOTIFY_RADAR,

	NL80211_CMD_UPDATE_OWE_INFO,

	NL80211_CMD_PROBE_MESH_LINK,

	NL80211_CMD_SET_TID_CONFIG,

	NL80211_CMD_UNPROT_BEACON,

	NL80211_CMD_CONTROL_PORT_FRAME_TX_STATUS,

	NL80211_CMD_SET_SAR_SPECS,

	NL80211_CMD_OBSS_COLOR_COLLISION,

	NL80211_CMD_COLOR_CHANGE_REQUEST,

	NL80211_CMD_COLOR_CHANGE_STARTED,
	NL80211_CMD_COLOR_CHANGE_ABORTED,
	NL80211_CMD_COLOR_CHANGE_COMPLETED,

	NL80211_CMD_SET_FILS_AAD,

	NL80211_CMD_ASSOC_COMEBACK,

	NL80211_CMD_ADD_LINK,
	NL80211_CMD_REMOVE_LINK,

	NL80211_CMD_ADD_LINK_STA,
	NL80211_CMD_MODIFY_LINK_STA,
	NL80211_CMD_REMOVE_LINK_STA,

	NL80211_CMD_SET_HW_TIMESTAMP,

	NL80211_CMD_LINKS_REMOVED,

	NL80211_CMD_SET_TID_TO_LINK_MAPPING,

	/* add new commands above here */

	/* used to define NL80211_CMD_MAX below */
	__NL80211_CMD_AFTER_LAST,
	NL80211_CMD_MAX = __NL80211_CMD_AFTER_LAST - 1
};

/*
 * Allow user space programs to use #ifdef on new commands by defining them
 * here
 */
#define NL80211_CMD_SET_BSS NL80211_CMD_SET_BSS
#define NL80211_CMD_SET_MGMT_EXTRA_IE NL80211_CMD_SET_MGMT_EXTRA_IE
#define NL80211_CMD_REG_CHANGE NL80211_CMD_REG_CHANGE
#define NL80211_CMD_AUTHENTICATE NL80211_CMD_AUTHENTICATE
#define NL80211_CMD_ASSOCIATE NL80211_CMD_ASSOCIATE
#define NL80211_CMD_DEAUTHENTICATE NL80211_CMD_DEAUTHENTICATE
#define NL80211_CMD_DISASSOCIATE NL80211_CMD_DISASSOCIATE
#define NL80211_CMD_REG_BEACON_HINT NL80211_CMD_REG_BEACON_HINT

#define NL80211_ATTR_FEATURE_FLAGS NL80211_ATTR_FEATURE_FLAGS

/* source-level API compatibility */
#define NL80211_CMD_GET_MESH_PARAMS NL80211_CMD_GET_MESH_CONFIG
#define NL80211_CMD_SET_MESH_PARAMS NL80211_CMD_SET_MESH_CONFIG
#define NL80211_MESH_SETUP_VENDOR_PATH_SEL_IE NL80211_MESH_SETUP_IE

/**
 * enum nl80211_attrs - nl80211 netlink attributes
 *
 * @NL80211_ATTR_UNSPEC: unspecified attribute to catch errors
 *
 * @NL80211_ATTR_WIPHY: index of wiphy to operate on, cf.
 *	/sys/class/ieee80211/<phyname>/index
 * @NL80211_ATTR_WIPHY_NAME: wiphy name (used for renaming)
 * @NL80211_ATTR_WIPHY_TXQ_PARAMS: a nested array of TX queue parameters
 * @NL80211_ATTR_WIPHY_FREQ: frequency of the selected channel in MHz,
 *	defines the channel together with the (deprecated)
 *	%NL80211_ATTR_WIPHY_CHANNEL_TYPE attribute or the attributes
 *	%NL80211_ATTR_CHANNEL_WIDTH and if needed %NL80211_ATTR_CENTER_FREQ1
 *	and %NL80211_ATTR_CENTER_FREQ2
 * @NL80211_ATTR_CHANNEL_WIDTH: u32 attribute containing one of the values
 *	of &enum nl80211_chan_width, describing the channel width. See the
 *	documentation of the enum for more information.
 * @NL80211_ATTR_CENTER_FREQ1: Center frequency of the first part of the
 *	channel, used for anything but 20 MHz bandwidth. In S1G this is the
 *	operating channel center frequency.
 * @NL80211_ATTR_CENTER_FREQ2: Center frequency of the second part of the
 *	channel, used only for 80+80 MHz bandwidth
 * @NL80211_ATTR_WIPHY_CHANNEL_TYPE: included with NL80211_ATTR_WIPHY_FREQ
 *	if HT20 or HT40 are to be used (i.e., HT disabled if not included):
 *	NL80211_CHAN_NO_HT = HT not allowed (i.e., same as not including
 *		this attribute)
 *	NL80211_CHAN_HT20 = HT20 only
 *	NL80211_CHAN_HT40MINUS = secondary channel is below the primary channel
 *	NL80211_CHAN_HT40PLUS = secondary channel is above the primary channel
 *	This attribute is now deprecated.
 * @NL80211_ATTR_WIPHY_RETRY_SHORT: TX retry limit for frames whose length is
 *	less than or equal to the RTS threshold; allowed range: 1..255;
 *	dot11ShortRetryLimit; u8
 * @NL80211_ATTR_WIPHY_RETRY_LONG: TX retry limit for frames whose length is
 *	greater than the RTS threshold; allowed range: 1..255;
 *	dot11ShortLongLimit; u8
 * @NL80211_ATTR_WIPHY_FRAG_THRESHOLD: fragmentation threshold, i.e., maximum
 *	length in octets for frames; allowed range: 256..8000, disable
 *	fragmentation with (u32)-1; dot11FragmentationThreshold; u32
 * @NL80211_ATTR_WIPHY_RTS_THRESHOLD: RTS threshold (TX frames with length
 *	larger than or equal to this use RTS/CTS handshake); allowed range:
 *	0..65536, disable with (u32)-1; dot11RTSThreshold; u32
 * @NL80211_ATTR_WIPHY_COVERAGE_CLASS: Coverage Class as defined by IEEE 802.11
 *	section 7.3.2.9; dot11CoverageClass; u8
 *
 * @NL80211_ATTR_IFINDEX: network interface index of the device to operate on
 * @NL80211_ATTR_IFNAME: network interface name
 * @NL80211_ATTR_IFTYPE: type of virtual interface, see &enum nl80211_iftype
 *
 * @NL80211_ATTR_WDEV: wireless device identifier, used for pseudo-devices
 *	that don't have a netdev (u64)
 *
 * @NL80211_ATTR_MAC: MAC address (various uses)
 *
 * @NL80211_ATTR_KEY_DATA: (temporal) key data; for TKIP this consists of
 *	16 bytes encryption key followed by 8 bytes each for TX and RX MIC
 *	keys
 * @NL80211_ATTR_KEY_IDX: key ID (u8, 0-3)
 * @NL80211_ATTR_KEY_CIPHER: key cipher suite (u32, as defined by IEEE 802.11
 *	section 7.3.2.25.1, e.g. 0x000FAC04)
 * @NL80211_ATTR_KEY_SEQ: transmit key sequence number (IV/PN) for TKIP and
 *	CCMP keys, each six bytes in little endian
 * @NL80211_ATTR_KEY_DEFAULT: Flag attribute indicating the key is default key
 * @NL80211_ATTR_KEY_DEFAULT_MGMT: Flag attribute indicating the key is the
 *	default management key
 * @NL80211_ATTR_CIPHER_SUITES_PAIRWISE: For crypto settings for connect or
 *	other commands, indicates which pairwise cipher suites are used
 * @NL80211_ATTR_CIPHER_SUITE_GROUP: For crypto settings for connect or
 *	other commands, indicates which group cipher suite is used
 *
 * @NL80211_ATTR_BEACON_INTERVAL: beacon interval in TU
 * @NL80211_ATTR_DTIM_PERIOD: DTIM period for beaconing
 * @NL80211_ATTR_BEACON_HEAD: portion of the beacon before the TIM IE
 * @NL80211_ATTR_BEACON_TAIL: portion of the beacon after the TIM IE
 *
 * @NL80211_ATTR_STA_AID: Association ID for the station (u16)
 * @NL80211_ATTR_STA_FLAGS: flags, nested element with NLA_FLAG attributes of
 *	&enum nl80211_sta_flags (deprecated, use %NL80211_ATTR_STA_FLAGS2)
 * @NL80211_ATTR_STA_LISTEN_INTERVAL: listen interval as defined by
 *	IEEE 802.11 7.3.1.6 (u16).
 * @NL80211_ATTR_STA_SUPPORTED_RATES: supported rates, array of supported
 *	rates as defined by IEEE 802.11 7.3.2.2 but without the length
 *	restriction (at most %NL80211_MAX_SUPP_RATES).
 * @NL80211_ATTR_STA_VLAN: interface index of VLAN interface to move station
 *	to, or the AP interface the station was originally added to.
 * @NL80211_ATTR_STA_INFO: information about a station, part of station info
 *	given for %NL80211_CMD_GET_STATION, nested attribute containing
 *	info as possible, see &enum nl80211_sta_info.
 *
 * @NL80211_ATTR_WIPHY_BANDS: Information about an operating bands,
 *	consisting of a nested array.
 *
 * @NL80211_ATTR_MESH_ID: mesh id (1-32 bytes).
 * @NL80211_ATTR_STA_PLINK_ACTION: action to perform on the mesh peer link
 *	(see &enum nl80211_plink_action).
 * @NL80211_ATTR_MPATH_NEXT_HOP: MAC address of the next hop for a mesh path.
 * @NL80211_ATTR_MPATH_INFO: information about a mesh_path, part of mesh path
 * 	info given for %NL80211_CMD_GET_MPATH, nested attribute described at
 *	&enum nl80211_mpath_info.
 *
 * @NL80211_ATTR_MNTR_FLAGS: flags, nested element with NLA_FLAG attributes of
 *      &enum nl80211_mntr_flags.
 *
 * @NL80211_ATTR_REG_ALPHA2: an ISO-3166-alpha2 country code for which the
 * 	current regulatory domain should be set to or is already set to.
 * 	For example, 'CR', for Costa Rica. This attribute is used by the kernel
 * 	to query the CRDA to retrieve one regulatory domain. This attribute can
 * 	also be used by userspace to query the kernel for the currently set
 * 	regulatory domain. We chose an alpha2 as that is also used by the
 * 	IEEE-802.11 country information element to identify a country.
 * 	Users can also simply ask the wireless core to set regulatory domain
 * 	to a specific alpha2.
 * @NL80211_ATTR_REG_RULES: a nested array of regulatory domain regulatory
 *	rules.
 *
 * @NL80211_ATTR_BSS_CTS_PROT: whether CTS protection is enabled (u8, 0 or 1)
 * @NL80211_ATTR_BSS_SHORT_PREAMBLE: whether short preamble is enabled
 *	(u8, 0 or 1)
 * @NL80211_ATTR_BSS_SHORT_SLOT_TIME: whether short slot time enabled
 *	(u8, 0 or 1)
 * @NL80211_ATTR_BSS_BASIC_RATES: basic rates, array of basic
 *	rates in format defined by IEEE 802.11 7.3.2.2 but without the length
 *	restriction (at most %NL80211_MAX_SUPP_RATES).
 *
 * @NL80211_ATTR_HT_CAPABILITY: HT Capability information element (from
 *	association request when used with NL80211_CMD_NEW_STATION)
 *
 * @NL80211_ATTR_SUPPORTED_IFTYPES: nested attribute containing all
 *	supported interface types, each a flag attribute with the number
 *	of the interface mode.
 *
 * @NL80211_ATTR_MGMT_SUBTYPE: Management frame subtype for
 *	%NL80211_CMD_SET_MGMT_EXTRA_IE.
 *
 * @NL80211_ATTR_IE: Information element(s) data (used, e.g., with
 *	%NL80211_CMD_SET_MGMT_EXTRA_IE).
 *
 * @NL80211_ATTR_MAX_NUM_SCAN_SSIDS: number of SSIDs you can scan with
 *	a single scan request, a wiphy attribute.
 * @NL80211_ATTR_MAX_NUM_SCHED_SCAN_SSIDS: number of SSIDs you can
 *	scan with a single scheduled scan request, a wiphy attribute.
 * @NL80211_ATTR_MAX_SCAN_IE_LEN: maximum length of information elements
 *	that can be added to a scan request
 * @NL80211_ATTR_MAX_SCHED_SCAN_IE_LEN: maximum length of information
 *	elements that can be added to a scheduled scan request
 * @NL80211_ATTR_MAX_MATCH_SETS: maximum number of sets that can be
 *	used with @NL80211_ATTR_SCHED_SCAN_MATCH, a wiphy attribute.
 *
 * @NL80211_ATTR_SCAN_FREQUENCIES: nested attribute with frequencies (in MHz)
 * @NL80211_ATTR_SCAN_SSIDS: nested attribute with SSIDs, leave out for passive
 *	scanning and include a zero-length SSID (wildcard) for wildcard scan
 * @NL80211_ATTR_BSS: scan result BSS
 *
 * @NL80211_ATTR_REG_INITIATOR: indicates who requested the regulatory domain
 * 	currently in effect. This could be any of the %NL80211_REGDOM_SET_BY_*
 * @NL80211_ATTR_REG_TYPE: indicates the type of the regulatory domain currently
 * 	set. This can be one of the nl80211_reg_type (%NL80211_REGDOM_TYPE_*)
 *
 * @NL80211_ATTR_SUPPORTED_COMMANDS: wiphy attribute that specifies
 *	an array of command numbers (i.e. a mapping index to command number)
 *	that the driver for the given wiphy supports.
 *
 * @NL80211_ATTR_FRAME: frame data (binary attribute), including frame header
 *	and body, but not FCS; used, e.g., with NL80211_CMD_AUTHENTICATE and
 *	NL80211_CMD_ASSOCIATE events
 * @NL80211_ATTR_SSID: SSID (binary attribute, 0..32 octets)
 * @NL80211_ATTR_AUTH_TYPE: AuthenticationType, see &enum nl80211_auth_type,
 *	represented as a u32
 * @NL80211_ATTR_REASON_CODE: ReasonCode for %NL80211_CMD_DEAUTHENTICATE and
 *	%NL80211_CMD_DISASSOCIATE, u16
 *
 * @NL80211_ATTR_KEY_TYPE: Key Type, see &enum nl80211_key_type, represented as
 *	a u32
 *
 * @NL80211_ATTR_FREQ_BEFORE: A channel which has suffered a regulatory change
 * 	due to considerations from a beacon hint. This attribute reflects
 * 	the state of the channel _before_ the beacon hint processing. This
 * 	attributes consists of a nested attribute containing
 * 	NL80211_FREQUENCY_ATTR_*
 * @NL80211_ATTR_FREQ_AFTER: A channel which has suffered a regulatory change
 * 	due to considerations from a beacon hint. This attribute reflects
 * 	the state of the channel _after_ the beacon hint processing. This
 * 	attributes consists of a nested attribute containing
 * 	NL80211_FREQUENCY_ATTR_*
 *
 * @NL80211_ATTR_CIPHER_SUITES: a set of u32 values indicating the supported
 *	cipher suites
 *
 * @NL80211_ATTR_FREQ_FIXED: a flag indicating the IBSS should not try to look
 *	for other networks on different channels
 *
 * @NL80211_ATTR_TIMED_OUT: a flag indicating than an operation timed out; this
 *	is used, e.g., with %NL80211_CMD_AUTHENTICATE event
 *
 * @NL80211_ATTR_USE_MFP: Whether management frame protection (IEEE 802.11w) is
 *	used for the association (&enum nl80211_mfp, represented as a u32);
 *	this attribute can be used with %NL80211_CMD_ASSOCIATE and
 *	%NL80211_CMD_CONNECT requests. %NL80211_MFP_OPTIONAL is not allowed for
 *	%NL80211_CMD_ASSOCIATE since user space SME is expected and hence, it
 *	must have decided whether to use management frame protection or not.
 *	Setting %NL80211_MFP_OPTIONAL with a %NL80211_CMD_CONNECT request will
 *	let the driver (or the firmware) decide whether to use MFP or not.
 *
 * @NL80211_ATTR_STA_FLAGS2: Attribute containing a
 *	&struct nl80211_sta_flag_update.
 *
 * @NL80211_ATTR_CONTROL_PORT: A flag indicating whether user space controls
 *	IEEE 802.1X port, i.e., sets/clears %NL80211_STA_FLAG_AUTHORIZED, in
 *	station mode. If the flag is included in %NL80211_CMD_ASSOCIATE
 *	request, the driver will assume that the port is unauthorized until
 *	authorized by user space. Otherwise, port is marked authorized by
 *	default in station mode.
 * @NL80211_ATTR_CONTROL_PORT_ETHERTYPE: A 16-bit value indicating the
 *	ethertype that will be used for key negotiation. It can be
 *	specified with the associate and connect commands. If it is not
 *	specified, the value defaults to 0x888E (PAE, 802.1X). This
 *	attribute is also used as a flag in the wiphy information to
 *	indicate that protocols other than PAE are supported.
 * @NL80211_ATTR_CONTROL_PORT_NO_ENCRYPT: When included along with
 *	%NL80211_ATTR_CONTROL_PORT_ETHERTYPE, indicates that the custom
 *	ethertype frames used for key negotiation must not be encrypted.
 * @NL80211_ATTR_CONTROL_PORT_OVER_NL80211: A flag indicating whether control
 *	port frames (e.g. of type given in %NL80211_ATTR_CONTROL_PORT_ETHERTYPE)
 *	will be sent directly to the network interface or sent via the NL80211
 *	socket.  If this attribute is missing, then legacy behavior of sending
 *	control port frames directly to the network interface is used.  If the
 *	flag is included, then control port frames are sent over NL80211 instead
 *	using %CMD_CONTROL_PORT_FRAME.  If control port routing over NL80211 is
 *	to be used then userspace must also use the %NL80211_ATTR_SOCKET_OWNER
 *	flag. When used with %NL80211_ATTR_CONTROL_PORT_NO_PREAUTH, pre-auth
 *	frames are not forwared over the control port.
 *
 * @NL80211_ATTR_TESTDATA: Testmode data blob, passed through to the driver.
 *	We recommend using nested, driver-specific attributes within this.
 *
 * @NL80211_ATTR_DISCONNECTED_BY_AP: A flag indicating that the DISCONNECT
 *	event was due to the AP disconnecting the station, and not due to
 *	a local disconnect request.
 * @NL80211_ATTR_STATUS_CODE: StatusCode for the %NL80211_CMD_CONNECT
 *	event (u16)
 * @NL80211_ATTR_PRIVACY: Flag attribute, used with connect(), indicating
 *	that protected APs should be used. This is also used with NEW_BEACON to
 *	indicate that the BSS is to use protection.
 *
 * @NL80211_ATTR_CIPHERS_PAIRWISE: Used with CONNECT, ASSOCIATE, and NEW_BEACON
 *	to indicate which unicast key ciphers will be used with the connection
 *	(an array of u32).
 * @NL80211_ATTR_CIPHER_GROUP: Used with CONNECT, ASSOCIATE, and NEW_BEACON to
 *	indicate which group key cipher will be used with the connection (a
 *	u32).
 * @NL80211_ATTR_WPA_VERSIONS: Used with CONNECT, ASSOCIATE, and NEW_BEACON to
 *	indicate which WPA version(s) the AP we want to associate with is using
 *	(a u32 with flags from &enum nl80211_wpa_versions).
 * @NL80211_ATTR_AKM_SUITES: Used with CONNECT, ASSOCIATE, and NEW_BEACON to
 *	indicate which key management algorithm(s) to use (an array of u32).
 *	This attribute is also sent in response to @NL80211_CMD_GET_WIPHY,
 *	indicating the supported AKM suites, intended for specific drivers which
 *	implement SME and have constraints on which AKMs are supported and also
 *	the cases where an AKM support is offloaded to the driver/firmware.
 *	If there is no such notification from the driver, user space should
 *	assume the driver supports all the AKM suites.
 *
 * @NL80211_ATTR_REQ_IE: (Re)association request information elements as
 *	sent out by the card, for ROAM and successful CONNECT events.
 * @NL80211_ATTR_RESP_IE: (Re)association response information elements as
 *	sent by peer, for ROAM and successful CONNECT events.
 *
 * @NL80211_ATTR_PREV_BSSID: previous BSSID, to be used in ASSOCIATE and CONNECT
 *	commands to specify a request to reassociate within an ESS, i.e., to use
 *	Reassociate Request frame (with the value of this attribute in the
 *	Current AP address field) instead of Association Request frame which is
 *	used for the initial association to an ESS.
 *
 * @NL80211_ATTR_KEY: key information in a nested attribute with
 *	%NL80211_KEY_* sub-attributes
 * @NL80211_ATTR_KEYS: array of keys for static WEP keys for connect()
 *	and join_ibss(), key information is in a nested attribute each
 *	with %NL80211_KEY_* sub-attributes
 *
 * @NL80211_ATTR_PID: Process ID of a network namespace.
 *
 * @NL80211_ATTR_GENERATION: Used to indicate consistent snapshots for
 *	dumps. This number increases whenever the object list being
 *	dumped changes, and as such userspace can verify that it has
 *	obtained a complete and consistent snapshot by verifying that
 *	all dump messages contain the same generation number. If it
 *	changed then the list changed and the dump should be repeated
 *	completely from scratch.
 *
 * @NL80211_ATTR_4ADDR: Use 4-address frames on a virtual interface
 *
 * @NL80211_ATTR_SURVEY_INFO: survey information about a channel, part of
 *      the survey response for %NL80211_CMD_GET_SURVEY, nested attribute
 *      containing info as possible, see &enum survey_info.
 *
 * @NL80211_ATTR_PMKID: PMK material for PMKSA caching.
 * @NL80211_ATTR_MAX_NUM_PMKIDS: maximum number of PMKIDs a firmware can
 *	cache, a wiphy attribute.
 *
 * @NL80211_ATTR_DURATION: Duration of an operation in milliseconds, u32.
 * @NL80211_ATTR_MAX_REMAIN_ON_CHANNEL_DURATION: Device attribute that
 *	specifies the maximum duration that can be requested with the
 *	remain-on-channel operation, in milliseconds, u32.
 *
 * @NL80211_ATTR_COOKIE: Generic 64-bit cookie to identify objects.
 *
 * @NL80211_ATTR_TX_RATES: Nested set of attributes
 *	(enum nl80211_tx_rate_attributes) describing TX rates per band. The
 *	enum nl80211_band value is used as the index (nla_type() of the nested
 *	data. If a band is not included, it will be configured to allow all
 *	rates based on negotiated supported rates information. This attribute
 *	is used with %NL80211_CMD_SET_TX_BITRATE_MASK and with starting AP,
 *	and joining mesh networks (not IBSS yet). In the later case, it must
 *	specify just a single bitrate, which is to be used for the beacon.
 *	The driver must also specify support for this with the extended
 *	features NL80211_EXT_FEATURE_BEACON_RATE_LEGACY,
 *	NL80211_EXT_FEATURE_BEACON_RATE_HT,
 *	NL80211_EXT_FEATURE_BEACON_RATE_VHT and
 *	NL80211_EXT_FEATURE_BEACON_RATE_HE.
 *
 * @NL80211_ATTR_FRAME_MATCH: A binary attribute which typically must contain
 *	at least one byte, currently used with @NL80211_CMD_REGISTER_FRAME.
 * @NL80211_ATTR_FRAME_TYPE: A u16 indicating the frame type/subtype for the
 *	@NL80211_CMD_REGISTER_FRAME command.
 * @NL80211_ATTR_TX_FRAME_TYPES: wiphy capability attribute, which is a
 *	nested attribute of %NL80211_ATTR_FRAME_TYPE attributes, containing
 *	information about which frame types can be transmitted with
 *	%NL80211_CMD_FRAME.
 * @NL80211_ATTR_RX_FRAME_TYPES: wiphy capability attribute, which is a
 *	nested attribute of %NL80211_ATTR_FRAME_TYPE attributes, containing
 *	information about which frame types can be registered for RX.
 *
 * @NL80211_ATTR_ACK: Flag attribute indicating that the frame was
 *	acknowledged by the recipient.
 *
 * @NL80211_ATTR_PS_STATE: powersave state, using &enum nl80211_ps_state values.
 *
 * @NL80211_ATTR_CQM: connection quality monitor configuration in a
 *	nested attribute with %NL80211_ATTR_CQM_* sub-attributes.
 *
 * @NL80211_ATTR_LOCAL_STATE_CHANGE: Flag attribute to indicate that a command
 *	is requesting a local authentication/association state change without
 *	invoking actual management frame exchange. This can be used with
 *	NL80211_CMD_AUTHENTICATE, NL80211_CMD_DEAUTHENTICATE,
 *	NL80211_CMD_DISASSOCIATE.
 *
 * @NL80211_ATTR_AP_ISOLATE: (AP mode) Do not forward traffic between stations
 *	connected to this BSS.
 *
 * @NL80211_ATTR_WIPHY_TX_POWER_SETTING: Transmit power setting type. See
 *      &enum nl80211_tx_power_setting for possible values.
 * @NL80211_ATTR_WIPHY_TX_POWER_LEVEL: Transmit power level in signed mBm units.
 *      This is used in association with @NL80211_ATTR_WIPHY_TX_POWER_SETTING
 *      for non-automatic settings.
 *
 * @NL80211_ATTR_SUPPORT_IBSS_RSN: The device supports IBSS RSN, which mostly
 *	means support for per-station GTKs.
 *
 * @NL80211_ATTR_WIPHY_ANTENNA_TX: Bitmap of allowed antennas for transmitting.
 *	This can be used to mask out antennas which are not attached or should
 *	not be used for transmitting. If an antenna is not selected in this
 *	bitmap the hardware is not allowed to transmit on this antenna.
 *
 *	Each bit represents one antenna, starting with antenna 1 at the first
 *	bit. Depending on which antennas are selected in the bitmap, 802.11n
 *	drivers can derive which chainmasks to use (if all antennas belonging to
 *	a particular chain are disabled this chain should be disabled) and if
 *	a chain has diversity antennas wether diversity should be used or not.
 *	HT capabilities (STBC, TX Beamforming, Antenna selection) can be
 *	derived from the available chains after applying the antenna mask.
 *	Non-802.11n drivers can derive wether to use diversity or not.
 *	Drivers may reject configurations or RX/TX mask combinations they cannot
 *	support by returning -EINVAL.
 *
 * @NL80211_ATTR_WIPHY_ANTENNA_RX: Bitmap of allowed antennas for receiving.
 *	This can be used to mask out antennas which are not attached or should
 *	not be used for receiving. If an antenna is not selected in this bitmap
 *	the hardware should not be configured to receive on this antenna.
 *	For a more detailed description see @NL80211_ATTR_WIPHY_ANTENNA_TX.
 *
 * @NL80211_ATTR_WIPHY_ANTENNA_AVAIL_TX: Bitmap of antennas which are available
 *	for configuration as TX antennas via the above parameters.
 *
 * @NL80211_ATTR_WIPHY_ANTENNA_AVAIL_RX: Bitmap of antennas which are available
 *	for configuration as RX antennas via the above parameters.
 *
 * @NL80211_ATTR_MCAST_RATE: Multicast tx rate (in 100 kbps) for IBSS
 *
 * @NL80211_ATTR_OFFCHANNEL_TX_OK: For management frame TX, the frame may be
 *	transmitted on another channel when the channel given doesn't match
 *	the current channel. If the current channel doesn't match and this
 *	flag isn't set, the frame will be rejected. This is also used as an
 *	nl80211 capability flag.
 *
 * @NL80211_ATTR_BSS_HT_OPMODE: HT operation mode (u16)
 *
 * @NL80211_ATTR_KEY_DEFAULT_TYPES: A nested attribute containing flags
 *	attributes, specifying what a key should be set as default as.
 *	See &enum nl80211_key_default_types.
 *
 * @NL80211_ATTR_MESH_SETUP: Optional mesh setup parameters.  These cannot be
 *	changed once the mesh is active.
 * @NL80211_ATTR_MESH_CONFIG: Mesh configuration parameters, a nested attribute
 *	containing attributes from &enum nl80211_meshconf_params.
 * @NL80211_ATTR_SUPPORT_MESH_AUTH: Currently, this means the underlying driver
 *	allows auth frames in a mesh to be passed to userspace for processing via
 *	the @NL80211_MESH_SETUP_USERSPACE_AUTH flag.
 * @NL80211_ATTR_STA_PLINK_STATE: The state of a mesh peer link as defined in
 *	&enum nl80211_plink_state. Used when userspace is driving the peer link
 *	management state machine.  @NL80211_MESH_SETUP_USERSPACE_AMPE or
 *	@NL80211_MESH_SETUP_USERSPACE_MPM must be enabled.
 *
 * @NL80211_ATTR_WOWLAN_TRIGGERS_SUPPORTED: indicates, as part of the wiphy
 *	capabilities, the supported WoWLAN triggers
 * @NL80211_ATTR_WOWLAN_TRIGGERS: used by %NL80211_CMD_SET_WOWLAN to
 *	indicate which WoW triggers should be enabled. This is also
 *	used by %NL80211_CMD_GET_WOWLAN to get the currently enabled WoWLAN
 *	triggers.
 *
 * @NL80211_ATTR_SCHED_SCAN_INTERVAL: Interval between scheduled scan
 *	cycles, in msecs.
 *
 * @NL80211_ATTR_SCHED_SCAN_MATCH: Nested attribute with one or more
 *	sets of attributes to match during scheduled scans.  Only BSSs
 *	that match any of the sets will be reported.  These are
 *	pass-thru filter rules.
 *	For a match to succeed, the BSS must match all attributes of a
 *	set.  Since not every hardware supports matching all types of
 *	attributes, there is no guarantee that the reported BSSs are
 *	fully complying with the match sets and userspace needs to be
 *	able to ignore them by itself.
 *	Thus, the implementation is somewhat hardware-dependent, but
 *	this is only an optimization and the userspace application
 *	needs to handle all the non-filtered results anyway.
 *	If the match attributes don't make sense when combined with
 *	the values passed in @NL80211_ATTR_SCAN_SSIDS (eg. if an SSID
 *	is included in the probe request, but the match attributes
 *	will never let it go through), -EINVAL may be returned.
 *	If omitted, no filtering is done.
 *
 * @NL80211_ATTR_INTERFACE_COMBINATIONS: Nested attribute listing the supported
 *	interface combinations. In each nested item, it contains attributes
 *	defined in &enum nl80211_if_combination_attrs.
 * @NL80211_ATTR_SOFTWARE_IFTYPES: Nested attribute (just like
 *	%NL80211_ATTR_SUPPORTED_IFTYPES) containing the interface types that
 *	are managed in software: interfaces of these types aren't subject to
 *	any restrictions in their number or combinations.
 *
 * @NL80211_ATTR_REKEY_DATA: nested attribute containing the information
 *	necessary for GTK rekeying in the device, see &enum nl80211_rekey_data.
 *
 * @NL80211_ATTR_SCAN_SUPP_RATES: rates per to be advertised as supported in scan,
 *	nested array attribute containing an entry for each band, with the entry
 *	being a list of supported rates as defined by IEEE 802.11 7.3.2.2 but
 *	without the length restriction (at most %NL80211_MAX_SUPP_RATES).
 *
 * @NL80211_ATTR_HIDDEN_SSID: indicates whether SSID is to be hidden from Beacon
 *	and Probe Response (when response to wildcard Probe Request); see
 *	&enum nl80211_hidden_ssid, represented as a u32
 *
 * @NL80211_ATTR_IE_PROBE_RESP: Information element(s) for Probe Response frame.
 *	This is used with %NL80211_CMD_NEW_BEACON and %NL80211_CMD_SET_BEACON to
 *	provide extra IEs (e.g., WPS/P2P IE) into Probe Response frames when the
 *	driver (or firmware) replies to Probe Request frames.
 * @NL80211_ATTR_IE_ASSOC_RESP: Information element(s) for (Re)Association
 *	Response frames. This is used with %NL80211_CMD_NEW_BEACON and
 *	%NL80211_CMD_SET_BEACON to provide extra IEs (e.g., WPS/P2P IE) into
 *	(Re)Association Response frames when the driver (or firmware) replies to
 *	(Re)Association Request frames.
 *
 * @NL80211_ATTR_STA_WME: Nested attribute containing the wme configuration
 *	of the station, see &enum nl80211_sta_wme_attr.
 * @NL80211_ATTR_SUPPORT_AP_UAPSD: the device supports uapsd when working
 *	as AP.
 *
 * @NL80211_ATTR_ROAM_SUPPORT: Indicates whether the firmware is capable of
 *	roaming to another AP in the same ESS if the signal lever is low.
 *
 * @NL80211_ATTR_PMKSA_CANDIDATE: Nested attribute containing the PMKSA caching
 *	candidate information, see &enum nl80211_pmksa_candidate_attr.
 *
 * @NL80211_ATTR_TX_NO_CCK_RATE: Indicates whether to use CCK rate or not
 *	for management frames transmission. In order to avoid p2p probe/action
 *	frames are being transmitted at CCK rate in 2GHz band, the user space
 *	applications use this attribute.
 *	This attribute is used with %NL80211_CMD_TRIGGER_SCAN and
 *	%NL80211_CMD_FRAME commands.
 *
 * @NL80211_ATTR_TDLS_ACTION: Low level TDLS action code (e.g. link setup
 *	request, link setup confirm, link teardown, etc.). Values are
 *	described in the TDLS (802.11z) specification.
 * @NL80211_ATTR_TDLS_DIALOG_TOKEN: Non-zero token for uniquely identifying a
 *	TDLS conversation between two devices.
 * @NL80211_ATTR_TDLS_OPERATION: High level TDLS operation; see
 *	&enum nl80211_tdls_operation, represented as a u8.
 * @NL80211_ATTR_TDLS_SUPPORT: A flag indicating the device can operate
 *	as a TDLS peer sta.
 * @NL80211_ATTR_TDLS_EXTERNAL_SETUP: The TDLS discovery/setup and teardown
 *	procedures should be performed by sending TDLS packets via
 *	%NL80211_CMD_TDLS_MGMT. Otherwise %NL80211_CMD_TDLS_OPER should be
 *	used for asking the driver to perform a TDLS operation.
 *
 * @NL80211_ATTR_DEVICE_AP_SME: This u32 attribute may be listed for devices
 *	that have AP support to indicate that they have the AP SME integrated
 *	with support for the features listed in this attribute, see
 *	&enum nl80211_ap_sme_features.
 *
 * @NL80211_ATTR_DONT_WAIT_FOR_ACK: Used with %NL80211_CMD_FRAME, this tells
 *	the driver to not wait for an acknowledgement. Note that due to this,
 *	it will also not give a status callback nor return a cookie. This is
 *	mostly useful for probe responses to save airtime.
 *
 * @NL80211_ATTR_FEATURE_FLAGS: This u32 attribute contains flags from
 *	&enum nl80211_feature_flags and is advertised in wiphy information.
 * @NL80211_ATTR_PROBE_RESP_OFFLOAD: Indicates that the HW responds to probe
 *	requests while operating in AP-mode.
 *	This attribute holds a bitmap of the supported protocols for
 *	offloading (see &enum nl80211_probe_resp_offload_support_attr).
 *
 * @NL80211_ATTR_PROBE_RESP: Probe Response template data. Contains the entire
 *	probe-response frame. The DA field in the 802.11 header is zero-ed out,
 *	to be filled by the FW.
 * @NL80211_ATTR_DISABLE_HT: Force HT capable interfaces to disable
 *      this feature during association. This is a flag attribute.
 *	Currently only supported in mac80211 drivers.
 * @NL80211_ATTR_DISABLE_VHT: Force VHT capable interfaces to disable
 *      this feature during association. This is a flag attribute.
 *	Currently only supported in mac80211 drivers.
 * @NL80211_ATTR_DISABLE_HE: Force HE capable interfaces to disable
 *      this feature during association. This is a flag attribute.
 *	Currently only supported in mac80211 drivers.
 * @NL80211_ATTR_HT_CAPABILITY_MASK: Specify which bits of the
 *      ATTR_HT_CAPABILITY to which attention should be paid.
 *      Currently, only mac80211 NICs support this feature.
 *      The values that may be configured are:
 *       MCS rates, MAX-AMSDU, HT-20-40 and HT_CAP_SGI_40
 *       AMPDU density and AMPDU factor.
 *      All values are treated as suggestions and may be ignored
 *      by the driver as required.  The actual values may be seen in
 *      the station debugfs ht_caps file.
 *
 * @NL80211_ATTR_DFS_REGION: region for regulatory rules which this country
 *    abides to when initiating radiation on DFS channels. A country maps
 *    to one DFS region.
 *
 * @NL80211_ATTR_NOACK_MAP: This u16 bitmap contains the No Ack Policy of
 *      up to 16 TIDs.
 *
 * @NL80211_ATTR_INACTIVITY_TIMEOUT: timeout value in seconds, this can be
 *	used by the drivers which has MLME in firmware and does not have support
 *	to report per station tx/rx activity to free up the station entry from
 *	the list. This needs to be used when the driver advertises the
 *	capability to timeout the stations.
 *
 * @NL80211_ATTR_RX_SIGNAL_DBM: signal strength in dBm (as a 32-bit int);
 *	this attribute is (depending on the driver capabilities) added to
 *	received frames indicated with %NL80211_CMD_FRAME.
 *
 * @NL80211_ATTR_BG_SCAN_PERIOD: Background scan period in seconds
 *      or 0 to disable background scan.
 *
 * @NL80211_ATTR_USER_REG_HINT_TYPE: type of regulatory hint passed from
 *	userspace. If unset it is assumed the hint comes directly from
 *	a user. If set code could specify exactly what type of source
 *	was used to provide the hint. For the different types of
 *	allowed user regulatory hints see nl80211_user_reg_hint_type.
 *
 * @NL80211_ATTR_CONN_FAILED_REASON: The reason for which AP has rejected
 *	the connection request from a station. nl80211_connect_failed_reason
 *	enum has different reasons of connection failure.
 *
 * @NL80211_ATTR_AUTH_DATA: Fields and elements in Authentication frames.
 *	This contains the authentication frame body (non-IE and IE data),
 *	excluding the Authentication algorithm number, i.e., starting at the
 *	Authentication transaction sequence number field. It is used with
 *	authentication algorithms that need special fields to be added into
 *	the frames (SAE and FILS). Currently, only the SAE cases use the
 *	initial two fields (Authentication transaction sequence number and
 *	Status code). However, those fields are included in the attribute data
 *	for all authentication algorithms to keep the attribute definition
 *	consistent.
 *
 * @NL80211_ATTR_VHT_CAPABILITY: VHT Capability information element (from
 *	association request when used with NL80211_CMD_NEW_STATION)
 *
 * @NL80211_ATTR_SCAN_FLAGS: scan request control flags (u32)
 *
 * @NL80211_ATTR_P2P_CTWINDOW: P2P GO Client Traffic Window (u8), used with
 *	the START_AP and SET_BSS commands
 * @NL80211_ATTR_P2P_OPPPS: P2P GO opportunistic PS (u8), used with the
 *	START_AP and SET_BSS commands. This can have the values 0 or 1;
 *	if not given in START_AP 0 is assumed, if not given in SET_BSS
 *	no change is made.
 *
 * @NL80211_ATTR_LOCAL_MESH_POWER_MODE: local mesh STA link-specific power mode
 *	defined in &enum nl80211_mesh_power_mode.
 *
 * @NL80211_ATTR_ACL_POLICY: ACL policy, see &enum nl80211_acl_policy,
 *	carried in a u32 attribute
 *
 * @NL80211_ATTR_MAC_ADDRS: Array of nested MAC addresses, used for
 *	MAC ACL.
 *
 * @NL80211_ATTR_MAC_ACL_MAX: u32 attribute to advertise the maximum
 *	number of MAC addresses that a device can support for MAC
 *	ACL.
 *
 * @NL80211_ATTR_RADAR_EVENT: Type of radar event for notification to userspace,
 *	contains a value of enum nl80211_radar_event (u32).
 *
 * @NL80211_ATTR_EXT_CAPA: 802.11 extended capabilities that the kernel driver
 *	has and handles. The format is the same as the IE contents. See
 *	802.11-2012 8.4.2.29 for more information.
 * @NL80211_ATTR_EXT_CAPA_MASK: Extended capabilities that the kernel driver
 *	has set in the %NL80211_ATTR_EXT_CAPA value, for multibit fields.
 *
 * @NL80211_ATTR_STA_CAPABILITY: Station capabilities (u16) are advertised to
 *	the driver, e.g., to enable TDLS power save (PU-APSD).
 *
 * @NL80211_ATTR_STA_EXT_CAPABILITY: Station extended capabilities are
 *	advertised to the driver, e.g., to enable TDLS off channel operations
 *	and PU-APSD.
 *
 * @NL80211_ATTR_PROTOCOL_FEATURES: global nl80211 feature flags, see
 *	&enum nl80211_protocol_features, the attribute is a u32.
 *
 * @NL80211_ATTR_SPLIT_WIPHY_DUMP: flag attribute, userspace supports
 *	receiving the data for a single wiphy split across multiple
 *	messages, given with wiphy dump message
 *
 * @NL80211_ATTR_MDID: Mobility Domain Identifier
 *
 * @NL80211_ATTR_IE_RIC: Resource Information Container Information
 *	Element
 *
 * @NL80211_ATTR_CRIT_PROT_ID: critical protocol identifier requiring increased
 *	reliability, see &enum nl80211_crit_proto_id (u16).
 * @NL80211_ATTR_MAX_CRIT_PROT_DURATION: duration in milliseconds in which
 *      the connection should have increased reliability (u16).
 *
 * @NL80211_ATTR_PEER_AID: Association ID for the peer TDLS station (u16).
 *	This is similar to @NL80211_ATTR_STA_AID but with a difference of being
 *	allowed to be used with the first @NL80211_CMD_SET_STATION command to
 *	update a TDLS peer STA entry.
 *
 * @NL80211_ATTR_COALESCE_RULE: Coalesce rule information.
 *
 * @NL80211_ATTR_CH_SWITCH_COUNT: u32 attribute specifying the number of TBTT's
 *	until the channel switch event.
 * @NL80211_ATTR_CH_SWITCH_BLOCK_TX: flag attribute specifying that transmission
 *	must be blocked on the current channel (before the channel switch
 *	operation). Also included in the channel switch started event if quiet
 *	was requested by the AP.
 * @NL80211_ATTR_CSA_IES: Nested set of attributes containing the IE information
 *	for the time while performing a channel switch.
 * @NL80211_ATTR_CNTDWN_OFFS_BEACON: An array of offsets (u16) to the channel
 *	switch or color change counters in the beacons tail (%NL80211_ATTR_BEACON_TAIL).
 * @NL80211_ATTR_CNTDWN_OFFS_PRESP: An array of offsets (u16) to the channel
 *	switch or color change counters in the probe response (%NL80211_ATTR_PROBE_RESP).
 *
 * @NL80211_ATTR_RXMGMT_FLAGS: flags for nl80211_send_mgmt(), u32.
 *	As specified in the &enum nl80211_rxmgmt_flags.
 *
 * @NL80211_ATTR_STA_SUPPORTED_CHANNELS: array of supported channels.
 *
 * @NL80211_ATTR_STA_SUPPORTED_OPER_CLASSES: array of supported
 *      operating classes.
 *
 * @NL80211_ATTR_HANDLE_DFS: A flag indicating whether user space
 *	controls DFS operation in IBSS mode. If the flag is included in
 *	%NL80211_CMD_JOIN_IBSS request, the driver will allow use of DFS
 *	channels and reports radar events to userspace. Userspace is required
 *	to react to radar events, e.g. initiate a channel switch or leave the
 *	IBSS network.
 *
 * @NL80211_ATTR_SUPPORT_5_MHZ: A flag indicating that the device supports
 *	5 MHz channel bandwidth.
 * @NL80211_ATTR_SUPPORT_10_MHZ: A flag indicating that the device supports
 *	10 MHz channel bandwidth.
 *
 * @NL80211_ATTR_OPMODE_NOTIF: Operating mode field from Operating Mode
 *	Notification Element based on association request when used with
 *	%NL80211_CMD_NEW_STATION or %NL80211_CMD_SET_STATION (only when
 *	%NL80211_FEATURE_FULL_AP_CLIENT_STATE is supported, or with TDLS);
 *	u8 attribute.
 *
 * @NL80211_ATTR_VENDOR_ID: The vendor ID, either a 24-bit OUI or, if
 *	%NL80211_VENDOR_ID_IS_LINUX is set, a special Linux ID (not used yet)
 * @NL80211_ATTR_VENDOR_SUBCMD: vendor sub-command
 * @NL80211_ATTR_VENDOR_DATA: data for the vendor command, if any; this
 *	attribute is also used for vendor command feature advertisement
 * @NL80211_ATTR_VENDOR_EVENTS: used for event list advertising in the wiphy
 *	info, containing a nested array of possible events
 *
 * @NL80211_ATTR_QOS_MAP: IP DSCP mapping for Interworking QoS mapping. This
 *	data is in the format defined for the payload of the QoS Map Set element
 *	in IEEE Std 802.11-2012, 8.4.2.97.
 *
 * @NL80211_ATTR_MAC_HINT: MAC address recommendation as initial BSS
 * @NL80211_ATTR_WIPHY_FREQ_HINT: frequency of the recommended initial BSS
 *
 * @NL80211_ATTR_MAX_AP_ASSOC_STA: Device attribute that indicates how many
 *	associated stations are supported in AP mode (including P2P GO); u32.
 *	Since drivers may not have a fixed limit on the maximum number (e.g.,
 *	other concurrent operations may affect this), drivers are allowed to
 *	advertise values that cannot always be met. In such cases, an attempt
 *	to add a new station entry with @NL80211_CMD_NEW_STATION may fail.
 *
 * @NL80211_ATTR_CSA_C_OFFSETS_TX: An array of csa counter offsets (u16) which
 *	should be updated when the frame is transmitted.
 * @NL80211_ATTR_MAX_CSA_COUNTERS: U8 attribute used to advertise the maximum
 *	supported number of csa counters.
 *
 * @NL80211_ATTR_TDLS_PEER_CAPABILITY: flags for TDLS peer capabilities, u32.
 *	As specified in the &enum nl80211_tdls_peer_capability.
 *
 * @NL80211_ATTR_SOCKET_OWNER: Flag attribute, if set during interface
 *	creation then the new interface will be owned by the netlink socket
 *	that created it and will be destroyed when the socket is closed.
 *	If set during scheduled scan start then the new scan req will be
 *	owned by the netlink socket that created it and the scheduled scan will
 *	be stopped when the socket is closed.
 *	If set during configuration of regulatory indoor operation then the
 *	regulatory indoor configuration would be owned by the netlink socket
 *	that configured the indoor setting, and the indoor operation would be
 *	cleared when the socket is closed.
 *	If set during NAN interface creation, the interface will be destroyed
 *	if the socket is closed just like any other interface. Moreover, NAN
 *	notifications will be sent in unicast to that socket. Without this
 *	attribute, the notifications will be sent to the %NL80211_MCGRP_NAN
 *	multicast group.
 *	If set during %NL80211_CMD_ASSOCIATE or %NL80211_CMD_CONNECT the
 *	station will deauthenticate when the socket is closed.
 *	If set during %NL80211_CMD_JOIN_IBSS the IBSS will be automatically
 *	torn down when the socket is closed.
 *	If set during %NL80211_CMD_JOIN_MESH the mesh setup will be
 *	automatically torn down when the socket is closed.
 *	If set during %NL80211_CMD_START_AP the AP will be automatically
 *	disabled when the socket is closed.
 *
 * @NL80211_ATTR_TDLS_INITIATOR: flag attribute indicating the current end is
 *	the TDLS link initiator.
 *
 * @NL80211_ATTR_USE_RRM: flag for indicating whether the current connection
 *	shall support Radio Resource Measurements (11k). This attribute can be
 *	used with %NL80211_CMD_ASSOCIATE and %NL80211_CMD_CONNECT requests.
 *	User space applications are expected to use this flag only if the
 *	underlying device supports these minimal RRM features:
 *		%NL80211_FEATURE_DS_PARAM_SET_IE_IN_PROBES,
 *		%NL80211_FEATURE_QUIET,
 *	Or, if global RRM is supported, see:
 *		%NL80211_EXT_FEATURE_RRM
 *	If this flag is used, driver must add the Power Capabilities IE to the
 *	association request. In addition, it must also set the RRM capability
 *	flag in the association request's Capability Info field.
 *
 * @NL80211_ATTR_WIPHY_DYN_ACK: flag attribute used to enable ACK timeout
 *	estimation algorithm (dynack). In order to activate dynack
 *	%NL80211_FEATURE_ACKTO_ESTIMATION feature flag must be set by lower
 *	drivers to indicate dynack capability. Dynack is automatically disabled
 *	setting valid value for coverage class.
 *
 * @NL80211_ATTR_TSID: a TSID value (u8 attribute)
 * @NL80211_ATTR_USER_PRIO: user priority value (u8 attribute)
 * @NL80211_ATTR_ADMITTED_TIME: admitted time in units of 32 microseconds
 *	(per second) (u16 attribute)
 *
 * @NL80211_ATTR_SMPS_MODE: SMPS mode to use (ap mode). see
 *	&enum nl80211_smps_mode.
 *
 * @NL80211_ATTR_OPER_CLASS: operating class
 *
 * @NL80211_ATTR_MAC_MASK: MAC address mask
 *
 * @NL80211_ATTR_WIPHY_SELF_MANAGED_REG: flag attribute indicating this device
 *	is self-managing its regulatory information and any regulatory domain
 *	obtained from it is coming from the device's wiphy and not the global
 *	cfg80211 regdomain.
 *
 * @NL80211_ATTR_EXT_FEATURES: extended feature flags contained in a byte
 *	array. The feature flags are identified by their bit index (see &enum
 *	nl80211_ext_feature_index). The bit index is ordered starting at the
 *	least-significant bit of the first byte in the array, ie. bit index 0
 *	is located at bit 0 of byte 0. bit index 25 would be located at bit 1
 *	of byte 3 (u8 array).
 *
 * @NL80211_ATTR_SURVEY_RADIO_STATS: Request overall radio statistics to be
 *	returned along with other survey data. If set, @NL80211_CMD_GET_SURVEY
 *	may return a survey entry without a channel indicating global radio
 *	statistics (only some values are valid and make sense.)
 *	For devices that don't return such an entry even then, the information
 *	should be contained in the result as the sum of the respective counters
 *	over all channels.
 *
 * @NL80211_ATTR_SCHED_SCAN_DELAY: delay before the first cycle of a
 *	scheduled scan is started.  Or the delay before a WoWLAN
 *	net-detect scan is started, counting from the moment the
 *	system is suspended.  This value is a u32, in seconds.

 * @NL80211_ATTR_REG_INDOOR: flag attribute, if set indicates that the device
 *      is operating in an indoor environment.
 *
 * @NL80211_ATTR_MAX_NUM_SCHED_SCAN_PLANS: maximum number of scan plans for
 *	scheduled scan supported by the device (u32), a wiphy attribute.
 * @NL80211_ATTR_MAX_SCAN_PLAN_INTERVAL: maximum interval (in seconds) for
 *	a scan plan (u32), a wiphy attribute.
 * @NL80211_ATTR_MAX_SCAN_PLAN_ITERATIONS: maximum number of iterations in
 *	a scan plan (u32), a wiphy attribute.
 * @NL80211_ATTR_SCHED_SCAN_PLANS: a list of scan plans for scheduled scan.
 *	Each scan plan defines the number of scan iterations and the interval
 *	between scans. The last scan plan will always run infinitely,
 *	thus it must not specify the number of iterations, only the interval
 *	between scans. The scan plans are executed sequentially.
 *	Each scan plan is a nested attribute of &enum nl80211_sched_scan_plan.
 * @NL80211_ATTR_PBSS: flag attribute. If set it means operate
 *	in a PBSS. Specified in %NL80211_CMD_CONNECT to request
 *	connecting to a PCP, and in %NL80211_CMD_START_AP to start
 *	a PCP instead of AP. Relevant for DMG networks only.
 * @NL80211_ATTR_BSS_SELECT: nested attribute for driver supporting the
 *	BSS selection feature. When used with %NL80211_CMD_GET_WIPHY it contains
 *	attributes according &enum nl80211_bss_select_attr to indicate what
 *	BSS selection behaviours are supported. When used with %NL80211_CMD_CONNECT
 *	it contains the behaviour-specific attribute containing the parameters for
 *	BSS selection to be done by driver and/or firmware.
 *
 * @NL80211_ATTR_STA_SUPPORT_P2P_PS: whether P2P PS mechanism supported
 *	or not. u8, one of the values of &enum nl80211_sta_p2p_ps_status
 *
 * @NL80211_ATTR_PAD: attribute used for padding for 64-bit alignment
 *
 * @NL80211_ATTR_IFTYPE_EXT_CAPA: Nested attribute of the following attributes:
 *	%NL80211_ATTR_IFTYPE, %NL80211_ATTR_EXT_CAPA,
 *	%NL80211_ATTR_EXT_CAPA_MASK, to specify the extended capabilities and
 *	other interface-type specific capabilities per interface type. For MLO,
 *	%NL80211_ATTR_EML_CAPABILITY and %NL80211_ATTR_MLD_CAPA_AND_OPS are
 *	present.
 *
 * @NL80211_ATTR_MU_MIMO_GROUP_DATA: array of 24 bytes that defines a MU-MIMO
 *	groupID for monitor mode.
 *	The first 8 bytes are a mask that defines the membership in each
 *	group (there are 64 groups, group 0 and 63 are reserved),
 *	each bit represents a group and set to 1 for being a member in
 *	that group and 0 for not being a member.
 *	The remaining 16 bytes define the position in each group: 2 bits for
 *	each group.
 *	(smaller group numbers represented on most significant bits and bigger
 *	group numbers on least significant bits.)
 *	This attribute is used only if all interfaces are in monitor mode.
 *	Set this attribute in order to monitor packets using the given MU-MIMO
 *	groupID data.
 *	to turn off that feature set all the bits of the groupID to zero.
 * @NL80211_ATTR_MU_MIMO_FOLLOW_MAC_ADDR: mac address for the sniffer to follow
 *	when using MU-MIMO air sniffer.
 *	to turn that feature off set an invalid mac address
 *	(e.g. FF:FF:FF:FF:FF:FF)
 *
 * @NL80211_ATTR_SCAN_START_TIME_TSF: The time at which the scan was actually
 *	started (u64). The time is the TSF of the BSS the interface that
 *	requested the scan is connected to (if available, otherwise this
 *	attribute must not be included).
 * @NL80211_ATTR_SCAN_START_TIME_TSF_BSSID: The BSS according to which
 *	%NL80211_ATTR_SCAN_START_TIME_TSF is set.
 * @NL80211_ATTR_MEASUREMENT_DURATION: measurement duration in TUs (u16). If
 *	%NL80211_ATTR_MEASUREMENT_DURATION_MANDATORY is not set, this is the
 *	maximum measurement duration allowed. This attribute is used with
 *	measurement requests. It can also be used with %NL80211_CMD_TRIGGER_SCAN
 *	if the scan is used for beacon report radio measurement.
 * @NL80211_ATTR_MEASUREMENT_DURATION_MANDATORY: flag attribute that indicates
 *	that the duration specified with %NL80211_ATTR_MEASUREMENT_DURATION is
 *	mandatory. If this flag is not set, the duration is the maximum duration
 *	and the actual measurement duration may be shorter.
 *
 * @NL80211_ATTR_MESH_PEER_AID: Association ID for the mesh peer (u16). This is
 *	used to pull the stored data for mesh peer in power save state.
 *
 * @NL80211_ATTR_NAN_MASTER_PREF: the master preference to be used by
 *	%NL80211_CMD_START_NAN and optionally with
 *	%NL80211_CMD_CHANGE_NAN_CONFIG. Its type is u8 and it can't be 0.
 *	Also, values 1 and 255 are reserved for certification purposes and
 *	should not be used during a normal device operation.
 * @NL80211_ATTR_BANDS: operating bands configuration.  This is a u32
 *	bitmask of BIT(NL80211_BAND_*) as described in %enum
 *	nl80211_band.  For instance, for NL80211_BAND_2GHZ, bit 0
 *	would be set.  This attribute is used with
 *	%NL80211_CMD_START_NAN and %NL80211_CMD_CHANGE_NAN_CONFIG, and
 *	it is optional.  If no bands are set, it means don't-care and
 *	the device will decide what to use.
 * @NL80211_ATTR_NAN_FUNC: a function that can be added to NAN. See
 *	&enum nl80211_nan_func_attributes for description of this nested
 *	attribute.
 * @NL80211_ATTR_NAN_MATCH: used to report a match. This is a nested attribute.
 *	See &enum nl80211_nan_match_attributes.
 * @NL80211_ATTR_FILS_KEK: KEK for FILS (Re)Association Request/Response frame
 *	protection.
 * @NL80211_ATTR_FILS_NONCES: Nonces (part of AAD) for FILS (Re)Association
 *	Request/Response frame protection. This attribute contains the 16 octet
 *	STA Nonce followed by 16 octets of AP Nonce.
 *
 * @NL80211_ATTR_MULTICAST_TO_UNICAST_ENABLED: Indicates whether or not multicast
 *	packets should be send out as unicast to all stations (flag attribute).
 *
 * @NL80211_ATTR_BSSID: The BSSID of the AP. Note that %NL80211_ATTR_MAC is also
 *	used in various commands/events for specifying the BSSID.
 *
 * @NL80211_ATTR_SCHED_SCAN_RELATIVE_RSSI: Relative RSSI threshold by which
 *	other BSSs has to be better or slightly worse than the current
 *	connected BSS so that they get reported to user space.
 *	This will give an opportunity to userspace to consider connecting to
 *	other matching BSSs which have better or slightly worse RSSI than
 *	the current connected BSS by using an offloaded operation to avoid
 *	unnecessary wakeups.
 *
 * @NL80211_ATTR_SCHED_SCAN_RSSI_ADJUST: When present the RSSI level for BSSs in
 *	the specified band is to be adjusted before doing
 *	%NL80211_ATTR_SCHED_SCAN_RELATIVE_RSSI based comparison to figure out
 *	better BSSs. The attribute value is a packed structure
 *	value as specified by &struct nl80211_bss_select_rssi_adjust.
 *
 * @NL80211_ATTR_TIMEOUT_REASON: The reason for which an operation timed out.
 *	u32 attribute with an &enum nl80211_timeout_reason value. This is used,
 *	e.g., with %NL80211_CMD_CONNECT event.
 *
 * @NL80211_ATTR_FILS_ERP_USERNAME: EAP Re-authentication Protocol (ERP)
 *	username part of NAI used to refer keys rRK and rIK. This is used with
 *	%NL80211_CMD_CONNECT.
 *
 * @NL80211_ATTR_FILS_ERP_REALM: EAP Re-authentication Protocol (ERP) realm part
 *	of NAI specifying the domain name of the ER server. This is used with
 *	%NL80211_CMD_CONNECT.
 *
 * @NL80211_ATTR_FILS_ERP_NEXT_SEQ_NUM: Unsigned 16-bit ERP next sequence number
 *	to use in ERP messages. This is used in generating the FILS wrapped data
 *	for FILS authentication and is used with %NL80211_CMD_CONNECT.
 *
 * @NL80211_ATTR_FILS_ERP_RRK: ERP re-authentication Root Key (rRK) for the
 *	NAI specified by %NL80211_ATTR_FILS_ERP_USERNAME and
 *	%NL80211_ATTR_FILS_ERP_REALM. This is used for generating rIK and rMSK
 *	from successful FILS authentication and is used with
 *	%NL80211_CMD_CONNECT.
 *
 * @NL80211_ATTR_FILS_CACHE_ID: A 2-octet identifier advertized by a FILS AP
 *	identifying the scope of PMKSAs. This is used with
 *	@NL80211_CMD_SET_PMKSA and @NL80211_CMD_DEL_PMKSA.
 *
 * @NL80211_ATTR_PMK: attribute for passing PMK key material. Used with
 *	%NL80211_CMD_SET_PMKSA for the PMKSA identified by %NL80211_ATTR_PMKID.
 *	For %NL80211_CMD_CONNECT and %NL80211_CMD_START_AP it is used to provide
 *	PSK for offloading 4-way handshake for WPA/WPA2-PSK networks. For 802.1X
 *	authentication it is used with %NL80211_CMD_SET_PMK. For offloaded FT
 *	support this attribute specifies the PMK-R0 if NL80211_ATTR_PMKR0_NAME
 *	is included as well.
 *
 * @NL80211_ATTR_SCHED_SCAN_MULTI: flag attribute which user-space shall use to
 *	indicate that it supports multiple active scheduled scan requests.
 * @NL80211_ATTR_SCHED_SCAN_MAX_REQS: indicates maximum number of scheduled
 *	scan request that may be active for the device (u32).
 *
 * @NL80211_ATTR_WANT_1X_4WAY_HS: flag attribute which user-space can include
 *	in %NL80211_CMD_CONNECT to indicate that for 802.1X authentication it
 *	wants to use the supported offload of the 4-way handshake.
 * @NL80211_ATTR_PMKR0_NAME: PMK-R0 Name for offloaded FT.
 * @NL80211_ATTR_PORT_AUTHORIZED: (reserved)
 *
 * @NL80211_ATTR_EXTERNAL_AUTH_ACTION: Identify the requested external
 *     authentication operation (u32 attribute with an
 *     &enum nl80211_external_auth_action value). This is used with the
 *     %NL80211_CMD_EXTERNAL_AUTH request event.
 * @NL80211_ATTR_EXTERNAL_AUTH_SUPPORT: Flag attribute indicating that the user
 *	space supports external authentication. This attribute shall be used
 *	with %NL80211_CMD_CONNECT and %NL80211_CMD_START_AP request. The driver
 *	may offload authentication processing to user space if this capability
 *	is indicated in the respective requests from the user space. (This flag
 *	attribute deprecated for %NL80211_CMD_START_AP, use
 *	%NL80211_ATTR_AP_SETTINGS_FLAGS)
 *
 * @NL80211_ATTR_NSS: Station's New/updated  RX_NSS value notified using this
 *	u8 attribute. This is used with %NL80211_CMD_STA_OPMODE_CHANGED.
 *
 * @NL80211_ATTR_TXQ_STATS: TXQ statistics (nested attribute, see &enum
 *      nl80211_txq_stats)
 * @NL80211_ATTR_TXQ_LIMIT: Total packet limit for the TXQ queues for this phy.
 *      The smaller of this and the memory limit is enforced.
 * @NL80211_ATTR_TXQ_MEMORY_LIMIT: Total memory limit (in bytes) for the
 *      TXQ queues for this phy. The smaller of this and the packet limit is
 *      enforced.
 * @NL80211_ATTR_TXQ_QUANTUM: TXQ scheduler quantum (bytes). Number of bytes
 *      a flow is assigned on each round of the DRR scheduler.
 * @NL80211_ATTR_HE_CAPABILITY: HE Capability information element (from
 *	association request when used with NL80211_CMD_NEW_STATION). Can be set
 *	only if %NL80211_STA_FLAG_WME is set.
 *
 * @NL80211_ATTR_FTM_RESPONDER: nested attribute which user-space can include
 *	in %NL80211_CMD_START_AP or %NL80211_CMD_SET_BEACON for fine timing
 *	measurement (FTM) responder functionality and containing parameters as
 *	possible, see &enum nl80211_ftm_responder_attr
 *
 * @NL80211_ATTR_FTM_RESPONDER_STATS: Nested attribute with FTM responder
 *	statistics, see &enum nl80211_ftm_responder_stats.
 *
 * @NL80211_ATTR_TIMEOUT: Timeout for the given operation in milliseconds (u32),
 *	if the attribute is not given no timeout is requested. Note that 0 is an
 *	invalid value.
 *
 * @NL80211_ATTR_PEER_MEASUREMENTS: peer measurements request (and result)
 *	data, uses nested attributes specified in
 *	&enum nl80211_peer_measurement_attrs.
 *	This is also used for capability advertisement in the wiphy information,
 *	with the appropriate sub-attributes.
 *
 * @NL80211_ATTR_AIRTIME_WEIGHT: Station's weight when scheduled by the airtime
 *	scheduler.
 *
 * @NL80211_ATTR_STA_TX_POWER_SETTING: Transmit power setting type (u8) for
 *	station associated with the AP. See &enum nl80211_tx_power_setting for
 *	possible values.
 * @NL80211_ATTR_STA_TX_POWER: Transmit power level (s16) in dBm units. This
 *	allows to set Tx power for a station. If this attribute is not included,
 *	the default per-interface tx power setting will be overriding. Driver
 *	should be picking up the lowest tx power, either tx power per-interface
 *	or per-station.
 *
 * @NL80211_ATTR_SAE_PASSWORD: attribute for passing SAE password material. It
 *	is used with %NL80211_CMD_CONNECT to provide password for offloading
 *	SAE authentication for WPA3-Personal networks.
 *
 * @NL80211_ATTR_TWT_RESPONDER: Enable target wait time responder support.
 *
 * @NL80211_ATTR_HE_OBSS_PD: nested attribute for OBSS Packet Detection
 *	functionality.
 *
 * @NL80211_ATTR_WIPHY_EDMG_CHANNELS: bitmap that indicates the 2.16 GHz
 *	channel(s) that are allowed to be used for EDMG transmissions.
 *	Defined by IEEE P802.11ay/D4.0 section 9.4.2.251. (u8 attribute)
 * @NL80211_ATTR_WIPHY_EDMG_BW_CONFIG: Channel BW Configuration subfield encodes
 *	the allowed channel bandwidth configurations. (u8 attribute)
 *	Defined by IEEE P802.11ay/D4.0 section 9.4.2.251, Table 13.
 *
 * @NL80211_ATTR_VLAN_ID: VLAN ID (1..4094) for the station and VLAN group key
 *	(u16).
 *
 * @NL80211_ATTR_HE_BSS_COLOR: nested attribute for BSS Color Settings.
 *
 * @NL80211_ATTR_IFTYPE_AKM_SUITES: nested array attribute, with each entry
 *	using attributes from &enum nl80211_iftype_akm_attributes. This
 *	attribute is sent in a response to %NL80211_CMD_GET_WIPHY indicating
 *	supported AKM suites capability per interface. AKMs advertised in
 *	%NL80211_ATTR_AKM_SUITES are default capabilities if AKM suites not
 *	advertised for a specific interface type.
 *
 * @NL80211_ATTR_TID_CONFIG: TID specific configuration in a
 *	nested attribute with &enum nl80211_tid_config_attr sub-attributes;
 *	on output (in wiphy attributes) it contains only the feature sub-
 *	attributes.
 *
 * @NL80211_ATTR_CONTROL_PORT_NO_PREAUTH: disable preauth frame rx on control
 *	port in order to forward/receive them as ordinary data frames.
 *
 * @NL80211_ATTR_PMK_LIFETIME: Maximum lifetime for PMKSA in seconds (u32,
 *	dot11RSNAConfigPMKReauthThreshold; 0 is not a valid value).
 *	An optional parameter configured through %NL80211_CMD_SET_PMKSA.
 *	Drivers that trigger roaming need to know the lifetime of the
 *	configured PMKSA for triggering the full vs. PMKSA caching based
 *	authentication. This timeout helps authentication methods like SAE,
 *	where PMK gets updated only by going through a full (new SAE)
 *	authentication instead of getting updated during an association for EAP
 *	authentication. No new full authentication within the PMK expiry shall
 *	result in a disassociation at the end of the lifetime.
 *
 * @NL80211_ATTR_PMK_REAUTH_THRESHOLD: Reauthentication threshold time, in
 *	terms of percentage of %NL80211_ATTR_PMK_LIFETIME
 *	(u8, dot11RSNAConfigPMKReauthThreshold, 1..100). This is an optional
 *	parameter configured through %NL80211_CMD_SET_PMKSA. Requests the
 *	driver to trigger a full authentication roam (without PMKSA caching)
 *	after the reauthentication threshold time, but before the PMK lifetime
 *	has expired.
 *
 *	Authentication methods like SAE need to be able to generate a new PMKSA
 *	entry without having to force a disconnection after the PMK timeout. If
 *	no roaming occurs between the reauth threshold and PMK expiration,
 *	disassociation is still forced.
 * @NL80211_ATTR_RECEIVE_MULTICAST: multicast flag for the
 *	%NL80211_CMD_REGISTER_FRAME command, see the description there.
 * @NL80211_ATTR_WIPHY_FREQ_OFFSET: offset of the associated
 *	%NL80211_ATTR_WIPHY_FREQ in positive KHz. Only valid when supplied with
 *	an %NL80211_ATTR_WIPHY_FREQ_OFFSET.
 * @NL80211_ATTR_CENTER_FREQ1_OFFSET: Center frequency offset in KHz for the
 *	first channel segment specified in %NL80211_ATTR_CENTER_FREQ1.
 * @NL80211_ATTR_SCAN_FREQ_KHZ: nested attribute with KHz frequencies
 *
 * @NL80211_ATTR_HE_6GHZ_CAPABILITY: HE 6 GHz Band Capability element (from
 *	association request when used with NL80211_CMD_NEW_STATION).
 *
 * @NL80211_ATTR_FILS_DISCOVERY: Optional parameter to configure FILS
 *	discovery. It is a nested attribute, see
 *	&enum nl80211_fils_discovery_attributes.
 *
 * @NL80211_ATTR_UNSOL_BCAST_PROBE_RESP: Optional parameter to configure
 *	unsolicited broadcast probe response. It is a nested attribute, see
 *	&enum nl80211_unsol_bcast_probe_resp_attributes.
 *
 * @NL80211_ATTR_S1G_CAPABILITY: S1G Capability information element (from
 *	association request when used with NL80211_CMD_NEW_STATION)
 * @NL80211_ATTR_S1G_CAPABILITY_MASK: S1G Capability Information element
 *	override mask. Used with NL80211_ATTR_S1G_CAPABILITY in
 *	NL80211_CMD_ASSOCIATE or NL80211_CMD_CONNECT.
 *
 * @NL80211_ATTR_SAE_PWE: Indicates the mechanism(s) allowed for SAE PWE
 *	derivation in WPA3-Personal networks which are using SAE authentication.
 *	This is a u8 attribute that encapsulates one of the values from
 *	&enum nl80211_sae_pwe_mechanism.
 *
 * @NL80211_ATTR_SAR_SPEC: SAR power limitation specification when
 *	used with %NL80211_CMD_SET_SAR_SPECS. The message contains fields
 *	of %nl80211_sar_attrs which specifies the sar type and related
 *	sar specs. Sar specs contains array of %nl80211_sar_specs_attrs.
 *
 * @NL80211_ATTR_RECONNECT_REQUESTED: flag attribute, used with deauth and
 *	disassoc events to indicate that an immediate reconnect to the AP
 *	is desired.
 *
 * @NL80211_ATTR_OBSS_COLOR_BITMAP: bitmap of the u64 BSS colors for the
 *	%NL80211_CMD_OBSS_COLOR_COLLISION event.
 *
 * @NL80211_ATTR_COLOR_CHANGE_COUNT: u8 attribute specifying the number of TBTT's
 *	until the color switch event.
 * @NL80211_ATTR_COLOR_CHANGE_COLOR: u8 attribute specifying the color that we are
 *	switching to
 * @NL80211_ATTR_COLOR_CHANGE_ELEMS: Nested set of attributes containing the IE
 *	information for the time while performing a color switch.
 *
 * @NL80211_ATTR_MBSSID_CONFIG: Nested attribute for multiple BSSID
 *	advertisements (MBSSID) parameters in AP mode.
 *	Kernel uses this attribute to indicate the driver's support for MBSSID
 *	and enhanced multi-BSSID advertisements (EMA AP) to the userspace.
 *	Userspace should use this attribute to configure per interface MBSSID
 *	parameters.
 *	See &enum nl80211_mbssid_config_attributes for details.
 *
 * @NL80211_ATTR_MBSSID_ELEMS: Nested parameter to pass multiple BSSID elements.
 *	Mandatory parameter for the transmitting interface to enable MBSSID.
 *	Optional for the non-transmitting interfaces.
 *
 * @NL80211_ATTR_RADAR_BACKGROUND: Configure dedicated offchannel chain
 *	available for radar/CAC detection on some hw. This chain can't be used
 *	to transmit or receive frames and it is bounded to a running wdev.
 *	Background radar/CAC detection allows to avoid the CAC downtime
 *	switching on a different channel during CAC detection on the selected
 *	radar channel.
 *
 * @NL80211_ATTR_AP_SETTINGS_FLAGS: u32 attribute contains ap settings flags,
 *	enumerated in &enum nl80211_ap_settings_flags. This attribute shall be
 *	used with %NL80211_CMD_START_AP request.
 *
 * @NL80211_ATTR_EHT_CAPABILITY: EHT Capability information element (from
 *	association request when used with NL80211_CMD_NEW_STATION). Can be set
 *	only if %NL80211_STA_FLAG_WME is set.
 *
 * @NL80211_ATTR_MLO_LINK_ID: A (u8) link ID for use with MLO, to be used with
 *	various commands that need a link ID to operate.
 * @NL80211_ATTR_MLO_LINKS: A nested array of links, each containing some
 *	per-link information and a link ID.
 * @NL80211_ATTR_MLD_ADDR: An MLD address, used with various commands such as
 *	authenticate/associate.
 *
 * @NL80211_ATTR_MLO_SUPPORT: Flag attribute to indicate user space supports MLO
 *	connection. Used with %NL80211_CMD_CONNECT. If this attribute is not
 *	included in NL80211_CMD_CONNECT drivers must not perform MLO connection.
 *
 * @NL80211_ATTR_MAX_NUM_AKM_SUITES: U16 attribute. Indicates maximum number of
 *	AKM suites allowed for %NL80211_CMD_CONNECT, %NL80211_CMD_ASSOCIATE and
 *	%NL80211_CMD_START_AP in %NL80211_CMD_GET_WIPHY response. If this
 *	attribute is not present userspace shall consider maximum number of AKM
 *	suites allowed as %NL80211_MAX_NR_AKM_SUITES which is the legacy maximum
 *	number prior to the introduction of this attribute.
 *
 * @NL80211_ATTR_EML_CAPABILITY: EML Capability information (u16)
 * @NL80211_ATTR_MLD_CAPA_AND_OPS: MLD Capabilities and Operations (u16)
 *
 * @NL80211_ATTR_TX_HW_TIMESTAMP: Hardware timestamp for TX operation in
 *	nanoseconds (u64). This is the device clock timestamp so it will
 *	probably reset when the device is stopped or the firmware is reset.
 *	When used with %NL80211_CMD_FRAME_TX_STATUS, indicates the frame TX
 *	timestamp. When used with %NL80211_CMD_FRAME RX notification, indicates
 *	the ack TX timestamp.
 * @NL80211_ATTR_RX_HW_TIMESTAMP: Hardware timestamp for RX operation in
 *	nanoseconds (u64). This is the device clock timestamp so it will
 *	probably reset when the device is stopped or the firmware is reset.
 *	When used with %NL80211_CMD_FRAME_TX_STATUS, indicates the ack RX
 *	timestamp. When used with %NL80211_CMD_FRAME RX notification, indicates
 *	the incoming frame RX timestamp.
 * @NL80211_ATTR_TD_BITMAP: Transition Disable bitmap, for subsequent
 *	(re)associations.
 *
 * @NL80211_ATTR_PUNCT_BITMAP: (u32) Preamble puncturing bitmap, lowest
 *	bit corresponds to the lowest 20 MHz channel. Each bit set to 1
 *	indicates that the sub-channel is punctured. Higher 16 bits are
 *	reserved.
 *
 * @NL80211_ATTR_MAX_HW_TIMESTAMP_PEERS: Maximum number of peers that HW
 *	timestamping can be enabled for concurrently (u16), a wiphy attribute.
 *	A value of 0xffff indicates setting for all peers (i.e. not specifying
 *	an address with %NL80211_CMD_SET_HW_TIMESTAMP) is supported.
 * @NL80211_ATTR_HW_TIMESTAMP_ENABLED: Indicates whether HW timestamping should
 *	be enabled or not (flag attribute).
 *
 * @NL80211_ATTR_EMA_RNR_ELEMS: Optional nested attribute for
 *	reduced neighbor report (RNR) elements. This attribute can be used
 *	only when NL80211_MBSSID_CONFIG_ATTR_EMA is enabled.
 *	Userspace is responsible for splitting the RNR into multiple
 *	elements such that each element excludes the non-transmitting
 *	profiles already included in the MBSSID element
 *	(%NL80211_ATTR_MBSSID_ELEMS) at the same index. Each EMA beacon
 *	will be generated by adding MBSSID and RNR elements at the same
 *	index. If the userspace includes more RNR elements than number of
 *	MBSSID elements then these will be added in every EMA beacon.
 *
 * @NL80211_ATTR_MLO_LINK_DISABLED: Flag attribute indicating that the link is
 *	disabled.
 *
 * @NL80211_ATTR_BSS_DUMP_INCLUDE_USE_DATA: Include BSS usage data, i.e.
 *	include BSSes that can only be used in restricted scenarios and/or
 *	cannot be used at all.
 *
 * @NL80211_ATTR_MLO_TTLM_DLINK: Binary attribute specifying the downlink TID to
 *      link mapping. The length is 8 * sizeof(u16). For each TID the link
 *      mapping is as defined in section 9.4.2.314 (TID-To-Link Mapping element)
 *      in Draft P802.11be_D4.0.
 * @NL80211_ATTR_MLO_TTLM_ULINK: Binary attribute specifying the uplink TID to
 *      link mapping. The length is 8 * sizeof(u16). For each TID the link
 *      mapping is as defined in section 9.4.2.314 (TID-To-Link Mapping element)
 *      in Draft P802.11be_D4.0.
 *
 * @NUM_NL80211_ATTR: total number of nl80211_attrs available
 * @NL80211_ATTR_MAX: highest attribute number currently defined
 * @__NL80211_ATTR_AFTER_LAST: internal use
 */
enum nl80211_attrs {
/* don't change the order or add anything between, this is ABI! */
	NL80211_ATTR_UNSPEC,

	NL80211_ATTR_WIPHY,
	NL80211_ATTR_WIPHY_NAME,

	NL80211_ATTR_IFINDEX,
	NL80211_ATTR_IFNAME,
	NL80211_ATTR_IFTYPE,

	NL80211_ATTR_MAC,

	NL80211_ATTR_KEY_DATA,
	NL80211_ATTR_KEY_IDX,
	NL80211_ATTR_KEY_CIPHER,
	NL80211_ATTR_KEY_SEQ,
	NL80211_ATTR_KEY_DEFAULT,

	NL80211_ATTR_BEACON_INTERVAL,
	NL80211_ATTR_DTIM_PERIOD,
	NL80211_ATTR_BEACON_HEAD,
	NL80211_ATTR_BEACON_TAIL,

	NL80211_ATTR_STA_AID,
	NL80211_ATTR_STA_FLAGS,
	NL80211_ATTR_STA_LISTEN_INTERVAL,
	NL80211_ATTR_STA_SUPPORTED_RATES,
	NL80211_ATTR_STA_VLAN,
	NL80211_ATTR_STA_INFO,

	NL80211_ATTR_WIPHY_BANDS,

	NL80211_ATTR_MNTR_FLAGS,

	NL80211_ATTR_MESH_ID,
	NL80211_ATTR_STA_PLINK_ACTION,
	NL80211_ATTR_MPATH_NEXT_HOP,
	NL80211_ATTR_MPATH_INFO,

	NL80211_ATTR_BSS_CTS_PROT,
	NL80211_ATTR_BSS_SHORT_PREAMBLE,
	NL80211_ATTR_BSS_SHORT_SLOT_TIME,

	NL80211_ATTR_HT_CAPABILITY,

	NL80211_ATTR_SUPPORTED_IFTYPES,

	NL80211_ATTR_REG_ALPHA2,
	NL80211_ATTR_REG_RULES,

	NL80211_ATTR_MESH_CONFIG,

	NL80211_ATTR_BSS_BASIC_RATES,

	NL80211_ATTR_WIPHY_TXQ_PARAMS,
	NL80211_ATTR_WIPHY_FREQ,
	NL80211_ATTR_WIPHY_CHANNEL_TYPE,

	NL80211_ATTR_KEY_DEFAULT_MGMT,

	NL80211_ATTR_MGMT_SUBTYPE,
	NL80211_ATTR_IE,

	NL80211_ATTR_MAX_NUM_SCAN_SSIDS,

	NL80211_ATTR_SCAN_FREQUENCIES,
	NL80211_ATTR_SCAN_SSIDS,
	NL80211_ATTR_GENERATION, /* replaces old SCAN_GENERATION */
	NL80211_ATTR_BSS,

	NL80211_ATTR_REG_INITIATOR,
	NL80211_ATTR_REG_TYPE,

	NL80211_ATTR_SUPPORTED_COMMANDS,

	NL80211_ATTR_FRAME,
	NL80211_ATTR_SSID,
	NL80211_ATTR_AUTH_TYPE,
	NL80211_ATTR_REASON_CODE,

	NL80211_ATTR_KEY_TYPE,

	NL80211_ATTR_MAX_SCAN_IE_LEN,
	NL80211_ATTR_CIPHER_SUITES,

	NL80211_ATTR_FREQ_BEFORE,
	NL80211_ATTR_FREQ_AFTER,

	NL80211_ATTR_FREQ_FIXED,


	NL80211_ATTR_WIPHY_RETRY_SHORT,
	NL80211_ATTR_WIPHY_RETRY_LONG,
	NL80211_ATTR_WIPHY_FRAG_THRESHOLD,
	NL80211_ATTR_WIPHY_RTS_THRESHOLD,

	NL80211_ATTR_TIMED_OUT,

	NL80211_ATTR_USE_MFP,

	NL80211_ATTR_STA_FLAGS2,

	NL80211_ATTR_CONTROL_PORT,

	NL80211_ATTR_TESTDATA,

	NL80211_ATTR_PRIVACY,

	NL80211_ATTR_DISCONNECTED_BY_AP,
	NL80211_ATTR_STATUS_CODE,

	NL80211_ATTR_CIPHER_SUITES_PAIRWISE,
	NL80211_ATTR_CIPHER_SUITE_GROUP,
	NL80211_ATTR_WPA_VERSIONS,
	NL80211_ATTR_AKM_SUITES,

	NL80211_ATTR_REQ_IE,
	NL80211_ATTR_RESP_IE,

	NL80211_ATTR_PREV_BSSID,

	NL80211_ATTR_KEY,
	NL80211_ATTR_KEYS,

	NL80211_ATTR_PID,

	NL80211_ATTR_4ADDR,

	NL80211_ATTR_SURVEY_INFO,

	NL80211_ATTR_PMKID,
	NL80211_ATTR_MAX_NUM_PMKIDS,

	NL80211_ATTR_DURATION,

	NL80211_ATTR_COOKIE,

	NL80211_ATTR_WIPHY_COVERAGE_CLASS,

	NL80211_ATTR_TX_RATES,

	NL80211_ATTR_FRAME_MATCH,

	NL80211_ATTR_ACK,

	NL80211_ATTR_PS_STATE,

	NL80211_ATTR_CQM,

	NL80211_ATTR_LOCAL_STATE_CHANGE,

	NL80211_ATTR_AP_ISOLATE,

	NL80211_ATTR_WIPHY_TX_POWER_SETTING,
	NL80211_ATTR_WIPHY_TX_POWER_LEVEL,

	NL80211_ATTR_TX_FRAME_TYPES,
	NL80211_ATTR_RX_FRAME_TYPES,
	NL80211_ATTR_FRAME_TYPE,

	NL80211_ATTR_CONTROL_PORT_ETHERTYPE,
	NL80211_ATTR_CONTROL_PORT_NO_ENCRYPT,

	NL80211_ATTR_SUPPORT_IBSS_RSN,

	NL80211_ATTR_WIPHY_ANTENNA_TX,
	NL80211_ATTR_WIPHY_ANTENNA_RX,

	NL80211_ATTR_MCAST_RATE,

	NL80211_ATTR_OFFCHANNEL_TX_OK,

	NL80211_ATTR_BSS_HT_OPMODE,

	NL80211_ATTR_KEY_DEFAULT_TYPES,

	NL80211_ATTR_MAX_REMAIN_ON_CHANNEL_DURATION,

	NL80211_ATTR_MESH_SETUP,

	NL80211_ATTR_WIPHY_ANTENNA_AVAIL_TX,
	NL80211_ATTR_WIPHY_ANTENNA_AVAIL_RX,

	NL80211_ATTR_SUPPORT_MESH_AUTH,
	NL80211_ATTR_STA_PLINK_STATE,

	NL80211_ATTR_WOWLAN_TRIGGERS,
	NL80211_ATTR_WOWLAN_TRIGGERS_SUPPORTED,

	NL80211_ATTR_SCHED_SCAN_INTERVAL,

	NL80211_ATTR_INTERFACE_COMBINATIONS,
	NL80211_ATTR_SOFTWARE_IFTYPES,

	NL80211_ATTR_REKEY_DATA,

	NL80211_ATTR_MAX_NUM_SCHED_SCAN_SSIDS,
	NL80211_ATTR_MAX_SCHED_SCAN_IE_LEN,

	NL80211_ATTR_SCAN_SUPP_RATES,

	NL80211_ATTR_HIDDEN_SSID,

	NL80211_ATTR_IE_PROBE_RESP,
	NL80211_ATTR_IE_ASSOC_RESP,

	NL80211_ATTR_STA_WME,
	NL80211_ATTR_SUPPORT_AP_UAPSD,

	NL80211_ATTR_ROAM_SUPPORT,

	NL80211_ATTR_SCHED_SCAN_MATCH,
	NL80211_ATTR_MAX_MATCH_SETS,

	NL80211_ATTR_PMKSA_CANDIDATE,

	NL80211_ATTR_TX_NO_CCK_RATE,

	NL80211_ATTR_TDLS_ACTION,
	NL80211_ATTR_TDLS_DIALOG_TOKEN,
	NL80211_ATTR_TDLS_OPERATION,
	NL80211_ATTR_TDLS_SUPPORT,
	NL80211_ATTR_TDLS_EXTERNAL_SETUP,

	NL80211_ATTR_DEVICE_AP_SME,

	NL80211_ATTR_DONT_WAIT_FOR_ACK,

	NL80211_ATTR_FEATURE_FLAGS,

	NL80211_ATTR_PROBE_RESP_OFFLOAD,

	NL80211_ATTR_PROBE_RESP,

	NL80211_ATTR_DFS_REGION,

	NL80211_ATTR_DISABLE_HT,
	NL80211_ATTR_HT_CAPABILITY_MASK,

	NL80211_ATTR_NOACK_MAP,

	NL80211_ATTR_INACTIVITY_TIMEOUT,

	NL80211_ATTR_RX_SIGNAL_DBM,

	NL80211_ATTR_BG_SCAN_PERIOD,

	NL80211_ATTR_WDEV,

	NL80211_ATTR_USER_REG_HINT_TYPE,

	NL80211_ATTR_CONN_FAILED_REASON,

	NL80211_ATTR_AUTH_DATA,

	NL80211_ATTR_VHT_CAPABILITY,

	NL80211_ATTR_SCAN_FLAGS,

	NL80211_ATTR_CHANNEL_WIDTH,
	NL80211_ATTR_CENTER_FREQ1,
	NL80211_ATTR_CENTER_FREQ2,

	NL80211_ATTR_P2P_CTWINDOW,
	NL80211_ATTR_P2P_OPPPS,

	NL80211_ATTR_LOCAL_MESH_POWER_MODE,

	NL80211_ATTR_ACL_POLICY,

	NL80211_ATTR_MAC_ADDRS,

	NL80211_ATTR_MAC_ACL_MAX,

	NL80211_ATTR_RADAR_EVENT,

	NL80211_ATTR_EXT_CAPA,
	NL80211_ATTR_EXT_CAPA_MASK,

	NL80211_ATTR_STA_CAPABILITY,
	NL80211_ATTR_STA_EXT_CAPABILITY,

	NL80211_ATTR_PROTOCOL_FEATURES,
	NL80211_ATTR_SPLIT_WIPHY_DUMP,

	NL80211_ATTR_DISABLE_VHT,
	NL80211_ATTR_VHT_CAPABILITY_MASK,

	NL80211_ATTR_MDID,
	NL80211_ATTR_IE_RIC,

	NL80211_ATTR_CRIT_PROT_ID,
	NL80211_ATTR_MAX_CRIT_PROT_DURATION,

	NL80211_ATTR_PEER_AID,

	NL80211_ATTR_COALESCE_RULE,

	NL80211_ATTR_CH_SWITCH_COUNT,
	NL80211_ATTR_CH_SWITCH_BLOCK_TX,
	NL80211_ATTR_CSA_IES,
	NL80211_ATTR_CNTDWN_OFFS_BEACON,
	NL80211_ATTR_CNTDWN_OFFS_PRESP,

	NL80211_ATTR_RXMGMT_FLAGS,

	NL80211_ATTR_STA_SUPPORTED_CHANNELS,

	NL80211_ATTR_STA_SUPPORTED_OPER_CLASSES,

	NL80211_ATTR_HANDLE_DFS,

	NL80211_ATTR_SUPPORT_5_MHZ,
	NL80211_ATTR_SUPPORT_10_MHZ,

	NL80211_ATTR_OPMODE_NOTIF,

	NL80211_ATTR_VENDOR_ID,
	NL80211_ATTR_VENDOR_SUBCMD,
	NL80211_ATTR_VENDOR_DATA,
	NL80211_ATTR_VENDOR_EVENTS,

	NL80211_ATTR_QOS_MAP,

	NL80211_ATTR_MAC_HINT,
	NL80211_ATTR_WIPHY_FREQ_HINT,

	NL80211_ATTR_MAX_AP_ASSOC_STA,

	NL80211_ATTR_TDLS_PEER_CAPABILITY,

	NL80211_ATTR_SOCKET_OWNER,

	NL80211_ATTR_CSA_C_OFFSETS_TX,
	NL80211_ATTR_MAX_CSA_COUNTERS,

	NL80211_ATTR_TDLS_INITIATOR,

	NL80211_ATTR_USE_RRM,

	NL80211_ATTR_WIPHY_DYN_ACK,

	NL80211_ATTR_TSID,
	NL80211_ATTR_USER_PRIO,
	NL80211_ATTR_ADMITTED_TIME,

	NL80211_ATTR_SMPS_MODE,

	NL80211_ATTR_OPER_CLASS,

	NL80211_ATTR_MAC_MASK,

	NL80211_ATTR_WIPHY_SELF_MANAGED_REG,

	NL80211_ATTR_EXT_FEATURES,

	NL80211_ATTR_SURVEY_RADIO_STATS,

	NL80211_ATTR_NETNS_FD,

	NL80211_ATTR_SCHED_SCAN_DELAY,

	NL80211_ATTR_REG_INDOOR,

	NL80211_ATTR_MAX_NUM_SCHED_SCAN_PLANS,
	NL80211_ATTR_MAX_SCAN_PLAN_INTERVAL,
	NL80211_ATTR_MAX_SCAN_PLAN_ITERATIONS,
	NL80211_ATTR_SCHED_SCAN_PLANS,

	NL80211_ATTR_PBSS,

	NL80211_ATTR_BSS_SELECT,

	NL80211_ATTR_STA_SUPPORT_P2P_PS,

	NL80211_ATTR_PAD,

	NL80211_ATTR_IFTYPE_EXT_CAPA,

	NL80211_ATTR_MU_MIMO_GROUP_DATA,
	NL80211_ATTR_MU_MIMO_FOLLOW_MAC_ADDR,

	NL80211_ATTR_SCAN_START_TIME_TSF,
	NL80211_ATTR_SCAN_START_TIME_TSF_BSSID,
	NL80211_ATTR_MEASUREMENT_DURATION,
	NL80211_ATTR_MEASUREMENT_DURATION_MANDATORY,

	NL80211_ATTR_MESH_PEER_AID,

	NL80211_ATTR_NAN_MASTER_PREF,
	NL80211_ATTR_BANDS,
	NL80211_ATTR_NAN_FUNC,
	NL80211_ATTR_NAN_MATCH,

	NL80211_ATTR_FILS_KEK,
	NL80211_ATTR_FILS_NONCES,

	NL80211_ATTR_MULTICAST_TO_UNICAST_ENABLED,

	NL80211_ATTR_BSSID,

	NL80211_ATTR_SCHED_SCAN_RELATIVE_RSSI,
	NL80211_ATTR_SCHED_SCAN_RSSI_ADJUST,

	NL80211_ATTR_TIMEOUT_REASON,

	NL80211_ATTR_FILS_ERP_USERNAME,
	NL80211_ATTR_FILS_ERP_REALM,
	NL80211_ATTR_FILS_ERP_NEXT_SEQ_NUM,
	NL80211_ATTR_FILS_ERP_RRK,
	NL80211_ATTR_FILS_CACHE_ID,

	NL80211_ATTR_PMK,

	NL80211_ATTR_SCHED_SCAN_MULTI,
	NL80211_ATTR_SCHED_SCAN_MAX_REQS,

	NL80211_ATTR_WANT_1X_4WAY_HS,
	NL80211_ATTR_PMKR0_NAME,
	NL80211_ATTR_PORT_AUTHORIZED,

	NL80211_ATTR_EXTERNAL_AUTH_ACTION,
	NL80211_ATTR_EXTERNAL_AUTH_SUPPORT,

	NL80211_ATTR_NSS,
	NL80211_ATTR_ACK_SIGNAL,

	NL80211_ATTR_CONTROL_PORT_OVER_NL80211,

	NL80211_ATTR_TXQ_STATS,
	NL80211_ATTR_TXQ_LIMIT,
	NL80211_ATTR_TXQ_MEMORY_LIMIT,
	NL80211_ATTR_TXQ_QUANTUM,

	NL80211_ATTR_HE_CAPABILITY,

	NL80211_ATTR_FTM_RESPONDER,

	NL80211_ATTR_FTM_RESPONDER_STATS,

	NL80211_ATTR_TIMEOUT,

	NL80211_ATTR_PEER_MEASUREMENTS,

	NL80211_ATTR_AIRTIME_WEIGHT,
	NL80211_ATTR_STA_TX_POWER_SETTING,
	NL80211_ATTR_STA_TX_POWER,

	NL80211_ATTR_SAE_PASSWORD,

	NL80211_ATTR_TWT_RESPONDER,

	NL80211_ATTR_HE_OBSS_PD,

	NL80211_ATTR_WIPHY_EDMG_CHANNELS,
	NL80211_ATTR_WIPHY_EDMG_BW_CONFIG,

	NL80211_ATTR_VLAN_ID,

	NL80211_ATTR_HE_BSS_COLOR,

	NL80211_ATTR_IFTYPE_AKM_SUITES,

	NL80211_ATTR_TID_CONFIG,

	NL80211_ATTR_CONTROL_PORT_NO_PREAUTH,

	NL80211_ATTR_PMK_LIFETIME,
	NL80211_ATTR_PMK_REAUTH_THRESHOLD,

	NL80211_ATTR_RECEIVE_MULTICAST,
	NL80211_ATTR_WIPHY_FREQ_OFFSET,
	NL80211_ATTR_CENTER_FREQ1_OFFSET,
	NL80211_ATTR_SCAN_FREQ_KHZ,

	NL80211_ATTR_HE_6GHZ_CAPABILITY,

	NL80211_ATTR_FILS_DISCOVERY,

	NL80211_ATTR_UNSOL_BCAST_PROBE_RESP,

	NL80211_ATTR_S1G_CAPABILITY,
	NL80211_ATTR_S1G_CAPABILITY_MASK,

	NL80211_ATTR_SAE_PWE,

	NL80211_ATTR_RECONNECT_REQUESTED,

	NL80211_ATTR_SAR_SPEC,

	NL80211_ATTR_DISABLE_HE,

	NL80211_ATTR_OBSS_COLOR_BITMAP,

	NL80211_ATTR_COLOR_CHANGE_COUNT,
	NL80211_ATTR_COLOR_CHANGE_COLOR,
	NL80211_ATTR_COLOR_CHANGE_ELEMS,

	NL80211_ATTR_MBSSID_CONFIG,
	NL80211_ATTR_MBSSID_ELEMS,

	NL80211_ATTR_RADAR_BACKGROUND,

	NL80211_ATTR_AP_SETTINGS_FLAGS,

	NL80211_ATTR_EHT_CAPABILITY,

	NL80211_ATTR_DISABLE_EHT,

	NL80211_ATTR_MLO_LINKS,
	NL80211_ATTR_MLO_LINK_ID,
	NL80211_ATTR_MLD_ADDR,

	NL80211_ATTR_MLO_SUPPORT,

	NL80211_ATTR_MAX_NUM_AKM_SUITES,

	NL80211_ATTR_EML_CAPABILITY,
	NL80211_ATTR_MLD_CAPA_AND_OPS,

	NL80211_ATTR_TX_HW_TIMESTAMP,
	NL80211_ATTR_RX_HW_TIMESTAMP,
	NL80211_ATTR_TD_BITMAP,

	NL80211_ATTR_PUNCT_BITMAP,

	NL80211_ATTR_MAX_HW_TIMESTAMP_PEERS,
	NL80211_ATTR_HW_TIMESTAMP_ENABLED,

	NL80211_ATTR_EMA_RNR_ELEMS,

	NL80211_ATTR_MLO_LINK_DISABLED,

	NL80211_ATTR_BSS_DUMP_INCLUDE_USE_DATA,

	NL80211_ATTR_MLO_TTLM_DLINK,
	NL80211_ATTR_MLO_TTLM_ULINK,

	/* add attributes here, update the policy in nl80211.c */

	__NL80211_ATTR_AFTER_LAST,
	NUM_NL80211_ATTR = __NL80211_ATTR_AFTER_LAST,
	NL80211_ATTR_MAX = __NL80211_ATTR_AFTER_LAST - 1
};

/* source-level API compatibility */
#define NL80211_ATTR_SCAN_GENERATION NL80211_ATTR_GENERATION
#define	NL80211_ATTR_MESH_PARAMS NL80211_ATTR_MESH_CONFIG
#define NL80211_ATTR_IFACE_SOCKET_OWNER NL80211_ATTR_SOCKET_OWNER
#define NL80211_ATTR_SAE_DATA NL80211_ATTR_AUTH_DATA
#define NL80211_ATTR_CSA_C_OFF_BEACON NL80211_ATTR_CNTDWN_OFFS_BEACON
#define NL80211_ATTR_CSA_C_OFF_PRESP NL80211_ATTR_CNTDWN_OFFS_PRESP

/*
 * Allow user space programs to use #ifdef on new attributes by defining them
 * here
 */
#define NL80211_CMD_CONNECT NL80211_CMD_CONNECT
#define NL80211_ATTR_HT_CAPABILITY NL80211_ATTR_HT_CAPABILITY
#define NL80211_ATTR_BSS_BASIC_RATES NL80211_ATTR_BSS_BASIC_RATES
#define NL80211_ATTR_WIPHY_TXQ_PARAMS NL80211_ATTR_WIPHY_TXQ_PARAMS
#define NL80211_ATTR_WIPHY_FREQ NL80211_ATTR_WIPHY_FREQ
#define NL80211_ATTR_WIPHY_CHANNEL_TYPE NL80211_ATTR_WIPHY_CHANNEL_TYPE
#define NL80211_ATTR_MGMT_SUBTYPE NL80211_ATTR_MGMT_SUBTYPE
#define NL80211_ATTR_IE NL80211_ATTR_IE
#define NL80211_ATTR_REG_INITIATOR NL80211_ATTR_REG_INITIATOR
#define NL80211_ATTR_REG_TYPE NL80211_ATTR_REG_TYPE
#define NL80211_ATTR_FRAME NL80211_ATTR_FRAME
#define NL80211_ATTR_SSID NL80211_ATTR_SSID
#define NL80211_ATTR_AUTH_TYPE NL80211_ATTR_AUTH_TYPE
#define NL80211_ATTR_REASON_CODE NL80211_ATTR_REASON_CODE
#define NL80211_ATTR_CIPHER_SUITES_PAIRWISE NL80211_ATTR_CIPHER_SUITES_PAIRWISE
#define NL80211_ATTR_CIPHER_SUITE_GROUP NL80211_ATTR_CIPHER_SUITE_GROUP
#define NL80211_ATTR_WPA_VERSIONS NL80211_ATTR_WPA_VERSIONS
#define NL80211_ATTR_AKM_SUITES NL80211_ATTR_AKM_SUITES
#define NL80211_ATTR_KEY NL80211_ATTR_KEY
#define NL80211_ATTR_KEYS NL80211_ATTR_KEYS
#define NL80211_ATTR_FEATURE_FLAGS NL80211_ATTR_FEATURE_FLAGS

#define NL80211_WIPHY_NAME_MAXLEN		64

#define NL80211_MAX_SUPP_RATES			32
#define NL80211_MAX_SUPP_HT_RATES		77
#define NL80211_MAX_SUPP_REG_RULES		128
#define NL80211_TKIP_DATA_OFFSET_ENCR_KEY	0
#define NL80211_TKIP_DATA_OFFSET_TX_MIC_KEY	16
#define NL80211_TKIP_DATA_OFFSET_RX_MIC_KEY	24
#define NL80211_HT_CAPABILITY_LEN		26
#define NL80211_VHT_CAPABILITY_LEN		12
#define NL80211_HE_MIN_CAPABILITY_LEN           16
#define NL80211_HE_MAX_CAPABILITY_LEN           54
#define NL80211_MAX_NR_CIPHER_SUITES		5

/*
 * NL80211_MAX_NR_AKM_SUITES is obsolete when %NL80211_ATTR_MAX_NUM_AKM_SUITES
 * present in %NL80211_CMD_GET_WIPHY response.
 */
#define NL80211_MAX_NR_AKM_SUITES		2
#define NL80211_EHT_MIN_CAPABILITY_LEN          13
#define NL80211_EHT_MAX_CAPABILITY_LEN          51

#define NL80211_MIN_REMAIN_ON_CHANNEL_TIME	10

/* default RSSI threshold for scan results if none specified. */
#define NL80211_SCAN_RSSI_THOLD_OFF		-300

#define NL80211_CQM_TXE_MAX_INTVL		1800

/**
 * enum nl80211_iftype - (virtual) interface types
 *
 * @NL80211_IFTYPE_UNSPECIFIED: unspecified type, driver decides
 * @NL80211_IFTYPE_ADHOC: independent BSS member
 * @NL80211_IFTYPE_STATION: managed BSS member
 * @NL80211_IFTYPE_AP: access point
 * @NL80211_IFTYPE_AP_VLAN: VLAN interface for access points; VLAN interfaces
 *	are a bit special in that they must always be tied to a pre-existing
 *	AP type interface.
 * @NL80211_IFTYPE_WDS: wireless distribution interface
 * @NL80211_IFTYPE_MONITOR: monitor interface receiving all frames
 * @NL80211_IFTYPE_MESH_POINT: mesh point
 * @NL80211_IFTYPE_P2P_CLIENT: P2P client
 * @NL80211_IFTYPE_P2P_GO: P2P group owner
 * @NL80211_IFTYPE_P2P_DEVICE: P2P device interface type, this is not a netdev
 *	and therefore can't be created in the normal ways, use the
 *	%NL80211_CMD_START_P2P_DEVICE and %NL80211_CMD_STOP_P2P_DEVICE
 *	commands to create and destroy one
 * @NL80211_IFTYPE_OCB: Outside Context of a BSS
 *	This mode corresponds to the MIB variable dot11OCBActivated=true
 * @NL80211_IFTYPE_NAN: NAN device interface type (not a netdev)
 * @NL80211_IFTYPE_MAX: highest interface type number currently defined
 * @NUM_NL80211_IFTYPES: number of defined interface types
 *
 * These values are used with the %NL80211_ATTR_IFTYPE
 * to set the type of an interface.
 *
 */
enum nl80211_iftype {
	NL80211_IFTYPE_UNSPECIFIED,
	NL80211_IFTYPE_ADHOC,
	NL80211_IFTYPE_STATION,
	NL80211_IFTYPE_AP,
	NL80211_IFTYPE_AP_VLAN,
	NL80211_IFTYPE_WDS,
	NL80211_IFTYPE_MONITOR,
	NL80211_IFTYPE_MESH_POINT,
	NL80211_IFTYPE_P2P_CLIENT,
	NL80211_IFTYPE_P2P_GO,
	NL80211_IFTYPE_P2P_DEVICE,
	NL80211_IFTYPE_OCB,
	NL80211_IFTYPE_NAN,

	/* keep last */
	NUM_NL80211_IFTYPES,
	NL80211_IFTYPE_MAX = NUM_NL80211_IFTYPES - 1
};

/**
 * enum nl80211_sta_flags - station flags
 *
 * Station flags. When a station is added to an AP interface, it is
 * assumed to be already associated (and hence authenticated.)
 *
 * @__NL80211_STA_FLAG_INVALID: attribute number 0 is reserved
 * @NL80211_STA_FLAG_AUTHORIZED: station is authorized (802.1X)
 * @NL80211_STA_FLAG_SHORT_PREAMBLE: station is capable of receiving frames
 *	with short barker preamble
 * @NL80211_STA_FLAG_WME: station is WME/QoS capable
 * @NL80211_STA_FLAG_MFP: station uses management frame protection
 * @NL80211_STA_FLAG_AUTHENTICATED: station is authenticated
 * @NL80211_STA_FLAG_TDLS_PEER: station is a TDLS peer -- this flag should
 *	only be used in managed mode (even in the flags mask). Note that the
 *	flag can't be changed, it is only valid while adding a station, and
 *	attempts to change it will silently be ignored (rather than rejected
 *	as errors.)
 * @NL80211_STA_FLAG_ASSOCIATED: station is associated; used with drivers
 *	that support %NL80211_FEATURE_FULL_AP_CLIENT_STATE to transition a
 *	previously added station into associated state
 * @NL80211_STA_FLAG_MAX: highest station flag number currently defined
 * @__NL80211_STA_FLAG_AFTER_LAST: internal use
 */
enum nl80211_sta_flags {
	__NL80211_STA_FLAG_INVALID,
	NL80211_STA_FLAG_AUTHORIZED,
	NL80211_STA_FLAG_SHORT_PREAMBLE,
	NL80211_STA_FLAG_WME,
	NL80211_STA_FLAG_MFP,
	NL80211_STA_FLAG_AUTHENTICATED,
	NL80211_STA_FLAG_TDLS_PEER,
	NL80211_STA_FLAG_ASSOCIATED,

	/* keep last */
	__NL80211_STA_FLAG_AFTER_LAST,
	NL80211_STA_FLAG_MAX = __NL80211_STA_FLAG_AFTER_LAST - 1
};

/**
 * enum nl80211_sta_p2p_ps_status - station support of P2P PS
 *
 * @NL80211_P2P_PS_UNSUPPORTED: station doesn't support P2P PS mechanism
 * @@NL80211_P2P_PS_SUPPORTED: station supports P2P PS mechanism
 * @NUM_NL80211_P2P_PS_STATUS: number of values
 */
enum nl80211_sta_p2p_ps_status {
	NL80211_P2P_PS_UNSUPPORTED = 0,
	NL80211_P2P_PS_SUPPORTED,

	NUM_NL80211_P2P_PS_STATUS,
};

#define NL80211_STA_FLAG_MAX_OLD_API	NL80211_STA_FLAG_TDLS_PEER

/**
 * struct nl80211_sta_flag_update - station flags mask/set
 * @mask: mask of station flags to set
 * @set: which values to set them to
 *
 * Both mask and set contain bits as per &enum nl80211_sta_flags.
 */
struct nl80211_sta_flag_update {
	__u32 mask;
	__u32 set;
} __attribute__((packed));

/**
 * enum nl80211_he_gi - HE guard interval
 * @NL80211_RATE_INFO_HE_GI_0_8: 0.8 usec
 * @NL80211_RATE_INFO_HE_GI_1_6: 1.6 usec
 * @NL80211_RATE_INFO_HE_GI_3_2: 3.2 usec
 */
enum nl80211_he_gi {
	NL80211_RATE_INFO_HE_GI_0_8,
	NL80211_RATE_INFO_HE_GI_1_6,
	NL80211_RATE_INFO_HE_GI_3_2,
};

/**
 * enum nl80211_he_ltf - HE long training field
 * @NL80211_RATE_INFO_HE_1xLTF: 3.2 usec
 * @NL80211_RATE_INFO_HE_2xLTF: 6.4 usec
 * @NL80211_RATE_INFO_HE_4xLTF: 12.8 usec
 */
enum nl80211_he_ltf {
	NL80211_RATE_INFO_HE_1XLTF,
	NL80211_RATE_INFO_HE_2XLTF,
	NL80211_RATE_INFO_HE_4XLTF,
};

/**
 * enum nl80211_he_ru_alloc - HE RU allocation values
 * @NL80211_RATE_INFO_HE_RU_ALLOC_26: 26-tone RU allocation
 * @NL80211_RATE_INFO_HE_RU_ALLOC_52: 52-tone RU allocation
 * @NL80211_RATE_INFO_HE_RU_ALLOC_106: 106-tone RU allocation
 * @NL80211_RATE_INFO_HE_RU_ALLOC_242: 242-tone RU allocation
 * @NL80211_RATE_INFO_HE_RU_ALLOC_484: 484-tone RU allocation
 * @NL80211_RATE_INFO_HE_RU_ALLOC_996: 996-tone RU allocation
 * @NL80211_RATE_INFO_HE_RU_ALLOC_2x996: 2x996-tone RU allocation
 */
enum nl80211_he_ru_alloc {
	NL80211_RATE_INFO_HE_RU_ALLOC_26,
	NL80211_RATE_INFO_HE_RU_ALLOC_52,
	NL80211_RATE_INFO_HE_RU_ALLOC_106,
	NL80211_RATE_INFO_HE_RU_ALLOC_242,
	NL80211_RATE_INFO_HE_RU_ALLOC_484,
	NL80211_RATE_INFO_HE_RU_ALLOC_996,
	NL80211_RATE_INFO_HE_RU_ALLOC_2x996,
};

/**
 * enum nl80211_eht_gi - EHT guard interval
 * @NL80211_RATE_INFO_EHT_GI_0_8: 0.8 usec
 * @NL80211_RATE_INFO_EHT_GI_1_6: 1.6 usec
 * @NL80211_RATE_INFO_EHT_GI_3_2: 3.2 usec
 */
enum nl80211_eht_gi {
	NL80211_RATE_INFO_EHT_GI_0_8,
	NL80211_RATE_INFO_EHT_GI_1_6,
	NL80211_RATE_INFO_EHT_GI_3_2,
};

/**
 * enum nl80211_eht_ru_alloc - EHT RU allocation values
 * @NL80211_RATE_INFO_EHT_RU_ALLOC_26: 26-tone RU allocation
 * @NL80211_RATE_INFO_EHT_RU_ALLOC_52: 52-tone RU allocation
 * @NL80211_RATE_INFO_EHT_RU_ALLOC_52P26: 52+26-tone RU allocation
 * @NL80211_RATE_INFO_EHT_RU_ALLOC_106: 106-tone RU allocation
 * @NL80211_RATE_INFO_EHT_RU_ALLOC_106P26: 106+26 tone RU allocation
 * @NL80211_RATE_INFO_EHT_RU_ALLOC_242: 242-tone RU allocation
 * @NL80211_RATE_INFO_EHT_RU_ALLOC_484: 484-tone RU allocation
 * @NL80211_RATE_INFO_EHT_RU_ALLOC_484P242: 484+242 tone RU allocation
 * @NL80211_RATE_INFO_EHT_RU_ALLOC_996: 996-tone RU allocation
 * @NL80211_RATE_INFO_EHT_RU_ALLOC_996P484: 996+484 tone RU allocation
 * @NL80211_RATE_INFO_EHT_RU_ALLOC_996P484P242: 996+484+242 tone RU allocation
 * @NL80211_RATE_INFO_EHT_RU_ALLOC_2x996: 2x996-tone RU allocation
 * @NL80211_RATE_INFO_EHT_RU_ALLOC_2x996P484: 2x996+484 tone RU allocation
 * @NL80211_RATE_INFO_EHT_RU_ALLOC_3x996: 3x996-tone RU allocation
 * @NL80211_RATE_INFO_EHT_RU_ALLOC_3x996P484: 3x996+484 tone RU allocation
 * @NL80211_RATE_INFO_EHT_RU_ALLOC_4x996: 4x996-tone RU allocation
 */
enum nl80211_eht_ru_alloc {
	NL80211_RATE_INFO_EHT_RU_ALLOC_26,
	NL80211_RATE_INFO_EHT_RU_ALLOC_52,
	NL80211_RATE_INFO_EHT_RU_ALLOC_52P26,
	NL80211_RATE_INFO_EHT_RU_ALLOC_106,
	NL80211_RATE_INFO_EHT_RU_ALLOC_106P26,
	NL80211_RATE_INFO_EHT_RU_ALLOC_242,
	NL80211_RATE_INFO_EHT_RU_ALLOC_484,
	NL80211_RATE_INFO_EHT_RU_ALLOC_484P242,
	NL80211_RATE_INFO_EHT_RU_ALLOC_996,
	NL80211_RATE_INFO_EHT_RU_ALLOC_996P484,
	NL80211_RATE_INFO_EHT_RU_ALLOC_996P484P242,
	NL80211_RATE_INFO_EHT_RU_ALLOC_2x996,
	NL80211_RATE_INFO_EHT_RU_ALLOC_2x996P484,
	NL80211_RATE_INFO_EHT_RU_ALLOC_3x996,
	NL80211_RATE_INFO_EHT_RU_ALLOC_3x996P484,
	NL80211_RATE_INFO_EHT_RU_ALLOC_4x996,
};

/**
 * enum nl80211_rate_info - bitrate information
 *
 * These attribute types are used with %NL80211_STA_INFO_TXRATE
 * when getting information about the bitrate of a station.
 * There are 2 attributes for bitrate, a legacy one that represents
 * a 16-bit value, and new one that represents a 32-bit value.
 * If the rate value fits into 16 bit, both attributes are reported
 * with the same value. If the rate is too high to fit into 16 bits
 * (>6.5535Gbps) only 32-bit attribute is included.
 * User space tools encouraged to use the 32-bit attribute and fall
 * back to the 16-bit one for compatibility with older kernels.
 *
 * @__NL80211_RATE_INFO_INVALID: attribute number 0 is reserved
 * @NL80211_RATE_INFO_BITRATE: total bitrate (u16, 100kbit/s)
 * @NL80211_RATE_INFO_MCS: mcs index for 802.11n (u8)
 * @NL80211_RATE_INFO_40_MHZ_WIDTH: 40 MHz dualchannel bitrate
 * @NL80211_RATE_INFO_SHORT_GI: 400ns guard interval
 * @NL80211_RATE_INFO_BITRATE32: total bitrate (u32, 100kbit/s)
 * @NL80211_RATE_INFO_MAX: highest rate_info number currently defined
 * @NL80211_RATE_INFO_VHT_MCS: MCS index for VHT (u8)
 * @NL80211_RATE_INFO_VHT_NSS: number of streams in VHT (u8)
 * @NL80211_RATE_INFO_80_MHZ_WIDTH: 80 MHz VHT rate
 * @NL80211_RATE_INFO_80P80_MHZ_WIDTH: unused - 80+80 is treated the
 *	same as 160 for purposes of the bitrates
 * @NL80211_RATE_INFO_160_MHZ_WIDTH: 160 MHz VHT rate
 * @NL80211_RATE_INFO_10_MHZ_WIDTH: 10 MHz width - note that this is
 *	a legacy rate and will be reported as the actual bitrate, i.e.
 *	half the base (20 MHz) rate
 * @NL80211_RATE_INFO_5_MHZ_WIDTH: 5 MHz width - note that this is
 *	a legacy rate and will be reported as the actual bitrate, i.e.
 *	a quarter of the base (20 MHz) rate
 * @NL80211_RATE_INFO_HE_MCS: HE MCS index (u8, 0-11)
 * @NL80211_RATE_INFO_HE_NSS: HE NSS value (u8, 1-8)
 * @NL80211_RATE_INFO_HE_GI: HE guard interval identifier
 *	(u8, see &enum nl80211_he_gi)
 * @NL80211_RATE_INFO_HE_DCM: HE DCM value (u8, 0/1)
 * @NL80211_RATE_INFO_RU_ALLOC: HE RU allocation, if not present then
 *	non-OFDMA was used (u8, see &enum nl80211_he_ru_alloc)
 * @NL80211_RATE_INFO_320_MHZ_WIDTH: 320 MHz bitrate
 * @NL80211_RATE_INFO_EHT_MCS: EHT MCS index (u8, 0-15)
 * @NL80211_RATE_INFO_EHT_NSS: EHT NSS value (u8, 1-8)
 * @NL80211_RATE_INFO_EHT_GI: EHT guard interval identifier
 *	(u8, see &enum nl80211_eht_gi)
 * @NL80211_RATE_INFO_EHT_RU_ALLOC: EHT RU allocation, if not present then
 *	non-OFDMA was used (u8, see &enum nl80211_eht_ru_alloc)
 * @NL80211_RATE_INFO_S1G_MCS: S1G MCS index (u8, 0-10)
 * @NL80211_RATE_INFO_S1G_NSS: S1G NSS value (u8, 1-4)
 * @NL80211_RATE_INFO_1_MHZ_WIDTH: 1 MHz S1G rate
 * @NL80211_RATE_INFO_2_MHZ_WIDTH: 2 MHz S1G rate
 * @NL80211_RATE_INFO_4_MHZ_WIDTH: 4 MHz S1G rate
 * @NL80211_RATE_INFO_8_MHZ_WIDTH: 8 MHz S1G rate
 * @NL80211_RATE_INFO_16_MHZ_WIDTH: 16 MHz S1G rate
 * @__NL80211_RATE_INFO_AFTER_LAST: internal use
 */
enum nl80211_rate_info {
	__NL80211_RATE_INFO_INVALID,
	NL80211_RATE_INFO_BITRATE,
	NL80211_RATE_INFO_MCS,
	NL80211_RATE_INFO_40_MHZ_WIDTH,
	NL80211_RATE_INFO_SHORT_GI,
	NL80211_RATE_INFO_BITRATE32,
	NL80211_RATE_INFO_VHT_MCS,
	NL80211_RATE_INFO_VHT_NSS,
	NL80211_RATE_INFO_80_MHZ_WIDTH,
	NL80211_RATE_INFO_80P80_MHZ_WIDTH,
	NL80211_RATE_INFO_160_MHZ_WIDTH,
	NL80211_RATE_INFO_10_MHZ_WIDTH,
	NL80211_RATE_INFO_5_MHZ_WIDTH,
	NL80211_RATE_INFO_HE_MCS,
	NL80211_RATE_INFO_HE_NSS,
	NL80211_RATE_INFO_HE_GI,
	NL80211_RATE_INFO_HE_DCM,
	NL80211_RATE_INFO_HE_RU_ALLOC,
	NL80211_RATE_INFO_320_MHZ_WIDTH,
	NL80211_RATE_INFO_EHT_MCS,
	NL80211_RATE_INFO_EHT_NSS,
	NL80211_RATE_INFO_EHT_GI,
	NL80211_RATE_INFO_EHT_RU_ALLOC,
	NL80211_RATE_INFO_S1G_MCS,
	NL80211_RATE_INFO_S1G_NSS,
	NL80211_RATE_INFO_1_MHZ_WIDTH,
	NL80211_RATE_INFO_2_MHZ_WIDTH,
	NL80211_RATE_INFO_4_MHZ_WIDTH,
	NL80211_RATE_INFO_8_MHZ_WIDTH,
	NL80211_RATE_INFO_16_MHZ_WIDTH,

	/* keep last */
	__NL80211_RATE_INFO_AFTER_LAST,
	NL80211_RATE_INFO_MAX = __NL80211_RATE_INFO_AFTER_LAST - 1
};

/**
 * enum nl80211_sta_bss_param - BSS information collected by STA
 *
 * These attribute types are used with %NL80211_STA_INFO_BSS_PARAM
 * when getting information about the bitrate of a station.
 *
 * @__NL80211_STA_BSS_PARAM_INVALID: attribute number 0 is reserved
 * @NL80211_STA_BSS_PARAM_CTS_PROT: whether CTS protection is enabled (flag)
 * @NL80211_STA_BSS_PARAM_SHORT_PREAMBLE:  whether short preamble is enabled
 *	(flag)
 * @NL80211_STA_BSS_PARAM_SHORT_SLOT_TIME:  whether short slot time is enabled
 *	(flag)
 * @NL80211_STA_BSS_PARAM_DTIM_PERIOD: DTIM period for beaconing (u8)
 * @NL80211_STA_BSS_PARAM_BEACON_INTERVAL: Beacon interval (u16)
 * @NL80211_STA_BSS_PARAM_MAX: highest sta_bss_param number currently defined
 * @__NL80211_STA_BSS_PARAM_AFTER_LAST: internal use
 */
enum nl80211_sta_bss_param {
	__NL80211_STA_BSS_PARAM_INVALID,
	NL80211_STA_BSS_PARAM_CTS_PROT,
	NL80211_STA_BSS_PARAM_SHORT_PREAMBLE,
	NL80211_STA_BSS_PARAM_SHORT_SLOT_TIME,
	NL80211_STA_BSS_PARAM_DTIM_PERIOD,
	NL80211_STA_BSS_PARAM_BEACON_INTERVAL,

	/* keep last */
	__NL80211_STA_BSS_PARAM_AFTER_LAST,
	NL80211_STA_BSS_PARAM_MAX = __NL80211_STA_BSS_PARAM_AFTER_LAST - 1
};

/**
 * enum nl80211_sta_info - station information
 *
 * These attribute types are used with %NL80211_ATTR_STA_INFO
 * when getting information about a station.
 *
 * @__NL80211_STA_INFO_INVALID: attribute number 0 is reserved
 * @NL80211_STA_INFO_INACTIVE_TIME: time since last activity (u32, msecs)
 * @NL80211_STA_INFO_RX_BYTES: total received bytes (MPDU length)
 *	(u32, from this station)
 * @NL80211_STA_INFO_TX_BYTES: total transmitted bytes (MPDU length)
 *	(u32, to this station)
 * @NL80211_STA_INFO_RX_BYTES64: total received bytes (MPDU length)
 *	(u64, from this station)
 * @NL80211_STA_INFO_TX_BYTES64: total transmitted bytes (MPDU length)
 *	(u64, to this station)
 * @NL80211_STA_INFO_SIGNAL: signal strength of last received PPDU (u8, dBm)
 * @NL80211_STA_INFO_TX_BITRATE: current unicast tx rate, nested attribute
 * 	containing info as possible, see &enum nl80211_rate_info
 * @NL80211_STA_INFO_RX_PACKETS: total received packet (MSDUs and MMPDUs)
 *	(u32, from this station)
 * @NL80211_STA_INFO_TX_PACKETS: total transmitted packets (MSDUs and MMPDUs)
 *	(u32, to this station)
 * @NL80211_STA_INFO_TX_RETRIES: total retries (MPDUs) (u32, to this station)
 * @NL80211_STA_INFO_TX_FAILED: total failed packets (MPDUs)
 *	(u32, to this station)
 * @NL80211_STA_INFO_SIGNAL_AVG: signal strength average (u8, dBm)
 * @NL80211_STA_INFO_LLID: the station's mesh LLID
 * @NL80211_STA_INFO_PLID: the station's mesh PLID
 * @NL80211_STA_INFO_PLINK_STATE: peer link state for the station
 *	(see %enum nl80211_plink_state)
 * @NL80211_STA_INFO_RX_BITRATE: last unicast data frame rx rate, nested
 *	attribute, like NL80211_STA_INFO_TX_BITRATE.
 * @NL80211_STA_INFO_BSS_PARAM: current station's view of BSS, nested attribute
 *     containing info as possible, see &enum nl80211_sta_bss_param
 * @NL80211_STA_INFO_CONNECTED_TIME: time since the station is last connected
 * @NL80211_STA_INFO_STA_FLAGS: Contains a struct nl80211_sta_flag_update.
 * @NL80211_STA_INFO_BEACON_LOSS: count of times beacon loss was detected (u32)
 * @NL80211_STA_INFO_T_OFFSET: timing offset with respect to this STA (s64)
 * @NL80211_STA_INFO_LOCAL_PM: local mesh STA link-specific power mode
 * @NL80211_STA_INFO_PEER_PM: peer mesh STA link-specific power mode
 * @NL80211_STA_INFO_NONPEER_PM: neighbor mesh STA power save mode towards
 *	non-peer STA
 * @NL80211_STA_INFO_CHAIN_SIGNAL: per-chain signal strength of last PPDU
 *	Contains a nested array of signal strength attributes (u8, dBm)
 * @NL80211_STA_INFO_CHAIN_SIGNAL_AVG: per-chain signal strength average
 *	Same format as NL80211_STA_INFO_CHAIN_SIGNAL.
 * @NL80211_STA_EXPECTED_THROUGHPUT: expected throughput considering also the
 *	802.11 header (u32, kbps)
 * @NL80211_STA_INFO_RX_DROP_MISC: RX packets dropped for unspecified reasons
 *	(u64)
 * @NL80211_STA_INFO_BEACON_RX: number of beacons received from this peer (u64)
 * @NL80211_STA_INFO_BEACON_SIGNAL_AVG: signal strength average
 *	for beacons only (u8, dBm)
 * @NL80211_STA_INFO_TID_STATS: per-TID statistics (see &enum nl80211_tid_stats)
 *	This is a nested attribute where each the inner attribute number is the
 *	TID+1 and the special TID 16 (i.e. value 17) is used for non-QoS frames;
 *	each one of those is again nested with &enum nl80211_tid_stats
 *	attributes carrying the actual values.
 * @NL80211_STA_INFO_RX_DURATION: aggregate PPDU duration for all frames
 *	received from the station (u64, usec)
 * @NL80211_STA_INFO_PAD: attribute used for padding for 64-bit alignment
 * @NL80211_STA_INFO_ACK_SIGNAL: signal strength of the last ACK frame(u8, dBm)
 * @NL80211_STA_INFO_ACK_SIGNAL_AVG: avg signal strength of ACK frames (s8, dBm)
 * @NL80211_STA_INFO_RX_MPDUS: total number of received packets (MPDUs)
 *	(u32, from this station)
 * @NL80211_STA_INFO_FCS_ERROR_COUNT: total number of packets (MPDUs) received
 *	with an FCS error (u32, from this station). This count may not include
 *	some packets with an FCS error due to TA corruption. Hence this counter
 *	might not be fully accurate.
 * @NL80211_STA_INFO_CONNECTED_TO_GATE: set to true if STA has a path to a
 *	mesh gate (u8, 0 or 1)
 * @NL80211_STA_INFO_TX_DURATION: aggregate PPDU duration for all frames
 *	sent to the station (u64, usec)
 * @NL80211_STA_INFO_AIRTIME_WEIGHT: current airtime weight for station (u16)
 * @NL80211_STA_INFO_AIRTIME_LINK_METRIC: airtime link metric for mesh station
 * @NL80211_STA_INFO_ASSOC_AT_BOOTTIME: Timestamp (CLOCK_BOOTTIME, nanoseconds)
 *	of STA's association
 * @NL80211_STA_INFO_CONNECTED_TO_AS: set to true if STA has a path to a
 *	authentication server (u8, 0 or 1)
 * @__NL80211_STA_INFO_AFTER_LAST: internal
 * @NL80211_STA_INFO_MAX: highest possible station info attribute
 */
enum nl80211_sta_info {
	__NL80211_STA_INFO_INVALID,
	NL80211_STA_INFO_INACTIVE_TIME,
	NL80211_STA_INFO_RX_BYTES,
	NL80211_STA_INFO_TX_BYTES,
	NL80211_STA_INFO_LLID,
	NL80211_STA_INFO_PLID,
	NL80211_STA_INFO_PLINK_STATE,
	NL80211_STA_INFO_SIGNAL,
	NL80211_STA_INFO_TX_BITRATE,
	NL80211_STA_INFO_RX_PACKETS,
	NL80211_STA_INFO_TX_PACKETS,
	NL80211_STA_INFO_TX_RETRIES,
	NL80211_STA_INFO_TX_FAILED,
	NL80211_STA_INFO_SIGNAL_AVG,
	NL80211_STA_INFO_RX_BITRATE,
	NL80211_STA_INFO_BSS_PARAM,
	NL80211_STA_INFO_CONNECTED_TIME,
	NL80211_STA_INFO_STA_FLAGS,
	NL80211_STA_INFO_BEACON_LOSS,
	NL80211_STA_INFO_T_OFFSET,
	NL80211_STA_INFO_LOCAL_PM,
	NL80211_STA_INFO_PEER_PM,
	NL80211_STA_INFO_NONPEER_PM,
	NL80211_STA_INFO_RX_BYTES64,
	NL80211_STA_INFO_TX_BYTES64,
	NL80211_STA_INFO_CHAIN_SIGNAL,
	NL80211_STA_INFO_CHAIN_SIGNAL_AVG,
	NL80211_STA_INFO_EXPECTED_THROUGHPUT,
	NL80211_STA_INFO_RX_DROP_MISC,
	NL80211_STA_INFO_BEACON_RX,
	NL80211_STA_INFO_BEACON_SIGNAL_AVG,
	NL80211_STA_INFO_TID_STATS,
	NL80211_STA_INFO_RX_DURATION,
	NL80211_STA_INFO_PAD,
	NL80211_STA_INFO_ACK_SIGNAL,
	NL80211_STA_INFO_ACK_SIGNAL_AVG,
	NL80211_STA_INFO_RX_MPDUS,
	NL80211_STA_INFO_FCS_ERROR_COUNT,
	NL80211_STA_INFO_CONNECTED_TO_GATE,
	NL80211_STA_INFO_TX_DURATION,
	NL80211_STA_INFO_AIRTIME_WEIGHT,
	NL80211_STA_INFO_AIRTIME_LINK_METRIC,
	NL80211_STA_INFO_ASSOC_AT_BOOTTIME,
	NL80211_STA_INFO_CONNECTED_TO_AS,

	/* keep last */
	__NL80211_STA_INFO_AFTER_LAST,
	NL80211_STA_INFO_MAX = __NL80211_STA_INFO_AFTER_LAST - 1
};

/* we renamed this - stay compatible */
#define NL80211_STA_INFO_DATA_ACK_SIGNAL_AVG NL80211_STA_INFO_ACK_SIGNAL_AVG


/**
 * enum nl80211_tid_stats - per TID statistics attributes
 * @__NL80211_TID_STATS_INVALID: attribute number 0 is reserved
 * @NL80211_TID_STATS_RX_MSDU: number of MSDUs received (u64)
 * @NL80211_TID_STATS_TX_MSDU: number of MSDUs transmitted (or
 *	attempted to transmit; u64)
 * @NL80211_TID_STATS_TX_MSDU_RETRIES: number of retries for
 *	transmitted MSDUs (not counting the first attempt; u64)
 * @NL80211_TID_STATS_TX_MSDU_FAILED: number of failed transmitted
 *	MSDUs (u64)
 * @NL80211_TID_STATS_PAD: attribute used for padding for 64-bit alignment
 * @NL80211_TID_STATS_TXQ_STATS: TXQ stats (nested attribute)
 * @NUM_NL80211_TID_STATS: number of attributes here
 * @NL80211_TID_STATS_MAX: highest numbered attribute here
 */
enum nl80211_tid_stats {
	__NL80211_TID_STATS_INVALID,
	NL80211_TID_STATS_RX_MSDU,
	NL80211_TID_STATS_TX_MSDU,
	NL80211_TID_STATS_TX_MSDU_RETRIES,
	NL80211_TID_STATS_TX_MSDU_FAILED,
	NL80211_TID_STATS_PAD,
	NL80211_TID_STATS_TXQ_STATS,

	/* keep last */
	NUM_NL80211_TID_STATS,
	NL80211_TID_STATS_MAX = NUM_NL80211_TID_STATS - 1
};

/**
 * enum nl80211_txq_stats - per TXQ statistics attributes
 * @__NL80211_TXQ_STATS_INVALID: attribute number 0 is reserved
 * @NUM_NL80211_TXQ_STATS: number of attributes here
 * @NL80211_TXQ_STATS_BACKLOG_BYTES: number of bytes currently backlogged
 * @NL80211_TXQ_STATS_BACKLOG_PACKETS: number of packets currently
 *      backlogged
 * @NL80211_TXQ_STATS_FLOWS: total number of new flows seen
 * @NL80211_TXQ_STATS_DROPS: total number of packet drops
 * @NL80211_TXQ_STATS_ECN_MARKS: total number of packet ECN marks
 * @NL80211_TXQ_STATS_OVERLIMIT: number of drops due to queue space overflow
 * @NL80211_TXQ_STATS_OVERMEMORY: number of drops due to memory limit overflow
 *      (only for per-phy stats)
 * @NL80211_TXQ_STATS_COLLISIONS: number of hash collisions
 * @NL80211_TXQ_STATS_TX_BYTES: total number of bytes dequeued from TXQ
 * @NL80211_TXQ_STATS_TX_PACKETS: total number of packets dequeued from TXQ
 * @NL80211_TXQ_STATS_MAX_FLOWS: number of flow buckets for PHY
 * @NL80211_TXQ_STATS_MAX: highest numbered attribute here
 */
enum nl80211_txq_stats {
	__NL80211_TXQ_STATS_INVALID,
	NL80211_TXQ_STATS_BACKLOG_BYTES,
	NL80211_TXQ_STATS_BACKLOG_PACKETS,
	NL80211_TXQ_STATS_FLOWS,
	NL80211_TXQ_STATS_DROPS,
	NL80211_TXQ_STATS_ECN_MARKS,
	NL80211_TXQ_STATS_OVERLIMIT,
	NL80211_TXQ_STATS_OVERMEMORY,
	NL80211_TXQ_STATS_COLLISIONS,
	NL80211_TXQ_STATS_TX_BYTES,
	NL80211_TXQ_STATS_TX_PACKETS,
	NL80211_TXQ_STATS_MAX_FLOWS,

	/* keep last */
	NUM_NL80211_TXQ_STATS,
	NL80211_TXQ_STATS_MAX = NUM_NL80211_TXQ_STATS - 1
};

/**
 * enum nl80211_mpath_flags - nl80211 mesh path flags
 *
 * @NL80211_MPATH_FLAG_ACTIVE: the mesh path is active
 * @NL80211_MPATH_FLAG_RESOLVING: the mesh path discovery process is running
 * @NL80211_MPATH_FLAG_SN_VALID: the mesh path contains a valid SN
 * @NL80211_MPATH_FLAG_FIXED: the mesh path has been manually set
 * @NL80211_MPATH_FLAG_RESOLVED: the mesh path discovery process succeeded
 */
enum nl80211_mpath_flags {
	NL80211_MPATH_FLAG_ACTIVE =	1<<0,
	NL80211_MPATH_FLAG_RESOLVING =	1<<1,
	NL80211_MPATH_FLAG_SN_VALID =	1<<2,
	NL80211_MPATH_FLAG_FIXED =	1<<3,
	NL80211_MPATH_FLAG_RESOLVED =	1<<4,
};

/**
 * enum nl80211_mpath_info - mesh path information
 *
 * These attribute types are used with %NL80211_ATTR_MPATH_INFO when getting
 * information about a mesh path.
 *
 * @__NL80211_MPATH_INFO_INVALID: attribute number 0 is reserved
 * @NL80211_MPATH_INFO_FRAME_QLEN: number of queued frames for this destination
 * @NL80211_MPATH_INFO_SN: destination sequence number
 * @NL80211_MPATH_INFO_METRIC: metric (cost) of this mesh path
 * @NL80211_MPATH_INFO_EXPTIME: expiration time for the path, in msec from now
 * @NL80211_MPATH_INFO_FLAGS: mesh path flags, enumerated in
 * 	&enum nl80211_mpath_flags;
 * @NL80211_MPATH_INFO_DISCOVERY_TIMEOUT: total path discovery timeout, in msec
 * @NL80211_MPATH_INFO_DISCOVERY_RETRIES: mesh path discovery retries
 * @NL80211_MPATH_INFO_HOP_COUNT: hop count to destination
 * @NL80211_MPATH_INFO_PATH_CHANGE: total number of path changes to destination
 * @NL80211_MPATH_INFO_MAX: highest mesh path information attribute number
 *	currently defined
 * @__NL80211_MPATH_INFO_AFTER_LAST: internal use
 */
enum nl80211_mpath_info {
	__NL80211_MPATH_INFO_INVALID,
	NL80211_MPATH_INFO_FRAME_QLEN,
	NL80211_MPATH_INFO_SN,
	NL80211_MPATH_INFO_METRIC,
	NL80211_MPATH_INFO_EXPTIME,
	NL80211_MPATH_INFO_FLAGS,
	NL80211_MPATH_INFO_DISCOVERY_TIMEOUT,
	NL80211_MPATH_INFO_DISCOVERY_RETRIES,
	NL80211_MPATH_INFO_HOP_COUNT,
	NL80211_MPATH_INFO_PATH_CHANGE,

	/* keep last */
	__NL80211_MPATH_INFO_AFTER_LAST,
	NL80211_MPATH_INFO_MAX = __NL80211_MPATH_INFO_AFTER_LAST - 1
};

/**
 * enum nl80211_band_iftype_attr - Interface type data attributes
 *
 * @__NL80211_BAND_IFTYPE_ATTR_INVALID: attribute number 0 is reserved
 * @NL80211_BAND_IFTYPE_ATTR_IFTYPES: nested attribute containing a flag attribute
 *     for each interface type that supports the band data
 * @NL80211_BAND_IFTYPE_ATTR_HE_CAP_MAC: HE MAC capabilities as in HE
 *     capabilities IE
 * @NL80211_BAND_IFTYPE_ATTR_HE_CAP_PHY: HE PHY capabilities as in HE
 *     capabilities IE
 * @NL80211_BAND_IFTYPE_ATTR_HE_CAP_MCS_SET: HE supported NSS/MCS as in HE
 *     capabilities IE
 * @NL80211_BAND_IFTYPE_ATTR_HE_CAP_PPE: HE PPE thresholds information as
 *     defined in HE capabilities IE
 * @NL80211_BAND_IFTYPE_ATTR_HE_6GHZ_CAPA: HE 6GHz band capabilities (__le16),
 *	given for all 6 GHz band channels
 * @NL80211_BAND_IFTYPE_ATTR_VENDOR_ELEMS: vendor element capabilities that are
 *	advertised on this band/for this iftype (binary)
 * @NL80211_BAND_IFTYPE_ATTR_EHT_CAP_MAC: EHT MAC capabilities as in EHT
 *	capabilities element
 * @NL80211_BAND_IFTYPE_ATTR_EHT_CAP_PHY: EHT PHY capabilities as in EHT
 *	capabilities element
 * @NL80211_BAND_IFTYPE_ATTR_EHT_CAP_MCS_SET: EHT supported NSS/MCS as in EHT
 *	capabilities element
 * @NL80211_BAND_IFTYPE_ATTR_EHT_CAP_PPE: EHT PPE thresholds information as
 *	defined in EHT capabilities element
 * @__NL80211_BAND_IFTYPE_ATTR_AFTER_LAST: internal use
 * @NL80211_BAND_IFTYPE_ATTR_MAX: highest band attribute currently defined
 */
enum nl80211_band_iftype_attr {
	__NL80211_BAND_IFTYPE_ATTR_INVALID,

	NL80211_BAND_IFTYPE_ATTR_IFTYPES,
	NL80211_BAND_IFTYPE_ATTR_HE_CAP_MAC,
	NL80211_BAND_IFTYPE_ATTR_HE_CAP_PHY,
	NL80211_BAND_IFTYPE_ATTR_HE_CAP_MCS_SET,
	NL80211_BAND_IFTYPE_ATTR_HE_CAP_PPE,
	NL80211_BAND_IFTYPE_ATTR_HE_6GHZ_CAPA,
	NL80211_BAND_IFTYPE_ATTR_VENDOR_ELEMS,
	NL80211_BAND_IFTYPE_ATTR_EHT_CAP_MAC,
	NL80211_BAND_IFTYPE_ATTR_EHT_CAP_PHY,
	NL80211_BAND_IFTYPE_ATTR_EHT_CAP_MCS_SET,
	NL80211_BAND_IFTYPE_ATTR_EHT_CAP_PPE,

	/* keep last */
	__NL80211_BAND_IFTYPE_ATTR_AFTER_LAST,
	NL80211_BAND_IFTYPE_ATTR_MAX = __NL80211_BAND_IFTYPE_ATTR_AFTER_LAST - 1
};

/**
 * enum nl80211_band_attr - band attributes
 * @__NL80211_BAND_ATTR_INVALID: attribute number 0 is reserved
 * @NL80211_BAND_ATTR_FREQS: supported frequencies in this band,
 *	an array of nested frequency attributes
 * @NL80211_BAND_ATTR_RATES: supported bitrates in this band,
 *	an array of nested bitrate attributes
 * @NL80211_BAND_ATTR_HT_MCS_SET: 16-byte attribute containing the MCS set as
 *	defined in 802.11n
 * @NL80211_BAND_ATTR_HT_CAPA: HT capabilities, as in the HT information IE
 * @NL80211_BAND_ATTR_HT_AMPDU_FACTOR: A-MPDU factor, as in 11n
 * @NL80211_BAND_ATTR_HT_AMPDU_DENSITY: A-MPDU density, as in 11n
 * @NL80211_BAND_ATTR_VHT_MCS_SET: 32-byte attribute containing the MCS set as
 *	defined in 802.11ac
 * @NL80211_BAND_ATTR_VHT_CAPA: VHT capabilities, as in the HT information IE
 * @NL80211_BAND_ATTR_IFTYPE_DATA: nested array attribute, with each entry using
 *	attributes from &enum nl80211_band_iftype_attr
 * @NL80211_BAND_ATTR_EDMG_CHANNELS: bitmap that indicates the 2.16 GHz
 *	channel(s) that are allowed to be used for EDMG transmissions.
 *	Defined by IEEE P802.11ay/D4.0 section 9.4.2.251.
 * @NL80211_BAND_ATTR_EDMG_BW_CONFIG: Channel BW Configuration subfield encodes
 *	the allowed channel bandwidth configurations.
 *	Defined by IEEE P802.11ay/D4.0 section 9.4.2.251, Table 13.
 * @NL80211_BAND_ATTR_S1G_MCS_NSS_SET: S1G capabilities, supported S1G-MCS and NSS
 *	set subfield, as in the S1G information IE, 5 bytes
 * @NL80211_BAND_ATTR_S1G_CAPA: S1G capabilities information subfield as in the
 *	S1G information IE, 10 bytes
 * @NL80211_BAND_ATTR_MAX: highest band attribute currently defined
 * @__NL80211_BAND_ATTR_AFTER_LAST: internal use
 */
enum nl80211_band_attr {
	__NL80211_BAND_ATTR_INVALID,
	NL80211_BAND_ATTR_FREQS,
	NL80211_BAND_ATTR_RATES,

	NL80211_BAND_ATTR_HT_MCS_SET,
	NL80211_BAND_ATTR_HT_CAPA,
	NL80211_BAND_ATTR_HT_AMPDU_FACTOR,
	NL80211_BAND_ATTR_HT_AMPDU_DENSITY,

	NL80211_BAND_ATTR_VHT_MCS_SET,
	NL80211_BAND_ATTR_VHT_CAPA,
	NL80211_BAND_ATTR_IFTYPE_DATA,

	NL80211_BAND_ATTR_EDMG_CHANNELS,
	NL80211_BAND_ATTR_EDMG_BW_CONFIG,

	NL80211_BAND_ATTR_S1G_MCS_NSS_SET,
	NL80211_BAND_ATTR_S1G_CAPA,

	/* keep last */
	__NL80211_BAND_ATTR_AFTER_LAST,
	NL80211_BAND_ATTR_MAX = __NL80211_BAND_ATTR_AFTER_LAST - 1
};

#define NL80211_BAND_ATTR_HT_CAPA NL80211_BAND_ATTR_HT_CAPA

/**
 * enum nl80211_wmm_rule - regulatory wmm rule
 *
 * @__NL80211_WMMR_INVALID: attribute number 0 is reserved
 * @NL80211_WMMR_CW_MIN: Minimum contention window slot.
 * @NL80211_WMMR_CW_MAX: Maximum contention window slot.
 * @NL80211_WMMR_AIFSN: Arbitration Inter Frame Space.
 * @NL80211_WMMR_TXOP: Maximum allowed tx operation time.
 * @nl80211_WMMR_MAX: highest possible wmm rule.
 * @__NL80211_WMMR_LAST: Internal use.
 */
enum nl80211_wmm_rule {
	__NL80211_WMMR_INVALID,
	NL80211_WMMR_CW_MIN,
	NL80211_WMMR_CW_MAX,
	NL80211_WMMR_AIFSN,
	NL80211_WMMR_TXOP,

	/* keep last */
	__NL80211_WMMR_LAST,
	NL80211_WMMR_MAX = __NL80211_WMMR_LAST - 1
};

/**
 * enum nl80211_frequency_attr - frequency attributes
 * @__NL80211_FREQUENCY_ATTR_INVALID: attribute number 0 is reserved
 * @NL80211_FREQUENCY_ATTR_FREQ: Frequency in MHz
 * @NL80211_FREQUENCY_ATTR_DISABLED: Channel is disabled in current
 *	regulatory domain.
 * @NL80211_FREQUENCY_ATTR_NO_IR: no mechanisms that initiate radiation
 * 	are permitted on this channel, this includes sending probe
 * 	requests, or modes of operation that require beaconing.
 * @NL80211_FREQUENCY_ATTR_RADAR: Radar detection is mandatory
 *	on this channel in current regulatory domain.
 * @NL80211_FREQUENCY_ATTR_MAX_TX_POWER: Maximum transmission power in mBm
 *	(100 * dBm).
 * @NL80211_FREQUENCY_ATTR_DFS_STATE: current state for DFS
 *	(enum nl80211_dfs_state)
 * @NL80211_FREQUENCY_ATTR_DFS_TIME: time in miliseconds for how long
 *	this channel is in this DFS state.
 * @NL80211_FREQUENCY_ATTR_NO_HT40_MINUS: HT40- isn't possible with this
 *	channel as the control channel
 * @NL80211_FREQUENCY_ATTR_NO_HT40_PLUS: HT40+ isn't possible with this
 *	channel as the control channel
 * @NL80211_FREQUENCY_ATTR_NO_80MHZ: any 80 MHz channel using this channel
 *	as the primary or any of the secondary channels isn't possible,
 *	this includes 80+80 channels
 * @NL80211_FREQUENCY_ATTR_NO_160MHZ: any 160 MHz (but not 80+80) channel
 *	using this channel as the primary or any of the secondary channels
 *	isn't possible
 * @NL80211_FREQUENCY_ATTR_DFS_CAC_TIME: DFS CAC time in milliseconds.
 * @NL80211_FREQUENCY_ATTR_INDOOR_ONLY: Only indoor use is permitted on this
 *	channel. A channel that has the INDOOR_ONLY attribute can only be
 *	used when there is a clear assessment that the device is operating in
 *	an indoor surroundings, i.e., it is connected to AC power (and not
 *	through portable DC inverters) or is under the control of a master
 *	that is acting as an AP and is connected to AC power.
 * @NL80211_FREQUENCY_ATTR_IR_CONCURRENT: IR operation is allowed on this
 *	channel if it's connected concurrently to a BSS on the same channel on
 *	the 2 GHz band or to a channel in the same UNII band (on the 5 GHz
 *	band), and IEEE80211_CHAN_RADAR is not set. Instantiating a GO or TDLS
 *	off-channel on a channel that has the IR_CONCURRENT attribute set can be
 *	done when there is a clear assessment that the device is operating under
 *	the guidance of an authorized master, i.e., setting up a GO or TDLS
 *	off-channel while the device is also connected to an AP with DFS and
 *	radar detection on the UNII band (it is up to user-space, i.e.,
 *	wpa_supplicant to perform the required verifications). Using this
 *	attribute for IR is disallowed for master interfaces (IBSS, AP).
 * @NL80211_FREQUENCY_ATTR_NO_20MHZ: 20 MHz operation is not allowed
 *	on this channel in current regulatory domain.
 * @NL80211_FREQUENCY_ATTR_NO_10MHZ: 10 MHz operation is not allowed
 *	on this channel in current regulatory domain.
 * @NL80211_FREQUENCY_ATTR_WMM: this channel has wmm limitations.
 *	This is a nested attribute that contains the wmm limitation per AC.
 *	(see &enum nl80211_wmm_rule)
 * @NL80211_FREQUENCY_ATTR_NO_HE: HE operation is not allowed on this channel
 *	in current regulatory domain.
 * @NL80211_FREQUENCY_ATTR_OFFSET: frequency offset in KHz
 * @NL80211_FREQUENCY_ATTR_1MHZ: 1 MHz operation is allowed
 *	on this channel in current regulatory domain.
 * @NL80211_FREQUENCY_ATTR_2MHZ: 2 MHz operation is allowed
 *	on this channel in current regulatory domain.
 * @NL80211_FREQUENCY_ATTR_4MHZ: 4 MHz operation is allowed
 *	on this channel in current regulatory domain.
 * @NL80211_FREQUENCY_ATTR_8MHZ: 8 MHz operation is allowed
 *	on this channel in current regulatory domain.
 * @NL80211_FREQUENCY_ATTR_16MHZ: 16 MHz operation is allowed
 *	on this channel in current regulatory domain.
 * @NL80211_FREQUENCY_ATTR_NO_320MHZ: any 320 MHz channel using this channel
 *	as the primary or any of the secondary channels isn't possible
 * @NL80211_FREQUENCY_ATTR_NO_EHT: EHT operation is not allowed on this channel
 *	in current regulatory domain.
 * @NL80211_FREQUENCY_ATTR_PSD: Power spectral density (in dBm) that
 *	is allowed on this channel in current regulatory domain.
<<<<<<< HEAD
=======
 * @NL80211_FREQUENCY_ATTR_DFS_CONCURRENT: Operation on this channel is
 *	allowed for peer-to-peer or adhoc communication under the control
 *	of a DFS master which operates on the same channel (FCC-594280 D01
 *	Section B.3). Should be used together with %NL80211_RRF_DFS only.
 * @NL80211_FREQUENCY_ATTR_NO_6GHZ_VLP_CLIENT: Client connection to VLP AP
 *	not allowed using this channel
 * @NL80211_FREQUENCY_ATTR_NO_6GHZ_AFC_CLIENT: Client connection to AFC AP
 *	not allowed using this channel
>>>>>>> 071d0e62
 * @NL80211_FREQUENCY_ATTR_MAX: highest frequency attribute number
 *	currently defined
 * @__NL80211_FREQUENCY_ATTR_AFTER_LAST: internal use
 *
 * See https://apps.fcc.gov/eas/comments/GetPublishedDocument.html?id=327&tn=528122
 * for more information on the FCC description of the relaxations allowed
 * by NL80211_FREQUENCY_ATTR_INDOOR_ONLY and
 * NL80211_FREQUENCY_ATTR_IR_CONCURRENT.
 */
enum nl80211_frequency_attr {
	__NL80211_FREQUENCY_ATTR_INVALID,
	NL80211_FREQUENCY_ATTR_FREQ,
	NL80211_FREQUENCY_ATTR_DISABLED,
	NL80211_FREQUENCY_ATTR_NO_IR,
	__NL80211_FREQUENCY_ATTR_NO_IBSS,
	NL80211_FREQUENCY_ATTR_RADAR,
	NL80211_FREQUENCY_ATTR_MAX_TX_POWER,
	NL80211_FREQUENCY_ATTR_DFS_STATE,
	NL80211_FREQUENCY_ATTR_DFS_TIME,
	NL80211_FREQUENCY_ATTR_NO_HT40_MINUS,
	NL80211_FREQUENCY_ATTR_NO_HT40_PLUS,
	NL80211_FREQUENCY_ATTR_NO_80MHZ,
	NL80211_FREQUENCY_ATTR_NO_160MHZ,
	NL80211_FREQUENCY_ATTR_DFS_CAC_TIME,
	NL80211_FREQUENCY_ATTR_INDOOR_ONLY,
	NL80211_FREQUENCY_ATTR_IR_CONCURRENT,
	NL80211_FREQUENCY_ATTR_NO_20MHZ,
	NL80211_FREQUENCY_ATTR_NO_10MHZ,
	NL80211_FREQUENCY_ATTR_WMM,
	NL80211_FREQUENCY_ATTR_NO_HE,
	NL80211_FREQUENCY_ATTR_OFFSET,
	NL80211_FREQUENCY_ATTR_1MHZ,
	NL80211_FREQUENCY_ATTR_2MHZ,
	NL80211_FREQUENCY_ATTR_4MHZ,
	NL80211_FREQUENCY_ATTR_8MHZ,
	NL80211_FREQUENCY_ATTR_16MHZ,
	NL80211_FREQUENCY_ATTR_NO_320MHZ,
	NL80211_FREQUENCY_ATTR_NO_EHT,
	NL80211_FREQUENCY_ATTR_PSD,
<<<<<<< HEAD
=======
	NL80211_FREQUENCY_ATTR_DFS_CONCURRENT,
	NL80211_FREQUENCY_ATTR_NO_6GHZ_VLP_CLIENT,
	NL80211_FREQUENCY_ATTR_NO_6GHZ_AFC_CLIENT,
>>>>>>> 071d0e62

	/* keep last */
	__NL80211_FREQUENCY_ATTR_AFTER_LAST,
	NL80211_FREQUENCY_ATTR_MAX = __NL80211_FREQUENCY_ATTR_AFTER_LAST - 1
};

#define NL80211_FREQUENCY_ATTR_MAX_TX_POWER NL80211_FREQUENCY_ATTR_MAX_TX_POWER
#define NL80211_FREQUENCY_ATTR_PASSIVE_SCAN	NL80211_FREQUENCY_ATTR_NO_IR
#define NL80211_FREQUENCY_ATTR_NO_IBSS		NL80211_FREQUENCY_ATTR_NO_IR
#define NL80211_FREQUENCY_ATTR_NO_IR		NL80211_FREQUENCY_ATTR_NO_IR
#define NL80211_FREQUENCY_ATTR_GO_CONCURRENT \
					NL80211_FREQUENCY_ATTR_IR_CONCURRENT
#define NL80211_FREQUENCY_ATTR_NO_UHB_VLP_CLIENT \
	NL80211_FREQUENCY_ATTR_NO_6GHZ_VLP_CLIENT
#define NL80211_FREQUENCY_ATTR_NO_UHB_AFC_CLIENT \
	NL80211_FREQUENCY_ATTR_NO_6GHZ_AFC_CLIENT

/**
 * enum nl80211_bitrate_attr - bitrate attributes
 * @__NL80211_BITRATE_ATTR_INVALID: attribute number 0 is reserved
 * @NL80211_BITRATE_ATTR_RATE: Bitrate in units of 100 kbps
 * @NL80211_BITRATE_ATTR_2GHZ_SHORTPREAMBLE: Short preamble supported
 *	in 2.4 GHz band.
 * @NL80211_BITRATE_ATTR_MAX: highest bitrate attribute number
 *	currently defined
 * @__NL80211_BITRATE_ATTR_AFTER_LAST: internal use
 */
enum nl80211_bitrate_attr {
	__NL80211_BITRATE_ATTR_INVALID,
	NL80211_BITRATE_ATTR_RATE,
	NL80211_BITRATE_ATTR_2GHZ_SHORTPREAMBLE,

	/* keep last */
	__NL80211_BITRATE_ATTR_AFTER_LAST,
	NL80211_BITRATE_ATTR_MAX = __NL80211_BITRATE_ATTR_AFTER_LAST - 1
};

/**
 * enum nl80211_initiator - Indicates the initiator of a reg domain request
 * @NL80211_REGDOM_SET_BY_CORE: Core queried CRDA for a dynamic world
 * 	regulatory domain.
 * @NL80211_REGDOM_SET_BY_USER: User asked the wireless core to set the
 * 	regulatory domain.
 * @NL80211_REGDOM_SET_BY_DRIVER: a wireless drivers has hinted to the
 * 	wireless core it thinks its knows the regulatory domain we should be in.
 * @NL80211_REGDOM_SET_BY_COUNTRY_IE: the wireless core has received an
 * 	802.11 country information element with regulatory information it
 * 	thinks we should consider. cfg80211 only processes the country
 *	code from the IE, and relies on the regulatory domain information
 *	structure passed by userspace (CRDA) from our wireless-regdb.
 *	If a channel is enabled but the country code indicates it should
 *	be disabled we disable the channel and re-enable it upon disassociation.
 */
enum nl80211_reg_initiator {
	NL80211_REGDOM_SET_BY_CORE,
	NL80211_REGDOM_SET_BY_USER,
	NL80211_REGDOM_SET_BY_DRIVER,
	NL80211_REGDOM_SET_BY_COUNTRY_IE,
};

/**
 * enum nl80211_reg_type - specifies the type of regulatory domain
 * @NL80211_REGDOM_TYPE_COUNTRY: the regulatory domain set is one that pertains
 *	to a specific country. When this is set you can count on the
 *	ISO / IEC 3166 alpha2 country code being valid.
 * @NL80211_REGDOM_TYPE_WORLD: the regulatory set domain is the world regulatory
 * 	domain.
 * @NL80211_REGDOM_TYPE_CUSTOM_WORLD: the regulatory domain set is a custom
 * 	driver specific world regulatory domain. These do not apply system-wide
 * 	and are only applicable to the individual devices which have requested
 * 	them to be applied.
 * @NL80211_REGDOM_TYPE_INTERSECTION: the regulatory domain set is the product
 *	of an intersection between two regulatory domains -- the previously
 *	set regulatory domain on the system and the last accepted regulatory
 *	domain request to be processed.
 */
enum nl80211_reg_type {
	NL80211_REGDOM_TYPE_COUNTRY,
	NL80211_REGDOM_TYPE_WORLD,
	NL80211_REGDOM_TYPE_CUSTOM_WORLD,
	NL80211_REGDOM_TYPE_INTERSECTION,
};

/**
 * enum nl80211_reg_rule_attr - regulatory rule attributes
 * @__NL80211_REG_RULE_ATTR_INVALID: attribute number 0 is reserved
 * @NL80211_ATTR_REG_RULE_FLAGS: a set of flags which specify additional
 * 	considerations for a given frequency range. These are the
 * 	&enum nl80211_reg_rule_flags.
 * @NL80211_ATTR_FREQ_RANGE_START: starting frequencry for the regulatory
 * 	rule in KHz. This is not a center of frequency but an actual regulatory
 * 	band edge.
 * @NL80211_ATTR_FREQ_RANGE_END: ending frequency for the regulatory rule
 * 	in KHz. This is not a center a frequency but an actual regulatory
 * 	band edge.
 * @NL80211_ATTR_FREQ_RANGE_MAX_BW: maximum allowed bandwidth for this
 *	frequency range, in KHz.
 * @NL80211_ATTR_POWER_RULE_MAX_ANT_GAIN: the maximum allowed antenna gain
 * 	for a given frequency range. The value is in mBi (100 * dBi).
 * 	If you don't have one then don't send this.
 * @NL80211_ATTR_POWER_RULE_MAX_EIRP: the maximum allowed EIRP for
 * 	a given frequency range. The value is in mBm (100 * dBm).
 * @NL80211_ATTR_DFS_CAC_TIME: DFS CAC time in milliseconds.
 *	If not present or 0 default CAC time will be used.
 * @NL80211_ATTR_POWER_RULE_PSD: power spectral density (in dBm).
 *	This could be negative.
 * @NL80211_REG_RULE_ATTR_MAX: highest regulatory rule attribute number
 *	currently defined
 * @__NL80211_REG_RULE_ATTR_AFTER_LAST: internal use
 */
enum nl80211_reg_rule_attr {
	__NL80211_REG_RULE_ATTR_INVALID,
	NL80211_ATTR_REG_RULE_FLAGS,

	NL80211_ATTR_FREQ_RANGE_START,
	NL80211_ATTR_FREQ_RANGE_END,
	NL80211_ATTR_FREQ_RANGE_MAX_BW,

	NL80211_ATTR_POWER_RULE_MAX_ANT_GAIN,
	NL80211_ATTR_POWER_RULE_MAX_EIRP,

	NL80211_ATTR_DFS_CAC_TIME,

	NL80211_ATTR_POWER_RULE_PSD,

	/* keep last */
	__NL80211_REG_RULE_ATTR_AFTER_LAST,
	NL80211_REG_RULE_ATTR_MAX = __NL80211_REG_RULE_ATTR_AFTER_LAST - 1
};

/**
 * enum nl80211_sched_scan_match_attr - scheduled scan match attributes
 * @__NL80211_SCHED_SCAN_MATCH_ATTR_INVALID: attribute number 0 is reserved
 * @NL80211_SCHED_SCAN_MATCH_ATTR_SSID: SSID to be used for matching,
 *	only report BSS with matching SSID.
 *	(This cannot be used together with BSSID.)
 * @NL80211_SCHED_SCAN_MATCH_ATTR_RSSI: RSSI threshold (in dBm) for reporting a
 *	BSS in scan results. Filtering is turned off if not specified. Note that
 *	if this attribute is in a match set of its own, then it is treated as
 *	the default value for all matchsets with an SSID, rather than being a
 *	matchset of its own without an RSSI filter. This is due to problems with
 *	how this API was implemented in the past. Also, due to the same problem,
 *	the only way to create a matchset with only an RSSI filter (with this
 *	attribute) is if there's only a single matchset with the RSSI attribute.
 * @NL80211_SCHED_SCAN_MATCH_ATTR_RELATIVE_RSSI: Flag indicating whether
 *	%NL80211_SCHED_SCAN_MATCH_ATTR_RSSI to be used as absolute RSSI or
 *	relative to current bss's RSSI.
 * @NL80211_SCHED_SCAN_MATCH_ATTR_RSSI_ADJUST: When present the RSSI level for
 *	BSS-es in the specified band is to be adjusted before doing
 *	RSSI-based BSS selection. The attribute value is a packed structure
 *	value as specified by &struct nl80211_bss_select_rssi_adjust.
 * @NL80211_SCHED_SCAN_MATCH_ATTR_BSSID: BSSID to be used for matching
 *	(this cannot be used together with SSID).
 * @NL80211_SCHED_SCAN_MATCH_PER_BAND_RSSI: Nested attribute that carries the
 *	band specific minimum rssi thresholds for the bands defined in
 *	enum nl80211_band. The minimum rssi threshold value(s32) specific to a
 *	band shall be encapsulated in attribute with type value equals to one
 *	of the NL80211_BAND_* defined in enum nl80211_band. For example, the
 *	minimum rssi threshold value for 2.4GHZ band shall be encapsulated
 *	within an attribute of type NL80211_BAND_2GHZ. And one or more of such
 *	attributes will be nested within this attribute.
 * @NL80211_SCHED_SCAN_MATCH_ATTR_MAX: highest scheduled scan filter
 *	attribute number currently defined
 * @__NL80211_SCHED_SCAN_MATCH_ATTR_AFTER_LAST: internal use
 */
enum nl80211_sched_scan_match_attr {
	__NL80211_SCHED_SCAN_MATCH_ATTR_INVALID,

	NL80211_SCHED_SCAN_MATCH_ATTR_SSID,
	NL80211_SCHED_SCAN_MATCH_ATTR_RSSI,
	NL80211_SCHED_SCAN_MATCH_ATTR_RELATIVE_RSSI,
	NL80211_SCHED_SCAN_MATCH_ATTR_RSSI_ADJUST,
	NL80211_SCHED_SCAN_MATCH_ATTR_BSSID,
	NL80211_SCHED_SCAN_MATCH_PER_BAND_RSSI,

	/* keep last */
	__NL80211_SCHED_SCAN_MATCH_ATTR_AFTER_LAST,
	NL80211_SCHED_SCAN_MATCH_ATTR_MAX =
		__NL80211_SCHED_SCAN_MATCH_ATTR_AFTER_LAST - 1
};

/* only for backward compatibility */
#define NL80211_ATTR_SCHED_SCAN_MATCH_SSID NL80211_SCHED_SCAN_MATCH_ATTR_SSID

/**
 * enum nl80211_reg_rule_flags - regulatory rule flags
 *
 * @NL80211_RRF_NO_OFDM: OFDM modulation not allowed
 * @NL80211_RRF_NO_CCK: CCK modulation not allowed
 * @NL80211_RRF_NO_INDOOR: indoor operation not allowed
 * @NL80211_RRF_NO_OUTDOOR: outdoor operation not allowed
 * @NL80211_RRF_DFS: DFS support is required to be used
 * @NL80211_RRF_PTP_ONLY: this is only for Point To Point links
 * @NL80211_RRF_PTMP_ONLY: this is only for Point To Multi Point links
 * @NL80211_RRF_NO_IR: no mechanisms that initiate radiation are allowed,
 * 	this includes probe requests or modes of operation that require
 * 	beaconing.
 * @NL80211_RRF_AUTO_BW: maximum available bandwidth should be calculated
 *	base on contiguous rules and wider channels will be allowed to cross
 *	multiple contiguous/overlapping frequency ranges.
 * @NL80211_RRF_IR_CONCURRENT: See %NL80211_FREQUENCY_ATTR_IR_CONCURRENT
 * @NL80211_RRF_NO_HT40MINUS: channels can't be used in HT40- operation
 * @NL80211_RRF_NO_HT40PLUS: channels can't be used in HT40+ operation
 * @NL80211_RRF_NO_80MHZ: 80MHz operation not allowed
 * @NL80211_RRF_NO_160MHZ: 160MHz operation not allowed
 * @NL80211_RRF_NO_HE: HE operation not allowed
 * @NL80211_RRF_NO_320MHZ: 320MHz operation not allowed
 * @NL80211_RRF_NO_EHT: EHT operation not allowed
 * @NL80211_RRF_PSD: Ruleset has power spectral density value
<<<<<<< HEAD
=======
 * @NL80211_RRF_DFS_CONCURRENT: Operation on this channel is allowed for
	peer-to-peer or adhoc communication under the control of a DFS master
	which operates on the same channel (FCC-594280 D01 Section B.3).
	Should be used together with %NL80211_RRF_DFS only.
 * @NL80211_RRF_NO_6GHZ_VLP_CLIENT: Client connection to VLP AP not allowed
 * @NL80211_RRF_NO_6GHZ_AFC_CLIENT: Client connection to AFC AP not allowed
>>>>>>> 071d0e62
 */
enum nl80211_reg_rule_flags {
	NL80211_RRF_NO_OFDM		= 1<<0,
	NL80211_RRF_NO_CCK		= 1<<1,
	NL80211_RRF_NO_INDOOR		= 1<<2,
	NL80211_RRF_NO_OUTDOOR		= 1<<3,
	NL80211_RRF_DFS			= 1<<4,
	NL80211_RRF_PTP_ONLY		= 1<<5,
	NL80211_RRF_PTMP_ONLY		= 1<<6,
	NL80211_RRF_NO_IR		= 1<<7,
	__NL80211_RRF_NO_IBSS		= 1<<8,
	NL80211_RRF_AUTO_BW		= 1<<11,
	NL80211_RRF_IR_CONCURRENT	= 1<<12,
	NL80211_RRF_NO_HT40MINUS	= 1<<13,
	NL80211_RRF_NO_HT40PLUS		= 1<<14,
	NL80211_RRF_NO_80MHZ		= 1<<15,
	NL80211_RRF_NO_160MHZ		= 1<<16,
	NL80211_RRF_NO_HE		= 1<<17,
	NL80211_RRF_NO_320MHZ		= 1<<18,
	NL80211_RRF_NO_EHT		= 1<<19,
	NL80211_RRF_PSD			= 1<<20,
<<<<<<< HEAD
=======
	NL80211_RRF_DFS_CONCURRENT	= 1<<21,
	NL80211_RRF_NO_6GHZ_VLP_CLIENT	= 1<<22,
	NL80211_RRF_NO_6GHZ_AFC_CLIENT	= 1<<23,
>>>>>>> 071d0e62
};

#define NL80211_RRF_PASSIVE_SCAN	NL80211_RRF_NO_IR
#define NL80211_RRF_NO_IBSS		NL80211_RRF_NO_IR
#define NL80211_RRF_NO_IR		NL80211_RRF_NO_IR
#define NL80211_RRF_NO_HT40		(NL80211_RRF_NO_HT40MINUS |\
					 NL80211_RRF_NO_HT40PLUS)
#define NL80211_RRF_GO_CONCURRENT	NL80211_RRF_IR_CONCURRENT
#define NL80211_RRF_NO_UHB_VLP_CLIENT	NL80211_RRF_NO_6GHZ_VLP_CLIENT
#define NL80211_RRF_NO_UHB_AFC_CLIENT	NL80211_RRF_NO_6GHZ_AFC_CLIENT

/* For backport compatibility with older userspace */
#define NL80211_RRF_NO_IR_ALL		(NL80211_RRF_NO_IR | __NL80211_RRF_NO_IBSS)

/**
 * enum nl80211_dfs_regions - regulatory DFS regions
 *
 * @NL80211_DFS_UNSET: Country has no DFS master region specified
 * @NL80211_DFS_FCC: Country follows DFS master rules from FCC
 * @NL80211_DFS_ETSI: Country follows DFS master rules from ETSI
 * @NL80211_DFS_JP: Country follows DFS master rules from JP/MKK/Telec
 */
enum nl80211_dfs_regions {
	NL80211_DFS_UNSET	= 0,
	NL80211_DFS_FCC		= 1,
	NL80211_DFS_ETSI	= 2,
	NL80211_DFS_JP		= 3,
};

/**
 * enum nl80211_user_reg_hint_type - type of user regulatory hint
 *
 * @NL80211_USER_REG_HINT_USER: a user sent the hint. This is always
 *	assumed if the attribute is not set.
 * @NL80211_USER_REG_HINT_CELL_BASE: the hint comes from a cellular
 *	base station. Device drivers that have been tested to work
 *	properly to support this type of hint can enable these hints
 *	by setting the NL80211_FEATURE_CELL_BASE_REG_HINTS feature
 *	capability on the struct wiphy. The wireless core will
 *	ignore all cell base station hints until at least one device
 *	present has been registered with the wireless core that
 *	has listed NL80211_FEATURE_CELL_BASE_REG_HINTS as a
 *	supported feature.
 * @NL80211_USER_REG_HINT_INDOOR: a user sent an hint indicating that the
 *	platform is operating in an indoor environment.
 */
enum nl80211_user_reg_hint_type {
	NL80211_USER_REG_HINT_USER	= 0,
	NL80211_USER_REG_HINT_CELL_BASE = 1,
	NL80211_USER_REG_HINT_INDOOR    = 2,
};

/**
 * enum nl80211_survey_info - survey information
 *
 * These attribute types are used with %NL80211_ATTR_SURVEY_INFO
 * when getting information about a survey.
 *
 * @__NL80211_SURVEY_INFO_INVALID: attribute number 0 is reserved
 * @NL80211_SURVEY_INFO_FREQUENCY: center frequency of channel
 * @NL80211_SURVEY_INFO_NOISE: noise level of channel (u8, dBm)
 * @NL80211_SURVEY_INFO_IN_USE: channel is currently being used
 * @NL80211_SURVEY_INFO_TIME: amount of time (in ms) that the radio
 *	was turned on (on channel or globally)
 * @NL80211_SURVEY_INFO_TIME_BUSY: amount of the time the primary
 *	channel was sensed busy (either due to activity or energy detect)
 * @NL80211_SURVEY_INFO_TIME_EXT_BUSY: amount of time the extension
 *	channel was sensed busy
 * @NL80211_SURVEY_INFO_TIME_RX: amount of time the radio spent
 *	receiving data (on channel or globally)
 * @NL80211_SURVEY_INFO_TIME_TX: amount of time the radio spent
 *	transmitting data (on channel or globally)
 * @NL80211_SURVEY_INFO_TIME_SCAN: time the radio spent for scan
 *	(on this channel or globally)
 * @NL80211_SURVEY_INFO_PAD: attribute used for padding for 64-bit alignment
 * @NL80211_SURVEY_INFO_TIME_BSS_RX: amount of time the radio spent
 *	receiving frames destined to the local BSS
 * @NL80211_SURVEY_INFO_MAX: highest survey info attribute number
 *	currently defined
 * @NL80211_SURVEY_INFO_FREQUENCY_OFFSET: center frequency offset in KHz
 * @__NL80211_SURVEY_INFO_AFTER_LAST: internal use
 */
enum nl80211_survey_info {
	__NL80211_SURVEY_INFO_INVALID,
	NL80211_SURVEY_INFO_FREQUENCY,
	NL80211_SURVEY_INFO_NOISE,
	NL80211_SURVEY_INFO_IN_USE,
	NL80211_SURVEY_INFO_TIME,
	NL80211_SURVEY_INFO_TIME_BUSY,
	NL80211_SURVEY_INFO_TIME_EXT_BUSY,
	NL80211_SURVEY_INFO_TIME_RX,
	NL80211_SURVEY_INFO_TIME_TX,
	NL80211_SURVEY_INFO_TIME_SCAN,
	NL80211_SURVEY_INFO_PAD,
	NL80211_SURVEY_INFO_TIME_BSS_RX,
	NL80211_SURVEY_INFO_FREQUENCY_OFFSET,

	/* keep last */
	__NL80211_SURVEY_INFO_AFTER_LAST,
	NL80211_SURVEY_INFO_MAX = __NL80211_SURVEY_INFO_AFTER_LAST - 1
};

/* keep old names for compatibility */
#define NL80211_SURVEY_INFO_CHANNEL_TIME		NL80211_SURVEY_INFO_TIME
#define NL80211_SURVEY_INFO_CHANNEL_TIME_BUSY		NL80211_SURVEY_INFO_TIME_BUSY
#define NL80211_SURVEY_INFO_CHANNEL_TIME_EXT_BUSY	NL80211_SURVEY_INFO_TIME_EXT_BUSY
#define NL80211_SURVEY_INFO_CHANNEL_TIME_RX		NL80211_SURVEY_INFO_TIME_RX
#define NL80211_SURVEY_INFO_CHANNEL_TIME_TX		NL80211_SURVEY_INFO_TIME_TX

/**
 * enum nl80211_mntr_flags - monitor configuration flags
 *
 * Monitor configuration flags.
 *
 * @__NL80211_MNTR_FLAG_INVALID: reserved
 *
 * @NL80211_MNTR_FLAG_FCSFAIL: pass frames with bad FCS
 * @NL80211_MNTR_FLAG_PLCPFAIL: pass frames with bad PLCP
 * @NL80211_MNTR_FLAG_CONTROL: pass control frames
 * @NL80211_MNTR_FLAG_OTHER_BSS: disable BSSID filtering
 * @NL80211_MNTR_FLAG_COOK_FRAMES: report frames after processing.
 *	overrides all other flags.
 * @NL80211_MNTR_FLAG_ACTIVE: use the configured MAC address
 *	and ACK incoming unicast packets.
 *
 * @__NL80211_MNTR_FLAG_AFTER_LAST: internal use
 * @NL80211_MNTR_FLAG_MAX: highest possible monitor flag
 */
enum nl80211_mntr_flags {
	__NL80211_MNTR_FLAG_INVALID,
	NL80211_MNTR_FLAG_FCSFAIL,
	NL80211_MNTR_FLAG_PLCPFAIL,
	NL80211_MNTR_FLAG_CONTROL,
	NL80211_MNTR_FLAG_OTHER_BSS,
	NL80211_MNTR_FLAG_COOK_FRAMES,
	NL80211_MNTR_FLAG_ACTIVE,

	/* keep last */
	__NL80211_MNTR_FLAG_AFTER_LAST,
	NL80211_MNTR_FLAG_MAX = __NL80211_MNTR_FLAG_AFTER_LAST - 1
};

/**
 * enum nl80211_mesh_power_mode - mesh power save modes
 *
 * @NL80211_MESH_POWER_UNKNOWN: The mesh power mode of the mesh STA is
 *	not known or has not been set yet.
 * @NL80211_MESH_POWER_ACTIVE: Active mesh power mode. The mesh STA is
 *	in Awake state all the time.
 * @NL80211_MESH_POWER_LIGHT_SLEEP: Light sleep mode. The mesh STA will
 *	alternate between Active and Doze states, but will wake up for
 *	neighbor's beacons.
 * @NL80211_MESH_POWER_DEEP_SLEEP: Deep sleep mode. The mesh STA will
 *	alternate between Active and Doze states, but may not wake up
 *	for neighbor's beacons.
 *
 * @__NL80211_MESH_POWER_AFTER_LAST - internal use
 * @NL80211_MESH_POWER_MAX - highest possible power save level
 */

enum nl80211_mesh_power_mode {
	NL80211_MESH_POWER_UNKNOWN,
	NL80211_MESH_POWER_ACTIVE,
	NL80211_MESH_POWER_LIGHT_SLEEP,
	NL80211_MESH_POWER_DEEP_SLEEP,

	__NL80211_MESH_POWER_AFTER_LAST,
	NL80211_MESH_POWER_MAX = __NL80211_MESH_POWER_AFTER_LAST - 1
};

/**
 * enum nl80211_meshconf_params - mesh configuration parameters
 *
 * Mesh configuration parameters. These can be changed while the mesh is
 * active.
 *
 * @__NL80211_MESHCONF_INVALID: internal use
 *
 * @NL80211_MESHCONF_RETRY_TIMEOUT: specifies the initial retry timeout in
 *	millisecond units, used by the Peer Link Open message
 *
 * @NL80211_MESHCONF_CONFIRM_TIMEOUT: specifies the initial confirm timeout, in
 *	millisecond units, used by the peer link management to close a peer link
 *
 * @NL80211_MESHCONF_HOLDING_TIMEOUT: specifies the holding timeout, in
 *	millisecond units
 *
 * @NL80211_MESHCONF_MAX_PEER_LINKS: maximum number of peer links allowed
 *	on this mesh interface
 *
 * @NL80211_MESHCONF_MAX_RETRIES: specifies the maximum number of peer link
 *	open retries that can be sent to establish a new peer link instance in a
 *	mesh
 *
 * @NL80211_MESHCONF_TTL: specifies the value of TTL field set at a source mesh
 *	point.
 *
 * @NL80211_MESHCONF_AUTO_OPEN_PLINKS: whether we should automatically open
 *	peer links when we detect compatible mesh peers. Disabled if
 *	@NL80211_MESH_SETUP_USERSPACE_MPM or @NL80211_MESH_SETUP_USERSPACE_AMPE are
 *	set.
 *
 * @NL80211_MESHCONF_HWMP_MAX_PREQ_RETRIES: the number of action frames
 *	containing a PREQ that an MP can send to a particular destination (path
 *	target)
 *
 * @NL80211_MESHCONF_PATH_REFRESH_TIME: how frequently to refresh mesh paths
 *	(in milliseconds)
 *
 * @NL80211_MESHCONF_MIN_DISCOVERY_TIMEOUT: minimum length of time to wait
 *	until giving up on a path discovery (in milliseconds)
 *
 * @NL80211_MESHCONF_HWMP_ACTIVE_PATH_TIMEOUT: The time (in TUs) for which mesh
 *	points receiving a PREQ shall consider the forwarding information from
 *	the root to be valid. (TU = time unit)
 *
 * @NL80211_MESHCONF_HWMP_PREQ_MIN_INTERVAL: The minimum interval of time (in
 *	TUs) during which an MP can send only one action frame containing a PREQ
 *	reference element
 *
 * @NL80211_MESHCONF_HWMP_NET_DIAM_TRVS_TIME: The interval of time (in TUs)
 *	that it takes for an HWMP information element to propagate across the
 *	mesh
 *
 * @NL80211_MESHCONF_HWMP_ROOTMODE: whether root mode is enabled or not
 *
 * @NL80211_MESHCONF_ELEMENT_TTL: specifies the value of TTL field set at a
 *	source mesh point for path selection elements.
 *
 * @NL80211_MESHCONF_HWMP_RANN_INTERVAL:  The interval of time (in TUs) between
 *	root announcements are transmitted.
 *
 * @NL80211_MESHCONF_GATE_ANNOUNCEMENTS: Advertise that this mesh station has
 *	access to a broader network beyond the MBSS.  This is done via Root
 *	Announcement frames.
 *
 * @NL80211_MESHCONF_HWMP_PERR_MIN_INTERVAL: The minimum interval of time (in
 *	TUs) during which a mesh STA can send only one Action frame containing a
 *	PERR element.
 *
 * @NL80211_MESHCONF_FORWARDING: set Mesh STA as forwarding or non-forwarding
 *	or forwarding entity (default is TRUE - forwarding entity)
 *
 * @NL80211_MESHCONF_RSSI_THRESHOLD: RSSI threshold in dBm. This specifies the
 *	threshold for average signal strength of candidate station to establish
 *	a peer link.
 *
 * @NL80211_MESHCONF_SYNC_OFFSET_MAX_NEIGHBOR: maximum number of neighbors
 *	to synchronize to for 11s default synchronization method
 *	(see 11C.12.2.2)
 *
 * @NL80211_MESHCONF_HT_OPMODE: set mesh HT protection mode.
 *
 * @NL80211_MESHCONF_ATTR_MAX: highest possible mesh configuration attribute
 *
 * @NL80211_MESHCONF_HWMP_PATH_TO_ROOT_TIMEOUT: The time (in TUs) for
 *	which mesh STAs receiving a proactive PREQ shall consider the forwarding
 *	information to the root mesh STA to be valid.
 *
 * @NL80211_MESHCONF_HWMP_ROOT_INTERVAL: The interval of time (in TUs) between
 *	proactive PREQs are transmitted.
 *
 * @NL80211_MESHCONF_HWMP_CONFIRMATION_INTERVAL: The minimum interval of time
 *	(in TUs) during which a mesh STA can send only one Action frame
 *	containing a PREQ element for root path confirmation.
 *
 * @NL80211_MESHCONF_POWER_MODE: Default mesh power mode for new peer links.
 *	type &enum nl80211_mesh_power_mode (u32)
 *
 * @NL80211_MESHCONF_AWAKE_WINDOW: awake window duration (in TUs)
 *
 * @NL80211_MESHCONF_PLINK_TIMEOUT: If no tx activity is seen from a STA we've
 *	established peering with for longer than this time (in seconds), then
 *	remove it from the STA's list of peers. You may set this to 0 to disable
 *	the removal of the STA. Default is 30 minutes.
 *
 * @NL80211_MESHCONF_CONNECTED_TO_GATE: If set to true then this mesh STA
 *	will advertise that it is connected to a gate in the mesh formation
 *	field.  If left unset then the mesh formation field will only
 *	advertise such if there is an active root mesh path.
 *
 * @NL80211_MESHCONF_NOLEARN: Try to avoid multi-hop path discovery (e.g.
 *      PREQ/PREP for HWMP) if the destination is a direct neighbor. Note that
 *      this might not be the optimal decision as a multi-hop route might be
 *      better. So if using this setting you will likely also want to disable
 *      dot11MeshForwarding and use another mesh routing protocol on top.
 *
 * @NL80211_MESHCONF_CONNECTED_TO_AS: If set to true then this mesh STA
 *	will advertise that it is connected to a authentication server
 *	in the mesh formation field.
 *
 * @__NL80211_MESHCONF_ATTR_AFTER_LAST: internal use
 */
enum nl80211_meshconf_params {
	__NL80211_MESHCONF_INVALID,
	NL80211_MESHCONF_RETRY_TIMEOUT,
	NL80211_MESHCONF_CONFIRM_TIMEOUT,
	NL80211_MESHCONF_HOLDING_TIMEOUT,
	NL80211_MESHCONF_MAX_PEER_LINKS,
	NL80211_MESHCONF_MAX_RETRIES,
	NL80211_MESHCONF_TTL,
	NL80211_MESHCONF_AUTO_OPEN_PLINKS,
	NL80211_MESHCONF_HWMP_MAX_PREQ_RETRIES,
	NL80211_MESHCONF_PATH_REFRESH_TIME,
	NL80211_MESHCONF_MIN_DISCOVERY_TIMEOUT,
	NL80211_MESHCONF_HWMP_ACTIVE_PATH_TIMEOUT,
	NL80211_MESHCONF_HWMP_PREQ_MIN_INTERVAL,
	NL80211_MESHCONF_HWMP_NET_DIAM_TRVS_TIME,
	NL80211_MESHCONF_HWMP_ROOTMODE,
	NL80211_MESHCONF_ELEMENT_TTL,
	NL80211_MESHCONF_HWMP_RANN_INTERVAL,
	NL80211_MESHCONF_GATE_ANNOUNCEMENTS,
	NL80211_MESHCONF_HWMP_PERR_MIN_INTERVAL,
	NL80211_MESHCONF_FORWARDING,
	NL80211_MESHCONF_RSSI_THRESHOLD,
	NL80211_MESHCONF_SYNC_OFFSET_MAX_NEIGHBOR,
	NL80211_MESHCONF_HT_OPMODE,
	NL80211_MESHCONF_HWMP_PATH_TO_ROOT_TIMEOUT,
	NL80211_MESHCONF_HWMP_ROOT_INTERVAL,
	NL80211_MESHCONF_HWMP_CONFIRMATION_INTERVAL,
	NL80211_MESHCONF_POWER_MODE,
	NL80211_MESHCONF_AWAKE_WINDOW,
	NL80211_MESHCONF_PLINK_TIMEOUT,
	NL80211_MESHCONF_CONNECTED_TO_GATE,
	NL80211_MESHCONF_NOLEARN,
	NL80211_MESHCONF_CONNECTED_TO_AS,

	/* keep last */
	__NL80211_MESHCONF_ATTR_AFTER_LAST,
	NL80211_MESHCONF_ATTR_MAX = __NL80211_MESHCONF_ATTR_AFTER_LAST - 1
};

/**
 * enum nl80211_mesh_setup_params - mesh setup parameters
 *
 * Mesh setup parameters.  These are used to start/join a mesh and cannot be
 * changed while the mesh is active.
 *
 * @__NL80211_MESH_SETUP_INVALID: Internal use
 *
 * @NL80211_MESH_SETUP_ENABLE_VENDOR_PATH_SEL: Enable this option to use a
 *	vendor specific path selection algorithm or disable it to use the
 *	default HWMP.
 *
 * @NL80211_MESH_SETUP_ENABLE_VENDOR_METRIC: Enable this option to use a
 *	vendor specific path metric or disable it to use the default Airtime
 *	metric.
 *
 * @NL80211_MESH_SETUP_IE: Information elements for this mesh, for instance, a
 *	robust security network ie, or a vendor specific information element
 *	that vendors will use to identify the path selection methods and
 *	metrics in use.
 *
 * @NL80211_MESH_SETUP_USERSPACE_AUTH: Enable this option if an authentication
 *	daemon will be authenticating mesh candidates.
 *
 * @NL80211_MESH_SETUP_USERSPACE_AMPE: Enable this option if an authentication
 *	daemon will be securing peer link frames.  AMPE is a secured version of
 *	Mesh Peering Management (MPM) and is implemented with the assistance of
 *	a userspace daemon.  When this flag is set, the kernel will send peer
 *	management frames to a userspace daemon that will implement AMPE
 *	functionality (security capabilities selection, key confirmation, and
 *	key management).  When the flag is unset (default), the kernel can
 *	autonomously complete (unsecured) mesh peering without the need of a
 *	userspace daemon.
 *
 * @NL80211_MESH_SETUP_ENABLE_VENDOR_SYNC: Enable this option to use a
 *	vendor specific synchronization method or disable it to use the default
 *	neighbor offset synchronization
 *
 * @NL80211_MESH_SETUP_USERSPACE_MPM: Enable this option if userspace will
 *	implement an MPM which handles peer allocation and state.
 *
 * @NL80211_MESH_SETUP_AUTH_PROTOCOL: Inform the kernel of the authentication
 *	method (u8, as defined in IEEE 8.4.2.100.6, e.g. 0x1 for SAE).
 *	Default is no authentication method required.
 *
 * @NL80211_MESH_SETUP_ATTR_MAX: highest possible mesh setup attribute number
 *
 * @__NL80211_MESH_SETUP_ATTR_AFTER_LAST: Internal use
 */
enum nl80211_mesh_setup_params {
	__NL80211_MESH_SETUP_INVALID,
	NL80211_MESH_SETUP_ENABLE_VENDOR_PATH_SEL,
	NL80211_MESH_SETUP_ENABLE_VENDOR_METRIC,
	NL80211_MESH_SETUP_IE,
	NL80211_MESH_SETUP_USERSPACE_AUTH,
	NL80211_MESH_SETUP_USERSPACE_AMPE,
	NL80211_MESH_SETUP_ENABLE_VENDOR_SYNC,
	NL80211_MESH_SETUP_USERSPACE_MPM,
	NL80211_MESH_SETUP_AUTH_PROTOCOL,

	/* keep last */
	__NL80211_MESH_SETUP_ATTR_AFTER_LAST,
	NL80211_MESH_SETUP_ATTR_MAX = __NL80211_MESH_SETUP_ATTR_AFTER_LAST - 1
};

/**
 * enum nl80211_txq_attr - TX queue parameter attributes
 * @__NL80211_TXQ_ATTR_INVALID: Attribute number 0 is reserved
 * @NL80211_TXQ_ATTR_AC: AC identifier (NL80211_AC_*)
 * @NL80211_TXQ_ATTR_TXOP: Maximum burst time in units of 32 usecs, 0 meaning
 *	disabled
 * @NL80211_TXQ_ATTR_CWMIN: Minimum contention window [a value of the form
 *	2^n-1 in the range 1..32767]
 * @NL80211_TXQ_ATTR_CWMAX: Maximum contention window [a value of the form
 *	2^n-1 in the range 1..32767]
 * @NL80211_TXQ_ATTR_AIFS: Arbitration interframe space [0..255]
 * @__NL80211_TXQ_ATTR_AFTER_LAST: Internal
 * @NL80211_TXQ_ATTR_MAX: Maximum TXQ attribute number
 */
enum nl80211_txq_attr {
	__NL80211_TXQ_ATTR_INVALID,
	NL80211_TXQ_ATTR_AC,
	NL80211_TXQ_ATTR_TXOP,
	NL80211_TXQ_ATTR_CWMIN,
	NL80211_TXQ_ATTR_CWMAX,
	NL80211_TXQ_ATTR_AIFS,

	/* keep last */
	__NL80211_TXQ_ATTR_AFTER_LAST,
	NL80211_TXQ_ATTR_MAX = __NL80211_TXQ_ATTR_AFTER_LAST - 1
};

enum nl80211_ac {
	NL80211_AC_VO,
	NL80211_AC_VI,
	NL80211_AC_BE,
	NL80211_AC_BK,
	NL80211_NUM_ACS
};

/* backward compat */
#define NL80211_TXQ_ATTR_QUEUE	NL80211_TXQ_ATTR_AC
#define NL80211_TXQ_Q_VO	NL80211_AC_VO
#define NL80211_TXQ_Q_VI	NL80211_AC_VI
#define NL80211_TXQ_Q_BE	NL80211_AC_BE
#define NL80211_TXQ_Q_BK	NL80211_AC_BK

/**
 * enum nl80211_channel_type - channel type
 * @NL80211_CHAN_NO_HT: 20 MHz, non-HT channel
 * @NL80211_CHAN_HT20: 20 MHz HT channel
 * @NL80211_CHAN_HT40MINUS: HT40 channel, secondary channel
 *	below the control channel
 * @NL80211_CHAN_HT40PLUS: HT40 channel, secondary channel
 *	above the control channel
 */
enum nl80211_channel_type {
	NL80211_CHAN_NO_HT,
	NL80211_CHAN_HT20,
	NL80211_CHAN_HT40MINUS,
	NL80211_CHAN_HT40PLUS
};

/**
 * enum nl80211_key_mode - Key mode
 *
 * @NL80211_KEY_RX_TX: (Default)
 *	Key can be used for Rx and Tx immediately
 *
 * The following modes can only be selected for unicast keys and when the
 * driver supports @NL80211_EXT_FEATURE_EXT_KEY_ID:
 *
 * @NL80211_KEY_NO_TX: Only allowed in combination with @NL80211_CMD_NEW_KEY:
 *	Unicast key can only be used for Rx, Tx not allowed, yet
 * @NL80211_KEY_SET_TX: Only allowed in combination with @NL80211_CMD_SET_KEY:
 *	The unicast key identified by idx and mac is cleared for Tx and becomes
 *	the preferred Tx key for the station.
 */
enum nl80211_key_mode {
	NL80211_KEY_RX_TX,
	NL80211_KEY_NO_TX,
	NL80211_KEY_SET_TX
};

/**
 * enum nl80211_chan_width - channel width definitions
 *
 * These values are used with the %NL80211_ATTR_CHANNEL_WIDTH
 * attribute.
 *
 * @NL80211_CHAN_WIDTH_20_NOHT: 20 MHz, non-HT channel
 * @NL80211_CHAN_WIDTH_20: 20 MHz HT channel
 * @NL80211_CHAN_WIDTH_40: 40 MHz channel, the %NL80211_ATTR_CENTER_FREQ1
 *	attribute must be provided as well
 * @NL80211_CHAN_WIDTH_80: 80 MHz channel, the %NL80211_ATTR_CENTER_FREQ1
 *	attribute must be provided as well
 * @NL80211_CHAN_WIDTH_80P80: 80+80 MHz channel, the %NL80211_ATTR_CENTER_FREQ1
 *	and %NL80211_ATTR_CENTER_FREQ2 attributes must be provided as well
 * @NL80211_CHAN_WIDTH_160: 160 MHz channel, the %NL80211_ATTR_CENTER_FREQ1
 *	attribute must be provided as well
 * @NL80211_CHAN_WIDTH_5: 5 MHz OFDM channel
 * @NL80211_CHAN_WIDTH_10: 10 MHz OFDM channel
 * @NL80211_CHAN_WIDTH_1: 1 MHz OFDM channel
 * @NL80211_CHAN_WIDTH_2: 2 MHz OFDM channel
 * @NL80211_CHAN_WIDTH_4: 4 MHz OFDM channel
 * @NL80211_CHAN_WIDTH_8: 8 MHz OFDM channel
 * @NL80211_CHAN_WIDTH_16: 16 MHz OFDM channel
 * @NL80211_CHAN_WIDTH_320: 320 MHz channel, the %NL80211_ATTR_CENTER_FREQ1
 *	attribute must be provided as well
 */
enum nl80211_chan_width {
	NL80211_CHAN_WIDTH_20_NOHT,
	NL80211_CHAN_WIDTH_20,
	NL80211_CHAN_WIDTH_40,
	NL80211_CHAN_WIDTH_80,
	NL80211_CHAN_WIDTH_80P80,
	NL80211_CHAN_WIDTH_160,
	NL80211_CHAN_WIDTH_5,
	NL80211_CHAN_WIDTH_10,
	NL80211_CHAN_WIDTH_1,
	NL80211_CHAN_WIDTH_2,
	NL80211_CHAN_WIDTH_4,
	NL80211_CHAN_WIDTH_8,
	NL80211_CHAN_WIDTH_16,
	NL80211_CHAN_WIDTH_320,
};

/**
 * enum nl80211_bss_scan_width - control channel width for a BSS
 *
 * These values are used with the %NL80211_BSS_CHAN_WIDTH attribute.
 *
 * @NL80211_BSS_CHAN_WIDTH_20: control channel is 20 MHz wide or compatible
 * @NL80211_BSS_CHAN_WIDTH_10: control channel is 10 MHz wide
 * @NL80211_BSS_CHAN_WIDTH_5: control channel is 5 MHz wide
 * @NL80211_BSS_CHAN_WIDTH_1: control channel is 1 MHz wide
 * @NL80211_BSS_CHAN_WIDTH_2: control channel is 2 MHz wide
 */
enum nl80211_bss_scan_width {
	NL80211_BSS_CHAN_WIDTH_20,
	NL80211_BSS_CHAN_WIDTH_10,
	NL80211_BSS_CHAN_WIDTH_5,
	NL80211_BSS_CHAN_WIDTH_1,
	NL80211_BSS_CHAN_WIDTH_2,
};

/**
 * enum nl80211_bss_use_for - bitmap indicating possible BSS use
 * @NL80211_BSS_USE_FOR_NORMAL: Use this BSS for normal "connection",
 *	including IBSS/MBSS depending on the type.
 * @NL80211_BSS_USE_FOR_MLD_LINK: This BSS can be used as a link in an
 *	MLO connection. Note that for an MLO connection, all links including
 *	the assoc link must have this flag set, and the assoc link must
 *	additionally have %NL80211_BSS_USE_FOR_NORMAL set.
 */
enum nl80211_bss_use_for {
	NL80211_BSS_USE_FOR_NORMAL = 1 << 0,
	NL80211_BSS_USE_FOR_MLD_LINK = 1 << 1,
};

/**
 * enum nl80211_bss_cannot_use_reasons - reason(s) connection to a
 *	BSS isn't possible
 * @NL80211_BSS_CANNOT_USE_NSTR_NONPRIMARY: NSTR nonprimary links aren't
 *	supported by the device, and this BSS entry represents one.
 * @NL80211_BSS_CANNOT_USE_6GHZ_PWR_MISMATCH: STA is not supporting
 *	the AP power type (SP, VLP, AP) that the AP uses.
 */
enum nl80211_bss_cannot_use_reasons {
	NL80211_BSS_CANNOT_USE_NSTR_NONPRIMARY	= 1 << 0,
	NL80211_BSS_CANNOT_USE_6GHZ_PWR_MISMATCH	= 1 << 1,
};

#define NL80211_BSS_CANNOT_USE_UHB_PWR_MISMATCH \
	NL80211_BSS_CANNOT_USE_6GHZ_PWR_MISMATCH

/**
 * enum nl80211_bss - netlink attributes for a BSS
 *
 * @__NL80211_BSS_INVALID: invalid
 * @NL80211_BSS_BSSID: BSSID of the BSS (6 octets)
 * @NL80211_BSS_FREQUENCY: frequency in MHz (u32)
 * @NL80211_BSS_TSF: TSF of the received probe response/beacon (u64)
 *	(if @NL80211_BSS_PRESP_DATA is present then this is known to be
 *	from a probe response, otherwise it may be from the same beacon
 *	that the NL80211_BSS_BEACON_TSF will be from)
 * @NL80211_BSS_BEACON_INTERVAL: beacon interval of the (I)BSS (u16)
 * @NL80211_BSS_CAPABILITY: capability field (CPU order, u16)
 * @NL80211_BSS_INFORMATION_ELEMENTS: binary attribute containing the
 *	raw information elements from the probe response/beacon (bin);
 *	if the %NL80211_BSS_BEACON_IES attribute is present and the data is
 *	different then the IEs here are from a Probe Response frame; otherwise
 *	they are from a Beacon frame.
 *	However, if the driver does not indicate the source of the IEs, these
 *	IEs may be from either frame subtype.
 *	If present, the @NL80211_BSS_PRESP_DATA attribute indicates that the
 *	data here is known to be from a probe response, without any heuristics.
 * @NL80211_BSS_SIGNAL_MBM: signal strength of probe response/beacon
 *	in mBm (100 * dBm) (s32)
 * @NL80211_BSS_SIGNAL_UNSPEC: signal strength of the probe response/beacon
 *	in unspecified units, scaled to 0..100 (u8)
 * @NL80211_BSS_STATUS: status, if this BSS is "used"
 * @NL80211_BSS_SEEN_MS_AGO: age of this BSS entry in ms
 * @NL80211_BSS_BEACON_IES: binary attribute containing the raw information
 *	elements from a Beacon frame (bin); not present if no Beacon frame has
 *	yet been received
 * @NL80211_BSS_CHAN_WIDTH: channel width of the control channel
 *	(u32, enum nl80211_bss_scan_width) - No longer used!
 * @NL80211_BSS_BEACON_TSF: TSF of the last received beacon (u64)
 *	(not present if no beacon frame has been received yet)
 * @NL80211_BSS_PRESP_DATA: the data in @NL80211_BSS_INFORMATION_ELEMENTS and
 *	@NL80211_BSS_TSF is known to be from a probe response (flag attribute)
 * @NL80211_BSS_LAST_SEEN_BOOTTIME: CLOCK_BOOTTIME timestamp when this entry
 *	was last updated by a received frame. The value is expected to be
 *	accurate to about 10ms. (u64, nanoseconds)
 * @NL80211_BSS_PAD: attribute used for padding for 64-bit alignment
 * @NL80211_BSS_PARENT_TSF: the time at the start of reception of the first
 *	octet of the timestamp field of the last beacon/probe received for
 *	this BSS. The time is the TSF of the BSS specified by
 *	@NL80211_BSS_PARENT_BSSID. (u64).
 * @NL80211_BSS_PARENT_BSSID: the BSS according to which @NL80211_BSS_PARENT_TSF
 *	is set.
 * @NL80211_BSS_CHAIN_SIGNAL: per-chain signal strength of last BSS update.
 *	Contains a nested array of signal strength attributes (u8, dBm),
 *	using the nesting index as the antenna number.
 * @NL80211_BSS_FREQUENCY_OFFSET: frequency offset in KHz
 * @NL80211_BSS_MLO_LINK_ID: MLO link ID of the BSS (u8).
 * @NL80211_BSS_MLD_ADDR: MLD address of this BSS if connected to it.
 * @NL80211_BSS_USE_FOR: u32 bitmap attribute indicating what the BSS can be
 *	used for, see &enum nl80211_bss_use_for.
 * @NL80211_BSS_CANNOT_USE_REASONS: Indicates the reason that this BSS cannot
 *	be used for all or some of the possible uses by the device reporting it,
 *	even though its presence was detected.
 *	This is a u64 attribute containing a bitmap of values from
 *	&enum nl80211_cannot_use_reasons, note that the attribute may be missing
 *	if no reasons are specified.
 * @__NL80211_BSS_AFTER_LAST: internal
 * @NL80211_BSS_MAX: highest BSS attribute
 */
enum nl80211_bss {
	__NL80211_BSS_INVALID,
	NL80211_BSS_BSSID,
	NL80211_BSS_FREQUENCY,
	NL80211_BSS_TSF,
	NL80211_BSS_BEACON_INTERVAL,
	NL80211_BSS_CAPABILITY,
	NL80211_BSS_INFORMATION_ELEMENTS,
	NL80211_BSS_SIGNAL_MBM,
	NL80211_BSS_SIGNAL_UNSPEC,
	NL80211_BSS_STATUS,
	NL80211_BSS_SEEN_MS_AGO,
	NL80211_BSS_BEACON_IES,
	NL80211_BSS_CHAN_WIDTH,
	NL80211_BSS_BEACON_TSF,
	NL80211_BSS_PRESP_DATA,
	NL80211_BSS_LAST_SEEN_BOOTTIME,
	NL80211_BSS_PAD,
	NL80211_BSS_PARENT_TSF,
	NL80211_BSS_PARENT_BSSID,
	NL80211_BSS_CHAIN_SIGNAL,
	NL80211_BSS_FREQUENCY_OFFSET,
	NL80211_BSS_MLO_LINK_ID,
	NL80211_BSS_MLD_ADDR,
	NL80211_BSS_USE_FOR,
	NL80211_BSS_CANNOT_USE_REASONS,

	/* keep last */
	__NL80211_BSS_AFTER_LAST,
	NL80211_BSS_MAX = __NL80211_BSS_AFTER_LAST - 1
};

/**
 * enum nl80211_bss_status - BSS "status"
 * @NL80211_BSS_STATUS_AUTHENTICATED: Authenticated with this BSS.
 *	Note that this is no longer used since cfg80211 no longer
 *	keeps track of whether or not authentication was done with
 *	a given BSS.
 * @NL80211_BSS_STATUS_ASSOCIATED: Associated with this BSS.
 * @NL80211_BSS_STATUS_IBSS_JOINED: Joined to this IBSS.
 *
 * The BSS status is a BSS attribute in scan dumps, which
 * indicates the status the interface has wrt. this BSS.
 */
enum nl80211_bss_status {
	NL80211_BSS_STATUS_AUTHENTICATED,
	NL80211_BSS_STATUS_ASSOCIATED,
	NL80211_BSS_STATUS_IBSS_JOINED,
};

/**
 * enum nl80211_auth_type - AuthenticationType
 *
 * @NL80211_AUTHTYPE_OPEN_SYSTEM: Open System authentication
 * @NL80211_AUTHTYPE_SHARED_KEY: Shared Key authentication (WEP only)
 * @NL80211_AUTHTYPE_FT: Fast BSS Transition (IEEE 802.11r)
 * @NL80211_AUTHTYPE_NETWORK_EAP: Network EAP (some Cisco APs and mainly LEAP)
 * @NL80211_AUTHTYPE_SAE: Simultaneous authentication of equals
 * @NL80211_AUTHTYPE_FILS_SK: Fast Initial Link Setup shared key
 * @NL80211_AUTHTYPE_FILS_SK_PFS: Fast Initial Link Setup shared key with PFS
 * @NL80211_AUTHTYPE_FILS_PK: Fast Initial Link Setup public key
 * @__NL80211_AUTHTYPE_NUM: internal
 * @NL80211_AUTHTYPE_MAX: maximum valid auth algorithm
 * @NL80211_AUTHTYPE_AUTOMATIC: determine automatically (if necessary by
 *	trying multiple times); this is invalid in netlink -- leave out
 *	the attribute for this on CONNECT commands.
 */
enum nl80211_auth_type {
	NL80211_AUTHTYPE_OPEN_SYSTEM,
	NL80211_AUTHTYPE_SHARED_KEY,
	NL80211_AUTHTYPE_FT,
	NL80211_AUTHTYPE_NETWORK_EAP,
	NL80211_AUTHTYPE_SAE,
	NL80211_AUTHTYPE_FILS_SK,
	NL80211_AUTHTYPE_FILS_SK_PFS,
	NL80211_AUTHTYPE_FILS_PK,

	/* keep last */
	__NL80211_AUTHTYPE_NUM,
	NL80211_AUTHTYPE_MAX = __NL80211_AUTHTYPE_NUM - 1,
	NL80211_AUTHTYPE_AUTOMATIC
};

/**
 * enum nl80211_key_type - Key Type
 * @NL80211_KEYTYPE_GROUP: Group (broadcast/multicast) key
 * @NL80211_KEYTYPE_PAIRWISE: Pairwise (unicast/individual) key
 * @NL80211_KEYTYPE_PEERKEY: PeerKey (DLS)
 * @NUM_NL80211_KEYTYPES: number of defined key types
 */
enum nl80211_key_type {
	NL80211_KEYTYPE_GROUP,
	NL80211_KEYTYPE_PAIRWISE,
	NL80211_KEYTYPE_PEERKEY,

	NUM_NL80211_KEYTYPES
};

/**
 * enum nl80211_mfp - Management frame protection state
 * @NL80211_MFP_NO: Management frame protection not used
 * @NL80211_MFP_REQUIRED: Management frame protection required
 * @NL80211_MFP_OPTIONAL: Management frame protection is optional
 */
enum nl80211_mfp {
	NL80211_MFP_NO,
	NL80211_MFP_REQUIRED,
	NL80211_MFP_OPTIONAL,
};

enum nl80211_wpa_versions {
	NL80211_WPA_VERSION_1 = 1 << 0,
	NL80211_WPA_VERSION_2 = 1 << 1,
	NL80211_WPA_VERSION_3 = 1 << 2,
};

/**
 * enum nl80211_key_default_types - key default types
 * @__NL80211_KEY_DEFAULT_TYPE_INVALID: invalid
 * @NL80211_KEY_DEFAULT_TYPE_UNICAST: key should be used as default
 *	unicast key
 * @NL80211_KEY_DEFAULT_TYPE_MULTICAST: key should be used as default
 *	multicast key
 * @NUM_NL80211_KEY_DEFAULT_TYPES: number of default types
 */
enum nl80211_key_default_types {
	__NL80211_KEY_DEFAULT_TYPE_INVALID,
	NL80211_KEY_DEFAULT_TYPE_UNICAST,
	NL80211_KEY_DEFAULT_TYPE_MULTICAST,

	NUM_NL80211_KEY_DEFAULT_TYPES
};

/**
 * enum nl80211_key_attributes - key attributes
 * @__NL80211_KEY_INVALID: invalid
 * @NL80211_KEY_DATA: (temporal) key data; for TKIP this consists of
 *	16 bytes encryption key followed by 8 bytes each for TX and RX MIC
 *	keys
 * @NL80211_KEY_IDX: key ID (u8, 0-3)
 * @NL80211_KEY_CIPHER: key cipher suite (u32, as defined by IEEE 802.11
 *	section 7.3.2.25.1, e.g. 0x000FAC04)
 * @NL80211_KEY_SEQ: transmit key sequence number (IV/PN) for TKIP and
 *	CCMP keys, each six bytes in little endian
 * @NL80211_KEY_DEFAULT: flag indicating default key
 * @NL80211_KEY_DEFAULT_MGMT: flag indicating default management key
 * @NL80211_KEY_TYPE: the key type from enum nl80211_key_type, if not
 *	specified the default depends on whether a MAC address was
 *	given with the command using the key or not (u32)
 * @NL80211_KEY_DEFAULT_TYPES: A nested attribute containing flags
 *	attributes, specifying what a key should be set as default as.
 *	See &enum nl80211_key_default_types.
 * @NL80211_KEY_MODE: the mode from enum nl80211_key_mode.
 *	Defaults to @NL80211_KEY_RX_TX.
 * @NL80211_KEY_DEFAULT_BEACON: flag indicating default Beacon frame key
 *
 * @__NL80211_KEY_AFTER_LAST: internal
 * @NL80211_KEY_MAX: highest key attribute
 */
enum nl80211_key_attributes {
	__NL80211_KEY_INVALID,
	NL80211_KEY_DATA,
	NL80211_KEY_IDX,
	NL80211_KEY_CIPHER,
	NL80211_KEY_SEQ,
	NL80211_KEY_DEFAULT,
	NL80211_KEY_DEFAULT_MGMT,
	NL80211_KEY_TYPE,
	NL80211_KEY_DEFAULT_TYPES,
	NL80211_KEY_MODE,
	NL80211_KEY_DEFAULT_BEACON,

	/* keep last */
	__NL80211_KEY_AFTER_LAST,
	NL80211_KEY_MAX = __NL80211_KEY_AFTER_LAST - 1
};

/**
 * enum nl80211_tx_rate_attributes - TX rate set attributes
 * @__NL80211_TXRATE_INVALID: invalid
 * @NL80211_TXRATE_LEGACY: Legacy (non-MCS) rates allowed for TX rate selection
 *	in an array of rates as defined in IEEE 802.11 7.3.2.2 (u8 values with
 *	1 = 500 kbps) but without the IE length restriction (at most
 *	%NL80211_MAX_SUPP_RATES in a single array).
 * @NL80211_TXRATE_HT: HT (MCS) rates allowed for TX rate selection
 *	in an array of MCS numbers.
 * @NL80211_TXRATE_VHT: VHT rates allowed for TX rate selection,
 *	see &struct nl80211_txrate_vht
 * @NL80211_TXRATE_GI: configure GI, see &enum nl80211_txrate_gi
 * @NL80211_TXRATE_HE: HE rates allowed for TX rate selection,
 *	see &struct nl80211_txrate_he
 * @NL80211_TXRATE_HE_GI: configure HE GI, 0.8us, 1.6us and 3.2us.
 * @NL80211_TXRATE_HE_LTF: configure HE LTF, 1XLTF, 2XLTF and 4XLTF.
 * @__NL80211_TXRATE_AFTER_LAST: internal
 * @NL80211_TXRATE_MAX: highest TX rate attribute
 */
enum nl80211_tx_rate_attributes {
	__NL80211_TXRATE_INVALID,
	NL80211_TXRATE_LEGACY,
	NL80211_TXRATE_HT,
	NL80211_TXRATE_VHT,
	NL80211_TXRATE_GI,
	NL80211_TXRATE_HE,
	NL80211_TXRATE_HE_GI,
	NL80211_TXRATE_HE_LTF,

	/* keep last */
	__NL80211_TXRATE_AFTER_LAST,
	NL80211_TXRATE_MAX = __NL80211_TXRATE_AFTER_LAST - 1
};

#define NL80211_TXRATE_MCS NL80211_TXRATE_HT
#define NL80211_VHT_NSS_MAX		8

/**
 * struct nl80211_txrate_vht - VHT MCS/NSS txrate bitmap
 * @mcs: MCS bitmap table for each NSS (array index 0 for 1 stream, etc.)
 */
struct nl80211_txrate_vht {
	__u16 mcs[NL80211_VHT_NSS_MAX];
};

#define NL80211_HE_NSS_MAX		8
/**
 * struct nl80211_txrate_he - HE MCS/NSS txrate bitmap
 * @mcs: MCS bitmap table for each NSS (array index 0 for 1 stream, etc.)
 */
struct nl80211_txrate_he {
	__u16 mcs[NL80211_HE_NSS_MAX];
};

enum nl80211_txrate_gi {
	NL80211_TXRATE_DEFAULT_GI,
	NL80211_TXRATE_FORCE_SGI,
	NL80211_TXRATE_FORCE_LGI,
};

/**
 * enum nl80211_band - Frequency band
 * @NL80211_BAND_2GHZ: 2.4 GHz ISM band
 * @NL80211_BAND_5GHZ: around 5 GHz band (4.9 - 5.7 GHz)
 * @NL80211_BAND_60GHZ: around 60 GHz band (58.32 - 69.12 GHz)
 * @NL80211_BAND_6GHZ: around 6 GHz band (5.9 - 7.2 GHz)
 * @NL80211_BAND_S1GHZ: around 900MHz, supported by S1G PHYs
 * @NL80211_BAND_LC: light communication band (placeholder)
 * @NUM_NL80211_BANDS: number of bands, avoid using this in userspace
 *	since newer kernel versions may support more bands
 */
enum nl80211_band {
	NL80211_BAND_2GHZ,
	NL80211_BAND_5GHZ,
	NL80211_BAND_60GHZ,
	NL80211_BAND_6GHZ,
	NL80211_BAND_S1GHZ,
	NL80211_BAND_LC,

	NUM_NL80211_BANDS,
};

/**
 * enum nl80211_ps_state - powersave state
 * @NL80211_PS_DISABLED: powersave is disabled
 * @NL80211_PS_ENABLED: powersave is enabled
 */
enum nl80211_ps_state {
	NL80211_PS_DISABLED,
	NL80211_PS_ENABLED,
};

/**
 * enum nl80211_attr_cqm - connection quality monitor attributes
 * @__NL80211_ATTR_CQM_INVALID: invalid
 * @NL80211_ATTR_CQM_RSSI_THOLD: RSSI threshold in dBm. This value specifies
 *	the threshold for the RSSI level at which an event will be sent. Zero
 *	to disable.  Alternatively, if %NL80211_EXT_FEATURE_CQM_RSSI_LIST is
 *	set, multiple values can be supplied as a low-to-high sorted array of
 *	threshold values in dBm.  Events will be sent when the RSSI value
 *	crosses any of the thresholds.
 * @NL80211_ATTR_CQM_RSSI_HYST: RSSI hysteresis in dBm. This value specifies
 *	the minimum amount the RSSI level must change after an event before a
 *	new event may be issued (to reduce effects of RSSI oscillation).
 * @NL80211_ATTR_CQM_RSSI_THRESHOLD_EVENT: RSSI threshold event
 * @NL80211_ATTR_CQM_PKT_LOSS_EVENT: a u32 value indicating that this many
 *	consecutive packets were not acknowledged by the peer
 * @NL80211_ATTR_CQM_TXE_RATE: TX error rate in %. Minimum % of TX failures
 *	during the given %NL80211_ATTR_CQM_TXE_INTVL before an
 *	%NL80211_CMD_NOTIFY_CQM with reported %NL80211_ATTR_CQM_TXE_RATE and
 *	%NL80211_ATTR_CQM_TXE_PKTS is generated.
 * @NL80211_ATTR_CQM_TXE_PKTS: number of attempted packets in a given
 *	%NL80211_ATTR_CQM_TXE_INTVL before %NL80211_ATTR_CQM_TXE_RATE is
 *	checked.
 * @NL80211_ATTR_CQM_TXE_INTVL: interval in seconds. Specifies the periodic
 *	interval in which %NL80211_ATTR_CQM_TXE_PKTS and
 *	%NL80211_ATTR_CQM_TXE_RATE must be satisfied before generating an
 *	%NL80211_CMD_NOTIFY_CQM. Set to 0 to turn off TX error reporting.
 * @NL80211_ATTR_CQM_BEACON_LOSS_EVENT: flag attribute that's set in a beacon
 *	loss event
 * @NL80211_ATTR_CQM_RSSI_LEVEL: the RSSI value in dBm that triggered the
 *	RSSI threshold event.
 * @__NL80211_ATTR_CQM_AFTER_LAST: internal
 * @NL80211_ATTR_CQM_MAX: highest key attribute
 */
enum nl80211_attr_cqm {
	__NL80211_ATTR_CQM_INVALID,
	NL80211_ATTR_CQM_RSSI_THOLD,
	NL80211_ATTR_CQM_RSSI_HYST,
	NL80211_ATTR_CQM_RSSI_THRESHOLD_EVENT,
	NL80211_ATTR_CQM_PKT_LOSS_EVENT,
	NL80211_ATTR_CQM_TXE_RATE,
	NL80211_ATTR_CQM_TXE_PKTS,
	NL80211_ATTR_CQM_TXE_INTVL,
	NL80211_ATTR_CQM_BEACON_LOSS_EVENT,
	NL80211_ATTR_CQM_RSSI_LEVEL,

	/* keep last */
	__NL80211_ATTR_CQM_AFTER_LAST,
	NL80211_ATTR_CQM_MAX = __NL80211_ATTR_CQM_AFTER_LAST - 1
};

/**
 * enum nl80211_cqm_rssi_threshold_event - RSSI threshold event
 * @NL80211_CQM_RSSI_THRESHOLD_EVENT_LOW: The RSSI level is lower than the
 *      configured threshold
 * @NL80211_CQM_RSSI_THRESHOLD_EVENT_HIGH: The RSSI is higher than the
 *      configured threshold
 * @NL80211_CQM_RSSI_BEACON_LOSS_EVENT: (reserved, never sent)
 */
enum nl80211_cqm_rssi_threshold_event {
	NL80211_CQM_RSSI_THRESHOLD_EVENT_LOW,
	NL80211_CQM_RSSI_THRESHOLD_EVENT_HIGH,
	NL80211_CQM_RSSI_BEACON_LOSS_EVENT,
};


/**
 * enum nl80211_tx_power_setting - TX power adjustment
 * @NL80211_TX_POWER_AUTOMATIC: automatically determine transmit power
 * @NL80211_TX_POWER_LIMITED: limit TX power by the mBm parameter
 * @NL80211_TX_POWER_FIXED: fix TX power to the mBm parameter
 */
enum nl80211_tx_power_setting {
	NL80211_TX_POWER_AUTOMATIC,
	NL80211_TX_POWER_LIMITED,
	NL80211_TX_POWER_FIXED,
};

/**
 * enum nl80211_tid_config - TID config state
 * @NL80211_TID_CONFIG_ENABLE: Enable config for the TID
 * @NL80211_TID_CONFIG_DISABLE: Disable config for the TID
 */
enum nl80211_tid_config {
	NL80211_TID_CONFIG_ENABLE,
	NL80211_TID_CONFIG_DISABLE,
};

/* enum nl80211_tx_rate_setting - TX rate configuration type
 * @NL80211_TX_RATE_AUTOMATIC: automatically determine TX rate
 * @NL80211_TX_RATE_LIMITED: limit the TX rate by the TX rate parameter
 * @NL80211_TX_RATE_FIXED: fix TX rate to the TX rate parameter
 */
enum nl80211_tx_rate_setting {
	NL80211_TX_RATE_AUTOMATIC,
	NL80211_TX_RATE_LIMITED,
	NL80211_TX_RATE_FIXED,
};

/* enum nl80211_tid_config_attr - TID specific configuration.
 * @NL80211_TID_CONFIG_ATTR_PAD: pad attribute for 64-bit values
 * @NL80211_TID_CONFIG_ATTR_VIF_SUPP: a bitmap (u64) of attributes supported
 *	for per-vif configuration; doesn't list the ones that are generic
 *	(%NL80211_TID_CONFIG_ATTR_TIDS, %NL80211_TID_CONFIG_ATTR_OVERRIDE).
 * @NL80211_TID_CONFIG_ATTR_PEER_SUPP: same as the previous per-vif one, but
 *	per peer instead.
 * @NL80211_TID_CONFIG_ATTR_OVERRIDE: flag attribue, if set indicates
 *	that the new configuration overrides all previous peer
 *	configurations, otherwise previous peer specific configurations
 *	should be left untouched.
 * @NL80211_TID_CONFIG_ATTR_TIDS: a bitmask value of TIDs (bit 0 to 7)
 *	Its type is u16.
 * @NL80211_TID_CONFIG_ATTR_NOACK: Configure ack policy for the TID.
 *	specified in %NL80211_TID_CONFIG_ATTR_TID. see %enum nl80211_tid_config.
 *	Its type is u8.
 * @NL80211_TID_CONFIG_ATTR_RETRY_SHORT: Number of retries used with data frame
 *	transmission, user-space sets this configuration in
 *	&NL80211_CMD_SET_TID_CONFIG. It is u8 type, min value is 1 and
 *	the max value is advertised by the driver in this attribute on
 *	output in wiphy capabilities.
 * @NL80211_TID_CONFIG_ATTR_RETRY_LONG: Number of retries used with data frame
 *	transmission, user-space sets this configuration in
 *	&NL80211_CMD_SET_TID_CONFIG. Its type is u8, min value is 1 and
 *	the max value is advertised by the driver in this attribute on
 *	output in wiphy capabilities.
 * @NL80211_TID_CONFIG_ATTR_AMPDU_CTRL: Enable/Disable MPDU aggregation
 *	for the TIDs specified in %NL80211_TID_CONFIG_ATTR_TIDS.
 *	Its type is u8, using the values from &nl80211_tid_config.
 * @NL80211_TID_CONFIG_ATTR_RTSCTS_CTRL: Enable/Disable RTS_CTS for the TIDs
 *	specified in %NL80211_TID_CONFIG_ATTR_TIDS. It is u8 type, using
 *	the values from &nl80211_tid_config.
 * @NL80211_TID_CONFIG_ATTR_AMSDU_CTRL: Enable/Disable MSDU aggregation
 *	for the TIDs specified in %NL80211_TID_CONFIG_ATTR_TIDS.
 *	Its type is u8, using the values from &nl80211_tid_config.
 * @NL80211_TID_CONFIG_ATTR_TX_RATE_TYPE: This attribute will be useful
 *	to notfiy the driver that what type of txrate should be used
 *	for the TIDs specified in %NL80211_TID_CONFIG_ATTR_TIDS. using
 *	the values form &nl80211_tx_rate_setting.
 * @NL80211_TID_CONFIG_ATTR_TX_RATE: Data frame TX rate mask should be applied
 *	with the parameters passed through %NL80211_ATTR_TX_RATES.
 *	configuration is applied to the data frame for the tid to that connected
 *	station.
 */
enum nl80211_tid_config_attr {
	__NL80211_TID_CONFIG_ATTR_INVALID,
	NL80211_TID_CONFIG_ATTR_PAD,
	NL80211_TID_CONFIG_ATTR_VIF_SUPP,
	NL80211_TID_CONFIG_ATTR_PEER_SUPP,
	NL80211_TID_CONFIG_ATTR_OVERRIDE,
	NL80211_TID_CONFIG_ATTR_TIDS,
	NL80211_TID_CONFIG_ATTR_NOACK,
	NL80211_TID_CONFIG_ATTR_RETRY_SHORT,
	NL80211_TID_CONFIG_ATTR_RETRY_LONG,
	NL80211_TID_CONFIG_ATTR_AMPDU_CTRL,
	NL80211_TID_CONFIG_ATTR_RTSCTS_CTRL,
	NL80211_TID_CONFIG_ATTR_AMSDU_CTRL,
	NL80211_TID_CONFIG_ATTR_TX_RATE_TYPE,
	NL80211_TID_CONFIG_ATTR_TX_RATE,

	/* keep last */
	__NL80211_TID_CONFIG_ATTR_AFTER_LAST,
	NL80211_TID_CONFIG_ATTR_MAX = __NL80211_TID_CONFIG_ATTR_AFTER_LAST - 1
};

/**
 * enum nl80211_packet_pattern_attr - packet pattern attribute
 * @__NL80211_PKTPAT_INVALID: invalid number for nested attribute
 * @NL80211_PKTPAT_PATTERN: the pattern, values where the mask has
 *	a zero bit are ignored
 * @NL80211_PKTPAT_MASK: pattern mask, must be long enough to have
 *	a bit for each byte in the pattern. The lowest-order bit corresponds
 *	to the first byte of the pattern, but the bytes of the pattern are
 *	in a little-endian-like format, i.e. the 9th byte of the pattern
 *	corresponds to the lowest-order bit in the second byte of the mask.
 *	For example: The match 00:xx:00:00:xx:00:00:00:00:xx:xx:xx (where
 *	xx indicates "don't care") would be represented by a pattern of
 *	twelve zero bytes, and a mask of "0xed,0x01".
 *	Note that the pattern matching is done as though frames were not
 *	802.11 frames but 802.3 frames, i.e. the frame is fully unpacked
 *	first (including SNAP header unpacking) and then matched.
 * @NL80211_PKTPAT_OFFSET: packet offset, pattern is matched after
 *	these fixed number of bytes of received packet
 * @NUM_NL80211_PKTPAT: number of attributes
 * @MAX_NL80211_PKTPAT: max attribute number
 */
enum nl80211_packet_pattern_attr {
	__NL80211_PKTPAT_INVALID,
	NL80211_PKTPAT_MASK,
	NL80211_PKTPAT_PATTERN,
	NL80211_PKTPAT_OFFSET,

	NUM_NL80211_PKTPAT,
	MAX_NL80211_PKTPAT = NUM_NL80211_PKTPAT - 1,
};

/**
 * struct nl80211_pattern_support - packet pattern support information
 * @max_patterns: maximum number of patterns supported
 * @min_pattern_len: minimum length of each pattern
 * @max_pattern_len: maximum length of each pattern
 * @max_pkt_offset: maximum Rx packet offset
 *
 * This struct is carried in %NL80211_WOWLAN_TRIG_PKT_PATTERN when
 * that is part of %NL80211_ATTR_WOWLAN_TRIGGERS_SUPPORTED or in
 * %NL80211_ATTR_COALESCE_RULE_PKT_PATTERN when that is part of
 * %NL80211_ATTR_COALESCE_RULE in the capability information given
 * by the kernel to userspace.
 */
struct nl80211_pattern_support {
	__u32 max_patterns;
	__u32 min_pattern_len;
	__u32 max_pattern_len;
	__u32 max_pkt_offset;
} __attribute__((packed));

/* only for backward compatibility */
#define __NL80211_WOWLAN_PKTPAT_INVALID __NL80211_PKTPAT_INVALID
#define NL80211_WOWLAN_PKTPAT_MASK NL80211_PKTPAT_MASK
#define NL80211_WOWLAN_PKTPAT_PATTERN NL80211_PKTPAT_PATTERN
#define NL80211_WOWLAN_PKTPAT_OFFSET NL80211_PKTPAT_OFFSET
#define NUM_NL80211_WOWLAN_PKTPAT NUM_NL80211_PKTPAT
#define MAX_NL80211_WOWLAN_PKTPAT MAX_NL80211_PKTPAT
#define nl80211_wowlan_pattern_support nl80211_pattern_support

/**
 * enum nl80211_wowlan_triggers - WoWLAN trigger definitions
 * @__NL80211_WOWLAN_TRIG_INVALID: invalid number for nested attributes
 * @NL80211_WOWLAN_TRIG_ANY: wake up on any activity, do not really put
 *	the chip into a special state -- works best with chips that have
 *	support for low-power operation already (flag)
 *	Note that this mode is incompatible with all of the others, if
 *	any others are even supported by the device.
 * @NL80211_WOWLAN_TRIG_DISCONNECT: wake up on disconnect, the way disconnect
 *	is detected is implementation-specific (flag)
 * @NL80211_WOWLAN_TRIG_MAGIC_PKT: wake up on magic packet (6x 0xff, followed
 *	by 16 repetitions of MAC addr, anywhere in payload) (flag)
 * @NL80211_WOWLAN_TRIG_PKT_PATTERN: wake up on the specified packet patterns
 *	which are passed in an array of nested attributes, each nested attribute
 *	defining a with attributes from &struct nl80211_wowlan_trig_pkt_pattern.
 *	Each pattern defines a wakeup packet. Packet offset is associated with
 *	each pattern which is used while matching the pattern. The matching is
 *	done on the MSDU, i.e. as though the packet was an 802.3 packet, so the
 *	pattern matching is done after the packet is converted to the MSDU.
 *
 *	In %NL80211_ATTR_WOWLAN_TRIGGERS_SUPPORTED, it is a binary attribute
 *	carrying a &struct nl80211_pattern_support.
 *
 *	When reporting wakeup. it is a u32 attribute containing the 0-based
 *	index of the pattern that caused the wakeup, in the patterns passed
 *	to the kernel when configuring.
 * @NL80211_WOWLAN_TRIG_GTK_REKEY_SUPPORTED: Not a real trigger, and cannot be
 *	used when setting, used only to indicate that GTK rekeying is supported
 *	by the device (flag)
 * @NL80211_WOWLAN_TRIG_GTK_REKEY_FAILURE: wake up on GTK rekey failure (if
 *	done by the device) (flag)
 * @NL80211_WOWLAN_TRIG_EAP_IDENT_REQUEST: wake up on EAP Identity Request
 *	packet (flag)
 * @NL80211_WOWLAN_TRIG_4WAY_HANDSHAKE: wake up on 4-way handshake (flag)
 * @NL80211_WOWLAN_TRIG_RFKILL_RELEASE: wake up when rfkill is released
 *	(on devices that have rfkill in the device) (flag)
 * @NL80211_WOWLAN_TRIG_WAKEUP_PKT_80211: For wakeup reporting only, contains
 *	the 802.11 packet that caused the wakeup, e.g. a deauth frame. The frame
 *	may be truncated, the @NL80211_WOWLAN_TRIG_WAKEUP_PKT_80211_LEN
 *	attribute contains the original length.
 * @NL80211_WOWLAN_TRIG_WAKEUP_PKT_80211_LEN: Original length of the 802.11
 *	packet, may be bigger than the @NL80211_WOWLAN_TRIG_WAKEUP_PKT_80211
 *	attribute if the packet was truncated somewhere.
 * @NL80211_WOWLAN_TRIG_WAKEUP_PKT_8023: For wakeup reporting only, contains the
 *	802.11 packet that caused the wakeup, e.g. a magic packet. The frame may
 *	be truncated, the @NL80211_WOWLAN_TRIG_WAKEUP_PKT_8023_LEN attribute
 *	contains the original length.
 * @NL80211_WOWLAN_TRIG_WAKEUP_PKT_8023_LEN: Original length of the 802.3
 *	packet, may be bigger than the @NL80211_WOWLAN_TRIG_WAKEUP_PKT_8023
 *	attribute if the packet was truncated somewhere.
 * @NL80211_WOWLAN_TRIG_TCP_CONNECTION: TCP connection wake, see DOC section
 *	"TCP connection wakeup" for more details. This is a nested attribute
 *	containing the exact information for establishing and keeping alive
 *	the TCP connection.
 * @NL80211_WOWLAN_TRIG_TCP_WAKEUP_MATCH: For wakeup reporting only, the
 *	wakeup packet was received on the TCP connection
 * @NL80211_WOWLAN_TRIG_WAKEUP_TCP_CONNLOST: For wakeup reporting only, the
 *	TCP connection was lost or failed to be established
 * @NL80211_WOWLAN_TRIG_WAKEUP_TCP_NOMORETOKENS: For wakeup reporting only,
 *	the TCP connection ran out of tokens to use for data to send to the
 *	service
 * @NL80211_WOWLAN_TRIG_NET_DETECT: wake up when a configured network
 *	is detected.  This is a nested attribute that contains the
 *	same attributes used with @NL80211_CMD_START_SCHED_SCAN.  It
 *	specifies how the scan is performed (e.g. the interval, the
 *	channels to scan and the initial delay) as well as the scan
 *	results that will trigger a wake (i.e. the matchsets).  This
 *	attribute is also sent in a response to
 *	@NL80211_CMD_GET_WIPHY, indicating the number of match sets
 *	supported by the driver (u32).
 * @NL80211_WOWLAN_TRIG_NET_DETECT_RESULTS: nested attribute
 *	containing an array with information about what triggered the
 *	wake up.  If no elements are present in the array, it means
 *	that the information is not available.  If more than one
 *	element is present, it means that more than one match
 *	occurred.
 *	Each element in the array is a nested attribute that contains
 *	one optional %NL80211_ATTR_SSID attribute and one optional
 *	%NL80211_ATTR_SCAN_FREQUENCIES attribute.  At least one of
 *	these attributes must be present.  If
 *	%NL80211_ATTR_SCAN_FREQUENCIES contains more than one
 *	frequency, it means that the match occurred in more than one
 *	channel.
 * @NUM_NL80211_WOWLAN_TRIG: number of wake on wireless triggers
 * @MAX_NL80211_WOWLAN_TRIG: highest wowlan trigger attribute number
 *
 * These nested attributes are used to configure the wakeup triggers and
 * to report the wakeup reason(s).
 */
enum nl80211_wowlan_triggers {
	__NL80211_WOWLAN_TRIG_INVALID,
	NL80211_WOWLAN_TRIG_ANY,
	NL80211_WOWLAN_TRIG_DISCONNECT,
	NL80211_WOWLAN_TRIG_MAGIC_PKT,
	NL80211_WOWLAN_TRIG_PKT_PATTERN,
	NL80211_WOWLAN_TRIG_GTK_REKEY_SUPPORTED,
	NL80211_WOWLAN_TRIG_GTK_REKEY_FAILURE,
	NL80211_WOWLAN_TRIG_EAP_IDENT_REQUEST,
	NL80211_WOWLAN_TRIG_4WAY_HANDSHAKE,
	NL80211_WOWLAN_TRIG_RFKILL_RELEASE,
	NL80211_WOWLAN_TRIG_WAKEUP_PKT_80211,
	NL80211_WOWLAN_TRIG_WAKEUP_PKT_80211_LEN,
	NL80211_WOWLAN_TRIG_WAKEUP_PKT_8023,
	NL80211_WOWLAN_TRIG_WAKEUP_PKT_8023_LEN,
	NL80211_WOWLAN_TRIG_TCP_CONNECTION,
	NL80211_WOWLAN_TRIG_WAKEUP_TCP_MATCH,
	NL80211_WOWLAN_TRIG_WAKEUP_TCP_CONNLOST,
	NL80211_WOWLAN_TRIG_WAKEUP_TCP_NOMORETOKENS,
	NL80211_WOWLAN_TRIG_NET_DETECT,
	NL80211_WOWLAN_TRIG_NET_DETECT_RESULTS,

	/* keep last */
	NUM_NL80211_WOWLAN_TRIG,
	MAX_NL80211_WOWLAN_TRIG = NUM_NL80211_WOWLAN_TRIG - 1
};

/**
 * DOC: TCP connection wakeup
 *
 * Some devices can establish a TCP connection in order to be woken up by a
 * packet coming in from outside their network segment, or behind NAT. If
 * configured, the device will establish a TCP connection to the given
 * service, and periodically send data to that service. The first data
 * packet is usually transmitted after SYN/ACK, also ACKing the SYN/ACK.
 * The data packets can optionally include a (little endian) sequence
 * number (in the TCP payload!) that is generated by the device, and, also
 * optionally, a token from a list of tokens. This serves as a keep-alive
 * with the service, and for NATed connections, etc.
 *
 * During this keep-alive period, the server doesn't send any data to the
 * client. When receiving data, it is compared against the wakeup pattern
 * (and mask) and if it matches, the host is woken up. Similarly, if the
 * connection breaks or cannot be established to start with, the host is
 * also woken up.
 *
 * Developer's note: ARP offload is required for this, otherwise TCP
 * response packets might not go through correctly.
 */

/**
 * struct nl80211_wowlan_tcp_data_seq - WoWLAN TCP data sequence
 * @start: starting value
 * @offset: offset of sequence number in packet
 * @len: length of the sequence value to write, 1 through 4
 *
 * Note: don't confuse with the TCP sequence number(s), this is for the
 * keepalive packet payload. The actual value is written into the packet
 * in little endian.
 */
struct nl80211_wowlan_tcp_data_seq {
	__u32 start, offset, len;
};

/**
 * struct nl80211_wowlan_tcp_data_token - WoWLAN TCP data token config
 * @offset: offset of token in packet
 * @len: length of each token
 * @token_stream: stream of data to be used for the tokens, the length must
 *	be a multiple of @len for this to make sense
 */
struct nl80211_wowlan_tcp_data_token {
	__u32 offset, len;
	__u8 token_stream[];
};

/**
 * struct nl80211_wowlan_tcp_data_token_feature - data token features
 * @min_len: minimum token length
 * @max_len: maximum token length
 * @bufsize: total available token buffer size (max size of @token_stream)
 */
struct nl80211_wowlan_tcp_data_token_feature {
	__u32 min_len, max_len, bufsize;
};

/**
 * enum nl80211_wowlan_tcp_attrs - WoWLAN TCP connection parameters
 * @__NL80211_WOWLAN_TCP_INVALID: invalid number for nested attributes
 * @NL80211_WOWLAN_TCP_SRC_IPV4: source IPv4 address (in network byte order)
 * @NL80211_WOWLAN_TCP_DST_IPV4: destination IPv4 address
 *	(in network byte order)
 * @NL80211_WOWLAN_TCP_DST_MAC: destination MAC address, this is given because
 *	route lookup when configured might be invalid by the time we suspend,
 *	and doing a route lookup when suspending is no longer possible as it
 *	might require ARP querying.
 * @NL80211_WOWLAN_TCP_SRC_PORT: source port (u16); optional, if not given a
 *	socket and port will be allocated
 * @NL80211_WOWLAN_TCP_DST_PORT: destination port (u16)
 * @NL80211_WOWLAN_TCP_DATA_PAYLOAD: data packet payload, at least one byte.
 *	For feature advertising, a u32 attribute holding the maximum length
 *	of the data payload.
 * @NL80211_WOWLAN_TCP_DATA_PAYLOAD_SEQ: data packet sequence configuration
 *	(if desired), a &struct nl80211_wowlan_tcp_data_seq. For feature
 *	advertising it is just a flag
 * @NL80211_WOWLAN_TCP_DATA_PAYLOAD_TOKEN: data packet token configuration,
 *	see &struct nl80211_wowlan_tcp_data_token and for advertising see
 *	&struct nl80211_wowlan_tcp_data_token_feature.
 * @NL80211_WOWLAN_TCP_DATA_INTERVAL: data interval in seconds, maximum
 *	interval in feature advertising (u32)
 * @NL80211_WOWLAN_TCP_WAKE_PAYLOAD: wake packet payload, for advertising a
 *	u32 attribute holding the maximum length
 * @NL80211_WOWLAN_TCP_WAKE_MASK: Wake packet payload mask, not used for
 *	feature advertising. The mask works like @NL80211_PKTPAT_MASK
 *	but on the TCP payload only.
 * @NUM_NL80211_WOWLAN_TCP: number of TCP attributes
 * @MAX_NL80211_WOWLAN_TCP: highest attribute number
 */
enum nl80211_wowlan_tcp_attrs {
	__NL80211_WOWLAN_TCP_INVALID,
	NL80211_WOWLAN_TCP_SRC_IPV4,
	NL80211_WOWLAN_TCP_DST_IPV4,
	NL80211_WOWLAN_TCP_DST_MAC,
	NL80211_WOWLAN_TCP_SRC_PORT,
	NL80211_WOWLAN_TCP_DST_PORT,
	NL80211_WOWLAN_TCP_DATA_PAYLOAD,
	NL80211_WOWLAN_TCP_DATA_PAYLOAD_SEQ,
	NL80211_WOWLAN_TCP_DATA_PAYLOAD_TOKEN,
	NL80211_WOWLAN_TCP_DATA_INTERVAL,
	NL80211_WOWLAN_TCP_WAKE_PAYLOAD,
	NL80211_WOWLAN_TCP_WAKE_MASK,

	/* keep last */
	NUM_NL80211_WOWLAN_TCP,
	MAX_NL80211_WOWLAN_TCP = NUM_NL80211_WOWLAN_TCP - 1
};

/**
 * struct nl80211_coalesce_rule_support - coalesce rule support information
 * @max_rules: maximum number of rules supported
 * @pat: packet pattern support information
 * @max_delay: maximum supported coalescing delay in msecs
 *
 * This struct is carried in %NL80211_ATTR_COALESCE_RULE in the
 * capability information given by the kernel to userspace.
 */
struct nl80211_coalesce_rule_support {
	__u32 max_rules;
	struct nl80211_pattern_support pat;
	__u32 max_delay;
} __attribute__((packed));

/**
 * enum nl80211_attr_coalesce_rule - coalesce rule attribute
 * @__NL80211_COALESCE_RULE_INVALID: invalid number for nested attribute
 * @NL80211_ATTR_COALESCE_RULE_DELAY: delay in msecs used for packet coalescing
 * @NL80211_ATTR_COALESCE_RULE_CONDITION: condition for packet coalescence,
 *	see &enum nl80211_coalesce_condition.
 * @NL80211_ATTR_COALESCE_RULE_PKT_PATTERN: packet offset, pattern is matched
 *	after these fixed number of bytes of received packet
 * @NUM_NL80211_ATTR_COALESCE_RULE: number of attributes
 * @NL80211_ATTR_COALESCE_RULE_MAX: max attribute number
 */
enum nl80211_attr_coalesce_rule {
	__NL80211_COALESCE_RULE_INVALID,
	NL80211_ATTR_COALESCE_RULE_DELAY,
	NL80211_ATTR_COALESCE_RULE_CONDITION,
	NL80211_ATTR_COALESCE_RULE_PKT_PATTERN,

	/* keep last */
	NUM_NL80211_ATTR_COALESCE_RULE,
	NL80211_ATTR_COALESCE_RULE_MAX = NUM_NL80211_ATTR_COALESCE_RULE - 1
};

/**
 * enum nl80211_coalesce_condition - coalesce rule conditions
 * @NL80211_COALESCE_CONDITION_MATCH: coalaesce Rx packets when patterns
 *	in a rule are matched.
 * @NL80211_COALESCE_CONDITION_NO_MATCH: coalesce Rx packets when patterns
 *	in a rule are not matched.
 */
enum nl80211_coalesce_condition {
	NL80211_COALESCE_CONDITION_MATCH,
	NL80211_COALESCE_CONDITION_NO_MATCH
};

/**
 * enum nl80211_iface_limit_attrs - limit attributes
 * @NL80211_IFACE_LIMIT_UNSPEC: (reserved)
 * @NL80211_IFACE_LIMIT_MAX: maximum number of interfaces that
 *	can be chosen from this set of interface types (u32)
 * @NL80211_IFACE_LIMIT_TYPES: nested attribute containing a
 *	flag attribute for each interface type in this set
 * @NUM_NL80211_IFACE_LIMIT: number of attributes
 * @MAX_NL80211_IFACE_LIMIT: highest attribute number
 */
enum nl80211_iface_limit_attrs {
	NL80211_IFACE_LIMIT_UNSPEC,
	NL80211_IFACE_LIMIT_MAX,
	NL80211_IFACE_LIMIT_TYPES,

	/* keep last */
	NUM_NL80211_IFACE_LIMIT,
	MAX_NL80211_IFACE_LIMIT = NUM_NL80211_IFACE_LIMIT - 1
};

/**
 * enum nl80211_if_combination_attrs -- interface combination attributes
 *
 * @NL80211_IFACE_COMB_UNSPEC: (reserved)
 * @NL80211_IFACE_COMB_LIMITS: Nested attributes containing the limits
 *	for given interface types, see &enum nl80211_iface_limit_attrs.
 * @NL80211_IFACE_COMB_MAXNUM: u32 attribute giving the total number of
 *	interfaces that can be created in this group. This number doesn't
 *	apply to interfaces purely managed in software, which are listed
 *	in a separate attribute %NL80211_ATTR_INTERFACES_SOFTWARE.
 * @NL80211_IFACE_COMB_STA_AP_BI_MATCH: flag attribute specifying that
 *	beacon intervals within this group must be all the same even for
 *	infrastructure and AP/GO combinations, i.e. the GO(s) must adopt
 *	the infrastructure network's beacon interval.
 * @NL80211_IFACE_COMB_NUM_CHANNELS: u32 attribute specifying how many
 *	different channels may be used within this group.
 * @NL80211_IFACE_COMB_RADAR_DETECT_WIDTHS: u32 attribute containing the bitmap
 *	of supported channel widths for radar detection.
 * @NL80211_IFACE_COMB_RADAR_DETECT_REGIONS: u32 attribute containing the bitmap
 *	of supported regulatory regions for radar detection.
 * @NL80211_IFACE_COMB_BI_MIN_GCD: u32 attribute specifying the minimum GCD of
 *	different beacon intervals supported by all the interface combinations
 *	in this group (if not present, all beacon intervals be identical).
 * @NUM_NL80211_IFACE_COMB: number of attributes
 * @MAX_NL80211_IFACE_COMB: highest attribute number
 *
 * Examples:
 *	limits = [ #{STA} <= 1, #{AP} <= 1 ], matching BI, channels = 1, max = 2
 *	=> allows an AP and a STA that must match BIs
 *
 *	numbers = [ #{AP, P2P-GO} <= 8 ], BI min gcd, channels = 1, max = 8,
 *	=> allows 8 of AP/GO that can have BI gcd >= min gcd
 *
 *	numbers = [ #{STA} <= 2 ], channels = 2, max = 2
 *	=> allows two STAs on the same or on different channels
 *
 *	numbers = [ #{STA} <= 1, #{P2P-client,P2P-GO} <= 3 ], max = 4
 *	=> allows a STA plus three P2P interfaces
 *
 * The list of these four possibilities could completely be contained
 * within the %NL80211_ATTR_INTERFACE_COMBINATIONS attribute to indicate
 * that any of these groups must match.
 *
 * "Combinations" of just a single interface will not be listed here,
 * a single interface of any valid interface type is assumed to always
 * be possible by itself. This means that implicitly, for each valid
 * interface type, the following group always exists:
 *	numbers = [ #{<type>} <= 1 ], channels = 1, max = 1
 */
enum nl80211_if_combination_attrs {
	NL80211_IFACE_COMB_UNSPEC,
	NL80211_IFACE_COMB_LIMITS,
	NL80211_IFACE_COMB_MAXNUM,
	NL80211_IFACE_COMB_STA_AP_BI_MATCH,
	NL80211_IFACE_COMB_NUM_CHANNELS,
	NL80211_IFACE_COMB_RADAR_DETECT_WIDTHS,
	NL80211_IFACE_COMB_RADAR_DETECT_REGIONS,
	NL80211_IFACE_COMB_BI_MIN_GCD,

	/* keep last */
	NUM_NL80211_IFACE_COMB,
	MAX_NL80211_IFACE_COMB = NUM_NL80211_IFACE_COMB - 1
};


/**
 * enum nl80211_plink_state - state of a mesh peer link finite state machine
 *
 * @NL80211_PLINK_LISTEN: initial state, considered the implicit
 *	state of non existent mesh peer links
 * @NL80211_PLINK_OPN_SNT: mesh plink open frame has been sent to
 *	this mesh peer
 * @NL80211_PLINK_OPN_RCVD: mesh plink open frame has been received
 *	from this mesh peer
 * @NL80211_PLINK_CNF_RCVD: mesh plink confirm frame has been
 *	received from this mesh peer
 * @NL80211_PLINK_ESTAB: mesh peer link is established
 * @NL80211_PLINK_HOLDING: mesh peer link is being closed or cancelled
 * @NL80211_PLINK_BLOCKED: all frames transmitted from this mesh
 *	plink are discarded, except for authentication frames
 * @NUM_NL80211_PLINK_STATES: number of peer link states
 * @MAX_NL80211_PLINK_STATES: highest numerical value of plink states
 */
enum nl80211_plink_state {
	NL80211_PLINK_LISTEN,
	NL80211_PLINK_OPN_SNT,
	NL80211_PLINK_OPN_RCVD,
	NL80211_PLINK_CNF_RCVD,
	NL80211_PLINK_ESTAB,
	NL80211_PLINK_HOLDING,
	NL80211_PLINK_BLOCKED,

	/* keep last */
	NUM_NL80211_PLINK_STATES,
	MAX_NL80211_PLINK_STATES = NUM_NL80211_PLINK_STATES - 1
};

/**
 * enum nl80211_plink_action - actions to perform in mesh peers
 *
 * @NL80211_PLINK_ACTION_NO_ACTION: perform no action
 * @NL80211_PLINK_ACTION_OPEN: start mesh peer link establishment
 * @NL80211_PLINK_ACTION_BLOCK: block traffic from this mesh peer
 * @NUM_NL80211_PLINK_ACTIONS: number of possible actions
 */
enum plink_actions {
	NL80211_PLINK_ACTION_NO_ACTION,
	NL80211_PLINK_ACTION_OPEN,
	NL80211_PLINK_ACTION_BLOCK,

	NUM_NL80211_PLINK_ACTIONS,
};


#define NL80211_KCK_LEN			16
#define NL80211_KEK_LEN			16
#define NL80211_KCK_EXT_LEN		24
#define NL80211_KEK_EXT_LEN		32
#define NL80211_KCK_EXT_LEN_32		32
#define NL80211_REPLAY_CTR_LEN		8

/**
 * enum nl80211_rekey_data - attributes for GTK rekey offload
 * @__NL80211_REKEY_DATA_INVALID: invalid number for nested attributes
 * @NL80211_REKEY_DATA_KEK: key encryption key (binary)
 * @NL80211_REKEY_DATA_KCK: key confirmation key (binary)
 * @NL80211_REKEY_DATA_REPLAY_CTR: replay counter (binary)
 * @NL80211_REKEY_DATA_AKM: AKM data (OUI, suite type)
 * @NUM_NL80211_REKEY_DATA: number of rekey attributes (internal)
 * @MAX_NL80211_REKEY_DATA: highest rekey attribute (internal)
 */
enum nl80211_rekey_data {
	__NL80211_REKEY_DATA_INVALID,
	NL80211_REKEY_DATA_KEK,
	NL80211_REKEY_DATA_KCK,
	NL80211_REKEY_DATA_REPLAY_CTR,
	NL80211_REKEY_DATA_AKM,

	/* keep last */
	NUM_NL80211_REKEY_DATA,
	MAX_NL80211_REKEY_DATA = NUM_NL80211_REKEY_DATA - 1
};

/**
 * enum nl80211_hidden_ssid - values for %NL80211_ATTR_HIDDEN_SSID
 * @NL80211_HIDDEN_SSID_NOT_IN_USE: do not hide SSID (i.e., broadcast it in
 *	Beacon frames)
 * @NL80211_HIDDEN_SSID_ZERO_LEN: hide SSID by using zero-length SSID element
 *	in Beacon frames
 * @NL80211_HIDDEN_SSID_ZERO_CONTENTS: hide SSID by using correct length of SSID
 *	element in Beacon frames but zero out each byte in the SSID
 */
enum nl80211_hidden_ssid {
	NL80211_HIDDEN_SSID_NOT_IN_USE,
	NL80211_HIDDEN_SSID_ZERO_LEN,
	NL80211_HIDDEN_SSID_ZERO_CONTENTS
};

/**
 * enum nl80211_sta_wme_attr - station WME attributes
 * @__NL80211_STA_WME_INVALID: invalid number for nested attribute
 * @NL80211_STA_WME_UAPSD_QUEUES: bitmap of uapsd queues. the format
 *	is the same as the AC bitmap in the QoS info field.
 * @NL80211_STA_WME_MAX_SP: max service period. the format is the same
 *	as the MAX_SP field in the QoS info field (but already shifted down).
 * @__NL80211_STA_WME_AFTER_LAST: internal
 * @NL80211_STA_WME_MAX: highest station WME attribute
 */
enum nl80211_sta_wme_attr {
	__NL80211_STA_WME_INVALID,
	NL80211_STA_WME_UAPSD_QUEUES,
	NL80211_STA_WME_MAX_SP,

	/* keep last */
	__NL80211_STA_WME_AFTER_LAST,
	NL80211_STA_WME_MAX = __NL80211_STA_WME_AFTER_LAST - 1
};

/**
 * enum nl80211_pmksa_candidate_attr - attributes for PMKSA caching candidates
 * @__NL80211_PMKSA_CANDIDATE_INVALID: invalid number for nested attributes
 * @NL80211_PMKSA_CANDIDATE_INDEX: candidate index (u32; the smaller, the higher
 *	priority)
 * @NL80211_PMKSA_CANDIDATE_BSSID: candidate BSSID (6 octets)
 * @NL80211_PMKSA_CANDIDATE_PREAUTH: RSN pre-authentication supported (flag)
 * @NUM_NL80211_PMKSA_CANDIDATE: number of PMKSA caching candidate attributes
 *	(internal)
 * @MAX_NL80211_PMKSA_CANDIDATE: highest PMKSA caching candidate attribute
 *	(internal)
 */
enum nl80211_pmksa_candidate_attr {
	__NL80211_PMKSA_CANDIDATE_INVALID,
	NL80211_PMKSA_CANDIDATE_INDEX,
	NL80211_PMKSA_CANDIDATE_BSSID,
	NL80211_PMKSA_CANDIDATE_PREAUTH,

	/* keep last */
	NUM_NL80211_PMKSA_CANDIDATE,
	MAX_NL80211_PMKSA_CANDIDATE = NUM_NL80211_PMKSA_CANDIDATE - 1
};

/**
 * enum nl80211_tdls_operation - values for %NL80211_ATTR_TDLS_OPERATION
 * @NL80211_TDLS_DISCOVERY_REQ: Send a TDLS discovery request
 * @NL80211_TDLS_SETUP: Setup TDLS link
 * @NL80211_TDLS_TEARDOWN: Teardown a TDLS link which is already established
 * @NL80211_TDLS_ENABLE_LINK: Enable TDLS link
 * @NL80211_TDLS_DISABLE_LINK: Disable TDLS link
 */
enum nl80211_tdls_operation {
	NL80211_TDLS_DISCOVERY_REQ,
	NL80211_TDLS_SETUP,
	NL80211_TDLS_TEARDOWN,
	NL80211_TDLS_ENABLE_LINK,
	NL80211_TDLS_DISABLE_LINK,
};

/**
 * enum nl80211_ap_sme_features - device-integrated AP features
 * @NL80211_AP_SME_SA_QUERY_OFFLOAD: SA Query procedures offloaded to driver
 *	when user space indicates support for SA Query procedures offload during
 *	"start ap" with %NL80211_AP_SETTINGS_SA_QUERY_OFFLOAD_SUPPORT.
 */
enum nl80211_ap_sme_features {
	NL80211_AP_SME_SA_QUERY_OFFLOAD		= 1 << 0,
};

/**
 * enum nl80211_feature_flags - device/driver features
 * @NL80211_FEATURE_SK_TX_STATUS: This driver supports reflecting back
 *	TX status to the socket error queue when requested with the
 *	socket option.
 * @NL80211_FEATURE_HT_IBSS: This driver supports IBSS with HT datarates.
 * @NL80211_FEATURE_INACTIVITY_TIMER: This driver takes care of freeing up
 *	the connected inactive stations in AP mode.
 * @NL80211_FEATURE_CELL_BASE_REG_HINTS: This driver has been tested
 *	to work properly to support receiving regulatory hints from
 *	cellular base stations.
 * @NL80211_FEATURE_P2P_DEVICE_NEEDS_CHANNEL: (no longer available, only
 *	here to reserve the value for API/ABI compatibility)
 * @NL80211_FEATURE_SAE: This driver supports simultaneous authentication of
 *	equals (SAE) with user space SME (NL80211_CMD_AUTHENTICATE) in station
 *	mode
 * @NL80211_FEATURE_LOW_PRIORITY_SCAN: This driver supports low priority scan
 * @NL80211_FEATURE_SCAN_FLUSH: Scan flush is supported
 * @NL80211_FEATURE_AP_SCAN: Support scanning using an AP vif
 * @NL80211_FEATURE_VIF_TXPOWER: The driver supports per-vif TX power setting
 * @NL80211_FEATURE_NEED_OBSS_SCAN: The driver expects userspace to perform
 *	OBSS scans and generate 20/40 BSS coex reports. This flag is used only
 *	for drivers implementing the CONNECT API, for AUTH/ASSOC it is implied.
 * @NL80211_FEATURE_P2P_GO_CTWIN: P2P GO implementation supports CT Window
 *	setting
 * @NL80211_FEATURE_P2P_GO_OPPPS: P2P GO implementation supports opportunistic
 *	powersave
 * @NL80211_FEATURE_FULL_AP_CLIENT_STATE: The driver supports full state
 *	transitions for AP clients. Without this flag (and if the driver
 *	doesn't have the AP SME in the device) the driver supports adding
 *	stations only when they're associated and adds them in associated
 *	state (to later be transitioned into authorized), with this flag
 *	they should be added before even sending the authentication reply
 *	and then transitioned into authenticated, associated and authorized
 *	states using station flags.
 *	Note that even for drivers that support this, the default is to add
 *	stations in authenticated/associated state, so to add unauthenticated
 *	stations the authenticated/associated bits have to be set in the mask.
 * @NL80211_FEATURE_ADVERTISE_CHAN_LIMITS: cfg80211 advertises channel limits
 *	(HT40, VHT 80/160 MHz) if this flag is set
 * @NL80211_FEATURE_USERSPACE_MPM: This driver supports a userspace Mesh
 *	Peering Management entity which may be implemented by registering for
 *	beacons or NL80211_CMD_NEW_PEER_CANDIDATE events. The mesh beacon is
 *	still generated by the driver.
 * @NL80211_FEATURE_ACTIVE_MONITOR: This driver supports an active monitor
 *	interface. An active monitor interface behaves like a normal monitor
 *	interface, but gets added to the driver. It ensures that incoming
 *	unicast packets directed at the configured interface address get ACKed.
 * @NL80211_FEATURE_AP_MODE_CHAN_WIDTH_CHANGE: This driver supports dynamic
 *	channel bandwidth change (e.g., HT 20 <-> 40 MHz channel) during the
 *	lifetime of a BSS.
 * @NL80211_FEATURE_DS_PARAM_SET_IE_IN_PROBES: This device adds a DS Parameter
 *	Set IE to probe requests.
 * @NL80211_FEATURE_WFA_TPC_IE_IN_PROBES: This device adds a WFA TPC Report IE
 *	to probe requests.
 * @NL80211_FEATURE_QUIET: This device, in client mode, supports Quiet Period
 *	requests sent to it by an AP.
 * @NL80211_FEATURE_TX_POWER_INSERTION: This device is capable of inserting the
 *	current tx power value into the TPC Report IE in the spectrum
 *	management TPC Report action frame, and in the Radio Measurement Link
 *	Measurement Report action frame.
 * @NL80211_FEATURE_ACKTO_ESTIMATION: This driver supports dynamic ACK timeout
 *	estimation (dynack). %NL80211_ATTR_WIPHY_DYN_ACK flag attribute is used
 *	to enable dynack.
 * @NL80211_FEATURE_STATIC_SMPS: Device supports static spatial
 *	multiplexing powersave, ie. can turn off all but one chain
 *	even on HT connections that should be using more chains.
 * @NL80211_FEATURE_DYNAMIC_SMPS: Device supports dynamic spatial
 *	multiplexing powersave, ie. can turn off all but one chain
 *	and then wake the rest up as required after, for example,
 *	rts/cts handshake.
 * @NL80211_FEATURE_SUPPORTS_WMM_ADMISSION: the device supports setting up WMM
 *	TSPEC sessions (TID aka TSID 0-7) with the %NL80211_CMD_ADD_TX_TS
 *	command. Standard IEEE 802.11 TSPEC setup is not yet supported, it
 *	needs to be able to handle Block-Ack agreements and other things.
 * @NL80211_FEATURE_MAC_ON_CREATE: Device supports configuring
 *	the vif's MAC address upon creation.
 *	See 'macaddr' field in the vif_params (cfg80211.h).
 * @NL80211_FEATURE_TDLS_CHANNEL_SWITCH: Driver supports channel switching when
 *	operating as a TDLS peer.
 * @NL80211_FEATURE_SCAN_RANDOM_MAC_ADDR: This device/driver supports using a
 *	random MAC address during scan (if the device is unassociated); the
 *	%NL80211_SCAN_FLAG_RANDOM_ADDR flag may be set for scans and the MAC
 *	address mask/value will be used.
 * @NL80211_FEATURE_SCHED_SCAN_RANDOM_MAC_ADDR: This device/driver supports
 *	using a random MAC address for every scan iteration during scheduled
 *	scan (while not associated), the %NL80211_SCAN_FLAG_RANDOM_ADDR may
 *	be set for scheduled scan and the MAC address mask/value will be used.
 * @NL80211_FEATURE_ND_RANDOM_MAC_ADDR: This device/driver supports using a
 *	random MAC address for every scan iteration during "net detect", i.e.
 *	scan in unassociated WoWLAN, the %NL80211_SCAN_FLAG_RANDOM_ADDR may
 *	be set for scheduled scan and the MAC address mask/value will be used.
 */
enum nl80211_feature_flags {
	NL80211_FEATURE_SK_TX_STATUS			= 1 << 0,
	NL80211_FEATURE_HT_IBSS				= 1 << 1,
	NL80211_FEATURE_INACTIVITY_TIMER		= 1 << 2,
	NL80211_FEATURE_CELL_BASE_REG_HINTS		= 1 << 3,
	NL80211_FEATURE_P2P_DEVICE_NEEDS_CHANNEL	= 1 << 4,
	NL80211_FEATURE_SAE				= 1 << 5,
	NL80211_FEATURE_LOW_PRIORITY_SCAN		= 1 << 6,
	NL80211_FEATURE_SCAN_FLUSH			= 1 << 7,
	NL80211_FEATURE_AP_SCAN				= 1 << 8,
	NL80211_FEATURE_VIF_TXPOWER			= 1 << 9,
	NL80211_FEATURE_NEED_OBSS_SCAN			= 1 << 10,
	NL80211_FEATURE_P2P_GO_CTWIN			= 1 << 11,
	NL80211_FEATURE_P2P_GO_OPPPS			= 1 << 12,
	/* bit 13 is reserved */
	NL80211_FEATURE_ADVERTISE_CHAN_LIMITS		= 1 << 14,
	NL80211_FEATURE_FULL_AP_CLIENT_STATE		= 1 << 15,
	NL80211_FEATURE_USERSPACE_MPM			= 1 << 16,
	NL80211_FEATURE_ACTIVE_MONITOR			= 1 << 17,
	NL80211_FEATURE_AP_MODE_CHAN_WIDTH_CHANGE	= 1 << 18,
	NL80211_FEATURE_DS_PARAM_SET_IE_IN_PROBES	= 1 << 19,
	NL80211_FEATURE_WFA_TPC_IE_IN_PROBES		= 1 << 20,
	NL80211_FEATURE_QUIET				= 1 << 21,
	NL80211_FEATURE_TX_POWER_INSERTION		= 1 << 22,
	NL80211_FEATURE_ACKTO_ESTIMATION		= 1 << 23,
	NL80211_FEATURE_STATIC_SMPS			= 1 << 24,
	NL80211_FEATURE_DYNAMIC_SMPS			= 1 << 25,
	NL80211_FEATURE_SUPPORTS_WMM_ADMISSION		= 1 << 26,
	NL80211_FEATURE_MAC_ON_CREATE			= 1 << 27,
	NL80211_FEATURE_TDLS_CHANNEL_SWITCH		= 1 << 28,
	NL80211_FEATURE_SCAN_RANDOM_MAC_ADDR		= 1 << 29,
	NL80211_FEATURE_SCHED_SCAN_RANDOM_MAC_ADDR	= 1 << 30,
	NL80211_FEATURE_ND_RANDOM_MAC_ADDR		= 1U << 31,
};

/**
 * enum nl80211_ext_feature_index - bit index of extended features.
 * @NL80211_EXT_FEATURE_VHT_IBSS: This driver supports IBSS with VHT datarates.
 * @NL80211_EXT_FEATURE_RRM: This driver supports RRM. When featured, user can
 *	request to use RRM (see %NL80211_ATTR_USE_RRM) with
 *	%NL80211_CMD_ASSOCIATE and %NL80211_CMD_CONNECT requests, which will set
 *	the ASSOC_REQ_USE_RRM flag in the association request even if
 *	NL80211_FEATURE_QUIET is not advertized.
 * @NL80211_EXT_FEATURE_MU_MIMO_AIR_SNIFFER: This device supports MU-MIMO air
 *	sniffer which means that it can be configured to hear packets from
 *	certain groups which can be configured by the
 *	%NL80211_ATTR_MU_MIMO_GROUP_DATA attribute,
 *	or can be configured to follow a station by configuring the
 *	%NL80211_ATTR_MU_MIMO_FOLLOW_MAC_ADDR attribute.
 * @NL80211_EXT_FEATURE_SCAN_START_TIME: This driver includes the actual
 *	time the scan started in scan results event. The time is the TSF of
 *	the BSS that the interface that requested the scan is connected to
 *	(if available).
 * @NL80211_EXT_FEATURE_BSS_PARENT_TSF: Per BSS, this driver reports the
 *	time the last beacon/probe was received. The time is the TSF of the
 *	BSS that the interface that requested the scan is connected to
 *	(if available).
 * @NL80211_EXT_FEATURE_SET_SCAN_DWELL: This driver supports configuration of
 *	channel dwell time.
 * @NL80211_EXT_FEATURE_BEACON_RATE_LEGACY: Driver supports beacon rate
 *	configuration (AP/mesh), supporting a legacy (non HT/VHT) rate.
 * @NL80211_EXT_FEATURE_BEACON_RATE_HT: Driver supports beacon rate
 *	configuration (AP/mesh) with HT rates.
 * @NL80211_EXT_FEATURE_BEACON_RATE_VHT: Driver supports beacon rate
 *	configuration (AP/mesh) with VHT rates.
 * @NL80211_EXT_FEATURE_FILS_STA: This driver supports Fast Initial Link Setup
 *	with user space SME (NL80211_CMD_AUTHENTICATE) in station mode.
 * @NL80211_EXT_FEATURE_MGMT_TX_RANDOM_TA: This driver supports randomized TA
 *	in @NL80211_CMD_FRAME while not associated.
 * @NL80211_EXT_FEATURE_MGMT_TX_RANDOM_TA_CONNECTED: This driver supports
 *	randomized TA in @NL80211_CMD_FRAME while associated.
 * @NL80211_EXT_FEATURE_SCHED_SCAN_RELATIVE_RSSI: The driver supports sched_scan
 *	for reporting BSSs with better RSSI than the current connected BSS
 *	(%NL80211_ATTR_SCHED_SCAN_RELATIVE_RSSI).
 * @NL80211_EXT_FEATURE_CQM_RSSI_LIST: With this driver the
 *	%NL80211_ATTR_CQM_RSSI_THOLD attribute accepts a list of zero or more
 *	RSSI threshold values to monitor rather than exactly one threshold.
 * @NL80211_EXT_FEATURE_FILS_SK_OFFLOAD: Driver SME supports FILS shared key
 *	authentication with %NL80211_CMD_CONNECT.
 * @NL80211_EXT_FEATURE_4WAY_HANDSHAKE_STA_PSK: Device wants to do 4-way
 *	handshake with PSK in station mode (PSK is passed as part of the connect
 *	and associate commands), doing it in the host might not be supported.
 * @NL80211_EXT_FEATURE_4WAY_HANDSHAKE_STA_1X: Device wants to do doing 4-way
 *	handshake with 802.1X in station mode (will pass EAP frames to the host
 *	and accept the set_pmk/del_pmk commands), doing it in the host might not
 *	be supported.
 * @NL80211_EXT_FEATURE_FILS_MAX_CHANNEL_TIME: Driver is capable of overriding
 *	the max channel attribute in the FILS request params IE with the
 *	actual dwell time.
 * @NL80211_EXT_FEATURE_ACCEPT_BCAST_PROBE_RESP: Driver accepts broadcast probe
 *	response
 * @NL80211_EXT_FEATURE_OCE_PROBE_REQ_HIGH_TX_RATE: Driver supports sending
 *	the first probe request in each channel at rate of at least 5.5Mbps.
 * @NL80211_EXT_FEATURE_OCE_PROBE_REQ_DEFERRAL_SUPPRESSION: Driver supports
 *	probe request tx deferral and suppression
 * @NL80211_EXT_FEATURE_MFP_OPTIONAL: Driver supports the %NL80211_MFP_OPTIONAL
 *	value in %NL80211_ATTR_USE_MFP.
 * @NL80211_EXT_FEATURE_LOW_SPAN_SCAN: Driver supports low span scan.
 * @NL80211_EXT_FEATURE_LOW_POWER_SCAN: Driver supports low power scan.
 * @NL80211_EXT_FEATURE_HIGH_ACCURACY_SCAN: Driver supports high accuracy scan.
 * @NL80211_EXT_FEATURE_DFS_OFFLOAD: HW/driver will offload DFS actions.
 *	Device or driver will do all DFS-related actions by itself,
 *	informing user-space about CAC progress, radar detection event,
 *	channel change triggered by radar detection event.
 *	No need to start CAC from user-space, no need to react to
 *	"radar detected" event.
 * @NL80211_EXT_FEATURE_CONTROL_PORT_OVER_NL80211: Driver supports sending and
 *	receiving control port frames over nl80211 instead of the netdevice.
 * @NL80211_EXT_FEATURE_ACK_SIGNAL_SUPPORT: This driver/device supports
 *	(average) ACK signal strength reporting.
 * @NL80211_EXT_FEATURE_TXQS: Driver supports FQ-CoDel-enabled intermediate
 *      TXQs.
 * @NL80211_EXT_FEATURE_SCAN_RANDOM_SN: Driver/device supports randomizing the
 *	SN in probe request frames if requested by %NL80211_SCAN_FLAG_RANDOM_SN.
 * @NL80211_EXT_FEATURE_SCAN_MIN_PREQ_CONTENT: Driver/device can omit all data
 *	except for supported rates from the probe request content if requested
 *	by the %NL80211_SCAN_FLAG_MIN_PREQ_CONTENT flag.
 * @NL80211_EXT_FEATURE_ENABLE_FTM_RESPONDER: Driver supports enabling fine
 *	timing measurement responder role.
 *
 * @NL80211_EXT_FEATURE_CAN_REPLACE_PTK0: Driver/device confirm that they are
 *      able to rekey an in-use key correctly. Userspace must not rekey PTK keys
 *      if this flag is not set. Ignoring this can leak clear text packets and/or
 *      freeze the connection.
 * @NL80211_EXT_FEATURE_EXT_KEY_ID: Driver supports "Extended Key ID for
 *      Individually Addressed Frames" from IEEE802.11-2016.
 *
 * @NL80211_EXT_FEATURE_AIRTIME_FAIRNESS: Driver supports getting airtime
 *	fairness for transmitted packets and has enabled airtime fairness
 *	scheduling.
 *
 * @NL80211_EXT_FEATURE_AP_PMKSA_CACHING: Driver/device supports PMKSA caching
 *	(set/del PMKSA operations) in AP mode.
 *
 * @NL80211_EXT_FEATURE_SCHED_SCAN_BAND_SPECIFIC_RSSI_THOLD: Driver supports
 *	filtering of sched scan results using band specific RSSI thresholds.
 *
 * @NL80211_EXT_FEATURE_STA_TX_PWR: This driver supports controlling tx power
 *	to a station.
 *
 * @NL80211_EXT_FEATURE_SAE_OFFLOAD: Device wants to do SAE authentication in
 *	station mode (SAE password is passed as part of the connect command).
 *
 * @NL80211_EXT_FEATURE_VLAN_OFFLOAD: The driver supports a single netdev
 *	with VLAN tagged frames and separate VLAN-specific netdevs added using
 *	vconfig similarly to the Ethernet case.
 *
 * @NL80211_EXT_FEATURE_AQL: The driver supports the Airtime Queue Limit (AQL)
 *	feature, which prevents bufferbloat by using the expected transmission
 *	time to limit the amount of data buffered in the hardware.
 *
 * @NL80211_EXT_FEATURE_BEACON_PROTECTION: The driver supports Beacon protection
 *	and can receive key configuration for BIGTK using key indexes 6 and 7.
 * @NL80211_EXT_FEATURE_BEACON_PROTECTION_CLIENT: The driver supports Beacon
 *	protection as a client only and cannot transmit protected beacons.
 *
 * @NL80211_EXT_FEATURE_CONTROL_PORT_NO_PREAUTH: The driver can disable the
 *	forwarding of preauth frames over the control port. They are then
 *	handled as ordinary data frames.
 *
 * @NL80211_EXT_FEATURE_PROTECTED_TWT: Driver supports protected TWT frames
 *
 * @NL80211_EXT_FEATURE_DEL_IBSS_STA: The driver supports removing stations
 *      in IBSS mode, essentially by dropping their state.
 *
 * @NL80211_EXT_FEATURE_MULTICAST_REGISTRATIONS: management frame registrations
 *	are possible for multicast frames and those will be reported properly.
 *
 * @NL80211_EXT_FEATURE_SCAN_FREQ_KHZ: This driver supports receiving and
 *	reporting scan request with %NL80211_ATTR_SCAN_FREQ_KHZ. In order to
 *	report %NL80211_ATTR_SCAN_FREQ_KHZ, %NL80211_SCAN_FLAG_FREQ_KHZ must be
 *	included in the scan request.
 *
 * @NL80211_EXT_FEATURE_CONTROL_PORT_OVER_NL80211_TX_STATUS: The driver
 *	can report tx status for control port over nl80211 tx operations.
 *
 * @NL80211_EXT_FEATURE_OPERATING_CHANNEL_VALIDATION: Driver supports Operating
 *	Channel Validation (OCV) when using driver's SME for RSNA handshakes.
 *
 * @NL80211_EXT_FEATURE_4WAY_HANDSHAKE_AP_PSK: Device wants to do 4-way
 *	handshake with PSK in AP mode (PSK is passed as part of the start AP
 *	command).
 *
 * @NL80211_EXT_FEATURE_SAE_OFFLOAD_AP: Device wants to do SAE authentication
 *	in AP mode (SAE password is passed as part of the start AP command).
 *
 * @NL80211_EXT_FEATURE_FILS_DISCOVERY: Driver/device supports FILS discovery
 *	frames transmission
 *
 * @NL80211_EXT_FEATURE_UNSOL_BCAST_PROBE_RESP: Driver/device supports
 *	unsolicited broadcast probe response transmission
 *
 * @NL80211_EXT_FEATURE_BEACON_RATE_HE: Driver supports beacon rate
 *	configuration (AP/mesh) with HE rates.
 *
 * @NL80211_EXT_FEATURE_SECURE_LTF: Device supports secure LTF measurement
 *      exchange protocol.
 *
 * @NL80211_EXT_FEATURE_SECURE_RTT: Device supports secure RTT measurement
 *      exchange protocol.
 *
 * @NL80211_EXT_FEATURE_PROT_RANGE_NEGO_AND_MEASURE: Device supports management
 *      frame protection for all management frames exchanged during the
 *      negotiation and range measurement procedure.
 *
 * @NL80211_EXT_FEATURE_BSS_COLOR: The driver supports BSS color collision
 *	detection and change announcemnts.
 *
 * @NL80211_EXT_FEATURE_FILS_CRYPTO_OFFLOAD: Driver running in AP mode supports
 *	FILS encryption and decryption for (Re)Association Request and Response
 *	frames. Userspace has to share FILS AAD details to the driver by using
 *	@NL80211_CMD_SET_FILS_AAD.
 *
 * @NL80211_EXT_FEATURE_RADAR_BACKGROUND: Device supports background radar/CAC
 *	detection.
 *
 * @NL80211_EXT_FEATURE_POWERED_ADDR_CHANGE: Device can perform a MAC address
 *	change without having to bring the underlying network device down
 *	first. For example, in station mode this can be used to vary the
 *	origin MAC address prior to a connection to a new AP for privacy
 *	or other reasons. Note that certain driver specific restrictions
 *	might apply, e.g. no scans in progress, no offchannel operations
 *	in progress, and no active connections.
 *
 * @NL80211_EXT_FEATURE_PUNCT: Driver supports preamble puncturing in AP mode.
 *
 * @NL80211_EXT_FEATURE_SECURE_NAN: Device supports NAN Pairing which enables
 *	authentication, data encryption and message integrity.
 *
 * @NL80211_EXT_FEATURE_AUTH_AND_DEAUTH_RANDOM_TA: Device supports randomized TA
 *	in authentication and deauthentication frames sent to unassociated peer
 *	using @NL80211_CMD_FRAME.
 *
 * @NL80211_EXT_FEATURE_OWE_OFFLOAD: Driver/Device wants to do OWE DH IE
 *	handling in station mode.
 *
 * @NL80211_EXT_FEATURE_OWE_OFFLOAD_AP: Driver/Device wants to do OWE DH IE
 *	handling in AP mode.
 *
 * @NL80211_EXT_FEATURE_DFS_CONCURRENT: The device supports peer-to-peer or
 *	ad hoc operation on DFS channels under the control of a concurrent
 *	DFS master on the same channel as described in FCC-594280 D01
 *	(Section B.3). This, for example, allows P2P GO and P2P clients to
 *	operate on DFS channels as long as there's a concurrent BSS connection.
 * @NUM_NL80211_EXT_FEATURES: number of extended features.
 * @MAX_NL80211_EXT_FEATURES: highest extended feature index.
 */
enum nl80211_ext_feature_index {
	NL80211_EXT_FEATURE_VHT_IBSS,
	NL80211_EXT_FEATURE_RRM,
	NL80211_EXT_FEATURE_MU_MIMO_AIR_SNIFFER,
	NL80211_EXT_FEATURE_SCAN_START_TIME,
	NL80211_EXT_FEATURE_BSS_PARENT_TSF,
	NL80211_EXT_FEATURE_SET_SCAN_DWELL,
	NL80211_EXT_FEATURE_BEACON_RATE_LEGACY,
	NL80211_EXT_FEATURE_BEACON_RATE_HT,
	NL80211_EXT_FEATURE_BEACON_RATE_VHT,
	NL80211_EXT_FEATURE_FILS_STA,
	NL80211_EXT_FEATURE_MGMT_TX_RANDOM_TA,
	NL80211_EXT_FEATURE_MGMT_TX_RANDOM_TA_CONNECTED,
	NL80211_EXT_FEATURE_SCHED_SCAN_RELATIVE_RSSI,
	NL80211_EXT_FEATURE_CQM_RSSI_LIST,
	NL80211_EXT_FEATURE_FILS_SK_OFFLOAD,
	NL80211_EXT_FEATURE_4WAY_HANDSHAKE_STA_PSK,
	NL80211_EXT_FEATURE_4WAY_HANDSHAKE_STA_1X,
	NL80211_EXT_FEATURE_FILS_MAX_CHANNEL_TIME,
	NL80211_EXT_FEATURE_ACCEPT_BCAST_PROBE_RESP,
	NL80211_EXT_FEATURE_OCE_PROBE_REQ_HIGH_TX_RATE,
	NL80211_EXT_FEATURE_OCE_PROBE_REQ_DEFERRAL_SUPPRESSION,
	NL80211_EXT_FEATURE_MFP_OPTIONAL,
	NL80211_EXT_FEATURE_LOW_SPAN_SCAN,
	NL80211_EXT_FEATURE_LOW_POWER_SCAN,
	NL80211_EXT_FEATURE_HIGH_ACCURACY_SCAN,
	NL80211_EXT_FEATURE_DFS_OFFLOAD,
	NL80211_EXT_FEATURE_CONTROL_PORT_OVER_NL80211,
	NL80211_EXT_FEATURE_ACK_SIGNAL_SUPPORT,
	/* we renamed this - stay compatible */
	NL80211_EXT_FEATURE_DATA_ACK_SIGNAL_SUPPORT = NL80211_EXT_FEATURE_ACK_SIGNAL_SUPPORT,
	NL80211_EXT_FEATURE_TXQS,
	NL80211_EXT_FEATURE_SCAN_RANDOM_SN,
	NL80211_EXT_FEATURE_SCAN_MIN_PREQ_CONTENT,
	NL80211_EXT_FEATURE_CAN_REPLACE_PTK0,
	NL80211_EXT_FEATURE_ENABLE_FTM_RESPONDER,
	NL80211_EXT_FEATURE_AIRTIME_FAIRNESS,
	NL80211_EXT_FEATURE_AP_PMKSA_CACHING,
	NL80211_EXT_FEATURE_SCHED_SCAN_BAND_SPECIFIC_RSSI_THOLD,
	NL80211_EXT_FEATURE_EXT_KEY_ID,
	NL80211_EXT_FEATURE_STA_TX_PWR,
	NL80211_EXT_FEATURE_SAE_OFFLOAD,
	NL80211_EXT_FEATURE_VLAN_OFFLOAD,
	NL80211_EXT_FEATURE_AQL,
	NL80211_EXT_FEATURE_BEACON_PROTECTION,
	NL80211_EXT_FEATURE_CONTROL_PORT_NO_PREAUTH,
	NL80211_EXT_FEATURE_PROTECTED_TWT,
	NL80211_EXT_FEATURE_DEL_IBSS_STA,
	NL80211_EXT_FEATURE_MULTICAST_REGISTRATIONS,
	NL80211_EXT_FEATURE_BEACON_PROTECTION_CLIENT,
	NL80211_EXT_FEATURE_SCAN_FREQ_KHZ,
	NL80211_EXT_FEATURE_CONTROL_PORT_OVER_NL80211_TX_STATUS,
	NL80211_EXT_FEATURE_OPERATING_CHANNEL_VALIDATION,
	NL80211_EXT_FEATURE_4WAY_HANDSHAKE_AP_PSK,
	NL80211_EXT_FEATURE_SAE_OFFLOAD_AP,
	NL80211_EXT_FEATURE_FILS_DISCOVERY,
	NL80211_EXT_FEATURE_UNSOL_BCAST_PROBE_RESP,
	NL80211_EXT_FEATURE_BEACON_RATE_HE,
	NL80211_EXT_FEATURE_SECURE_LTF,
	NL80211_EXT_FEATURE_SECURE_RTT,
	NL80211_EXT_FEATURE_PROT_RANGE_NEGO_AND_MEASURE,
	NL80211_EXT_FEATURE_BSS_COLOR,
	NL80211_EXT_FEATURE_FILS_CRYPTO_OFFLOAD,
	NL80211_EXT_FEATURE_RADAR_BACKGROUND,
	NL80211_EXT_FEATURE_POWERED_ADDR_CHANGE,
	NL80211_EXT_FEATURE_PUNCT,
	NL80211_EXT_FEATURE_SECURE_NAN,
	NL80211_EXT_FEATURE_AUTH_AND_DEAUTH_RANDOM_TA,
	NL80211_EXT_FEATURE_OWE_OFFLOAD,
	NL80211_EXT_FEATURE_OWE_OFFLOAD_AP,
	NL80211_EXT_FEATURE_DFS_CONCURRENT,

	/* add new features before the definition below */
	NUM_NL80211_EXT_FEATURES,
	MAX_NL80211_EXT_FEATURES = NUM_NL80211_EXT_FEATURES - 1
};

/**
 * enum nl80211_probe_resp_offload_support_attr - optional supported
 *	protocols for probe-response offloading by the driver/FW.
 *	To be used with the %NL80211_ATTR_PROBE_RESP_OFFLOAD attribute.
 *	Each enum value represents a bit in the bitmap of supported
 *	protocols. Typically a subset of probe-requests belonging to a
 *	supported protocol will be excluded from offload and uploaded
 *	to the host.
 *
 * @NL80211_PROBE_RESP_OFFLOAD_SUPPORT_WPS: Support for WPS ver. 1
 * @NL80211_PROBE_RESP_OFFLOAD_SUPPORT_WPS2: Support for WPS ver. 2
 * @NL80211_PROBE_RESP_OFFLOAD_SUPPORT_P2P: Support for P2P
 * @NL80211_PROBE_RESP_OFFLOAD_SUPPORT_80211U: Support for 802.11u
 */
enum nl80211_probe_resp_offload_support_attr {
	NL80211_PROBE_RESP_OFFLOAD_SUPPORT_WPS =	1<<0,
	NL80211_PROBE_RESP_OFFLOAD_SUPPORT_WPS2 =	1<<1,
	NL80211_PROBE_RESP_OFFLOAD_SUPPORT_P2P =	1<<2,
	NL80211_PROBE_RESP_OFFLOAD_SUPPORT_80211U =	1<<3,
};

/**
 * enum nl80211_connect_failed_reason - connection request failed reasons
 * @NL80211_CONN_FAIL_MAX_CLIENTS: Maximum number of clients that can be
 *	handled by the AP is reached.
 * @NL80211_CONN_FAIL_BLOCKED_CLIENT: Connection request is rejected due to ACL.
 */
enum nl80211_connect_failed_reason {
	NL80211_CONN_FAIL_MAX_CLIENTS,
	NL80211_CONN_FAIL_BLOCKED_CLIENT,
};

/**
 * enum nl80211_timeout_reason - timeout reasons
 *
 * @NL80211_TIMEOUT_UNSPECIFIED: Timeout reason unspecified.
 * @NL80211_TIMEOUT_SCAN: Scan (AP discovery) timed out.
 * @NL80211_TIMEOUT_AUTH: Authentication timed out.
 * @NL80211_TIMEOUT_ASSOC: Association timed out.
 */
enum nl80211_timeout_reason {
	NL80211_TIMEOUT_UNSPECIFIED,
	NL80211_TIMEOUT_SCAN,
	NL80211_TIMEOUT_AUTH,
	NL80211_TIMEOUT_ASSOC,
};

/**
 * enum nl80211_scan_flags -  scan request control flags
 *
 * Scan request control flags are used to control the handling
 * of NL80211_CMD_TRIGGER_SCAN and NL80211_CMD_START_SCHED_SCAN
 * requests.
 *
 * NL80211_SCAN_FLAG_LOW_SPAN, NL80211_SCAN_FLAG_LOW_POWER, and
 * NL80211_SCAN_FLAG_HIGH_ACCURACY flags are exclusive of each other, i.e., only
 * one of them can be used in the request.
 *
 * @NL80211_SCAN_FLAG_LOW_PRIORITY: scan request has low priority
 * @NL80211_SCAN_FLAG_FLUSH: flush cache before scanning
 * @NL80211_SCAN_FLAG_AP: force a scan even if the interface is configured
 *	as AP and the beaconing has already been configured. This attribute is
 *	dangerous because will destroy stations performance as a lot of frames
 *	will be lost while scanning off-channel, therefore it must be used only
 *	when really needed
 * @NL80211_SCAN_FLAG_RANDOM_ADDR: use a random MAC address for this scan (or
 *	for scheduled scan: a different one for every scan iteration). When the
 *	flag is set, depending on device capabilities the @NL80211_ATTR_MAC and
 *	@NL80211_ATTR_MAC_MASK attributes may also be given in which case only
 *	the masked bits will be preserved from the MAC address and the remainder
 *	randomised. If the attributes are not given full randomisation (46 bits,
 *	locally administered 1, multicast 0) is assumed.
 *	This flag must not be requested when the feature isn't supported, check
 *	the nl80211 feature flags for the device.
 * @NL80211_SCAN_FLAG_FILS_MAX_CHANNEL_TIME: fill the dwell time in the FILS
 *	request parameters IE in the probe request
 * @NL80211_SCAN_FLAG_ACCEPT_BCAST_PROBE_RESP: accept broadcast probe responses
 * @NL80211_SCAN_FLAG_OCE_PROBE_REQ_HIGH_TX_RATE: send probe request frames at
 *	rate of at least 5.5M. In case non OCE AP is discovered in the channel,
 *	only the first probe req in the channel will be sent in high rate.
 * @NL80211_SCAN_FLAG_OCE_PROBE_REQ_DEFERRAL_SUPPRESSION: allow probe request
 *	tx deferral (dot11FILSProbeDelay shall be set to 15ms)
 *	and suppression (if it has received a broadcast Probe Response frame,
 *	Beacon frame or FILS Discovery frame from an AP that the STA considers
 *	a suitable candidate for (re-)association - suitable in terms of
 *	SSID and/or RSSI.
 * @NL80211_SCAN_FLAG_LOW_SPAN: Span corresponds to the total time taken to
 *	accomplish the scan. Thus, this flag intends the driver to perform the
 *	scan request with lesser span/duration. It is specific to the driver
 *	implementations on how this is accomplished. Scan accuracy may get
 *	impacted with this flag.
 * @NL80211_SCAN_FLAG_LOW_POWER: This flag intends the scan attempts to consume
 *	optimal possible power. Drivers can resort to their specific means to
 *	optimize the power. Scan accuracy may get impacted with this flag.
 * @NL80211_SCAN_FLAG_HIGH_ACCURACY: Accuracy here intends to the extent of scan
 *	results obtained. Thus HIGH_ACCURACY scan flag aims to get maximum
 *	possible scan results. This flag hints the driver to use the best
 *	possible scan configuration to improve the accuracy in scanning.
 *	Latency and power use may get impacted with this flag.
 * @NL80211_SCAN_FLAG_RANDOM_SN: randomize the sequence number in probe
 *	request frames from this scan to avoid correlation/tracking being
 *	possible.
 * @NL80211_SCAN_FLAG_MIN_PREQ_CONTENT: minimize probe request content to
 *	only have supported rates and no additional capabilities (unless
 *	added by userspace explicitly.)
 * @NL80211_SCAN_FLAG_FREQ_KHZ: report scan results with
 *	%NL80211_ATTR_SCAN_FREQ_KHZ. This also means
 *	%NL80211_ATTR_SCAN_FREQUENCIES will not be included.
 * @NL80211_SCAN_FLAG_COLOCATED_6GHZ: scan for collocated APs reported by
 *	2.4/5 GHz APs. When the flag is set, the scan logic will use the
 *	information from the RNR element found in beacons/probe responses
 *	received on the 2.4/5 GHz channels to actively scan only the 6GHz
 *	channels on which APs are expected to be found. Note that when not set,
 *	the scan logic would scan all 6GHz channels, but since transmission of
 *	probe requests on non PSC channels is limited, it is highly likely that
 *	these channels would passively be scanned. Also note that when the flag
 *	is set, in addition to the colocated APs, PSC channels would also be
 *	scanned if the user space has asked for it.
 */
enum nl80211_scan_flags {
	NL80211_SCAN_FLAG_LOW_PRIORITY				= 1<<0,
	NL80211_SCAN_FLAG_FLUSH					= 1<<1,
	NL80211_SCAN_FLAG_AP					= 1<<2,
	NL80211_SCAN_FLAG_RANDOM_ADDR				= 1<<3,
	NL80211_SCAN_FLAG_FILS_MAX_CHANNEL_TIME			= 1<<4,
	NL80211_SCAN_FLAG_ACCEPT_BCAST_PROBE_RESP		= 1<<5,
	NL80211_SCAN_FLAG_OCE_PROBE_REQ_HIGH_TX_RATE		= 1<<6,
	NL80211_SCAN_FLAG_OCE_PROBE_REQ_DEFERRAL_SUPPRESSION	= 1<<7,
	NL80211_SCAN_FLAG_LOW_SPAN				= 1<<8,
	NL80211_SCAN_FLAG_LOW_POWER				= 1<<9,
	NL80211_SCAN_FLAG_HIGH_ACCURACY				= 1<<10,
	NL80211_SCAN_FLAG_RANDOM_SN				= 1<<11,
	NL80211_SCAN_FLAG_MIN_PREQ_CONTENT			= 1<<12,
	NL80211_SCAN_FLAG_FREQ_KHZ				= 1<<13,
	NL80211_SCAN_FLAG_COLOCATED_6GHZ			= 1<<14,
};

/**
 * enum nl80211_acl_policy - access control policy
 *
 * Access control policy is applied on a MAC list set by
 * %NL80211_CMD_START_AP and %NL80211_CMD_SET_MAC_ACL, to
 * be used with %NL80211_ATTR_ACL_POLICY.
 *
 * @NL80211_ACL_POLICY_ACCEPT_UNLESS_LISTED: Deny stations which are
 *	listed in ACL, i.e. allow all the stations which are not listed
 *	in ACL to authenticate.
 * @NL80211_ACL_POLICY_DENY_UNLESS_LISTED: Allow the stations which are listed
 *	in ACL, i.e. deny all the stations which are not listed in ACL.
 */
enum nl80211_acl_policy {
	NL80211_ACL_POLICY_ACCEPT_UNLESS_LISTED,
	NL80211_ACL_POLICY_DENY_UNLESS_LISTED,
};

/**
 * enum nl80211_smps_mode - SMPS mode
 *
 * Requested SMPS mode (for AP mode)
 *
 * @NL80211_SMPS_OFF: SMPS off (use all antennas).
 * @NL80211_SMPS_STATIC: static SMPS (use a single antenna)
 * @NL80211_SMPS_DYNAMIC: dynamic smps (start with a single antenna and
 *	turn on other antennas after CTS/RTS).
 */
enum nl80211_smps_mode {
	NL80211_SMPS_OFF,
	NL80211_SMPS_STATIC,
	NL80211_SMPS_DYNAMIC,

	__NL80211_SMPS_AFTER_LAST,
	NL80211_SMPS_MAX = __NL80211_SMPS_AFTER_LAST - 1
};

/**
 * enum nl80211_radar_event - type of radar event for DFS operation
 *
 * Type of event to be used with NL80211_ATTR_RADAR_EVENT to inform userspace
 * about detected radars or success of the channel available check (CAC)
 *
 * @NL80211_RADAR_DETECTED: A radar pattern has been detected. The channel is
 *	now unusable.
 * @NL80211_RADAR_CAC_FINISHED: Channel Availability Check has been finished,
 *	the channel is now available.
 * @NL80211_RADAR_CAC_ABORTED: Channel Availability Check has been aborted, no
 *	change to the channel status.
 * @NL80211_RADAR_NOP_FINISHED: The Non-Occupancy Period for this channel is
 *	over, channel becomes usable.
 * @NL80211_RADAR_PRE_CAC_EXPIRED: Channel Availability Check done on this
 *	non-operating channel is expired and no longer valid. New CAC must
 *	be done on this channel before starting the operation. This is not
 *	applicable for ETSI dfs domain where pre-CAC is valid for ever.
 * @NL80211_RADAR_CAC_STARTED: Channel Availability Check has been started,
 *	should be generated by HW if NL80211_EXT_FEATURE_DFS_OFFLOAD is enabled.
 */
enum nl80211_radar_event {
	NL80211_RADAR_DETECTED,
	NL80211_RADAR_CAC_FINISHED,
	NL80211_RADAR_CAC_ABORTED,
	NL80211_RADAR_NOP_FINISHED,
	NL80211_RADAR_PRE_CAC_EXPIRED,
	NL80211_RADAR_CAC_STARTED,
};

/**
 * enum nl80211_dfs_state - DFS states for channels
 *
 * Channel states used by the DFS code.
 *
 * @NL80211_DFS_USABLE: The channel can be used, but channel availability
 *	check (CAC) must be performed before using it for AP or IBSS.
 * @NL80211_DFS_UNAVAILABLE: A radar has been detected on this channel, it
 *	is therefore marked as not available.
 * @NL80211_DFS_AVAILABLE: The channel has been CAC checked and is available.
 */
enum nl80211_dfs_state {
	NL80211_DFS_USABLE,
	NL80211_DFS_UNAVAILABLE,
	NL80211_DFS_AVAILABLE,
};

/**
 * enum nl80211_protocol_features - nl80211 protocol features
 * @NL80211_PROTOCOL_FEATURE_SPLIT_WIPHY_DUMP: nl80211 supports splitting
 *	wiphy dumps (if requested by the application with the attribute
 *	%NL80211_ATTR_SPLIT_WIPHY_DUMP. Also supported is filtering the
 *	wiphy dump by %NL80211_ATTR_WIPHY, %NL80211_ATTR_IFINDEX or
 *	%NL80211_ATTR_WDEV.
 */
enum nl80211_protocol_features {
	NL80211_PROTOCOL_FEATURE_SPLIT_WIPHY_DUMP =	1 << 0,
};

/**
 * enum nl80211_crit_proto_id - nl80211 critical protocol identifiers
 *
 * @NL80211_CRIT_PROTO_UNSPEC: protocol unspecified.
 * @NL80211_CRIT_PROTO_DHCP: BOOTP or DHCPv6 protocol.
 * @NL80211_CRIT_PROTO_EAPOL: EAPOL protocol.
 * @NL80211_CRIT_PROTO_APIPA: APIPA protocol.
 * @NUM_NL80211_CRIT_PROTO: must be kept last.
 */
enum nl80211_crit_proto_id {
	NL80211_CRIT_PROTO_UNSPEC,
	NL80211_CRIT_PROTO_DHCP,
	NL80211_CRIT_PROTO_EAPOL,
	NL80211_CRIT_PROTO_APIPA,
	/* add other protocols before this one */
	NUM_NL80211_CRIT_PROTO
};

/* maximum duration for critical protocol measures */
#define NL80211_CRIT_PROTO_MAX_DURATION		5000 /* msec */

/**
 * enum nl80211_rxmgmt_flags - flags for received management frame.
 *
 * Used by cfg80211_rx_mgmt()
 *
 * @NL80211_RXMGMT_FLAG_ANSWERED: frame was answered by device/driver.
 * @NL80211_RXMGMT_FLAG_EXTERNAL_AUTH: Host driver intends to offload
 *	the authentication. Exclusively defined for host drivers that
 *	advertises the SME functionality but would like the userspace
 *	to handle certain authentication algorithms (e.g. SAE).
 */
enum nl80211_rxmgmt_flags {
	NL80211_RXMGMT_FLAG_ANSWERED = 1 << 0,
	NL80211_RXMGMT_FLAG_EXTERNAL_AUTH = 1 << 1,
};

/*
 * If this flag is unset, the lower 24 bits are an OUI, if set
 * a Linux nl80211 vendor ID is used (no such IDs are allocated
 * yet, so that's not valid so far)
 */
#define NL80211_VENDOR_ID_IS_LINUX	0x80000000

/**
 * struct nl80211_vendor_cmd_info - vendor command data
 * @vendor_id: If the %NL80211_VENDOR_ID_IS_LINUX flag is clear, then the
 *	value is a 24-bit OUI; if it is set then a separately allocated ID
 *	may be used, but no such IDs are allocated yet. New IDs should be
 *	added to this file when needed.
 * @subcmd: sub-command ID for the command
 */
struct nl80211_vendor_cmd_info {
	__u32 vendor_id;
	__u32 subcmd;
};

/**
 * enum nl80211_tdls_peer_capability - TDLS peer flags.
 *
 * Used by tdls_mgmt() to determine which conditional elements need
 * to be added to TDLS Setup frames.
 *
 * @NL80211_TDLS_PEER_HT: TDLS peer is HT capable.
 * @NL80211_TDLS_PEER_VHT: TDLS peer is VHT capable.
 * @NL80211_TDLS_PEER_WMM: TDLS peer is WMM capable.
 * @NL80211_TDLS_PEER_HE: TDLS peer is HE capable.
 */
enum nl80211_tdls_peer_capability {
	NL80211_TDLS_PEER_HT = 1<<0,
	NL80211_TDLS_PEER_VHT = 1<<1,
	NL80211_TDLS_PEER_WMM = 1<<2,
	NL80211_TDLS_PEER_HE = 1<<3,
};

/**
 * enum nl80211_sched_scan_plan - scanning plan for scheduled scan
 * @__NL80211_SCHED_SCAN_PLAN_INVALID: attribute number 0 is reserved
 * @NL80211_SCHED_SCAN_PLAN_INTERVAL: interval between scan iterations. In
 *	seconds (u32).
 * @NL80211_SCHED_SCAN_PLAN_ITERATIONS: number of scan iterations in this
 *	scan plan (u32). The last scan plan must not specify this attribute
 *	because it will run infinitely. A value of zero is invalid as it will
 *	make the scan plan meaningless.
 * @NL80211_SCHED_SCAN_PLAN_MAX: highest scheduled scan plan attribute number
 *	currently defined
 * @__NL80211_SCHED_SCAN_PLAN_AFTER_LAST: internal use
 */
enum nl80211_sched_scan_plan {
	__NL80211_SCHED_SCAN_PLAN_INVALID,
	NL80211_SCHED_SCAN_PLAN_INTERVAL,
	NL80211_SCHED_SCAN_PLAN_ITERATIONS,

	/* keep last */
	__NL80211_SCHED_SCAN_PLAN_AFTER_LAST,
	NL80211_SCHED_SCAN_PLAN_MAX =
		__NL80211_SCHED_SCAN_PLAN_AFTER_LAST - 1
};

/**
 * struct nl80211_bss_select_rssi_adjust - RSSI adjustment parameters.
 *
 * @band: band of BSS that must match for RSSI value adjustment. The value
 *	of this field is according to &enum nl80211_band.
 * @delta: value used to adjust the RSSI value of matching BSS in dB.
 */
struct nl80211_bss_select_rssi_adjust {
	__u8 band;
	__s8 delta;
} __attribute__((packed));

/**
 * enum nl80211_bss_select_attr - attributes for bss selection.
 *
 * @__NL80211_BSS_SELECT_ATTR_INVALID: reserved.
 * @NL80211_BSS_SELECT_ATTR_RSSI: Flag indicating only RSSI-based BSS selection
 *	is requested.
 * @NL80211_BSS_SELECT_ATTR_BAND_PREF: attribute indicating BSS
 *	selection should be done such that the specified band is preferred.
 *	When there are multiple BSS-es in the preferred band, the driver
 *	shall use RSSI-based BSS selection as a second step. The value of
 *	this attribute is according to &enum nl80211_band (u32).
 * @NL80211_BSS_SELECT_ATTR_RSSI_ADJUST: When present the RSSI level for
 *	BSS-es in the specified band is to be adjusted before doing
 *	RSSI-based BSS selection. The attribute value is a packed structure
 *	value as specified by &struct nl80211_bss_select_rssi_adjust.
 * @NL80211_BSS_SELECT_ATTR_MAX: highest bss select attribute number.
 * @__NL80211_BSS_SELECT_ATTR_AFTER_LAST: internal use.
 *
 * One and only one of these attributes are found within %NL80211_ATTR_BSS_SELECT
 * for %NL80211_CMD_CONNECT. It specifies the required BSS selection behaviour
 * which the driver shall use.
 */
enum nl80211_bss_select_attr {
	__NL80211_BSS_SELECT_ATTR_INVALID,
	NL80211_BSS_SELECT_ATTR_RSSI,
	NL80211_BSS_SELECT_ATTR_BAND_PREF,
	NL80211_BSS_SELECT_ATTR_RSSI_ADJUST,

	/* keep last */
	__NL80211_BSS_SELECT_ATTR_AFTER_LAST,
	NL80211_BSS_SELECT_ATTR_MAX = __NL80211_BSS_SELECT_ATTR_AFTER_LAST - 1
};

/**
 * enum nl80211_nan_function_type - NAN function type
 *
 * Defines the function type of a NAN function
 *
 * @NL80211_NAN_FUNC_PUBLISH: function is publish
 * @NL80211_NAN_FUNC_SUBSCRIBE: function is subscribe
 * @NL80211_NAN_FUNC_FOLLOW_UP: function is follow-up
 */
enum nl80211_nan_function_type {
	NL80211_NAN_FUNC_PUBLISH,
	NL80211_NAN_FUNC_SUBSCRIBE,
	NL80211_NAN_FUNC_FOLLOW_UP,

	/* keep last */
	__NL80211_NAN_FUNC_TYPE_AFTER_LAST,
	NL80211_NAN_FUNC_MAX_TYPE = __NL80211_NAN_FUNC_TYPE_AFTER_LAST - 1,
};

/**
 * enum nl80211_nan_publish_type - NAN publish tx type
 *
 * Defines how to send publish Service Discovery Frames
 *
 * @NL80211_NAN_SOLICITED_PUBLISH: publish function is solicited
 * @NL80211_NAN_UNSOLICITED_PUBLISH: publish function is unsolicited
 */
enum nl80211_nan_publish_type {
	NL80211_NAN_SOLICITED_PUBLISH = 1 << 0,
	NL80211_NAN_UNSOLICITED_PUBLISH = 1 << 1,
};

/**
 * enum nl80211_nan_func_term_reason - NAN functions termination reason
 *
 * Defines termination reasons of a NAN function
 *
 * @NL80211_NAN_FUNC_TERM_REASON_USER_REQUEST: requested by user
 * @NL80211_NAN_FUNC_TERM_REASON_TTL_EXPIRED: timeout
 * @NL80211_NAN_FUNC_TERM_REASON_ERROR: errored
 */
enum nl80211_nan_func_term_reason {
	NL80211_NAN_FUNC_TERM_REASON_USER_REQUEST,
	NL80211_NAN_FUNC_TERM_REASON_TTL_EXPIRED,
	NL80211_NAN_FUNC_TERM_REASON_ERROR,
};

#define NL80211_NAN_FUNC_SERVICE_ID_LEN 6
#define NL80211_NAN_FUNC_SERVICE_SPEC_INFO_MAX_LEN 0xff
#define NL80211_NAN_FUNC_SRF_MAX_LEN 0xff

/**
 * enum nl80211_nan_func_attributes - NAN function attributes
 * @__NL80211_NAN_FUNC_INVALID: invalid
 * @NL80211_NAN_FUNC_TYPE: &enum nl80211_nan_function_type (u8).
 * @NL80211_NAN_FUNC_SERVICE_ID: 6 bytes of the service ID hash as
 *	specified in NAN spec. This is a binary attribute.
 * @NL80211_NAN_FUNC_PUBLISH_TYPE: relevant if the function's type is
 *	publish. Defines the transmission type for the publish Service Discovery
 *	Frame, see &enum nl80211_nan_publish_type. Its type is u8.
 * @NL80211_NAN_FUNC_PUBLISH_BCAST: relevant if the function is a solicited
 *	publish. Should the solicited publish Service Discovery Frame be sent to
 *	the NAN Broadcast address. This is a flag.
 * @NL80211_NAN_FUNC_SUBSCRIBE_ACTIVE: relevant if the function's type is
 *	subscribe. Is the subscribe active. This is a flag.
 * @NL80211_NAN_FUNC_FOLLOW_UP_ID: relevant if the function's type is follow up.
 *	The instance ID for the follow up Service Discovery Frame. This is u8.
 * @NL80211_NAN_FUNC_FOLLOW_UP_REQ_ID: relevant if the function's type
 *	is follow up. This is a u8.
 *	The requestor instance ID for the follow up Service Discovery Frame.
 * @NL80211_NAN_FUNC_FOLLOW_UP_DEST: the MAC address of the recipient of the
 *	follow up Service Discovery Frame. This is a binary attribute.
 * @NL80211_NAN_FUNC_CLOSE_RANGE: is this function limited for devices in a
 *	close range. The range itself (RSSI) is defined by the device.
 *	This is a flag.
 * @NL80211_NAN_FUNC_TTL: strictly positive number of DWs this function should
 *	stay active. If not present infinite TTL is assumed. This is a u32.
 * @NL80211_NAN_FUNC_SERVICE_INFO: array of bytes describing the service
 *	specific info. This is a binary attribute.
 * @NL80211_NAN_FUNC_SRF: Service Receive Filter. This is a nested attribute.
 *	See &enum nl80211_nan_srf_attributes.
 * @NL80211_NAN_FUNC_RX_MATCH_FILTER: Receive Matching filter. This is a nested
 *	attribute. It is a list of binary values.
 * @NL80211_NAN_FUNC_TX_MATCH_FILTER: Transmit Matching filter. This is a
 *	nested attribute. It is a list of binary values.
 * @NL80211_NAN_FUNC_INSTANCE_ID: The instance ID of the function.
 *	Its type is u8 and it cannot be 0.
 * @NL80211_NAN_FUNC_TERM_REASON: NAN function termination reason.
 *	See &enum nl80211_nan_func_term_reason.
 *
 * @NUM_NL80211_NAN_FUNC_ATTR: internal
 * @NL80211_NAN_FUNC_ATTR_MAX: highest NAN function attribute
 */
enum nl80211_nan_func_attributes {
	__NL80211_NAN_FUNC_INVALID,
	NL80211_NAN_FUNC_TYPE,
	NL80211_NAN_FUNC_SERVICE_ID,
	NL80211_NAN_FUNC_PUBLISH_TYPE,
	NL80211_NAN_FUNC_PUBLISH_BCAST,
	NL80211_NAN_FUNC_SUBSCRIBE_ACTIVE,
	NL80211_NAN_FUNC_FOLLOW_UP_ID,
	NL80211_NAN_FUNC_FOLLOW_UP_REQ_ID,
	NL80211_NAN_FUNC_FOLLOW_UP_DEST,
	NL80211_NAN_FUNC_CLOSE_RANGE,
	NL80211_NAN_FUNC_TTL,
	NL80211_NAN_FUNC_SERVICE_INFO,
	NL80211_NAN_FUNC_SRF,
	NL80211_NAN_FUNC_RX_MATCH_FILTER,
	NL80211_NAN_FUNC_TX_MATCH_FILTER,
	NL80211_NAN_FUNC_INSTANCE_ID,
	NL80211_NAN_FUNC_TERM_REASON,

	/* keep last */
	NUM_NL80211_NAN_FUNC_ATTR,
	NL80211_NAN_FUNC_ATTR_MAX = NUM_NL80211_NAN_FUNC_ATTR - 1
};

/**
 * enum nl80211_nan_srf_attributes - NAN Service Response filter attributes
 * @__NL80211_NAN_SRF_INVALID: invalid
 * @NL80211_NAN_SRF_INCLUDE: present if the include bit of the SRF set.
 *	This is a flag.
 * @NL80211_NAN_SRF_BF: Bloom Filter. Present if and only if
 *	%NL80211_NAN_SRF_MAC_ADDRS isn't present. This attribute is binary.
 * @NL80211_NAN_SRF_BF_IDX: index of the Bloom Filter. Mandatory if
 *	%NL80211_NAN_SRF_BF is present. This is a u8.
 * @NL80211_NAN_SRF_MAC_ADDRS: list of MAC addresses for the SRF. Present if
 *	and only if %NL80211_NAN_SRF_BF isn't present. This is a nested
 *	attribute. Each nested attribute is a MAC address.
 * @NUM_NL80211_NAN_SRF_ATTR: internal
 * @NL80211_NAN_SRF_ATTR_MAX: highest NAN SRF attribute
 */
enum nl80211_nan_srf_attributes {
	__NL80211_NAN_SRF_INVALID,
	NL80211_NAN_SRF_INCLUDE,
	NL80211_NAN_SRF_BF,
	NL80211_NAN_SRF_BF_IDX,
	NL80211_NAN_SRF_MAC_ADDRS,

	/* keep last */
	NUM_NL80211_NAN_SRF_ATTR,
	NL80211_NAN_SRF_ATTR_MAX = NUM_NL80211_NAN_SRF_ATTR - 1,
};

/**
 * enum nl80211_nan_match_attributes - NAN match attributes
 * @__NL80211_NAN_MATCH_INVALID: invalid
 * @NL80211_NAN_MATCH_FUNC_LOCAL: the local function that had the
 *	match. This is a nested attribute.
 *	See &enum nl80211_nan_func_attributes.
 * @NL80211_NAN_MATCH_FUNC_PEER: the peer function
 *	that caused the match. This is a nested attribute.
 *	See &enum nl80211_nan_func_attributes.
 *
 * @NUM_NL80211_NAN_MATCH_ATTR: internal
 * @NL80211_NAN_MATCH_ATTR_MAX: highest NAN match attribute
 */
enum nl80211_nan_match_attributes {
	__NL80211_NAN_MATCH_INVALID,
	NL80211_NAN_MATCH_FUNC_LOCAL,
	NL80211_NAN_MATCH_FUNC_PEER,

	/* keep last */
	NUM_NL80211_NAN_MATCH_ATTR,
	NL80211_NAN_MATCH_ATTR_MAX = NUM_NL80211_NAN_MATCH_ATTR - 1
};

/**
 * nl80211_external_auth_action - Action to perform with external
 *     authentication request. Used by NL80211_ATTR_EXTERNAL_AUTH_ACTION.
 * @NL80211_EXTERNAL_AUTH_START: Start the authentication.
 * @NL80211_EXTERNAL_AUTH_ABORT: Abort the ongoing authentication.
 */
enum nl80211_external_auth_action {
	NL80211_EXTERNAL_AUTH_START,
	NL80211_EXTERNAL_AUTH_ABORT,
};

/**
 * enum nl80211_ftm_responder_attributes - fine timing measurement
 *	responder attributes
 * @__NL80211_FTM_RESP_ATTR_INVALID: Invalid
 * @NL80211_FTM_RESP_ATTR_ENABLED: FTM responder is enabled
 * @NL80211_FTM_RESP_ATTR_LCI: The content of Measurement Report Element
 *	(9.4.2.22 in 802.11-2016) with type 8 - LCI (9.4.2.22.10),
 *	i.e. starting with the measurement token
 * @NL80211_FTM_RESP_ATTR_CIVIC: The content of Measurement Report Element
 *	(9.4.2.22 in 802.11-2016) with type 11 - Civic (Section 9.4.2.22.13),
 *	i.e. starting with the measurement token
 * @__NL80211_FTM_RESP_ATTR_LAST: Internal
 * @NL80211_FTM_RESP_ATTR_MAX: highest FTM responder attribute.
 */
enum nl80211_ftm_responder_attributes {
	__NL80211_FTM_RESP_ATTR_INVALID,

	NL80211_FTM_RESP_ATTR_ENABLED,
	NL80211_FTM_RESP_ATTR_LCI,
	NL80211_FTM_RESP_ATTR_CIVICLOC,

	/* keep last */
	__NL80211_FTM_RESP_ATTR_LAST,
	NL80211_FTM_RESP_ATTR_MAX = __NL80211_FTM_RESP_ATTR_LAST - 1,
};

/*
 * enum nl80211_ftm_responder_stats - FTM responder statistics
 *
 * These attribute types are used with %NL80211_ATTR_FTM_RESPONDER_STATS
 * when getting FTM responder statistics.
 *
 * @__NL80211_FTM_STATS_INVALID: attribute number 0 is reserved
 * @NL80211_FTM_STATS_SUCCESS_NUM: number of FTM sessions in which all frames
 *	were ssfully answered (u32)
 * @NL80211_FTM_STATS_PARTIAL_NUM: number of FTM sessions in which part of the
 *	frames were successfully answered (u32)
 * @NL80211_FTM_STATS_FAILED_NUM: number of failed FTM sessions (u32)
 * @NL80211_FTM_STATS_ASAP_NUM: number of ASAP sessions (u32)
 * @NL80211_FTM_STATS_NON_ASAP_NUM: number of non-ASAP sessions (u32)
 * @NL80211_FTM_STATS_TOTAL_DURATION_MSEC: total sessions durations - gives an
 *	indication of how much time the responder was busy (u64, msec)
 * @NL80211_FTM_STATS_UNKNOWN_TRIGGERS_NUM: number of unknown FTM triggers -
 *	triggers from initiators that didn't finish successfully the negotiation
 *	phase with the responder (u32)
 * @NL80211_FTM_STATS_RESCHEDULE_REQUESTS_NUM: number of FTM reschedule requests
 *	- initiator asks for a new scheduling although it already has scheduled
 *	FTM slot (u32)
 * @NL80211_FTM_STATS_OUT_OF_WINDOW_TRIGGERS_NUM: number of FTM triggers out of
 *	scheduled window (u32)
 * @NL80211_FTM_STATS_PAD: used for padding, ignore
 * @__NL80211_TXQ_ATTR_AFTER_LAST: Internal
 * @NL80211_FTM_STATS_MAX: highest possible FTM responder stats attribute
 */
enum nl80211_ftm_responder_stats {
	__NL80211_FTM_STATS_INVALID,
	NL80211_FTM_STATS_SUCCESS_NUM,
	NL80211_FTM_STATS_PARTIAL_NUM,
	NL80211_FTM_STATS_FAILED_NUM,
	NL80211_FTM_STATS_ASAP_NUM,
	NL80211_FTM_STATS_NON_ASAP_NUM,
	NL80211_FTM_STATS_TOTAL_DURATION_MSEC,
	NL80211_FTM_STATS_UNKNOWN_TRIGGERS_NUM,
	NL80211_FTM_STATS_RESCHEDULE_REQUESTS_NUM,
	NL80211_FTM_STATS_OUT_OF_WINDOW_TRIGGERS_NUM,
	NL80211_FTM_STATS_PAD,

	/* keep last */
	__NL80211_FTM_STATS_AFTER_LAST,
	NL80211_FTM_STATS_MAX = __NL80211_FTM_STATS_AFTER_LAST - 1
};

/**
 * enum nl80211_preamble - frame preamble types
 * @NL80211_PREAMBLE_LEGACY: legacy (HR/DSSS, OFDM, ERP PHY) preamble
 * @NL80211_PREAMBLE_HT: HT preamble
 * @NL80211_PREAMBLE_VHT: VHT preamble
 * @NL80211_PREAMBLE_DMG: DMG preamble
 * @NL80211_PREAMBLE_HE: HE preamble
 */
enum nl80211_preamble {
	NL80211_PREAMBLE_LEGACY,
	NL80211_PREAMBLE_HT,
	NL80211_PREAMBLE_VHT,
	NL80211_PREAMBLE_DMG,
	NL80211_PREAMBLE_HE,
};

/**
 * enum nl80211_peer_measurement_type - peer measurement types
 * @NL80211_PMSR_TYPE_INVALID: invalid/unused, needed as we use
 *	these numbers also for attributes
 *
 * @NL80211_PMSR_TYPE_FTM: flight time measurement
 *
 * @NUM_NL80211_PMSR_TYPES: internal
 * @NL80211_PMSR_TYPE_MAX: highest type number
 */
enum nl80211_peer_measurement_type {
	NL80211_PMSR_TYPE_INVALID,

	NL80211_PMSR_TYPE_FTM,

	NUM_NL80211_PMSR_TYPES,
	NL80211_PMSR_TYPE_MAX = NUM_NL80211_PMSR_TYPES - 1
};

/**
 * enum nl80211_peer_measurement_status - peer measurement status
 * @NL80211_PMSR_STATUS_SUCCESS: measurement completed successfully
 * @NL80211_PMSR_STATUS_REFUSED: measurement was locally refused
 * @NL80211_PMSR_STATUS_TIMEOUT: measurement timed out
 * @NL80211_PMSR_STATUS_FAILURE: measurement failed, a type-dependent
 *	reason may be available in the response data
 */
enum nl80211_peer_measurement_status {
	NL80211_PMSR_STATUS_SUCCESS,
	NL80211_PMSR_STATUS_REFUSED,
	NL80211_PMSR_STATUS_TIMEOUT,
	NL80211_PMSR_STATUS_FAILURE,
};

/**
 * enum nl80211_peer_measurement_req - peer measurement request attributes
 * @__NL80211_PMSR_REQ_ATTR_INVALID: invalid
 *
 * @NL80211_PMSR_REQ_ATTR_DATA: This is a nested attribute with measurement
 *	type-specific request data inside. The attributes used are from the
 *	enums named nl80211_peer_measurement_<type>_req.
 * @NL80211_PMSR_REQ_ATTR_GET_AP_TSF: include AP TSF timestamp, if supported
 *	(flag attribute)
 *
 * @NUM_NL80211_PMSR_REQ_ATTRS: internal
 * @NL80211_PMSR_REQ_ATTR_MAX: highest attribute number
 */
enum nl80211_peer_measurement_req {
	__NL80211_PMSR_REQ_ATTR_INVALID,

	NL80211_PMSR_REQ_ATTR_DATA,
	NL80211_PMSR_REQ_ATTR_GET_AP_TSF,

	/* keep last */
	NUM_NL80211_PMSR_REQ_ATTRS,
	NL80211_PMSR_REQ_ATTR_MAX = NUM_NL80211_PMSR_REQ_ATTRS - 1
};

/**
 * enum nl80211_peer_measurement_resp - peer measurement response attributes
 * @__NL80211_PMSR_RESP_ATTR_INVALID: invalid
 *
 * @NL80211_PMSR_RESP_ATTR_DATA: This is a nested attribute with measurement
 *	type-specific results inside. The attributes used are from the enums
 *	named nl80211_peer_measurement_<type>_resp.
 * @NL80211_PMSR_RESP_ATTR_STATUS: u32 value with the measurement status
 *	(using values from &enum nl80211_peer_measurement_status.)
 * @NL80211_PMSR_RESP_ATTR_HOST_TIME: host time (%CLOCK_BOOTTIME) when the
 *	result was measured; this value is not expected to be accurate to
 *	more than 20ms. (u64, nanoseconds)
 * @NL80211_PMSR_RESP_ATTR_AP_TSF: TSF of the AP that the interface
 *	doing the measurement is connected to when the result was measured.
 *	This shall be accurately reported if supported and requested
 *	(u64, usec)
 * @NL80211_PMSR_RESP_ATTR_FINAL: If results are sent to the host partially
 *	(*e.g. with FTM per-burst data) this flag will be cleared on all but
 *	the last result; if all results are combined it's set on the single
 *	result.
 * @NL80211_PMSR_RESP_ATTR_PAD: padding for 64-bit attributes, ignore
 *
 * @NUM_NL80211_PMSR_RESP_ATTRS: internal
 * @NL80211_PMSR_RESP_ATTR_MAX: highest attribute number
 */
enum nl80211_peer_measurement_resp {
	__NL80211_PMSR_RESP_ATTR_INVALID,

	NL80211_PMSR_RESP_ATTR_DATA,
	NL80211_PMSR_RESP_ATTR_STATUS,
	NL80211_PMSR_RESP_ATTR_HOST_TIME,
	NL80211_PMSR_RESP_ATTR_AP_TSF,
	NL80211_PMSR_RESP_ATTR_FINAL,
	NL80211_PMSR_RESP_ATTR_PAD,

	/* keep last */
	NUM_NL80211_PMSR_RESP_ATTRS,
	NL80211_PMSR_RESP_ATTR_MAX = NUM_NL80211_PMSR_RESP_ATTRS - 1
};

/**
 * enum nl80211_peer_measurement_peer_attrs - peer attributes for measurement
 * @__NL80211_PMSR_PEER_ATTR_INVALID: invalid
 *
 * @NL80211_PMSR_PEER_ATTR_ADDR: peer's MAC address
 * @NL80211_PMSR_PEER_ATTR_CHAN: channel definition, nested, using top-level
 *	attributes like %NL80211_ATTR_WIPHY_FREQ etc.
 * @NL80211_PMSR_PEER_ATTR_REQ: This is a nested attribute indexed by
 *	measurement type, with attributes from the
 *	&enum nl80211_peer_measurement_req inside.
 * @NL80211_PMSR_PEER_ATTR_RESP: This is a nested attribute indexed by
 *	measurement type, with attributes from the
 *	&enum nl80211_peer_measurement_resp inside.
 *
 * @NUM_NL80211_PMSR_PEER_ATTRS: internal
 * @NL80211_PMSR_PEER_ATTR_MAX: highest attribute number
 */
enum nl80211_peer_measurement_peer_attrs {
	__NL80211_PMSR_PEER_ATTR_INVALID,

	NL80211_PMSR_PEER_ATTR_ADDR,
	NL80211_PMSR_PEER_ATTR_CHAN,
	NL80211_PMSR_PEER_ATTR_REQ,
	NL80211_PMSR_PEER_ATTR_RESP,

	/* keep last */
	NUM_NL80211_PMSR_PEER_ATTRS,
	NL80211_PMSR_PEER_ATTR_MAX = NUM_NL80211_PMSR_PEER_ATTRS - 1,
};

/**
 * enum nl80211_peer_measurement_attrs - peer measurement attributes
 * @__NL80211_PMSR_ATTR_INVALID: invalid
 *
 * @NL80211_PMSR_ATTR_MAX_PEERS: u32 attribute used for capability
 *	advertisement only, indicates the maximum number of peers
 *	measurements can be done with in a single request
 * @NL80211_PMSR_ATTR_REPORT_AP_TSF: flag attribute in capability
 *	indicating that the connected AP's TSF can be reported in
 *	measurement results
 * @NL80211_PMSR_ATTR_RANDOMIZE_MAC_ADDR: flag attribute in capability
 *	indicating that MAC address randomization is supported.
 * @NL80211_PMSR_ATTR_TYPE_CAPA: capabilities reported by the device,
 *	this contains a nesting indexed by measurement type, and
 *	type-specific capabilities inside, which are from the enums
 *	named nl80211_peer_measurement_<type>_capa.
 * @NL80211_PMSR_ATTR_PEERS: nested attribute, the nesting index is
 *	meaningless, just a list of peers to measure with, with the
 *	sub-attributes taken from
 *	&enum nl80211_peer_measurement_peer_attrs.
 *
 * @NUM_NL80211_PMSR_ATTR: internal
 * @NL80211_PMSR_ATTR_MAX: highest attribute number
 */
enum nl80211_peer_measurement_attrs {
	__NL80211_PMSR_ATTR_INVALID,

	NL80211_PMSR_ATTR_MAX_PEERS,
	NL80211_PMSR_ATTR_REPORT_AP_TSF,
	NL80211_PMSR_ATTR_RANDOMIZE_MAC_ADDR,
	NL80211_PMSR_ATTR_TYPE_CAPA,
	NL80211_PMSR_ATTR_PEERS,

	/* keep last */
	NUM_NL80211_PMSR_ATTR,
	NL80211_PMSR_ATTR_MAX = NUM_NL80211_PMSR_ATTR - 1
};

/**
 * enum nl80211_peer_measurement_ftm_capa - FTM capabilities
 * @__NL80211_PMSR_FTM_CAPA_ATTR_INVALID: invalid
 *
 * @NL80211_PMSR_FTM_CAPA_ATTR_ASAP: flag attribute indicating ASAP mode
 *	is supported
 * @NL80211_PMSR_FTM_CAPA_ATTR_NON_ASAP: flag attribute indicating non-ASAP
 *	mode is supported
 * @NL80211_PMSR_FTM_CAPA_ATTR_REQ_LCI: flag attribute indicating if LCI
 *	data can be requested during the measurement
 * @NL80211_PMSR_FTM_CAPA_ATTR_REQ_CIVICLOC: flag attribute indicating if civic
 *	location data can be requested during the measurement
 * @NL80211_PMSR_FTM_CAPA_ATTR_PREAMBLES: u32 bitmap attribute of bits
 *	from &enum nl80211_preamble.
 * @NL80211_PMSR_FTM_CAPA_ATTR_BANDWIDTHS: bitmap of values from
 *	&enum nl80211_chan_width indicating the supported channel
 *	bandwidths for FTM. Note that a higher channel bandwidth may be
 *	configured to allow for other measurements types with different
 *	bandwidth requirement in the same measurement.
 * @NL80211_PMSR_FTM_CAPA_ATTR_MAX_BURSTS_EXPONENT: u32 attribute indicating
 *	the maximum bursts exponent that can be used (if not present anything
 *	is valid)
 * @NL80211_PMSR_FTM_CAPA_ATTR_MAX_FTMS_PER_BURST: u32 attribute indicating
 *	the maximum FTMs per burst (if not present anything is valid)
 * @NL80211_PMSR_FTM_CAPA_ATTR_TRIGGER_BASED: flag attribute indicating if
 *	trigger based ranging measurement is supported
 * @NL80211_PMSR_FTM_CAPA_ATTR_NON_TRIGGER_BASED: flag attribute indicating
 *	if non trigger based ranging measurement is supported
 *
 * @NUM_NL80211_PMSR_FTM_CAPA_ATTR: internal
 * @NL80211_PMSR_FTM_CAPA_ATTR_MAX: highest attribute number
 */
enum nl80211_peer_measurement_ftm_capa {
	__NL80211_PMSR_FTM_CAPA_ATTR_INVALID,

	NL80211_PMSR_FTM_CAPA_ATTR_ASAP,
	NL80211_PMSR_FTM_CAPA_ATTR_NON_ASAP,
	NL80211_PMSR_FTM_CAPA_ATTR_REQ_LCI,
	NL80211_PMSR_FTM_CAPA_ATTR_REQ_CIVICLOC,
	NL80211_PMSR_FTM_CAPA_ATTR_PREAMBLES,
	NL80211_PMSR_FTM_CAPA_ATTR_BANDWIDTHS,
	NL80211_PMSR_FTM_CAPA_ATTR_MAX_BURSTS_EXPONENT,
	NL80211_PMSR_FTM_CAPA_ATTR_MAX_FTMS_PER_BURST,
	NL80211_PMSR_FTM_CAPA_ATTR_TRIGGER_BASED,
	NL80211_PMSR_FTM_CAPA_ATTR_NON_TRIGGER_BASED,

	/* keep last */
	NUM_NL80211_PMSR_FTM_CAPA_ATTR,
	NL80211_PMSR_FTM_CAPA_ATTR_MAX = NUM_NL80211_PMSR_FTM_CAPA_ATTR - 1
};

/**
 * enum nl80211_peer_measurement_ftm_req - FTM request attributes
 * @__NL80211_PMSR_FTM_REQ_ATTR_INVALID: invalid
 *
 * @NL80211_PMSR_FTM_REQ_ATTR_ASAP: ASAP mode requested (flag)
 * @NL80211_PMSR_FTM_REQ_ATTR_PREAMBLE: preamble type (see
 *	&enum nl80211_preamble), optional for DMG (u32)
 * @NL80211_PMSR_FTM_REQ_ATTR_NUM_BURSTS_EXP: number of bursts exponent as in
 *	802.11-2016 9.4.2.168 "Fine Timing Measurement Parameters element"
 *	(u8, 0-15, optional with default 15 i.e. "no preference")
 * @NL80211_PMSR_FTM_REQ_ATTR_BURST_PERIOD: interval between bursts in units
 *	of 100ms (u16, optional with default 0)
 * @NL80211_PMSR_FTM_REQ_ATTR_BURST_DURATION: burst duration, as in 802.11-2016
 *	Table 9-257 "Burst Duration field encoding" (u8, 0-15, optional with
 *	default 15 i.e. "no preference")
 * @NL80211_PMSR_FTM_REQ_ATTR_FTMS_PER_BURST: number of successful FTM frames
 *	requested per burst
 *	(u8, 0-31, optional with default 0 i.e. "no preference")
 * @NL80211_PMSR_FTM_REQ_ATTR_NUM_FTMR_RETRIES: number of FTMR frame retries
 *	(u8, default 3)
 * @NL80211_PMSR_FTM_REQ_ATTR_REQUEST_LCI: request LCI data (flag)
 * @NL80211_PMSR_FTM_REQ_ATTR_REQUEST_CIVICLOC: request civic location data
 *	(flag)
 * @NL80211_PMSR_FTM_REQ_ATTR_TRIGGER_BASED: request trigger based ranging
 *	measurement (flag).
 *	This attribute and %NL80211_PMSR_FTM_REQ_ATTR_NON_TRIGGER_BASED are
 *	mutually exclusive.
 *      if neither %NL80211_PMSR_FTM_REQ_ATTR_TRIGGER_BASED nor
 *	%NL80211_PMSR_FTM_REQ_ATTR_NON_TRIGGER_BASED is set, EDCA based
 *	ranging will be used.
 * @NL80211_PMSR_FTM_REQ_ATTR_NON_TRIGGER_BASED: request non trigger based
 *	ranging measurement (flag)
 *	This attribute and %NL80211_PMSR_FTM_REQ_ATTR_TRIGGER_BASED are
 *	mutually exclusive.
 *      if neither %NL80211_PMSR_FTM_REQ_ATTR_TRIGGER_BASED nor
 *	%NL80211_PMSR_FTM_REQ_ATTR_NON_TRIGGER_BASED is set, EDCA based
 *	ranging will be used.
 * @NL80211_PMSR_FTM_REQ_ATTR_LMR_FEEDBACK: negotiate for LMR feedback. Only
 *	valid if either %NL80211_PMSR_FTM_REQ_ATTR_TRIGGER_BASED or
 *	%NL80211_PMSR_FTM_REQ_ATTR_NON_TRIGGER_BASED is set.
 * @NL80211_PMSR_FTM_REQ_ATTR_BSS_COLOR: optional. The BSS color of the
 *	responder. Only valid if %NL80211_PMSR_FTM_REQ_ATTR_NON_TRIGGER_BASED
 *	or %NL80211_PMSR_FTM_REQ_ATTR_TRIGGER_BASED is set.
 *
 * @NUM_NL80211_PMSR_FTM_REQ_ATTR: internal
 * @NL80211_PMSR_FTM_REQ_ATTR_MAX: highest attribute number
 */
enum nl80211_peer_measurement_ftm_req {
	__NL80211_PMSR_FTM_REQ_ATTR_INVALID,

	NL80211_PMSR_FTM_REQ_ATTR_ASAP,
	NL80211_PMSR_FTM_REQ_ATTR_PREAMBLE,
	NL80211_PMSR_FTM_REQ_ATTR_NUM_BURSTS_EXP,
	NL80211_PMSR_FTM_REQ_ATTR_BURST_PERIOD,
	NL80211_PMSR_FTM_REQ_ATTR_BURST_DURATION,
	NL80211_PMSR_FTM_REQ_ATTR_FTMS_PER_BURST,
	NL80211_PMSR_FTM_REQ_ATTR_NUM_FTMR_RETRIES,
	NL80211_PMSR_FTM_REQ_ATTR_REQUEST_LCI,
	NL80211_PMSR_FTM_REQ_ATTR_REQUEST_CIVICLOC,
	NL80211_PMSR_FTM_REQ_ATTR_TRIGGER_BASED,
	NL80211_PMSR_FTM_REQ_ATTR_NON_TRIGGER_BASED,
	NL80211_PMSR_FTM_REQ_ATTR_LMR_FEEDBACK,
	NL80211_PMSR_FTM_REQ_ATTR_BSS_COLOR,

	/* keep last */
	NUM_NL80211_PMSR_FTM_REQ_ATTR,
	NL80211_PMSR_FTM_REQ_ATTR_MAX = NUM_NL80211_PMSR_FTM_REQ_ATTR - 1
};

/**
 * enum nl80211_peer_measurement_ftm_failure_reasons - FTM failure reasons
 * @NL80211_PMSR_FTM_FAILURE_UNSPECIFIED: unspecified failure, not used
 * @NL80211_PMSR_FTM_FAILURE_NO_RESPONSE: no response from the FTM responder
 * @NL80211_PMSR_FTM_FAILURE_REJECTED: FTM responder rejected measurement
 * @NL80211_PMSR_FTM_FAILURE_WRONG_CHANNEL: we already know the peer is
 *	on a different channel, so can't measure (if we didn't know, we'd
 *	try and get no response)
 * @NL80211_PMSR_FTM_FAILURE_PEER_NOT_CAPABLE: peer can't actually do FTM
 * @NL80211_PMSR_FTM_FAILURE_INVALID_TIMESTAMP: invalid T1/T4 timestamps
 *	received
 * @NL80211_PMSR_FTM_FAILURE_PEER_BUSY: peer reports busy, you may retry
 *	later (see %NL80211_PMSR_FTM_RESP_ATTR_BUSY_RETRY_TIME)
 * @NL80211_PMSR_FTM_FAILURE_BAD_CHANGED_PARAMS: parameters were changed
 *	by the peer and are no longer supported
 */
enum nl80211_peer_measurement_ftm_failure_reasons {
	NL80211_PMSR_FTM_FAILURE_UNSPECIFIED,
	NL80211_PMSR_FTM_FAILURE_NO_RESPONSE,
	NL80211_PMSR_FTM_FAILURE_REJECTED,
	NL80211_PMSR_FTM_FAILURE_WRONG_CHANNEL,
	NL80211_PMSR_FTM_FAILURE_PEER_NOT_CAPABLE,
	NL80211_PMSR_FTM_FAILURE_INVALID_TIMESTAMP,
	NL80211_PMSR_FTM_FAILURE_PEER_BUSY,
	NL80211_PMSR_FTM_FAILURE_BAD_CHANGED_PARAMS,
};

/**
 * enum nl80211_peer_measurement_ftm_resp - FTM response attributes
 * @__NL80211_PMSR_FTM_RESP_ATTR_INVALID: invalid
 *
 * @NL80211_PMSR_FTM_RESP_ATTR_FAIL_REASON: FTM-specific failure reason
 *	(u32, optional)
 * @NL80211_PMSR_FTM_RESP_ATTR_BURST_INDEX: optional, if bursts are reported
 *	as separate results then it will be the burst index 0...(N-1) and
 *	the top level will indicate partial results (u32)
 * @NL80211_PMSR_FTM_RESP_ATTR_NUM_FTMR_ATTEMPTS: number of FTM Request frames
 *	transmitted (u32, optional)
 * @NL80211_PMSR_FTM_RESP_ATTR_NUM_FTMR_SUCCESSES: number of FTM Request frames
 *	that were acknowleged (u32, optional)
 * @NL80211_PMSR_FTM_RESP_ATTR_BUSY_RETRY_TIME: retry time received from the
 *	busy peer (u32, seconds)
 * @NL80211_PMSR_FTM_RESP_ATTR_NUM_BURSTS_EXP: actual number of bursts exponent
 *	used by the responder (similar to request, u8)
 * @NL80211_PMSR_FTM_RESP_ATTR_BURST_DURATION: actual burst duration used by
 *	the responder (similar to request, u8)
 * @NL80211_PMSR_FTM_RESP_ATTR_FTMS_PER_BURST: actual FTMs per burst used
 *	by the responder (similar to request, u8)
 * @NL80211_PMSR_FTM_RESP_ATTR_RSSI_AVG: average RSSI across all FTM action
 *	frames (optional, s32, 1/2 dBm)
 * @NL80211_PMSR_FTM_RESP_ATTR_RSSI_SPREAD: RSSI spread across all FTM action
 *	frames (optional, s32, 1/2 dBm)
 * @NL80211_PMSR_FTM_RESP_ATTR_TX_RATE: bitrate we used for the response to the
 *	FTM action frame (optional, nested, using &enum nl80211_rate_info
 *	attributes)
 * @NL80211_PMSR_FTM_RESP_ATTR_RX_RATE: bitrate the responder used for the FTM
 *	action frame (optional, nested, using &enum nl80211_rate_info attrs)
 * @NL80211_PMSR_FTM_RESP_ATTR_RTT_AVG: average RTT (s64, picoseconds, optional
 *	but one of RTT/DIST must be present)
 * @NL80211_PMSR_FTM_RESP_ATTR_RTT_VARIANCE: RTT variance (u64, ps^2, note that
 *	standard deviation is the square root of variance, optional)
 * @NL80211_PMSR_FTM_RESP_ATTR_RTT_SPREAD: RTT spread (u64, picoseconds,
 *	optional)
 * @NL80211_PMSR_FTM_RESP_ATTR_DIST_AVG: average distance (s64, mm, optional
 *	but one of RTT/DIST must be present)
 * @NL80211_PMSR_FTM_RESP_ATTR_DIST_VARIANCE: distance variance (u64, mm^2, note
 *	that standard deviation is the square root of variance, optional)
 * @NL80211_PMSR_FTM_RESP_ATTR_DIST_SPREAD: distance spread (u64, mm, optional)
 * @NL80211_PMSR_FTM_RESP_ATTR_LCI: LCI data from peer (binary, optional);
 *	this is the contents of the Measurement Report Element (802.11-2016
 *	9.4.2.22.1) starting with the Measurement Token, with Measurement
 *	Type 8.
 * @NL80211_PMSR_FTM_RESP_ATTR_CIVICLOC: civic location data from peer
 *	(binary, optional);
 *	this is the contents of the Measurement Report Element (802.11-2016
 *	9.4.2.22.1) starting with the Measurement Token, with Measurement
 *	Type 11.
 * @NL80211_PMSR_FTM_RESP_ATTR_PAD: ignore, for u64/s64 padding only
 *
 * @NUM_NL80211_PMSR_FTM_RESP_ATTR: internal
 * @NL80211_PMSR_FTM_RESP_ATTR_MAX: highest attribute number
 */
enum nl80211_peer_measurement_ftm_resp {
	__NL80211_PMSR_FTM_RESP_ATTR_INVALID,

	NL80211_PMSR_FTM_RESP_ATTR_FAIL_REASON,
	NL80211_PMSR_FTM_RESP_ATTR_BURST_INDEX,
	NL80211_PMSR_FTM_RESP_ATTR_NUM_FTMR_ATTEMPTS,
	NL80211_PMSR_FTM_RESP_ATTR_NUM_FTMR_SUCCESSES,
	NL80211_PMSR_FTM_RESP_ATTR_BUSY_RETRY_TIME,
	NL80211_PMSR_FTM_RESP_ATTR_NUM_BURSTS_EXP,
	NL80211_PMSR_FTM_RESP_ATTR_BURST_DURATION,
	NL80211_PMSR_FTM_RESP_ATTR_FTMS_PER_BURST,
	NL80211_PMSR_FTM_RESP_ATTR_RSSI_AVG,
	NL80211_PMSR_FTM_RESP_ATTR_RSSI_SPREAD,
	NL80211_PMSR_FTM_RESP_ATTR_TX_RATE,
	NL80211_PMSR_FTM_RESP_ATTR_RX_RATE,
	NL80211_PMSR_FTM_RESP_ATTR_RTT_AVG,
	NL80211_PMSR_FTM_RESP_ATTR_RTT_VARIANCE,
	NL80211_PMSR_FTM_RESP_ATTR_RTT_SPREAD,
	NL80211_PMSR_FTM_RESP_ATTR_DIST_AVG,
	NL80211_PMSR_FTM_RESP_ATTR_DIST_VARIANCE,
	NL80211_PMSR_FTM_RESP_ATTR_DIST_SPREAD,
	NL80211_PMSR_FTM_RESP_ATTR_LCI,
	NL80211_PMSR_FTM_RESP_ATTR_CIVICLOC,
	NL80211_PMSR_FTM_RESP_ATTR_PAD,

	/* keep last */
	NUM_NL80211_PMSR_FTM_RESP_ATTR,
	NL80211_PMSR_FTM_RESP_ATTR_MAX = NUM_NL80211_PMSR_FTM_RESP_ATTR - 1
};

/**
 * enum nl80211_obss_pd_attributes - OBSS packet detection attributes
 * @__NL80211_HE_OBSS_PD_ATTR_INVALID: Invalid
 *
 * @NL80211_HE_OBSS_PD_ATTR_MIN_OFFSET: the OBSS PD minimum tx power offset.
 * @NL80211_HE_OBSS_PD_ATTR_MAX_OFFSET: the OBSS PD maximum tx power offset.
 * @NL80211_HE_OBSS_PD_ATTR_NON_SRG_MAX_OFFSET: the non-SRG OBSS PD maximum
 *	tx power offset.
 * @NL80211_HE_OBSS_PD_ATTR_BSS_COLOR_BITMAP: bitmap that indicates the BSS color
 *	values used by members of the SRG.
 * @NL80211_HE_OBSS_PD_ATTR_PARTIAL_BSSID_BITMAP: bitmap that indicates the partial
 *	BSSID values used by members of the SRG.
 * @NL80211_HE_OBSS_PD_ATTR_SR_CTRL: The SR Control field of SRP element.
 *
 * @__NL80211_HE_OBSS_PD_ATTR_LAST: Internal
 * @NL80211_HE_OBSS_PD_ATTR_MAX: highest OBSS PD attribute.
 */
enum nl80211_obss_pd_attributes {
	__NL80211_HE_OBSS_PD_ATTR_INVALID,

	NL80211_HE_OBSS_PD_ATTR_MIN_OFFSET,
	NL80211_HE_OBSS_PD_ATTR_MAX_OFFSET,
	NL80211_HE_OBSS_PD_ATTR_NON_SRG_MAX_OFFSET,
	NL80211_HE_OBSS_PD_ATTR_BSS_COLOR_BITMAP,
	NL80211_HE_OBSS_PD_ATTR_PARTIAL_BSSID_BITMAP,
	NL80211_HE_OBSS_PD_ATTR_SR_CTRL,

	/* keep last */
	__NL80211_HE_OBSS_PD_ATTR_LAST,
	NL80211_HE_OBSS_PD_ATTR_MAX = __NL80211_HE_OBSS_PD_ATTR_LAST - 1,
};

/**
 * enum nl80211_bss_color_attributes - BSS Color attributes
 * @__NL80211_HE_BSS_COLOR_ATTR_INVALID: Invalid
 *
 * @NL80211_HE_BSS_COLOR_ATTR_COLOR: the current BSS Color.
 * @NL80211_HE_BSS_COLOR_ATTR_DISABLED: is BSS coloring disabled.
 * @NL80211_HE_BSS_COLOR_ATTR_PARTIAL: the AID equation to be used..
 *
 * @__NL80211_HE_BSS_COLOR_ATTR_LAST: Internal
 * @NL80211_HE_BSS_COLOR_ATTR_MAX: highest BSS Color attribute.
 */
enum nl80211_bss_color_attributes {
	__NL80211_HE_BSS_COLOR_ATTR_INVALID,

	NL80211_HE_BSS_COLOR_ATTR_COLOR,
	NL80211_HE_BSS_COLOR_ATTR_DISABLED,
	NL80211_HE_BSS_COLOR_ATTR_PARTIAL,

	/* keep last */
	__NL80211_HE_BSS_COLOR_ATTR_LAST,
	NL80211_HE_BSS_COLOR_ATTR_MAX = __NL80211_HE_BSS_COLOR_ATTR_LAST - 1,
};

/**
 * enum nl80211_iftype_akm_attributes - interface type AKM attributes
 * @__NL80211_IFTYPE_AKM_ATTR_INVALID: Invalid
 *
 * @NL80211_IFTYPE_AKM_ATTR_IFTYPES: nested attribute containing a flag
 *	attribute for each interface type that supports AKM suites specified in
 *	%NL80211_IFTYPE_AKM_ATTR_SUITES
 * @NL80211_IFTYPE_AKM_ATTR_SUITES: an array of u32. Used to indicate supported
 *	AKM suites for the specified interface types.
 *
 * @__NL80211_IFTYPE_AKM_ATTR_LAST: Internal
 * @NL80211_IFTYPE_AKM_ATTR_MAX: highest interface type AKM attribute.
 */
enum nl80211_iftype_akm_attributes {
	__NL80211_IFTYPE_AKM_ATTR_INVALID,

	NL80211_IFTYPE_AKM_ATTR_IFTYPES,
	NL80211_IFTYPE_AKM_ATTR_SUITES,

	/* keep last */
	__NL80211_IFTYPE_AKM_ATTR_LAST,
	NL80211_IFTYPE_AKM_ATTR_MAX = __NL80211_IFTYPE_AKM_ATTR_LAST - 1,
};

/**
 * enum nl80211_fils_discovery_attributes - FILS discovery configuration
 * from IEEE Std 802.11ai-2016, Annex C.3 MIB detail.
 *
 * @__NL80211_FILS_DISCOVERY_ATTR_INVALID: Invalid
 *
 * @NL80211_FILS_DISCOVERY_ATTR_INT_MIN: Minimum packet interval (u32, TU).
 *	Allowed range: 0..10000 (TU = Time Unit)
 * @NL80211_FILS_DISCOVERY_ATTR_INT_MAX: Maximum packet interval (u32, TU).
 *	Allowed range: 0..10000 (TU = Time Unit)
 * @NL80211_FILS_DISCOVERY_ATTR_TMPL: Template data for FILS discovery action
 *	frame including the headers.
 *
 * @__NL80211_FILS_DISCOVERY_ATTR_LAST: Internal
 * @NL80211_FILS_DISCOVERY_ATTR_MAX: highest attribute
 */
enum nl80211_fils_discovery_attributes {
	__NL80211_FILS_DISCOVERY_ATTR_INVALID,

	NL80211_FILS_DISCOVERY_ATTR_INT_MIN,
	NL80211_FILS_DISCOVERY_ATTR_INT_MAX,
	NL80211_FILS_DISCOVERY_ATTR_TMPL,

	/* keep last */
	__NL80211_FILS_DISCOVERY_ATTR_LAST,
	NL80211_FILS_DISCOVERY_ATTR_MAX = __NL80211_FILS_DISCOVERY_ATTR_LAST - 1
};

/*
 * FILS discovery template minimum length with action frame headers and
 * mandatory fields.
 */
#define NL80211_FILS_DISCOVERY_TMPL_MIN_LEN 42

/**
 * enum nl80211_unsol_bcast_probe_resp_attributes - Unsolicited broadcast probe
 *	response configuration. Applicable only in 6GHz.
 *
 * @__NL80211_UNSOL_BCAST_PROBE_RESP_ATTR_INVALID: Invalid
 *
 * @NL80211_UNSOL_BCAST_PROBE_RESP_ATTR_INT: Maximum packet interval (u32, TU).
 *	Allowed range: 0..20 (TU = Time Unit). IEEE P802.11ax/D6.0
 *	26.17.2.3.2 (AP behavior for fast passive scanning).
 * @NL80211_UNSOL_BCAST_PROBE_RESP_ATTR_TMPL: Unsolicited broadcast probe response
 *	frame template (binary).
 *
 * @__NL80211_UNSOL_BCAST_PROBE_RESP_ATTR_LAST: Internal
 * @NL80211_UNSOL_BCAST_PROBE_RESP_ATTR_MAX: highest attribute
 */
enum nl80211_unsol_bcast_probe_resp_attributes {
	__NL80211_UNSOL_BCAST_PROBE_RESP_ATTR_INVALID,

	NL80211_UNSOL_BCAST_PROBE_RESP_ATTR_INT,
	NL80211_UNSOL_BCAST_PROBE_RESP_ATTR_TMPL,

	/* keep last */
	__NL80211_UNSOL_BCAST_PROBE_RESP_ATTR_LAST,
	NL80211_UNSOL_BCAST_PROBE_RESP_ATTR_MAX =
		__NL80211_UNSOL_BCAST_PROBE_RESP_ATTR_LAST - 1
};

/**
 * enum nl80211_sae_pwe_mechanism - The mechanism(s) allowed for SAE PWE
 *	derivation. Applicable only when WPA3-Personal SAE authentication is
 *	used.
 *
 * @NL80211_SAE_PWE_UNSPECIFIED: not specified, used internally to indicate that
 *	attribute is not present from userspace.
 * @NL80211_SAE_PWE_HUNT_AND_PECK: hunting-and-pecking loop only
 * @NL80211_SAE_PWE_HASH_TO_ELEMENT: hash-to-element only
 * @NL80211_SAE_PWE_BOTH: both hunting-and-pecking loop and hash-to-element
 *	can be used.
 */
enum nl80211_sae_pwe_mechanism {
	NL80211_SAE_PWE_UNSPECIFIED,
	NL80211_SAE_PWE_HUNT_AND_PECK,
	NL80211_SAE_PWE_HASH_TO_ELEMENT,
	NL80211_SAE_PWE_BOTH,
};

/**
 * enum nl80211_sar_type - type of SAR specs
 *
 * @NL80211_SAR_TYPE_POWER: power limitation specified in 0.25dBm unit
 *
 */
enum nl80211_sar_type {
	NL80211_SAR_TYPE_POWER,

	/* add new type here */

	/* Keep last */
	NUM_NL80211_SAR_TYPE,
};

/**
 * enum nl80211_sar_attrs - Attributes for SAR spec
 *
 * @NL80211_SAR_ATTR_TYPE: the SAR type as defined in &enum nl80211_sar_type.
 *
 * @NL80211_SAR_ATTR_SPECS: Nested array of SAR power
 *	limit specifications. Each specification contains a set
 *	of %nl80211_sar_specs_attrs.
 *
 *	For SET operation, it contains array of %NL80211_SAR_ATTR_SPECS_POWER
 *	and %NL80211_SAR_ATTR_SPECS_RANGE_INDEX.
 *
 *	For sar_capa dump, it contains array of
 *	%NL80211_SAR_ATTR_SPECS_START_FREQ
 *	and %NL80211_SAR_ATTR_SPECS_END_FREQ.
 *
 * @__NL80211_SAR_ATTR_LAST: Internal
 * @NL80211_SAR_ATTR_MAX: highest sar attribute
 *
 * These attributes are used with %NL80211_CMD_SET_SAR_SPEC
 */
enum nl80211_sar_attrs {
	__NL80211_SAR_ATTR_INVALID,

	NL80211_SAR_ATTR_TYPE,
	NL80211_SAR_ATTR_SPECS,

	__NL80211_SAR_ATTR_LAST,
	NL80211_SAR_ATTR_MAX = __NL80211_SAR_ATTR_LAST - 1,
};

/**
 * enum nl80211_sar_specs_attrs - Attributes for SAR power limit specs
 *
 * @NL80211_SAR_ATTR_SPECS_POWER: Required (s32)value to specify the actual
 *	power limit value in units of 0.25 dBm if type is
 *	NL80211_SAR_TYPE_POWER. (i.e., a value of 44 represents 11 dBm).
 *	0 means userspace doesn't have SAR limitation on this associated range.
 *
 * @NL80211_SAR_ATTR_SPECS_RANGE_INDEX: Required (u32) value to specify the
 *	index of exported freq range table and the associated power limitation
 *	is applied to this range.
 *
 *	Userspace isn't required to set all the ranges advertised by WLAN driver,
 *	and userspace can skip some certain ranges. These skipped ranges don't
 *	have SAR limitations, and they are same as setting the
 *	%NL80211_SAR_ATTR_SPECS_POWER to any unreasonable high value because any
 *	value higher than regulatory allowed value just means SAR power
 *	limitation is removed, but it's required to set at least one range.
 *	It's not allowed to set duplicated range in one SET operation.
 *
 *	Every SET operation overwrites previous SET operation.
 *
 * @NL80211_SAR_ATTR_SPECS_START_FREQ: Required (u32) value to specify the start
 *	frequency of this range edge when registering SAR capability to wiphy.
 *	It's not a channel center frequency. The unit is kHz.
 *
 * @NL80211_SAR_ATTR_SPECS_END_FREQ: Required (u32) value to specify the end
 *	frequency of this range edge when registering SAR capability to wiphy.
 *	It's not a channel center frequency. The unit is kHz.
 *
 * @__NL80211_SAR_ATTR_SPECS_LAST: Internal
 * @NL80211_SAR_ATTR_SPECS_MAX: highest sar specs attribute
 */
enum nl80211_sar_specs_attrs {
	__NL80211_SAR_ATTR_SPECS_INVALID,

	NL80211_SAR_ATTR_SPECS_POWER,
	NL80211_SAR_ATTR_SPECS_RANGE_INDEX,
	NL80211_SAR_ATTR_SPECS_START_FREQ,
	NL80211_SAR_ATTR_SPECS_END_FREQ,

	__NL80211_SAR_ATTR_SPECS_LAST,
	NL80211_SAR_ATTR_SPECS_MAX = __NL80211_SAR_ATTR_SPECS_LAST - 1,
};

/**
 * enum nl80211_mbssid_config_attributes - multiple BSSID (MBSSID) and enhanced
 * multi-BSSID advertisements (EMA) in AP mode.
 * Kernel uses some of these attributes to advertise driver's support for
 * MBSSID and EMA.
 * Remaining attributes should be used by the userspace to configure the
 * features.
 *
 * @__NL80211_MBSSID_CONFIG_ATTR_INVALID: Invalid
 *
 * @NL80211_MBSSID_CONFIG_ATTR_MAX_INTERFACES: Used by the kernel to advertise
 *	the maximum number of MBSSID interfaces supported by the driver.
 *	Driver should indicate MBSSID support by setting
 *	wiphy->mbssid_max_interfaces to a value more than or equal to 2.
 *
 * @NL80211_MBSSID_CONFIG_ATTR_MAX_EMA_PROFILE_PERIODICITY: Used by the kernel
 *	to advertise the maximum profile periodicity supported by the driver
 *	if EMA is enabled. Driver should indicate EMA support to the userspace
 *	by setting wiphy->ema_max_profile_periodicity to
 *	a non-zero value.
 *
 * @NL80211_MBSSID_CONFIG_ATTR_INDEX: Mandatory parameter to pass the index of
 *	this BSS (u8) in the multiple BSSID set.
 *	Value must be set to 0 for the transmitting interface and non-zero for
 *	all non-transmitting interfaces. The userspace will be responsible
 *	for using unique indices for the interfaces.
 *	Range: 0 to wiphy->mbssid_max_interfaces-1.
 *
 * @NL80211_MBSSID_CONFIG_ATTR_TX_IFINDEX: Mandatory parameter for
 *	a non-transmitted profile which provides the interface index (u32) of
 *	the transmitted profile. The value must match one of the interface
 *	indices advertised by the kernel. Optional if the interface being set up
 *	is the transmitting one, however, if provided then the value must match
 *	the interface index of the same.
 *
 * @NL80211_MBSSID_CONFIG_ATTR_EMA: Flag used to enable EMA AP feature.
 *	Setting this flag is permitted only if the driver advertises EMA support
 *	by setting wiphy->ema_max_profile_periodicity to non-zero.
 *
 * @__NL80211_MBSSID_CONFIG_ATTR_LAST: Internal
 * @NL80211_MBSSID_CONFIG_ATTR_MAX: highest attribute
 */
enum nl80211_mbssid_config_attributes {
	__NL80211_MBSSID_CONFIG_ATTR_INVALID,

	NL80211_MBSSID_CONFIG_ATTR_MAX_INTERFACES,
	NL80211_MBSSID_CONFIG_ATTR_MAX_EMA_PROFILE_PERIODICITY,
	NL80211_MBSSID_CONFIG_ATTR_INDEX,
	NL80211_MBSSID_CONFIG_ATTR_TX_IFINDEX,
	NL80211_MBSSID_CONFIG_ATTR_EMA,

	/* keep last */
	__NL80211_MBSSID_CONFIG_ATTR_LAST,
	NL80211_MBSSID_CONFIG_ATTR_MAX = __NL80211_MBSSID_CONFIG_ATTR_LAST - 1,
};

/**
 * enum nl80211_ap_settings_flags - AP settings flags
 *
 * @NL80211_AP_SETTINGS_EXTERNAL_AUTH_SUPPORT: AP supports external
 *	authentication.
 * @NL80211_AP_SETTINGS_SA_QUERY_OFFLOAD_SUPPORT: Userspace supports SA Query
 *	procedures offload to driver. If driver advertises
 *	%NL80211_AP_SME_SA_QUERY_OFFLOAD in AP SME features, userspace shall
 *	ignore SA Query procedures and validations when this flag is set by
 *	userspace.
 */
enum nl80211_ap_settings_flags {
	NL80211_AP_SETTINGS_EXTERNAL_AUTH_SUPPORT	= 1 << 0,
	NL80211_AP_SETTINGS_SA_QUERY_OFFLOAD_SUPPORT	= 1 << 1,
};

#endif /* __LINUX_NL80211_H */<|MERGE_RESOLUTION|>--- conflicted
+++ resolved
@@ -4249,8 +4249,6 @@
  *	in current regulatory domain.
  * @NL80211_FREQUENCY_ATTR_PSD: Power spectral density (in dBm) that
  *	is allowed on this channel in current regulatory domain.
-<<<<<<< HEAD
-=======
  * @NL80211_FREQUENCY_ATTR_DFS_CONCURRENT: Operation on this channel is
  *	allowed for peer-to-peer or adhoc communication under the control
  *	of a DFS master which operates on the same channel (FCC-594280 D01
@@ -4259,7 +4257,6 @@
  *	not allowed using this channel
  * @NL80211_FREQUENCY_ATTR_NO_6GHZ_AFC_CLIENT: Client connection to AFC AP
  *	not allowed using this channel
->>>>>>> 071d0e62
  * @NL80211_FREQUENCY_ATTR_MAX: highest frequency attribute number
  *	currently defined
  * @__NL80211_FREQUENCY_ATTR_AFTER_LAST: internal use
@@ -4299,12 +4296,9 @@
 	NL80211_FREQUENCY_ATTR_NO_320MHZ,
 	NL80211_FREQUENCY_ATTR_NO_EHT,
 	NL80211_FREQUENCY_ATTR_PSD,
-<<<<<<< HEAD
-=======
 	NL80211_FREQUENCY_ATTR_DFS_CONCURRENT,
 	NL80211_FREQUENCY_ATTR_NO_6GHZ_VLP_CLIENT,
 	NL80211_FREQUENCY_ATTR_NO_6GHZ_AFC_CLIENT,
->>>>>>> 071d0e62
 
 	/* keep last */
 	__NL80211_FREQUENCY_ATTR_AFTER_LAST,
@@ -4514,15 +4508,12 @@
  * @NL80211_RRF_NO_320MHZ: 320MHz operation not allowed
  * @NL80211_RRF_NO_EHT: EHT operation not allowed
  * @NL80211_RRF_PSD: Ruleset has power spectral density value
-<<<<<<< HEAD
-=======
  * @NL80211_RRF_DFS_CONCURRENT: Operation on this channel is allowed for
 	peer-to-peer or adhoc communication under the control of a DFS master
 	which operates on the same channel (FCC-594280 D01 Section B.3).
 	Should be used together with %NL80211_RRF_DFS only.
  * @NL80211_RRF_NO_6GHZ_VLP_CLIENT: Client connection to VLP AP not allowed
  * @NL80211_RRF_NO_6GHZ_AFC_CLIENT: Client connection to AFC AP not allowed
->>>>>>> 071d0e62
  */
 enum nl80211_reg_rule_flags {
 	NL80211_RRF_NO_OFDM		= 1<<0,
@@ -4544,12 +4535,9 @@
 	NL80211_RRF_NO_320MHZ		= 1<<18,
 	NL80211_RRF_NO_EHT		= 1<<19,
 	NL80211_RRF_PSD			= 1<<20,
-<<<<<<< HEAD
-=======
 	NL80211_RRF_DFS_CONCURRENT	= 1<<21,
 	NL80211_RRF_NO_6GHZ_VLP_CLIENT	= 1<<22,
 	NL80211_RRF_NO_6GHZ_AFC_CLIENT	= 1<<23,
->>>>>>> 071d0e62
 };
 
 #define NL80211_RRF_PASSIVE_SCAN	NL80211_RRF_NO_IR
